// SPDX-License-Identifier: GPL-2.0
/*
 *  gendisk handling
 *
 * Portions Copyright (C) 2020 Christoph Hellwig
 */

#include <linux/module.h>
#include <linux/ctype.h>
#include <linux/fs.h>
#include <linux/genhd.h>
#include <linux/kdev_t.h>
#include <linux/kernel.h>
#include <linux/blkdev.h>
#include <linux/backing-dev.h>
#include <linux/init.h>
#include <linux/spinlock.h>
#include <linux/proc_fs.h>
#include <linux/seq_file.h>
#include <linux/slab.h>
#include <linux/kmod.h>
#include <linux/mutex.h>
#include <linux/idr.h>
#include <linux/log2.h>
#include <linux/pm_runtime.h>
#include <linux/badblocks.h>

#include "blk.h"

static struct kobject *block_depr;

DECLARE_RWSEM(bdev_lookup_sem);

/* for extended dynamic devt allocation, currently only one major is used */
#define NR_EXT_DEVT		(1 << MINORBITS)
static DEFINE_IDA(ext_devt_ida);

static void disk_check_events(struct disk_events *ev,
			      unsigned int *clearing_ptr);
static void disk_alloc_events(struct gendisk *disk);
static void disk_add_events(struct gendisk *disk);
static void disk_del_events(struct gendisk *disk);
static void disk_release_events(struct gendisk *disk);

void set_capacity(struct gendisk *disk, sector_t sectors)
{
	struct block_device *bdev = disk->part0;
	unsigned long flags;

	spin_lock_irqsave(&bdev->bd_size_lock, flags);
	i_size_write(bdev->bd_inode, (loff_t)sectors << SECTOR_SHIFT);
	spin_unlock_irqrestore(&bdev->bd_size_lock, flags);
}
EXPORT_SYMBOL(set_capacity);

/*
 * Set disk capacity and notify if the size is not currently zero and will not
 * be set to zero.  Returns true if a uevent was sent, otherwise false.
 */
bool set_capacity_and_notify(struct gendisk *disk, sector_t size)
{
	sector_t capacity = get_capacity(disk);
	char *envp[] = { "RESIZE=1", NULL };

	set_capacity(disk, size);

	/*
	 * Only print a message and send a uevent if the gendisk is user visible
	 * and alive.  This avoids spamming the log and udev when setting the
	 * initial capacity during probing.
	 */
	if (size == capacity ||
	    (disk->flags & (GENHD_FL_UP | GENHD_FL_HIDDEN)) != GENHD_FL_UP)
		return false;

	pr_info("%s: detected capacity change from %lld to %lld\n",
		disk->disk_name, capacity, size);

	/*
	 * Historically we did not send a uevent for changes to/from an empty
	 * device.
	 */
	if (!capacity || !size)
		return false;
	kobject_uevent_env(&disk_to_dev(disk)->kobj, KOBJ_CHANGE, envp);
	return true;
}
EXPORT_SYMBOL_GPL(set_capacity_and_notify);

/*
 * Format the device name of the indicated disk into the supplied buffer and
 * return a pointer to that same buffer for convenience.
 */
char *disk_name(struct gendisk *hd, int partno, char *buf)
{
	if (!partno)
		snprintf(buf, BDEVNAME_SIZE, "%s", hd->disk_name);
	else if (isdigit(hd->disk_name[strlen(hd->disk_name)-1]))
		snprintf(buf, BDEVNAME_SIZE, "%sp%d", hd->disk_name, partno);
	else
		snprintf(buf, BDEVNAME_SIZE, "%s%d", hd->disk_name, partno);

	return buf;
}

const char *bdevname(struct block_device *bdev, char *buf)
{
	return disk_name(bdev->bd_disk, bdev->bd_partno, buf);
}
EXPORT_SYMBOL(bdevname);

static void part_stat_read_all(struct block_device *part,
		struct disk_stats *stat)
{
	int cpu;

	memset(stat, 0, sizeof(struct disk_stats));
	for_each_possible_cpu(cpu) {
		struct disk_stats *ptr = per_cpu_ptr(part->bd_stats, cpu);
		int group;

		for (group = 0; group < NR_STAT_GROUPS; group++) {
			stat->nsecs[group] += ptr->nsecs[group];
			stat->sectors[group] += ptr->sectors[group];
			stat->ios[group] += ptr->ios[group];
			stat->merges[group] += ptr->merges[group];
		}

		stat->io_ticks += ptr->io_ticks;
	}
}

static unsigned int part_in_flight(struct block_device *part)
{
	unsigned int inflight = 0;
	int cpu;

	for_each_possible_cpu(cpu) {
		inflight += part_stat_local_read_cpu(part, in_flight[0], cpu) +
			    part_stat_local_read_cpu(part, in_flight[1], cpu);
	}
	if ((int)inflight < 0)
		inflight = 0;

	return inflight;
}

static void part_in_flight_rw(struct block_device *part,
		unsigned int inflight[2])
{
	int cpu;

	inflight[0] = 0;
	inflight[1] = 0;
	for_each_possible_cpu(cpu) {
		inflight[0] += part_stat_local_read_cpu(part, in_flight[0], cpu);
		inflight[1] += part_stat_local_read_cpu(part, in_flight[1], cpu);
	}
	if ((int)inflight[0] < 0)
		inflight[0] = 0;
	if ((int)inflight[1] < 0)
		inflight[1] = 0;
}

struct block_device *__disk_get_part(struct gendisk *disk, int partno)
{
	struct disk_part_tbl *ptbl = rcu_dereference(disk->part_tbl);

	if (unlikely(partno < 0 || partno >= ptbl->len))
		return NULL;
	return rcu_dereference(ptbl->part[partno]);
}

/**
 * disk_part_iter_init - initialize partition iterator
 * @piter: iterator to initialize
 * @disk: disk to iterate over
 * @flags: DISK_PITER_* flags
 *
 * Initialize @piter so that it iterates over partitions of @disk.
 *
 * CONTEXT:
 * Don't care.
 */
void disk_part_iter_init(struct disk_part_iter *piter, struct gendisk *disk,
			  unsigned int flags)
{
	struct disk_part_tbl *ptbl;

	rcu_read_lock();
	ptbl = rcu_dereference(disk->part_tbl);

	piter->disk = disk;
	piter->part = NULL;

	if (flags & DISK_PITER_REVERSE)
		piter->idx = ptbl->len - 1;
	else if (flags & (DISK_PITER_INCL_PART0 | DISK_PITER_INCL_EMPTY_PART0))
		piter->idx = 0;
	else
		piter->idx = 1;

	piter->flags = flags;

	rcu_read_unlock();
}
EXPORT_SYMBOL_GPL(disk_part_iter_init);

/**
 * disk_part_iter_next - proceed iterator to the next partition and return it
 * @piter: iterator of interest
 *
 * Proceed @piter to the next partition and return it.
 *
 * CONTEXT:
 * Don't care.
 */
struct block_device *disk_part_iter_next(struct disk_part_iter *piter)
{
	struct disk_part_tbl *ptbl;
	int inc, end;

	/* put the last partition */
	disk_part_iter_exit(piter);

	/* get part_tbl */
	rcu_read_lock();
	ptbl = rcu_dereference(piter->disk->part_tbl);

	/* determine iteration parameters */
	if (piter->flags & DISK_PITER_REVERSE) {
		inc = -1;
		if (piter->flags & (DISK_PITER_INCL_PART0 |
				    DISK_PITER_INCL_EMPTY_PART0))
			end = -1;
		else
			end = 0;
	} else {
		inc = 1;
		end = ptbl->len;
	}

	/* iterate to the next partition */
	for (; piter->idx != end; piter->idx += inc) {
		struct block_device *part;

		part = rcu_dereference(ptbl->part[piter->idx]);
		if (!part)
			continue;
<<<<<<< HEAD
		get_device(part_to_dev(part));
		piter->part = part;
		if (!part_nr_sects_read(part) &&
		    !(piter->flags & DISK_PITER_INCL_EMPTY) &&
		    !(piter->flags & DISK_PITER_INCL_EMPTY_PART0 &&
		      piter->idx == 0)) {
			put_device(part_to_dev(part));
=======
		piter->part = bdgrab(part);
		if (!piter->part)
			continue;
		if (!bdev_nr_sectors(part) &&
		    !(piter->flags & DISK_PITER_INCL_EMPTY) &&
		    !(piter->flags & DISK_PITER_INCL_EMPTY_PART0 &&
		      piter->idx == 0)) {
			bdput(piter->part);
>>>>>>> e0733463
			piter->part = NULL;
			continue;
		}

		piter->idx += inc;
		break;
	}

	rcu_read_unlock();

	return piter->part;
}
EXPORT_SYMBOL_GPL(disk_part_iter_next);

/**
 * disk_part_iter_exit - finish up partition iteration
 * @piter: iter of interest
 *
 * Called when iteration is over.  Cleans up @piter.
 *
 * CONTEXT:
 * Don't care.
 */
void disk_part_iter_exit(struct disk_part_iter *piter)
{
	if (piter->part)
		bdput(piter->part);
	piter->part = NULL;
}
EXPORT_SYMBOL_GPL(disk_part_iter_exit);

static inline int sector_in_part(struct block_device *part, sector_t sector)
{
	return part->bd_start_sect <= sector &&
		sector < part->bd_start_sect + bdev_nr_sectors(part);
}

/**
 * disk_map_sector_rcu - map sector to partition
 * @disk: gendisk of interest
 * @sector: sector to map
 *
 * Find out which partition @sector maps to on @disk.  This is
 * primarily used for stats accounting.
 *
 * CONTEXT:
 * RCU read locked.
 *
 * RETURNS:
 * Found partition on success, part0 is returned if no partition matches
 * or the matched partition is being deleted.
 */
struct block_device *disk_map_sector_rcu(struct gendisk *disk, sector_t sector)
{
	struct disk_part_tbl *ptbl;
	struct block_device *part;
	int i;

	rcu_read_lock();
	ptbl = rcu_dereference(disk->part_tbl);

	part = rcu_dereference(ptbl->last_lookup);
	if (part && sector_in_part(part, sector))
		goto out_unlock;

	for (i = 1; i < ptbl->len; i++) {
		part = rcu_dereference(ptbl->part[i]);
		if (part && sector_in_part(part, sector)) {
			rcu_assign_pointer(ptbl->last_lookup, part);
			goto out_unlock;
		}
	}

	part = disk->part0;
out_unlock:
	rcu_read_unlock();
	return part;
}

/**
 * disk_has_partitions
 * @disk: gendisk of interest
 *
 * Walk through the partition table and check if valid partition exists.
 *
 * CONTEXT:
 * Don't care.
 *
 * RETURNS:
 * True if the gendisk has at least one valid non-zero size partition.
 * Otherwise false.
 */
bool disk_has_partitions(struct gendisk *disk)
{
	struct disk_part_tbl *ptbl;
	int i;
	bool ret = false;

	rcu_read_lock();
	ptbl = rcu_dereference(disk->part_tbl);

	/* Iterate partitions skipping the whole device at index 0 */
	for (i = 1; i < ptbl->len; i++) {
		if (rcu_dereference(ptbl->part[i])) {
			ret = true;
			break;
		}
	}

	rcu_read_unlock();

	return ret;
}
EXPORT_SYMBOL_GPL(disk_has_partitions);

/*
 * Can be deleted altogether. Later.
 *
 */
#define BLKDEV_MAJOR_HASH_SIZE 255
static struct blk_major_name {
	struct blk_major_name *next;
	int major;
	char name[16];
	void (*probe)(dev_t devt);
} *major_names[BLKDEV_MAJOR_HASH_SIZE];
static DEFINE_MUTEX(major_names_lock);

/* index in the above - for now: assume no multimajor ranges */
static inline int major_to_index(unsigned major)
{
	return major % BLKDEV_MAJOR_HASH_SIZE;
}

#ifdef CONFIG_PROC_FS
void blkdev_show(struct seq_file *seqf, off_t offset)
{
	struct blk_major_name *dp;

	mutex_lock(&major_names_lock);
	for (dp = major_names[major_to_index(offset)]; dp; dp = dp->next)
		if (dp->major == offset)
			seq_printf(seqf, "%3d %s\n", dp->major, dp->name);
	mutex_unlock(&major_names_lock);
}
#endif /* CONFIG_PROC_FS */

/**
 * __register_blkdev - register a new block device
 *
 * @major: the requested major device number [1..BLKDEV_MAJOR_MAX-1]. If
 *         @major = 0, try to allocate any unused major number.
 * @name: the name of the new block device as a zero terminated string
 * @probe: allback that is called on access to any minor number of @major
 *
 * The @name must be unique within the system.
 *
 * The return value depends on the @major input parameter:
 *
 *  - if a major device number was requested in range [1..BLKDEV_MAJOR_MAX-1]
 *    then the function returns zero on success, or a negative error code
 *  - if any unused major number was requested with @major = 0 parameter
 *    then the return value is the allocated major number in range
 *    [1..BLKDEV_MAJOR_MAX-1] or a negative error code otherwise
 *
 * See Documentation/admin-guide/devices.txt for the list of allocated
 * major numbers.
 *
 * Use register_blkdev instead for any new code.
 */
int __register_blkdev(unsigned int major, const char *name,
		void (*probe)(dev_t devt))
{
	struct blk_major_name **n, *p;
	int index, ret = 0;

	mutex_lock(&major_names_lock);

	/* temporary */
	if (major == 0) {
		for (index = ARRAY_SIZE(major_names)-1; index > 0; index--) {
			if (major_names[index] == NULL)
				break;
		}

		if (index == 0) {
			printk("%s: failed to get major for %s\n",
			       __func__, name);
			ret = -EBUSY;
			goto out;
		}
		major = index;
		ret = major;
	}

	if (major >= BLKDEV_MAJOR_MAX) {
		pr_err("%s: major requested (%u) is greater than the maximum (%u) for %s\n",
		       __func__, major, BLKDEV_MAJOR_MAX-1, name);

		ret = -EINVAL;
		goto out;
	}

	p = kmalloc(sizeof(struct blk_major_name), GFP_KERNEL);
	if (p == NULL) {
		ret = -ENOMEM;
		goto out;
	}

	p->major = major;
	p->probe = probe;
	strlcpy(p->name, name, sizeof(p->name));
	p->next = NULL;
	index = major_to_index(major);

	for (n = &major_names[index]; *n; n = &(*n)->next) {
		if ((*n)->major == major)
			break;
	}
	if (!*n)
		*n = p;
	else
		ret = -EBUSY;

	if (ret < 0) {
		printk("register_blkdev: cannot get major %u for %s\n",
		       major, name);
		kfree(p);
	}
out:
	mutex_unlock(&major_names_lock);
	return ret;
}
EXPORT_SYMBOL(__register_blkdev);

void unregister_blkdev(unsigned int major, const char *name)
{
	struct blk_major_name **n;
	struct blk_major_name *p = NULL;
	int index = major_to_index(major);

	mutex_lock(&major_names_lock);
	for (n = &major_names[index]; *n; n = &(*n)->next)
		if ((*n)->major == major)
			break;
	if (!*n || strcmp((*n)->name, name)) {
		WARN_ON(1);
	} else {
		p = *n;
		*n = p->next;
	}
	mutex_unlock(&major_names_lock);
	kfree(p);
}

EXPORT_SYMBOL(unregister_blkdev);

/**
 * blk_mangle_minor - scatter minor numbers apart
 * @minor: minor number to mangle
 *
 * Scatter consecutively allocated @minor number apart if MANGLE_DEVT
 * is enabled.  Mangling twice gives the original value.
 *
 * RETURNS:
 * Mangled value.
 *
 * CONTEXT:
 * Don't care.
 */
static int blk_mangle_minor(int minor)
{
#ifdef CONFIG_DEBUG_BLOCK_EXT_DEVT
	int i;

	for (i = 0; i < MINORBITS / 2; i++) {
		int low = minor & (1 << i);
		int high = minor & (1 << (MINORBITS - 1 - i));
		int distance = MINORBITS - 1 - 2 * i;

		minor ^= low | high;	/* clear both bits */
		low <<= distance;	/* swap the positions */
		high >>= distance;
		minor |= low | high;	/* and set */
	}
#endif
	return minor;
}

/**
 * blk_alloc_devt - allocate a dev_t for a block device
 * @bdev: block device to allocate dev_t for
 * @devt: out parameter for resulting dev_t
 *
 * Allocate a dev_t for block device.
 *
 * RETURNS:
 * 0 on success, allocated dev_t is returned in *@devt.  -errno on
 * failure.
 *
 * CONTEXT:
 * Might sleep.
 */
int blk_alloc_devt(struct block_device *bdev, dev_t *devt)
{
	struct gendisk *disk = bdev->bd_disk;
	int idx;

	/* in consecutive minor range? */
	if (bdev->bd_partno < disk->minors) {
		*devt = MKDEV(disk->major, disk->first_minor + bdev->bd_partno);
		return 0;
	}

	idx = ida_alloc_range(&ext_devt_ida, 0, NR_EXT_DEVT, GFP_KERNEL);
	if (idx < 0)
		return idx == -ENOSPC ? -EBUSY : idx;

	*devt = MKDEV(BLOCK_EXT_MAJOR, blk_mangle_minor(idx));
	return 0;
}

/**
 * blk_free_devt - free a dev_t
 * @devt: dev_t to free
 *
 * Free @devt which was allocated using blk_alloc_devt().
 *
 * CONTEXT:
 * Might sleep.
 */
void blk_free_devt(dev_t devt)
{
	if (MAJOR(devt) == BLOCK_EXT_MAJOR)
		ida_free(&ext_devt_ida, blk_mangle_minor(MINOR(devt)));
}

static char *bdevt_str(dev_t devt, char *buf)
{
	if (MAJOR(devt) <= 0xff && MINOR(devt) <= 0xff) {
		char tbuf[BDEVT_SIZE];
		snprintf(tbuf, BDEVT_SIZE, "%02x%02x", MAJOR(devt), MINOR(devt));
		snprintf(buf, BDEVT_SIZE, "%-9s", tbuf);
	} else
		snprintf(buf, BDEVT_SIZE, "%03x:%05x", MAJOR(devt), MINOR(devt));

	return buf;
}

static void disk_scan_partitions(struct gendisk *disk)
{
	struct block_device *bdev;

	if (!get_capacity(disk) || !disk_part_scan_enabled(disk))
		return;

	set_bit(GD_NEED_PART_SCAN, &disk->state);
	bdev = blkdev_get_by_dev(disk_devt(disk), FMODE_READ, NULL);
	if (!IS_ERR(bdev))
		blkdev_put(bdev, FMODE_READ);
}

static void register_disk(struct device *parent, struct gendisk *disk,
			  const struct attribute_group **groups)
{
	struct device *ddev = disk_to_dev(disk);
	struct disk_part_iter piter;
	struct block_device *part;
	int err;

	ddev->parent = parent;

	dev_set_name(ddev, "%s", disk->disk_name);

	/* delay uevents, until we scanned partition table */
	dev_set_uevent_suppress(ddev, 1);

	if (groups) {
		WARN_ON(ddev->groups);
		ddev->groups = groups;
	}
	if (device_add(ddev))
		return;
	if (!sysfs_deprecated) {
		err = sysfs_create_link(block_depr, &ddev->kobj,
					kobject_name(&ddev->kobj));
		if (err) {
			device_del(ddev);
			return;
		}
	}

	/*
	 * avoid probable deadlock caused by allocating memory with
	 * GFP_KERNEL in runtime_resume callback of its all ancestor
	 * devices
	 */
	pm_runtime_set_memalloc_noio(ddev, true);

	disk->part0->bd_holder_dir =
		kobject_create_and_add("holders", &ddev->kobj);
	disk->slave_dir = kobject_create_and_add("slaves", &ddev->kobj);

	if (disk->flags & GENHD_FL_HIDDEN) {
		dev_set_uevent_suppress(ddev, 0);
		return;
	}

	disk_scan_partitions(disk);

	/* announce disk after possible partitions are created */
	dev_set_uevent_suppress(ddev, 0);
	kobject_uevent(&ddev->kobj, KOBJ_ADD);

	/* announce possible partitions */
	disk_part_iter_init(&piter, disk, 0);
	while ((part = disk_part_iter_next(&piter)))
		kobject_uevent(bdev_kobj(part), KOBJ_ADD);
	disk_part_iter_exit(&piter);

	if (disk->queue->backing_dev_info->dev) {
		err = sysfs_create_link(&ddev->kobj,
			  &disk->queue->backing_dev_info->dev->kobj,
			  "bdi");
		WARN_ON(err);
	}
}

/**
 * __device_add_disk - add disk information to kernel list
 * @parent: parent device for the disk
 * @disk: per-device partitioning information
 * @groups: Additional per-device sysfs groups
 * @register_queue: register the queue if set to true
 *
 * This function registers the partitioning information in @disk
 * with the kernel.
 *
 * FIXME: error handling
 */
static void __device_add_disk(struct device *parent, struct gendisk *disk,
			      const struct attribute_group **groups,
			      bool register_queue)
{
	dev_t devt;
	int retval;

	/*
	 * The disk queue should now be all set with enough information about
	 * the device for the elevator code to pick an adequate default
	 * elevator if one is needed, that is, for devices requesting queue
	 * registration.
	 */
	if (register_queue)
		elevator_init_mq(disk->queue);

	/* minors == 0 indicates to use ext devt from part0 and should
	 * be accompanied with EXT_DEVT flag.  Make sure all
	 * parameters make sense.
	 */
	WARN_ON(disk->minors && !(disk->major || disk->first_minor));
	WARN_ON(!disk->minors &&
		!(disk->flags & (GENHD_FL_EXT_DEVT | GENHD_FL_HIDDEN)));

	disk->flags |= GENHD_FL_UP;

	retval = blk_alloc_devt(disk->part0, &devt);
	if (retval) {
		WARN_ON(1);
		return;
	}
	disk->major = MAJOR(devt);
	disk->first_minor = MINOR(devt);

	disk_alloc_events(disk);

	if (disk->flags & GENHD_FL_HIDDEN) {
		/*
		 * Don't let hidden disks show up in /proc/partitions,
		 * and don't bother scanning for partitions either.
		 */
		disk->flags |= GENHD_FL_SUPPRESS_PARTITION_INFO;
		disk->flags |= GENHD_FL_NO_PART_SCAN;
	} else {
		struct backing_dev_info *bdi = disk->queue->backing_dev_info;
		struct device *dev = disk_to_dev(disk);
		int ret;

		/* Register BDI before referencing it from bdev */
		dev->devt = devt;
		ret = bdi_register(bdi, "%u:%u", MAJOR(devt), MINOR(devt));
		WARN_ON(ret);
		bdi_set_owner(bdi, dev);
		bdev_add(disk->part0, devt);
	}
	register_disk(parent, disk, groups);
	if (register_queue)
		blk_register_queue(disk);

	/*
	 * Take an extra ref on queue which will be put on disk_release()
	 * so that it sticks around as long as @disk is there.
	 */
	WARN_ON_ONCE(!blk_get_queue(disk->queue));

	disk_add_events(disk);
	blk_integrity_add(disk);
}

void device_add_disk(struct device *parent, struct gendisk *disk,
		     const struct attribute_group **groups)

{
	__device_add_disk(parent, disk, groups, true);
}
EXPORT_SYMBOL(device_add_disk);

void device_add_disk_no_queue_reg(struct device *parent, struct gendisk *disk)
{
	__device_add_disk(parent, disk, NULL, false);
}
EXPORT_SYMBOL(device_add_disk_no_queue_reg);

static void invalidate_partition(struct block_device *bdev)
{
	fsync_bdev(bdev);
	__invalidate_device(bdev, true);

	/*
	 * Unhash the bdev inode for this device so that it can't be looked
	 * up any more even if openers still hold references to it.
	 */
	remove_inode_hash(bdev->bd_inode);
}

/**
 * del_gendisk - remove the gendisk
 * @disk: the struct gendisk to remove
 *
 * Removes the gendisk and all its associated resources. This deletes the
 * partitions associated with the gendisk, and unregisters the associated
 * request_queue.
 *
 * This is the counter to the respective __device_add_disk() call.
 *
 * The final removal of the struct gendisk happens when its refcount reaches 0
 * with put_disk(), which should be called after del_gendisk(), if
 * __device_add_disk() was used.
 *
 * Drivers exist which depend on the release of the gendisk to be synchronous,
 * it should not be deferred.
 *
 * Context: can sleep
 */
void del_gendisk(struct gendisk *disk)
{
	struct disk_part_iter piter;
	struct block_device *part;

	might_sleep();

	if (WARN_ON_ONCE(!disk->queue))
		return;

	blk_integrity_del(disk);
	disk_del_events(disk);

	/*
	 * Block lookups of the disk until all bdevs are unhashed and the
	 * disk is marked as dead (GENHD_FL_UP cleared).
	 */
	down_write(&bdev_lookup_sem);

	/* invalidate stuff */
	disk_part_iter_init(&piter, disk,
			     DISK_PITER_INCL_EMPTY | DISK_PITER_REVERSE);
	while ((part = disk_part_iter_next(&piter))) {
		invalidate_partition(part);
		delete_partition(part);
	}
	disk_part_iter_exit(&piter);

	invalidate_partition(disk->part0);
	set_capacity(disk, 0);
	disk->flags &= ~GENHD_FL_UP;
	up_write(&bdev_lookup_sem);

	if (!(disk->flags & GENHD_FL_HIDDEN)) {
		sysfs_remove_link(&disk_to_dev(disk)->kobj, "bdi");

		/*
		 * Unregister bdi before releasing device numbers (as they can
		 * get reused and we'd get clashes in sysfs).
		 */
		bdi_unregister(disk->queue->backing_dev_info);
	}

	blk_unregister_queue(disk);

	kobject_put(disk->part0->bd_holder_dir);
	kobject_put(disk->slave_dir);

	part_stat_set_all(disk->part0, 0);
	disk->part0->bd_stamp = 0;
	if (!sysfs_deprecated)
		sysfs_remove_link(block_depr, dev_name(disk_to_dev(disk)));
	pm_runtime_set_memalloc_noio(disk_to_dev(disk), false);
	device_del(disk_to_dev(disk));
}
EXPORT_SYMBOL(del_gendisk);

/* sysfs access to bad-blocks list. */
static ssize_t disk_badblocks_show(struct device *dev,
					struct device_attribute *attr,
					char *page)
{
	struct gendisk *disk = dev_to_disk(dev);

	if (!disk->bb)
		return sprintf(page, "\n");

	return badblocks_show(disk->bb, page, 0);
}

static ssize_t disk_badblocks_store(struct device *dev,
					struct device_attribute *attr,
					const char *page, size_t len)
{
	struct gendisk *disk = dev_to_disk(dev);

	if (!disk->bb)
		return -ENXIO;

	return badblocks_store(disk->bb, page, len, 0);
}

void blk_request_module(dev_t devt)
{
	unsigned int major = MAJOR(devt);
	struct blk_major_name **n;

	mutex_lock(&major_names_lock);
	for (n = &major_names[major_to_index(major)]; *n; n = &(*n)->next) {
		if ((*n)->major == major && (*n)->probe) {
			(*n)->probe(devt);
			mutex_unlock(&major_names_lock);
			return;
		}
	}
	mutex_unlock(&major_names_lock);

	if (request_module("block-major-%d-%d", MAJOR(devt), MINOR(devt)) > 0)
		/* Make old-style 2.4 aliases work */
		request_module("block-major-%d", MAJOR(devt));
}

/**
 * bdget_disk - do bdget() by gendisk and partition number
 * @disk: gendisk of interest
 * @partno: partition number
 *
 * Find partition @partno from @disk, do bdget() on it.
 *
 * CONTEXT:
 * Don't care.
 *
 * RETURNS:
 * Resulting block_device on success, NULL on failure.
 */
struct block_device *bdget_disk(struct gendisk *disk, int partno)
{
	struct block_device *bdev = NULL;

	rcu_read_lock();
	bdev = __disk_get_part(disk, partno);
	if (bdev && !bdgrab(bdev))
		bdev = NULL;
	rcu_read_unlock();

	return bdev;
}

/*
 * print a full list of all partitions - intended for places where the root
 * filesystem can't be mounted and thus to give the victim some idea of what
 * went wrong
 */
void __init printk_all_partitions(void)
{
	struct class_dev_iter iter;
	struct device *dev;

	class_dev_iter_init(&iter, &block_class, NULL, &disk_type);
	while ((dev = class_dev_iter_next(&iter))) {
		struct gendisk *disk = dev_to_disk(dev);
		struct disk_part_iter piter;
		struct block_device *part;
		char name_buf[BDEVNAME_SIZE];
		char devt_buf[BDEVT_SIZE];

		/*
		 * Don't show empty devices or things that have been
		 * suppressed
		 */
		if (get_capacity(disk) == 0 ||
		    (disk->flags & GENHD_FL_SUPPRESS_PARTITION_INFO))
			continue;

		/*
		 * Note, unlike /proc/partitions, I am showing the
		 * numbers in hex - the same format as the root=
		 * option takes.
		 */
		disk_part_iter_init(&piter, disk, DISK_PITER_INCL_PART0);
		while ((part = disk_part_iter_next(&piter))) {
			bool is_part0 = part == disk->part0;

			printk("%s%s %10llu %s %s", is_part0 ? "" : "  ",
			       bdevt_str(part->bd_dev, devt_buf),
			       bdev_nr_sectors(part) >> 1,
			       disk_name(disk, part->bd_partno, name_buf),
			       part->bd_meta_info ?
					part->bd_meta_info->uuid : "");
			if (is_part0) {
				if (dev->parent && dev->parent->driver)
					printk(" driver: %s\n",
					      dev->parent->driver->name);
				else
					printk(" (driver?)\n");
			} else
				printk("\n");
		}
		disk_part_iter_exit(&piter);
	}
	class_dev_iter_exit(&iter);
}

#ifdef CONFIG_PROC_FS
/* iterator */
static void *disk_seqf_start(struct seq_file *seqf, loff_t *pos)
{
	loff_t skip = *pos;
	struct class_dev_iter *iter;
	struct device *dev;

	iter = kmalloc(sizeof(*iter), GFP_KERNEL);
	if (!iter)
		return ERR_PTR(-ENOMEM);

	seqf->private = iter;
	class_dev_iter_init(iter, &block_class, NULL, &disk_type);
	do {
		dev = class_dev_iter_next(iter);
		if (!dev)
			return NULL;
	} while (skip--);

	return dev_to_disk(dev);
}

static void *disk_seqf_next(struct seq_file *seqf, void *v, loff_t *pos)
{
	struct device *dev;

	(*pos)++;
	dev = class_dev_iter_next(seqf->private);
	if (dev)
		return dev_to_disk(dev);

	return NULL;
}

static void disk_seqf_stop(struct seq_file *seqf, void *v)
{
	struct class_dev_iter *iter = seqf->private;

	/* stop is called even after start failed :-( */
	if (iter) {
		class_dev_iter_exit(iter);
		kfree(iter);
		seqf->private = NULL;
	}
}

static void *show_partition_start(struct seq_file *seqf, loff_t *pos)
{
	void *p;

	p = disk_seqf_start(seqf, pos);
	if (!IS_ERR_OR_NULL(p) && !*pos)
		seq_puts(seqf, "major minor  #blocks  name\n\n");
	return p;
}

static int show_partition(struct seq_file *seqf, void *v)
{
	struct gendisk *sgp = v;
	struct disk_part_iter piter;
	struct block_device *part;
	char buf[BDEVNAME_SIZE];

	/* Don't show non-partitionable removeable devices or empty devices */
	if (!get_capacity(sgp) || (!disk_max_parts(sgp) &&
				   (sgp->flags & GENHD_FL_REMOVABLE)))
		return 0;
	if (sgp->flags & GENHD_FL_SUPPRESS_PARTITION_INFO)
		return 0;

	/* show the full disk and all non-0 size partitions of it */
	disk_part_iter_init(&piter, sgp, DISK_PITER_INCL_PART0);
	while ((part = disk_part_iter_next(&piter)))
		seq_printf(seqf, "%4d  %7d %10llu %s\n",
			   MAJOR(part->bd_dev), MINOR(part->bd_dev),
			   bdev_nr_sectors(part) >> 1,
			   disk_name(sgp, part->bd_partno, buf));
	disk_part_iter_exit(&piter);

	return 0;
}

static const struct seq_operations partitions_op = {
	.start	= show_partition_start,
	.next	= disk_seqf_next,
	.stop	= disk_seqf_stop,
	.show	= show_partition
};
#endif

static int __init genhd_device_init(void)
{
	int error;

	block_class.dev_kobj = sysfs_dev_block_kobj;
	error = class_register(&block_class);
	if (unlikely(error))
		return error;
	blk_dev_init();

	register_blkdev(BLOCK_EXT_MAJOR, "blkext");

	/* create top-level block dir */
	if (!sysfs_deprecated)
		block_depr = kobject_create_and_add("block", NULL);
	return 0;
}

subsys_initcall(genhd_device_init);

static ssize_t disk_range_show(struct device *dev,
			       struct device_attribute *attr, char *buf)
{
	struct gendisk *disk = dev_to_disk(dev);

	return sprintf(buf, "%d\n", disk->minors);
}

static ssize_t disk_ext_range_show(struct device *dev,
				   struct device_attribute *attr, char *buf)
{
	struct gendisk *disk = dev_to_disk(dev);

	return sprintf(buf, "%d\n", disk_max_parts(disk));
}

static ssize_t disk_removable_show(struct device *dev,
				   struct device_attribute *attr, char *buf)
{
	struct gendisk *disk = dev_to_disk(dev);

	return sprintf(buf, "%d\n",
		       (disk->flags & GENHD_FL_REMOVABLE ? 1 : 0));
}

static ssize_t disk_hidden_show(struct device *dev,
				   struct device_attribute *attr, char *buf)
{
	struct gendisk *disk = dev_to_disk(dev);

	return sprintf(buf, "%d\n",
		       (disk->flags & GENHD_FL_HIDDEN ? 1 : 0));
}

static ssize_t disk_ro_show(struct device *dev,
				   struct device_attribute *attr, char *buf)
{
	struct gendisk *disk = dev_to_disk(dev);

	return sprintf(buf, "%d\n", get_disk_ro(disk) ? 1 : 0);
}

ssize_t part_size_show(struct device *dev,
		       struct device_attribute *attr, char *buf)
{
	return sprintf(buf, "%llu\n", bdev_nr_sectors(dev_to_bdev(dev)));
}

ssize_t part_stat_show(struct device *dev,
		       struct device_attribute *attr, char *buf)
{
	struct block_device *bdev = dev_to_bdev(dev);
	struct request_queue *q = bdev->bd_disk->queue;
	struct disk_stats stat;
	unsigned int inflight;

	part_stat_read_all(bdev, &stat);
	if (queue_is_mq(q))
		inflight = blk_mq_in_flight(q, bdev);
	else
		inflight = part_in_flight(bdev);

	return sprintf(buf,
		"%8lu %8lu %8llu %8u "
		"%8lu %8lu %8llu %8u "
		"%8u %8u %8u "
		"%8lu %8lu %8llu %8u "
		"%8lu %8u"
		"\n",
		stat.ios[STAT_READ],
		stat.merges[STAT_READ],
		(unsigned long long)stat.sectors[STAT_READ],
		(unsigned int)div_u64(stat.nsecs[STAT_READ], NSEC_PER_MSEC),
		stat.ios[STAT_WRITE],
		stat.merges[STAT_WRITE],
		(unsigned long long)stat.sectors[STAT_WRITE],
		(unsigned int)div_u64(stat.nsecs[STAT_WRITE], NSEC_PER_MSEC),
		inflight,
		jiffies_to_msecs(stat.io_ticks),
		(unsigned int)div_u64(stat.nsecs[STAT_READ] +
				      stat.nsecs[STAT_WRITE] +
				      stat.nsecs[STAT_DISCARD] +
				      stat.nsecs[STAT_FLUSH],
						NSEC_PER_MSEC),
		stat.ios[STAT_DISCARD],
		stat.merges[STAT_DISCARD],
		(unsigned long long)stat.sectors[STAT_DISCARD],
		(unsigned int)div_u64(stat.nsecs[STAT_DISCARD], NSEC_PER_MSEC),
		stat.ios[STAT_FLUSH],
		(unsigned int)div_u64(stat.nsecs[STAT_FLUSH], NSEC_PER_MSEC));
}

ssize_t part_inflight_show(struct device *dev, struct device_attribute *attr,
			   char *buf)
{
	struct block_device *bdev = dev_to_bdev(dev);
	struct request_queue *q = bdev->bd_disk->queue;
	unsigned int inflight[2];

	if (queue_is_mq(q))
		blk_mq_in_flight_rw(q, bdev, inflight);
	else
		part_in_flight_rw(bdev, inflight);

	return sprintf(buf, "%8u %8u\n", inflight[0], inflight[1]);
}

static ssize_t disk_capability_show(struct device *dev,
				    struct device_attribute *attr, char *buf)
{
	struct gendisk *disk = dev_to_disk(dev);

	return sprintf(buf, "%x\n", disk->flags);
}

static ssize_t disk_alignment_offset_show(struct device *dev,
					  struct device_attribute *attr,
					  char *buf)
{
	struct gendisk *disk = dev_to_disk(dev);

	return sprintf(buf, "%d\n", queue_alignment_offset(disk->queue));
}

static ssize_t disk_discard_alignment_show(struct device *dev,
					   struct device_attribute *attr,
					   char *buf)
{
	struct gendisk *disk = dev_to_disk(dev);

	return sprintf(buf, "%d\n", queue_discard_alignment(disk->queue));
}

static DEVICE_ATTR(range, 0444, disk_range_show, NULL);
static DEVICE_ATTR(ext_range, 0444, disk_ext_range_show, NULL);
static DEVICE_ATTR(removable, 0444, disk_removable_show, NULL);
static DEVICE_ATTR(hidden, 0444, disk_hidden_show, NULL);
static DEVICE_ATTR(ro, 0444, disk_ro_show, NULL);
static DEVICE_ATTR(size, 0444, part_size_show, NULL);
static DEVICE_ATTR(alignment_offset, 0444, disk_alignment_offset_show, NULL);
static DEVICE_ATTR(discard_alignment, 0444, disk_discard_alignment_show, NULL);
static DEVICE_ATTR(capability, 0444, disk_capability_show, NULL);
static DEVICE_ATTR(stat, 0444, part_stat_show, NULL);
static DEVICE_ATTR(inflight, 0444, part_inflight_show, NULL);
static DEVICE_ATTR(badblocks, 0644, disk_badblocks_show, disk_badblocks_store);

#ifdef CONFIG_FAIL_MAKE_REQUEST
ssize_t part_fail_show(struct device *dev,
		       struct device_attribute *attr, char *buf)
{
	return sprintf(buf, "%d\n", dev_to_bdev(dev)->bd_make_it_fail);
}

ssize_t part_fail_store(struct device *dev,
			struct device_attribute *attr,
			const char *buf, size_t count)
{
	int i;

	if (count > 0 && sscanf(buf, "%d", &i) > 0)
		dev_to_bdev(dev)->bd_make_it_fail = i;

	return count;
}

static struct device_attribute dev_attr_fail =
	__ATTR(make-it-fail, 0644, part_fail_show, part_fail_store);
#endif /* CONFIG_FAIL_MAKE_REQUEST */

#ifdef CONFIG_FAIL_IO_TIMEOUT
static struct device_attribute dev_attr_fail_timeout =
	__ATTR(io-timeout-fail, 0644, part_timeout_show, part_timeout_store);
#endif

static struct attribute *disk_attrs[] = {
	&dev_attr_range.attr,
	&dev_attr_ext_range.attr,
	&dev_attr_removable.attr,
	&dev_attr_hidden.attr,
	&dev_attr_ro.attr,
	&dev_attr_size.attr,
	&dev_attr_alignment_offset.attr,
	&dev_attr_discard_alignment.attr,
	&dev_attr_capability.attr,
	&dev_attr_stat.attr,
	&dev_attr_inflight.attr,
	&dev_attr_badblocks.attr,
#ifdef CONFIG_FAIL_MAKE_REQUEST
	&dev_attr_fail.attr,
#endif
#ifdef CONFIG_FAIL_IO_TIMEOUT
	&dev_attr_fail_timeout.attr,
#endif
	NULL
};

static umode_t disk_visible(struct kobject *kobj, struct attribute *a, int n)
{
	struct device *dev = container_of(kobj, typeof(*dev), kobj);
	struct gendisk *disk = dev_to_disk(dev);

	if (a == &dev_attr_badblocks.attr && !disk->bb)
		return 0;
	return a->mode;
}

static struct attribute_group disk_attr_group = {
	.attrs = disk_attrs,
	.is_visible = disk_visible,
};

static const struct attribute_group *disk_attr_groups[] = {
	&disk_attr_group,
	NULL
};

/**
 * disk_replace_part_tbl - replace disk->part_tbl in RCU-safe way
 * @disk: disk to replace part_tbl for
 * @new_ptbl: new part_tbl to install
 *
 * Replace disk->part_tbl with @new_ptbl in RCU-safe way.  The
 * original ptbl is freed using RCU callback.
 *
 * LOCKING:
 * Matching bd_mutex locked or the caller is the only user of @disk.
 */
static void disk_replace_part_tbl(struct gendisk *disk,
				  struct disk_part_tbl *new_ptbl)
{
	struct disk_part_tbl *old_ptbl =
		rcu_dereference_protected(disk->part_tbl, 1);

	rcu_assign_pointer(disk->part_tbl, new_ptbl);

	if (old_ptbl) {
		rcu_assign_pointer(old_ptbl->last_lookup, NULL);
		kfree_rcu(old_ptbl, rcu_head);
	}
}

/**
 * disk_expand_part_tbl - expand disk->part_tbl
 * @disk: disk to expand part_tbl for
 * @partno: expand such that this partno can fit in
 *
 * Expand disk->part_tbl such that @partno can fit in.  disk->part_tbl
 * uses RCU to allow unlocked dereferencing for stats and other stuff.
 *
 * LOCKING:
 * Matching bd_mutex locked or the caller is the only user of @disk.
 * Might sleep.
 *
 * RETURNS:
 * 0 on success, -errno on failure.
 */
int disk_expand_part_tbl(struct gendisk *disk, int partno)
{
	struct disk_part_tbl *old_ptbl =
		rcu_dereference_protected(disk->part_tbl, 1);
	struct disk_part_tbl *new_ptbl;
	int len = old_ptbl ? old_ptbl->len : 0;
	int i, target;

	/*
	 * check for int overflow, since we can get here from blkpg_ioctl()
	 * with a user passed 'partno'.
	 */
	target = partno + 1;
	if (target < 0)
		return -EINVAL;

	/* disk_max_parts() is zero during initialization, ignore if so */
	if (disk_max_parts(disk) && target > disk_max_parts(disk))
		return -EINVAL;

	if (target <= len)
		return 0;

	new_ptbl = kzalloc_node(struct_size(new_ptbl, part, target), GFP_KERNEL,
				disk->node_id);
	if (!new_ptbl)
		return -ENOMEM;

	new_ptbl->len = target;

	for (i = 0; i < len; i++)
		rcu_assign_pointer(new_ptbl->part[i], old_ptbl->part[i]);

	disk_replace_part_tbl(disk, new_ptbl);
	return 0;
}

/**
 * disk_release - releases all allocated resources of the gendisk
 * @dev: the device representing this disk
 *
 * This function releases all allocated resources of the gendisk.
 *
 * Drivers which used __device_add_disk() have a gendisk with a request_queue
 * assigned. Since the request_queue sits on top of the gendisk for these
 * drivers we also call blk_put_queue() for them, and we expect the
 * request_queue refcount to reach 0 at this point, and so the request_queue
 * will also be freed prior to the disk.
 *
 * Context: can sleep
 */
static void disk_release(struct device *dev)
{
	struct gendisk *disk = dev_to_disk(dev);

	might_sleep();

	blk_free_devt(dev->devt);
	disk_release_events(disk);
	kfree(disk->random);
	disk_replace_part_tbl(disk, NULL);
	bdput(disk->part0);
	if (disk->queue)
		blk_put_queue(disk->queue);
	kfree(disk);
}
struct class block_class = {
	.name		= "block",
};

static char *block_devnode(struct device *dev, umode_t *mode,
			   kuid_t *uid, kgid_t *gid)
{
	struct gendisk *disk = dev_to_disk(dev);

	if (disk->fops->devnode)
		return disk->fops->devnode(disk, mode);
	return NULL;
}

const struct device_type disk_type = {
	.name		= "disk",
	.groups		= disk_attr_groups,
	.release	= disk_release,
	.devnode	= block_devnode,
};

#ifdef CONFIG_PROC_FS
/*
 * aggregate disk stat collector.  Uses the same stats that the sysfs
 * entries do, above, but makes them available through one seq_file.
 *
 * The output looks suspiciously like /proc/partitions with a bunch of
 * extra fields.
 */
static int diskstats_show(struct seq_file *seqf, void *v)
{
	struct gendisk *gp = v;
	struct disk_part_iter piter;
	struct block_device *hd;
	char buf[BDEVNAME_SIZE];
	unsigned int inflight;
	struct disk_stats stat;

	/*
	if (&disk_to_dev(gp)->kobj.entry == block_class.devices.next)
		seq_puts(seqf,	"major minor name"
				"     rio rmerge rsect ruse wio wmerge "
				"wsect wuse running use aveq"
				"\n\n");
	*/

	disk_part_iter_init(&piter, gp, DISK_PITER_INCL_EMPTY_PART0);
	while ((hd = disk_part_iter_next(&piter))) {
		part_stat_read_all(hd, &stat);
		if (queue_is_mq(gp->queue))
			inflight = blk_mq_in_flight(gp->queue, hd);
		else
			inflight = part_in_flight(hd);

		seq_printf(seqf, "%4d %7d %s "
			   "%lu %lu %lu %u "
			   "%lu %lu %lu %u "
			   "%u %u %u "
			   "%lu %lu %lu %u "
			   "%lu %u"
			   "\n",
			   MAJOR(hd->bd_dev), MINOR(hd->bd_dev),
			   disk_name(gp, hd->bd_partno, buf),
			   stat.ios[STAT_READ],
			   stat.merges[STAT_READ],
			   stat.sectors[STAT_READ],
			   (unsigned int)div_u64(stat.nsecs[STAT_READ],
							NSEC_PER_MSEC),
			   stat.ios[STAT_WRITE],
			   stat.merges[STAT_WRITE],
			   stat.sectors[STAT_WRITE],
			   (unsigned int)div_u64(stat.nsecs[STAT_WRITE],
							NSEC_PER_MSEC),
			   inflight,
			   jiffies_to_msecs(stat.io_ticks),
			   (unsigned int)div_u64(stat.nsecs[STAT_READ] +
						 stat.nsecs[STAT_WRITE] +
						 stat.nsecs[STAT_DISCARD] +
						 stat.nsecs[STAT_FLUSH],
							NSEC_PER_MSEC),
			   stat.ios[STAT_DISCARD],
			   stat.merges[STAT_DISCARD],
			   stat.sectors[STAT_DISCARD],
			   (unsigned int)div_u64(stat.nsecs[STAT_DISCARD],
						 NSEC_PER_MSEC),
			   stat.ios[STAT_FLUSH],
			   (unsigned int)div_u64(stat.nsecs[STAT_FLUSH],
						 NSEC_PER_MSEC)
			);
	}
	disk_part_iter_exit(&piter);

	return 0;
}

static const struct seq_operations diskstats_op = {
	.start	= disk_seqf_start,
	.next	= disk_seqf_next,
	.stop	= disk_seqf_stop,
	.show	= diskstats_show
};

static int __init proc_genhd_init(void)
{
	proc_create_seq("diskstats", 0, NULL, &diskstats_op);
	proc_create_seq("partitions", 0, NULL, &partitions_op);
	return 0;
}
module_init(proc_genhd_init);
#endif /* CONFIG_PROC_FS */

dev_t blk_lookup_devt(const char *name, int partno)
{
	dev_t devt = MKDEV(0, 0);
	struct class_dev_iter iter;
	struct device *dev;

	class_dev_iter_init(&iter, &block_class, NULL, &disk_type);
	while ((dev = class_dev_iter_next(&iter))) {
		struct gendisk *disk = dev_to_disk(dev);
		struct block_device *part;

		if (strcmp(dev_name(dev), name))
			continue;

		if (partno < disk->minors) {
			/* We need to return the right devno, even
			 * if the partition doesn't exist yet.
			 */
			devt = MKDEV(MAJOR(dev->devt),
				     MINOR(dev->devt) + partno);
			break;
		}
		part = bdget_disk(disk, partno);
		if (part) {
			devt = part->bd_dev;
			bdput(part);
			break;
		}
	}
	class_dev_iter_exit(&iter);
	return devt;
}

struct gendisk *__alloc_disk_node(int minors, int node_id)
{
	struct gendisk *disk;
	struct disk_part_tbl *ptbl;

	if (minors > DISK_MAX_PARTS) {
		printk(KERN_ERR
			"block: can't allocate more than %d partitions\n",
			DISK_MAX_PARTS);
		minors = DISK_MAX_PARTS;
	}

	disk = kzalloc_node(sizeof(struct gendisk), GFP_KERNEL, node_id);
	if (!disk)
		return NULL;

	disk->part0 = bdev_alloc(disk, 0);
	if (!disk->part0)
		goto out_free_disk;

	disk->node_id = node_id;
	if (disk_expand_part_tbl(disk, 0))
		goto out_bdput;

	ptbl = rcu_dereference_protected(disk->part_tbl, 1);
	rcu_assign_pointer(ptbl->part[0], disk->part0);

	disk->minors = minors;
	rand_initialize_disk(disk);
	disk_to_dev(disk)->class = &block_class;
	disk_to_dev(disk)->type = &disk_type;
	device_initialize(disk_to_dev(disk));
	return disk;

out_bdput:
	bdput(disk->part0);
out_free_disk:
	kfree(disk);
	return NULL;
}
EXPORT_SYMBOL(__alloc_disk_node);

/**
 * put_disk - decrements the gendisk refcount
 * @disk: the struct gendisk to decrement the refcount for
 *
 * This decrements the refcount for the struct gendisk. When this reaches 0
 * we'll have disk_release() called.
 *
 * Context: Any context, but the last reference must not be dropped from
 *          atomic context.
 */
void put_disk(struct gendisk *disk)
{
	if (disk)
		put_device(disk_to_dev(disk));
}
EXPORT_SYMBOL(put_disk);

static void set_disk_ro_uevent(struct gendisk *gd, int ro)
{
	char event[] = "DISK_RO=1";
	char *envp[] = { event, NULL };

	if (!ro)
		event[8] = '0';
	kobject_uevent_env(&disk_to_dev(gd)->kobj, KOBJ_CHANGE, envp);
}

void set_disk_ro(struct gendisk *disk, int flag)
{
	struct disk_part_iter piter;
	struct block_device *part;

	if (disk->part0->bd_read_only != flag) {
		set_disk_ro_uevent(disk, flag);
		disk->part0->bd_read_only = flag;
	}

	disk_part_iter_init(&piter, disk, DISK_PITER_INCL_EMPTY);
	while ((part = disk_part_iter_next(&piter)))
		part->bd_read_only = flag;
	disk_part_iter_exit(&piter);
}

EXPORT_SYMBOL(set_disk_ro);

int bdev_read_only(struct block_device *bdev)
{
	if (!bdev)
		return 0;
	return bdev->bd_read_only;
}

EXPORT_SYMBOL(bdev_read_only);

/*
 * Disk events - monitor disk events like media change and eject request.
 */
struct disk_events {
	struct list_head	node;		/* all disk_event's */
	struct gendisk		*disk;		/* the associated disk */
	spinlock_t		lock;

	struct mutex		block_mutex;	/* protects blocking */
	int			block;		/* event blocking depth */
	unsigned int		pending;	/* events already sent out */
	unsigned int		clearing;	/* events being cleared */

	long			poll_msecs;	/* interval, -1 for default */
	struct delayed_work	dwork;
};

static const char *disk_events_strs[] = {
	[ilog2(DISK_EVENT_MEDIA_CHANGE)]	= "media_change",
	[ilog2(DISK_EVENT_EJECT_REQUEST)]	= "eject_request",
};

static char *disk_uevents[] = {
	[ilog2(DISK_EVENT_MEDIA_CHANGE)]	= "DISK_MEDIA_CHANGE=1",
	[ilog2(DISK_EVENT_EJECT_REQUEST)]	= "DISK_EJECT_REQUEST=1",
};

/* list of all disk_events */
static DEFINE_MUTEX(disk_events_mutex);
static LIST_HEAD(disk_events);

/* disable in-kernel polling by default */
static unsigned long disk_events_dfl_poll_msecs;

static unsigned long disk_events_poll_jiffies(struct gendisk *disk)
{
	struct disk_events *ev = disk->ev;
	long intv_msecs = 0;

	/*
	 * If device-specific poll interval is set, always use it.  If
	 * the default is being used, poll if the POLL flag is set.
	 */
	if (ev->poll_msecs >= 0)
		intv_msecs = ev->poll_msecs;
	else if (disk->event_flags & DISK_EVENT_FLAG_POLL)
		intv_msecs = disk_events_dfl_poll_msecs;

	return msecs_to_jiffies(intv_msecs);
}

/**
 * disk_block_events - block and flush disk event checking
 * @disk: disk to block events for
 *
 * On return from this function, it is guaranteed that event checking
 * isn't in progress and won't happen until unblocked by
 * disk_unblock_events().  Events blocking is counted and the actual
 * unblocking happens after the matching number of unblocks are done.
 *
 * Note that this intentionally does not block event checking from
 * disk_clear_events().
 *
 * CONTEXT:
 * Might sleep.
 */
void disk_block_events(struct gendisk *disk)
{
	struct disk_events *ev = disk->ev;
	unsigned long flags;
	bool cancel;

	if (!ev)
		return;

	/*
	 * Outer mutex ensures that the first blocker completes canceling
	 * the event work before further blockers are allowed to finish.
	 */
	mutex_lock(&ev->block_mutex);

	spin_lock_irqsave(&ev->lock, flags);
	cancel = !ev->block++;
	spin_unlock_irqrestore(&ev->lock, flags);

	if (cancel)
		cancel_delayed_work_sync(&disk->ev->dwork);

	mutex_unlock(&ev->block_mutex);
}

static void __disk_unblock_events(struct gendisk *disk, bool check_now)
{
	struct disk_events *ev = disk->ev;
	unsigned long intv;
	unsigned long flags;

	spin_lock_irqsave(&ev->lock, flags);

	if (WARN_ON_ONCE(ev->block <= 0))
		goto out_unlock;

	if (--ev->block)
		goto out_unlock;

	intv = disk_events_poll_jiffies(disk);
	if (check_now)
		queue_delayed_work(system_freezable_power_efficient_wq,
				&ev->dwork, 0);
	else if (intv)
		queue_delayed_work(system_freezable_power_efficient_wq,
				&ev->dwork, intv);
out_unlock:
	spin_unlock_irqrestore(&ev->lock, flags);
}

/**
 * disk_unblock_events - unblock disk event checking
 * @disk: disk to unblock events for
 *
 * Undo disk_block_events().  When the block count reaches zero, it
 * starts events polling if configured.
 *
 * CONTEXT:
 * Don't care.  Safe to call from irq context.
 */
void disk_unblock_events(struct gendisk *disk)
{
	if (disk->ev)
		__disk_unblock_events(disk, false);
}

/**
 * disk_flush_events - schedule immediate event checking and flushing
 * @disk: disk to check and flush events for
 * @mask: events to flush
 *
 * Schedule immediate event checking on @disk if not blocked.  Events in
 * @mask are scheduled to be cleared from the driver.  Note that this
 * doesn't clear the events from @disk->ev.
 *
 * CONTEXT:
 * If @mask is non-zero must be called with bdev->bd_mutex held.
 */
void disk_flush_events(struct gendisk *disk, unsigned int mask)
{
	struct disk_events *ev = disk->ev;

	if (!ev)
		return;

	spin_lock_irq(&ev->lock);
	ev->clearing |= mask;
	if (!ev->block)
		mod_delayed_work(system_freezable_power_efficient_wq,
				&ev->dwork, 0);
	spin_unlock_irq(&ev->lock);
}

/**
 * disk_clear_events - synchronously check, clear and return pending events
 * @disk: disk to fetch and clear events from
 * @mask: mask of events to be fetched and cleared
 *
 * Disk events are synchronously checked and pending events in @mask
 * are cleared and returned.  This ignores the block count.
 *
 * CONTEXT:
 * Might sleep.
 */
static unsigned int disk_clear_events(struct gendisk *disk, unsigned int mask)
{
	struct disk_events *ev = disk->ev;
	unsigned int pending;
	unsigned int clearing = mask;

	if (!ev)
		return 0;

	disk_block_events(disk);

	/*
	 * store the union of mask and ev->clearing on the stack so that the
	 * race with disk_flush_events does not cause ambiguity (ev->clearing
	 * can still be modified even if events are blocked).
	 */
	spin_lock_irq(&ev->lock);
	clearing |= ev->clearing;
	ev->clearing = 0;
	spin_unlock_irq(&ev->lock);

	disk_check_events(ev, &clearing);
	/*
	 * if ev->clearing is not 0, the disk_flush_events got called in the
	 * middle of this function, so we want to run the workfn without delay.
	 */
	__disk_unblock_events(disk, ev->clearing ? true : false);

	/* then, fetch and clear pending events */
	spin_lock_irq(&ev->lock);
	pending = ev->pending & mask;
	ev->pending &= ~mask;
	spin_unlock_irq(&ev->lock);
	WARN_ON_ONCE(clearing & mask);

	return pending;
}

/**
 * bdev_check_media_change - check if a removable media has been changed
 * @bdev: block device to check
 *
 * Check whether a removable media has been changed, and attempt to free all
 * dentries and inodes and invalidates all block device page cache entries in
 * that case.
 *
 * Returns %true if the block device changed, or %false if not.
 */
bool bdev_check_media_change(struct block_device *bdev)
{
	unsigned int events;

	events = disk_clear_events(bdev->bd_disk, DISK_EVENT_MEDIA_CHANGE |
				   DISK_EVENT_EJECT_REQUEST);
	if (!(events & DISK_EVENT_MEDIA_CHANGE))
		return false;

	if (__invalidate_device(bdev, true))
		pr_warn("VFS: busy inodes on changed media %s\n",
			bdev->bd_disk->disk_name);
	set_bit(GD_NEED_PART_SCAN, &bdev->bd_disk->state);
	return true;
}
EXPORT_SYMBOL(bdev_check_media_change);

/*
 * Separate this part out so that a different pointer for clearing_ptr can be
 * passed in for disk_clear_events.
 */
static void disk_events_workfn(struct work_struct *work)
{
	struct delayed_work *dwork = to_delayed_work(work);
	struct disk_events *ev = container_of(dwork, struct disk_events, dwork);

	disk_check_events(ev, &ev->clearing);
}

static void disk_check_events(struct disk_events *ev,
			      unsigned int *clearing_ptr)
{
	struct gendisk *disk = ev->disk;
	char *envp[ARRAY_SIZE(disk_uevents) + 1] = { };
	unsigned int clearing = *clearing_ptr;
	unsigned int events;
	unsigned long intv;
	int nr_events = 0, i;

	/* check events */
	events = disk->fops->check_events(disk, clearing);

	/* accumulate pending events and schedule next poll if necessary */
	spin_lock_irq(&ev->lock);

	events &= ~ev->pending;
	ev->pending |= events;
	*clearing_ptr &= ~clearing;

	intv = disk_events_poll_jiffies(disk);
	if (!ev->block && intv)
		queue_delayed_work(system_freezable_power_efficient_wq,
				&ev->dwork, intv);

	spin_unlock_irq(&ev->lock);

	/*
	 * Tell userland about new events.  Only the events listed in
	 * @disk->events are reported, and only if DISK_EVENT_FLAG_UEVENT
	 * is set. Otherwise, events are processed internally but never
	 * get reported to userland.
	 */
	for (i = 0; i < ARRAY_SIZE(disk_uevents); i++)
		if ((events & disk->events & (1 << i)) &&
		    (disk->event_flags & DISK_EVENT_FLAG_UEVENT))
			envp[nr_events++] = disk_uevents[i];

	if (nr_events)
		kobject_uevent_env(&disk_to_dev(disk)->kobj, KOBJ_CHANGE, envp);
}

/*
 * A disk events enabled device has the following sysfs nodes under
 * its /sys/block/X/ directory.
 *
 * events		: list of all supported events
 * events_async		: list of events which can be detected w/o polling
 *			  (always empty, only for backwards compatibility)
 * events_poll_msecs	: polling interval, 0: disable, -1: system default
 */
static ssize_t __disk_events_show(unsigned int events, char *buf)
{
	const char *delim = "";
	ssize_t pos = 0;
	int i;

	for (i = 0; i < ARRAY_SIZE(disk_events_strs); i++)
		if (events & (1 << i)) {
			pos += sprintf(buf + pos, "%s%s",
				       delim, disk_events_strs[i]);
			delim = " ";
		}
	if (pos)
		pos += sprintf(buf + pos, "\n");
	return pos;
}

static ssize_t disk_events_show(struct device *dev,
				struct device_attribute *attr, char *buf)
{
	struct gendisk *disk = dev_to_disk(dev);

	if (!(disk->event_flags & DISK_EVENT_FLAG_UEVENT))
		return 0;

	return __disk_events_show(disk->events, buf);
}

static ssize_t disk_events_async_show(struct device *dev,
				      struct device_attribute *attr, char *buf)
{
	return 0;
}

static ssize_t disk_events_poll_msecs_show(struct device *dev,
					   struct device_attribute *attr,
					   char *buf)
{
	struct gendisk *disk = dev_to_disk(dev);

	if (!disk->ev)
		return sprintf(buf, "-1\n");

	return sprintf(buf, "%ld\n", disk->ev->poll_msecs);
}

static ssize_t disk_events_poll_msecs_store(struct device *dev,
					    struct device_attribute *attr,
					    const char *buf, size_t count)
{
	struct gendisk *disk = dev_to_disk(dev);
	long intv;

	if (!count || !sscanf(buf, "%ld", &intv))
		return -EINVAL;

	if (intv < 0 && intv != -1)
		return -EINVAL;

	if (!disk->ev)
		return -ENODEV;

	disk_block_events(disk);
	disk->ev->poll_msecs = intv;
	__disk_unblock_events(disk, true);

	return count;
}

static const DEVICE_ATTR(events, 0444, disk_events_show, NULL);
static const DEVICE_ATTR(events_async, 0444, disk_events_async_show, NULL);
static const DEVICE_ATTR(events_poll_msecs, 0644,
			 disk_events_poll_msecs_show,
			 disk_events_poll_msecs_store);

static const struct attribute *disk_events_attrs[] = {
	&dev_attr_events.attr,
	&dev_attr_events_async.attr,
	&dev_attr_events_poll_msecs.attr,
	NULL,
};

/*
 * The default polling interval can be specified by the kernel
 * parameter block.events_dfl_poll_msecs which defaults to 0
 * (disable).  This can also be modified runtime by writing to
 * /sys/module/block/parameters/events_dfl_poll_msecs.
 */
static int disk_events_set_dfl_poll_msecs(const char *val,
					  const struct kernel_param *kp)
{
	struct disk_events *ev;
	int ret;

	ret = param_set_ulong(val, kp);
	if (ret < 0)
		return ret;

	mutex_lock(&disk_events_mutex);

	list_for_each_entry(ev, &disk_events, node)
		disk_flush_events(ev->disk, 0);

	mutex_unlock(&disk_events_mutex);

	return 0;
}

static const struct kernel_param_ops disk_events_dfl_poll_msecs_param_ops = {
	.set	= disk_events_set_dfl_poll_msecs,
	.get	= param_get_ulong,
};

#undef MODULE_PARAM_PREFIX
#define MODULE_PARAM_PREFIX	"block."

module_param_cb(events_dfl_poll_msecs, &disk_events_dfl_poll_msecs_param_ops,
		&disk_events_dfl_poll_msecs, 0644);

/*
 * disk_{alloc|add|del|release}_events - initialize and destroy disk_events.
 */
static void disk_alloc_events(struct gendisk *disk)
{
	struct disk_events *ev;

	if (!disk->fops->check_events || !disk->events)
		return;

	ev = kzalloc(sizeof(*ev), GFP_KERNEL);
	if (!ev) {
		pr_warn("%s: failed to initialize events\n", disk->disk_name);
		return;
	}

	INIT_LIST_HEAD(&ev->node);
	ev->disk = disk;
	spin_lock_init(&ev->lock);
	mutex_init(&ev->block_mutex);
	ev->block = 1;
	ev->poll_msecs = -1;
	INIT_DELAYED_WORK(&ev->dwork, disk_events_workfn);

	disk->ev = ev;
}

static void disk_add_events(struct gendisk *disk)
{
	/* FIXME: error handling */
	if (sysfs_create_files(&disk_to_dev(disk)->kobj, disk_events_attrs) < 0)
		pr_warn("%s: failed to create sysfs files for events\n",
			disk->disk_name);

	if (!disk->ev)
		return;

	mutex_lock(&disk_events_mutex);
	list_add_tail(&disk->ev->node, &disk_events);
	mutex_unlock(&disk_events_mutex);

	/*
	 * Block count is initialized to 1 and the following initial
	 * unblock kicks it into action.
	 */
	__disk_unblock_events(disk, true);
}

static void disk_del_events(struct gendisk *disk)
{
	if (disk->ev) {
		disk_block_events(disk);

		mutex_lock(&disk_events_mutex);
		list_del_init(&disk->ev->node);
		mutex_unlock(&disk_events_mutex);
	}

	sysfs_remove_files(&disk_to_dev(disk)->kobj, disk_events_attrs);
}

static void disk_release_events(struct gendisk *disk)
{
	/* the block count should be 1 from disk_del_events() */
	WARN_ON_ONCE(disk->ev && disk->ev->block != 1);
	kfree(disk->ev);
}<|MERGE_RESOLUTION|>--- conflicted
+++ resolved
@@ -247,15 +247,6 @@
 		part = rcu_dereference(ptbl->part[piter->idx]);
 		if (!part)
 			continue;
-<<<<<<< HEAD
-		get_device(part_to_dev(part));
-		piter->part = part;
-		if (!part_nr_sects_read(part) &&
-		    !(piter->flags & DISK_PITER_INCL_EMPTY) &&
-		    !(piter->flags & DISK_PITER_INCL_EMPTY_PART0 &&
-		      piter->idx == 0)) {
-			put_device(part_to_dev(part));
-=======
 		piter->part = bdgrab(part);
 		if (!piter->part)
 			continue;
@@ -264,7 +255,6 @@
 		    !(piter->flags & DISK_PITER_INCL_EMPTY_PART0 &&
 		      piter->idx == 0)) {
 			bdput(piter->part);
->>>>>>> e0733463
 			piter->part = NULL;
 			continue;
 		}
