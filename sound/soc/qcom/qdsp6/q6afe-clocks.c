// SPDX-License-Identifier: GPL-2.0
// Copyright (c) 2020, Linaro Limited

#include <linux/err.h>
#include <linux/init.h>
#include <linux/clk-provider.h>
#include <linux/module.h>
#include <linux/device.h>
#include <linux/platform_device.h>
#include <linux/of.h>
#include <linux/slab.h>
#include "q6afe.h"

#define Q6AFE_CLK(id) {					\
		.clk_id	= id,				\
		.afe_clk_id	= Q6AFE_##id,		\
		.name = #id,				\
<<<<<<< HEAD
		.attributes = LPASS_CLK_ATTRIBUTE_COUPLE_NO, \
		.rate = 19200000,			\
		.hw.init = &(struct clk_init_data) {	\
			.ops = &clk_q6afe_ops,		\
			.name = #id,			\
		},					\
=======
		.rate = 19200000,			\
>>>>>>> 3b17187f
	}

#define Q6AFE_VOTE_CLK(id, blkid, n) {			\
		.clk_id	= id,				\
		.afe_clk_id = blkid,			\
		.name = n,				\
	}

struct q6afe_clk_init {
	int clk_id;
	int afe_clk_id;
	char *name;
	int rate;
};

struct q6afe_clk {
	struct device *dev;
	int afe_clk_id;
	int attributes;
	int rate;
	uint32_t handle;
	struct clk_hw hw;
};

#define to_q6afe_clk(_hw) container_of(_hw, struct q6afe_clk, hw)

struct q6afe_cc {
	struct device *dev;
	struct q6afe_clk *clks[Q6AFE_MAX_CLK_ID];
};

static int clk_q6afe_prepare(struct clk_hw *hw)
{
	struct q6afe_clk *clk = to_q6afe_clk(hw);

	return q6afe_set_lpass_clock(clk->dev, clk->afe_clk_id, clk->attributes,
				     Q6AFE_LPASS_CLK_ROOT_DEFAULT, clk->rate);
}

static void clk_q6afe_unprepare(struct clk_hw *hw)
{
	struct q6afe_clk *clk = to_q6afe_clk(hw);

	q6afe_set_lpass_clock(clk->dev, clk->afe_clk_id, clk->attributes,
			      Q6AFE_LPASS_CLK_ROOT_DEFAULT, 0);
}

static int clk_q6afe_set_rate(struct clk_hw *hw, unsigned long rate,
			      unsigned long parent_rate)
{
	struct q6afe_clk *clk = to_q6afe_clk(hw);

	clk->rate = rate;

	return 0;
}

static unsigned long clk_q6afe_recalc_rate(struct clk_hw *hw,
					   unsigned long parent_rate)
{
	struct q6afe_clk *clk = to_q6afe_clk(hw);

	return clk->rate;
}

static long clk_q6afe_round_rate(struct clk_hw *hw, unsigned long rate,
				 unsigned long *parent_rate)
{
	return rate;
}

static const struct clk_ops clk_q6afe_ops = {
	.prepare	= clk_q6afe_prepare,
	.unprepare	= clk_q6afe_unprepare,
	.set_rate	= clk_q6afe_set_rate,
	.round_rate	= clk_q6afe_round_rate,
	.recalc_rate	= clk_q6afe_recalc_rate,
};

static int clk_vote_q6afe_block(struct clk_hw *hw)
{
	struct q6afe_clk *clk = to_q6afe_clk(hw);

	return q6afe_vote_lpass_core_hw(clk->dev, clk->afe_clk_id,
					clk_hw_get_name(&clk->hw), &clk->handle);
}

static void clk_unvote_q6afe_block(struct clk_hw *hw)
{
	struct q6afe_clk *clk = to_q6afe_clk(hw);

	q6afe_unvote_lpass_core_hw(clk->dev, clk->afe_clk_id, clk->handle);
}

static const struct clk_ops clk_vote_q6afe_ops = {
	.prepare	= clk_vote_q6afe_block,
	.unprepare	= clk_unvote_q6afe_block,
};

static const struct q6afe_clk_init q6afe_clks[] = {
	Q6AFE_CLK(LPASS_CLK_ID_PRI_MI2S_IBIT),
	Q6AFE_CLK(LPASS_CLK_ID_PRI_MI2S_EBIT),
	Q6AFE_CLK(LPASS_CLK_ID_SEC_MI2S_IBIT),
	Q6AFE_CLK(LPASS_CLK_ID_SEC_MI2S_EBIT),
	Q6AFE_CLK(LPASS_CLK_ID_TER_MI2S_IBIT),
	Q6AFE_CLK(LPASS_CLK_ID_TER_MI2S_EBIT),
	Q6AFE_CLK(LPASS_CLK_ID_QUAD_MI2S_IBIT),
	Q6AFE_CLK(LPASS_CLK_ID_QUAD_MI2S_EBIT),
	Q6AFE_CLK(LPASS_CLK_ID_SPEAKER_I2S_IBIT),
	Q6AFE_CLK(LPASS_CLK_ID_SPEAKER_I2S_EBIT),
	Q6AFE_CLK(LPASS_CLK_ID_SPEAKER_I2S_OSR),
	Q6AFE_CLK(LPASS_CLK_ID_QUI_MI2S_IBIT),
	Q6AFE_CLK(LPASS_CLK_ID_QUI_MI2S_EBIT),
	Q6AFE_CLK(LPASS_CLK_ID_SEN_MI2S_IBIT),
	Q6AFE_CLK(LPASS_CLK_ID_SEN_MI2S_EBIT),
	Q6AFE_CLK(LPASS_CLK_ID_INT0_MI2S_IBIT),
	Q6AFE_CLK(LPASS_CLK_ID_INT1_MI2S_IBIT),
	Q6AFE_CLK(LPASS_CLK_ID_INT2_MI2S_IBIT),
	Q6AFE_CLK(LPASS_CLK_ID_INT3_MI2S_IBIT),
	Q6AFE_CLK(LPASS_CLK_ID_INT4_MI2S_IBIT),
	Q6AFE_CLK(LPASS_CLK_ID_INT5_MI2S_IBIT),
	Q6AFE_CLK(LPASS_CLK_ID_INT6_MI2S_IBIT),
	Q6AFE_CLK(LPASS_CLK_ID_QUI_MI2S_OSR),
	Q6AFE_CLK(LPASS_CLK_ID_PRI_PCM_IBIT),
	Q6AFE_CLK(LPASS_CLK_ID_PRI_PCM_EBIT),
	Q6AFE_CLK(LPASS_CLK_ID_SEC_PCM_IBIT),
	Q6AFE_CLK(LPASS_CLK_ID_SEC_PCM_EBIT),
	Q6AFE_CLK(LPASS_CLK_ID_TER_PCM_IBIT),
	Q6AFE_CLK(LPASS_CLK_ID_TER_PCM_EBIT),
	Q6AFE_CLK(LPASS_CLK_ID_QUAD_PCM_IBIT),
	Q6AFE_CLK(LPASS_CLK_ID_QUAD_PCM_EBIT),
	Q6AFE_CLK(LPASS_CLK_ID_QUIN_PCM_IBIT),
	Q6AFE_CLK(LPASS_CLK_ID_QUIN_PCM_EBIT),
	Q6AFE_CLK(LPASS_CLK_ID_QUI_PCM_OSR),
	Q6AFE_CLK(LPASS_CLK_ID_PRI_TDM_IBIT),
	Q6AFE_CLK(LPASS_CLK_ID_PRI_TDM_EBIT),
	Q6AFE_CLK(LPASS_CLK_ID_SEC_TDM_IBIT),
	Q6AFE_CLK(LPASS_CLK_ID_SEC_TDM_EBIT),
	Q6AFE_CLK(LPASS_CLK_ID_TER_TDM_IBIT),
	Q6AFE_CLK(LPASS_CLK_ID_TER_TDM_EBIT),
	Q6AFE_CLK(LPASS_CLK_ID_QUAD_TDM_IBIT),
	Q6AFE_CLK(LPASS_CLK_ID_QUAD_TDM_EBIT),
	Q6AFE_CLK(LPASS_CLK_ID_QUIN_TDM_IBIT),
	Q6AFE_CLK(LPASS_CLK_ID_QUIN_TDM_EBIT),
	Q6AFE_CLK(LPASS_CLK_ID_QUIN_TDM_OSR),
	Q6AFE_CLK(LPASS_CLK_ID_MCLK_1),
	Q6AFE_CLK(LPASS_CLK_ID_MCLK_2),
	Q6AFE_CLK(LPASS_CLK_ID_MCLK_3),
	Q6AFE_CLK(LPASS_CLK_ID_MCLK_4),
	Q6AFE_CLK(LPASS_CLK_ID_INTERNAL_DIGITAL_CODEC_CORE),
	Q6AFE_CLK(LPASS_CLK_ID_INT_MCLK_0),
	Q6AFE_CLK(LPASS_CLK_ID_INT_MCLK_1),
	Q6AFE_CLK(LPASS_CLK_ID_WSA_CORE_MCLK),
	Q6AFE_CLK(LPASS_CLK_ID_WSA_CORE_NPL_MCLK),
	Q6AFE_CLK(LPASS_CLK_ID_VA_CORE_MCLK),
	Q6AFE_CLK(LPASS_CLK_ID_TX_CORE_MCLK),
	Q6AFE_CLK(LPASS_CLK_ID_TX_CORE_NPL_MCLK),
	Q6AFE_CLK(LPASS_CLK_ID_RX_CORE_MCLK),
	Q6AFE_CLK(LPASS_CLK_ID_RX_CORE_NPL_MCLK),
	Q6AFE_CLK(LPASS_CLK_ID_VA_CORE_2X_MCLK),
	Q6AFE_VOTE_CLK(LPASS_HW_AVTIMER_VOTE,
		       Q6AFE_LPASS_CORE_AVTIMER_BLOCK,
		       "LPASS_AVTIMER_MACRO"),
	Q6AFE_VOTE_CLK(LPASS_HW_MACRO_VOTE,
		       Q6AFE_LPASS_CORE_HW_MACRO_BLOCK,
		       "LPASS_HW_MACRO"),
	Q6AFE_VOTE_CLK(LPASS_HW_DCODEC_VOTE,
		       Q6AFE_LPASS_CORE_HW_DCODEC_BLOCK,
		       "LPASS_HW_DCODEC"),
};

static struct clk_hw *q6afe_of_clk_hw_get(struct of_phandle_args *clkspec,
					  void *data)
{
	struct q6afe_cc *cc = data;
	unsigned int idx = clkspec->args[0];
	unsigned int attr = clkspec->args[1];

	if (idx >= Q6AFE_MAX_CLK_ID || attr > LPASS_CLK_ATTRIBUTE_COUPLE_DIVISOR) {
		dev_err(cc->dev, "Invalid clk specifier (%d, %d)\n", idx, attr);
		return ERR_PTR(-EINVAL);
	}

	if (cc->clks[idx]) {
		cc->clks[idx]->attributes = attr;
		return &cc->clks[idx]->hw;
	}

	return ERR_PTR(-ENOENT);
}

static int q6afe_clock_dev_probe(struct platform_device *pdev)
{
	struct q6afe_cc *cc;
	struct device *dev = &pdev->dev;
	int i, ret;

	cc = devm_kzalloc(dev, sizeof(*cc), GFP_KERNEL);
	if (!cc)
		return -ENOMEM;

	cc->dev = dev;
	for (i = 0; i < ARRAY_SIZE(q6afe_clks); i++) {
		unsigned int id = q6afe_clks[i].clk_id;
		struct clk_init_data init = {
			.name =  q6afe_clks[i].name,
		};
		struct q6afe_clk *clk;

		clk = devm_kzalloc(dev, sizeof(*clk), GFP_KERNEL);
		if (!clk)
			return -ENOMEM;

		clk->dev = dev;
		clk->afe_clk_id = q6afe_clks[i].afe_clk_id;
		clk->rate = q6afe_clks[i].rate;
		clk->hw.init = &init;

		if (clk->rate)
			init.ops = &clk_q6afe_ops;
		else
			init.ops = &clk_vote_q6afe_ops;

		cc->clks[id] = clk;

		ret = devm_clk_hw_register(dev, &clk->hw);
		if (ret)
			return ret;
	}

	ret = devm_of_clk_add_hw_provider(dev, q6afe_of_clk_hw_get, cc);
	if (ret)
		return ret;

	dev_set_drvdata(dev, cc);

	return 0;
}

#ifdef CONFIG_OF
static const struct of_device_id q6afe_clock_device_id[] = {
	{ .compatible = "qcom,q6afe-clocks" },
	{},
};
MODULE_DEVICE_TABLE(of, q6afe_clock_device_id);
#endif

static struct platform_driver q6afe_clock_platform_driver = {
	.driver = {
		.name = "q6afe-clock",
		.of_match_table = of_match_ptr(q6afe_clock_device_id),
	},
	.probe = q6afe_clock_dev_probe,
};
module_platform_driver(q6afe_clock_platform_driver);

MODULE_DESCRIPTION("Q6 Audio Frontend clock driver");
MODULE_LICENSE("GPL v2");<|MERGE_RESOLUTION|>--- conflicted
+++ resolved
@@ -15,16 +15,7 @@
 		.clk_id	= id,				\
 		.afe_clk_id	= Q6AFE_##id,		\
 		.name = #id,				\
-<<<<<<< HEAD
-		.attributes = LPASS_CLK_ATTRIBUTE_COUPLE_NO, \
 		.rate = 19200000,			\
-		.hw.init = &(struct clk_init_data) {	\
-			.ops = &clk_q6afe_ops,		\
-			.name = #id,			\
-		},					\
-=======
-		.rate = 19200000,			\
->>>>>>> 3b17187f
 	}
 
 #define Q6AFE_VOTE_CLK(id, blkid, n) {			\
