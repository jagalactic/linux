# SPDX-License-Identifier: GPL-2.0-only
config SND_SOC_SOF_INTEL_TOPLEVEL
	bool "SOF support for Intel audio DSPs"
	depends on X86 || COMPILE_TEST
	help
	  This adds support for Sound Open Firmware for Intel(R) platforms.
	  Say Y if you have such a device.
	  If unsure select "N".

if SND_SOC_SOF_INTEL_TOPLEVEL

config SND_SOC_SOF_INTEL_HIFI_EP_IPC
	tristate
	help
	  This option is not user-selectable but automagically handled by
	  'select' statements at a higher level.

config SND_SOC_SOF_INTEL_ATOM_HIFI_EP
	tristate
	select SND_SOC_SOF_INTEL_COMMON
	select SND_SOC_SOF_INTEL_HIFI_EP_IPC
	help
	  This option is not user-selectable but automagically handled by
	  'select' statements at a higher level.

config SND_SOC_SOF_INTEL_COMMON
	tristate
	select SND_SOC_SOF
	select SND_SOC_ACPI_INTEL_MATCH
	select SND_SOC_SOF_XTENSA
	select SND_SOC_INTEL_MACH
	select SND_SOC_ACPI if ACPI
	select SND_INTEL_DSP_CONFIG
	help
	  This option is not user-selectable but automagically handled by
	  'select' statements at a higher level.

if SND_SOC_SOF_ACPI

config SND_SOC_SOF_BAYTRAIL
	tristate "SOF support for Baytrail, Braswell and Cherrytrail"
	default SND_SOC_SOF_ACPI
	select SND_SOC_SOF_INTEL_COMMON
	select SND_SOC_SOF_INTEL_ATOM_HIFI_EP
<<<<<<< HEAD
	help
	  This option is not user-selectable but automagically handled by
	  'select' statements at a higher level

config SND_SOC_SOF_BROADWELL_SUPPORT
	bool "SOF support for Broadwell"
	depends on SND_SOC_INTEL_CATPT=n
=======
	select SND_SOC_SOF_ACPI_DEV
	select IOSF_MBI if X86 && PCI
>>>>>>> 3b17187f
	help
	  This adds support for Sound Open Firmware for Intel(R) platforms
	  using the Baytrail, Braswell or Cherrytrail processors.
	  This option can coexist in the same build with the Atom legacy
	  drivers, currently the default but which will be deprecated
	  at some point.
	  Existing firmware/topology binaries and UCM configurations
	  typically located in the root file system are already
	  compatible with both SOF or Atom/SST legacy drivers.
	  This is a recommended option for distributions.
	  Say Y if you want to enable SOF on Baytrail/Cherrytrail.
	  If unsure select "N".

config SND_SOC_SOF_BROADWELL
	tristate "SOF support for Broadwell"
	default SND_SOC_SOF_ACPI
	select SND_SOC_SOF_INTEL_COMMON
	select SND_SOC_SOF_INTEL_HIFI_EP_IPC
	select SND_SOC_SOF_ACPI_DEV
	help
	  This adds support for Sound Open Firmware for Intel(R) platforms
	  using the Broadwell processors.
	  This option can coexist in the same build with the default 'catpt'
	  driver.
	  Existing firmware/topology binaries and UCM configurations typically
	  located in the root file system are already compatible with both SOF
	  or catpt drivers.
	  SOF does not fully support Broadwell and has limitations related to
	  DMA and suspend-resume, this is not a recommended option for
	  distributions.
	  Say Y if you want to enable SOF on Broadwell.
	  If unsure select "N".

endif ## SND_SOC_SOF_ACPI

if SND_SOC_SOF_PCI

config SND_SOC_SOF_MERRIFIELD
	tristate "SOF support for Tangier/Merrifield"
	default SND_SOC_SOF_PCI
	select SND_SOC_SOF_INTEL_ATOM_HIFI_EP
	help
	  This adds support for Sound Open Firmware for Intel(R) platforms
	  using the Tangier/Merrifield processors.
	  Say Y if you have such a device.
	  If unsure select "N".

config SND_SOC_SOF_INTEL_APL
	tristate
	select SND_SOC_SOF_HDA_COMMON

config SND_SOC_SOF_APOLLOLAKE
	tristate "SOF support for Apollolake"
	default SND_SOC_SOF_PCI
	select SND_SOC_SOF_INTEL_APL
	help
	  This adds support for Sound Open Firmware for Intel(R) platforms
	  using the Apollolake processors.
	  Say Y if you have such a device.
	  If unsure select "N".

config SND_SOC_SOF_GEMINILAKE
	tristate "SOF support for GeminiLake"
	default SND_SOC_SOF_PCI
	select SND_SOC_SOF_INTEL_APL
	help
	  This adds support for Sound Open Firmware for Intel(R) platforms
	  using the Geminilake processors.
	  Say Y if you have such a device.
	  If unsure select "N".

config SND_SOC_SOF_INTEL_CNL
	tristate
	select SND_SOC_SOF_HDA_COMMON
	select SND_SOC_SOF_INTEL_SOUNDWIRE_LINK_BASELINE

config SND_SOC_SOF_CANNONLAKE
	tristate "SOF support for Cannonlake"
	default SND_SOC_SOF_PCI
	select SND_SOC_SOF_INTEL_CNL
	help
	  This adds support for Sound Open Firmware for Intel(R) platforms
	  using the Cannonlake processors.
	  Say Y if you have such a device.
	  If unsure select "N".

config SND_SOC_SOF_COFFEELAKE
	tristate "SOF support for CoffeeLake"
	default SND_SOC_SOF_PCI
	select SND_SOC_SOF_INTEL_CNL
	help
	  This adds support for Sound Open Firmware for Intel(R) platforms
	  using the Coffeelake processors.
	  Say Y if you have such a device.
	  If unsure select "N".

config SND_SOC_SOF_COMETLAKE
	tristate "SOF support for CometLake"
	default SND_SOC_SOF_PCI
	select SND_SOC_SOF_INTEL_CNL
	help
	  This adds support for Sound Open Firmware for Intel(R) platforms
	  using the Cometlake processors.
	  If unsure select "N".

config SND_SOC_SOF_INTEL_ICL
	tristate
	select SND_SOC_SOF_HDA_COMMON
	select SND_SOC_SOF_INTEL_SOUNDWIRE_LINK_BASELINE

config SND_SOC_SOF_ICELAKE
	tristate "SOF support for Icelake"
	default SND_SOC_SOF_PCI
	select SND_SOC_SOF_INTEL_ICL
	help
	  This adds support for Sound Open Firmware for Intel(R) platforms
	  using the Icelake processors.
	  Say Y if you have such a device.
	  If unsure select "N".

config SND_SOC_SOF_JASPERLAKE
	tristate "SOF support for JasperLake"
	default SND_SOC_SOF_PCI
	select SND_SOC_SOF_INTEL_ICL
	help
	  This adds support for Sound Open Firmware for Intel(R) platforms
	  using the JasperLake processors.
	  Say Y if you have such a device.
	  If unsure select "N".

config SND_SOC_SOF_INTEL_TGL
	tristate
	select SND_SOC_SOF_HDA_COMMON
	select SND_SOC_SOF_INTEL_SOUNDWIRE_LINK_BASELINE

config SND_SOC_SOF_TIGERLAKE
	tristate "SOF support for Tigerlake"
	default SND_SOC_SOF_PCI
	select SND_SOC_SOF_INTEL_TGL
	help
	  This adds support for Sound Open Firmware for Intel(R) platforms
	  using the Tigerlake processors.
	  Say Y if you have such a device.
	  If unsure select "N".

config SND_SOC_SOF_ELKHARTLAKE
	tristate "SOF support for ElkhartLake"
	default SND_SOC_SOF_PCI
	select SND_SOC_SOF_INTEL_TGL
	help
	  This adds support for Sound Open Firmware for Intel(R) platforms
	  using the ElkhartLake processors.
	  Say Y if you have such a device.
	  If unsure select "N".

config SND_SOC_SOF_ALDERLAKE
	tristate "SOF support for Alderlake"
	default SND_SOC_SOF_PCI
	select SND_SOC_SOF_INTEL_TGL
	help
	  This adds support for Sound Open Firmware for Intel(R) platforms
	  using the Alderlake processors.
	  Say Y if you have such a device.
	  If unsure select "N".

config SND_SOC_SOF_HDA_COMMON
	tristate
	select SND_INTEL_DSP_CONFIG
	select SND_SOC_SOF_INTEL_COMMON
	select SND_SOC_SOF_PCI_DEV
	select SND_INTEL_DSP_CONFIG
	select SND_SOC_SOF_HDA_LINK_BASELINE
	help
	  This option is not user-selectable but automagically handled by
	  'select' statements at a higher level.

if SND_SOC_SOF_HDA_COMMON

config SND_SOC_SOF_HDA_LINK
	bool "SOF support for HDA Links(HDA/HDMI)"
	depends on SND_SOC_SOF_NOCODEC=n
	select SND_SOC_SOF_PROBE_WORK_QUEUE
	help
	  This adds support for HDA links(HDA/HDMI) with Sound Open Firmware
	  for Intel(R) platforms.
	  Say Y if you want to enable HDA links with SOF.
	  If unsure select "N".

config SND_SOC_SOF_HDA_AUDIO_CODEC
	bool "SOF support for HDAudio codecs"
	depends on SND_SOC_SOF_HDA_LINK
	help
	  This adds support for HDAudio codecs with Sound Open Firmware
	  for Intel(R) platforms.
	  Say Y if you want to enable HDAudio codecs with SOF.
	  If unsure select "N".

config SND_SOC_SOF_HDA_PROBES
	bool "SOF enable probes over HDA"
	depends on SND_SOC_SOF_DEBUG_PROBES
	help
	  This option enables the data probing for Intel(R)
	  Skylake and newer platforms.
	  Say Y if you want to enable probes.
	  If unsure, select "N".

endif ## SND_SOC_SOF_HDA_COMMON

config SND_SOC_SOF_HDA_LINK_BASELINE
	tristate
	select SND_SOC_SOF_HDA if SND_SOC_SOF_HDA_LINK
	help
	  This option is not user-selectable but automagically handled by
	  'select' statements at a higher level.

config SND_SOC_SOF_HDA
	tristate
	select SND_HDA_EXT_CORE if SND_SOC_SOF_HDA_LINK
	select SND_SOC_HDAC_HDA if SND_SOC_SOF_HDA_AUDIO_CODEC
	help
	  This option is not user-selectable but automagically handled by
<<<<<<< HEAD
	  'select' statements at a higher level

config SND_SOC_SOF_INTEL_SOUNDWIRE_LINK
	bool "SOF support for SoundWire"
	depends on ACPI
	help
	  This adds support for SoundWire with Sound Open Firmware
		  for Intel(R) platforms.
	  Say Y if you want to enable SoundWire links with SOF.
	  If unsure select "N".
=======
	  'select' statements at a higher level.
>>>>>>> 3b17187f

config SND_SOC_SOF_INTEL_SOUNDWIRE_LINK_BASELINE
	tristate
	select SOUNDWIRE_INTEL if SND_SOC_SOF_INTEL_SOUNDWIRE
	select SND_INTEL_SOUNDWIRE_ACPI if SND_SOC_SOF_INTEL_SOUNDWIRE

config SND_SOC_SOF_INTEL_SOUNDWIRE
<<<<<<< HEAD
	tristate
	select SOUNDWIRE
	select SOUNDWIRE_INTEL
=======
	tristate "SOF support for SoundWire"
	default SND_SOC_SOF_INTEL_SOUNDWIRE_LINK_BASELINE
	depends on SND_SOC_SOF_INTEL_SOUNDWIRE_LINK_BASELINE
	depends on ACPI && SOUNDWIRE
	depends on !(SOUNDWIRE=m && SND_SOC_SOF_INTEL_SOUNDWIRE_LINK_BASELINE=y)
>>>>>>> 3b17187f
	help
	  This adds support for SoundWire with Sound Open Firmware
	  for Intel(R) platforms.
	  Say Y if you want to enable SoundWire links with SOF.
	  If unsure select "N".

endif ## SND_SOC_SOF_PCI

endif ## SND_SOC_SOF_INTEL_TOPLEVEL<|MERGE_RESOLUTION|>--- conflicted
+++ resolved
@@ -42,18 +42,8 @@
 	default SND_SOC_SOF_ACPI
 	select SND_SOC_SOF_INTEL_COMMON
 	select SND_SOC_SOF_INTEL_ATOM_HIFI_EP
-<<<<<<< HEAD
-	help
-	  This option is not user-selectable but automagically handled by
-	  'select' statements at a higher level
-
-config SND_SOC_SOF_BROADWELL_SUPPORT
-	bool "SOF support for Broadwell"
-	depends on SND_SOC_INTEL_CATPT=n
-=======
 	select SND_SOC_SOF_ACPI_DEV
 	select IOSF_MBI if X86 && PCI
->>>>>>> 3b17187f
 	help
 	  This adds support for Sound Open Firmware for Intel(R) platforms
 	  using the Baytrail, Braswell or Cherrytrail processors.
@@ -221,7 +211,6 @@
 
 config SND_SOC_SOF_HDA_COMMON
 	tristate
-	select SND_INTEL_DSP_CONFIG
 	select SND_SOC_SOF_INTEL_COMMON
 	select SND_SOC_SOF_PCI_DEV
 	select SND_INTEL_DSP_CONFIG
@@ -275,20 +264,7 @@
 	select SND_SOC_HDAC_HDA if SND_SOC_SOF_HDA_AUDIO_CODEC
 	help
 	  This option is not user-selectable but automagically handled by
-<<<<<<< HEAD
-	  'select' statements at a higher level
-
-config SND_SOC_SOF_INTEL_SOUNDWIRE_LINK
-	bool "SOF support for SoundWire"
-	depends on ACPI
-	help
-	  This adds support for SoundWire with Sound Open Firmware
-		  for Intel(R) platforms.
-	  Say Y if you want to enable SoundWire links with SOF.
-	  If unsure select "N".
-=======
-	  'select' statements at a higher level.
->>>>>>> 3b17187f
+	  'select' statements at a higher level.
 
 config SND_SOC_SOF_INTEL_SOUNDWIRE_LINK_BASELINE
 	tristate
@@ -296,17 +272,11 @@
 	select SND_INTEL_SOUNDWIRE_ACPI if SND_SOC_SOF_INTEL_SOUNDWIRE
 
 config SND_SOC_SOF_INTEL_SOUNDWIRE
-<<<<<<< HEAD
-	tristate
-	select SOUNDWIRE
-	select SOUNDWIRE_INTEL
-=======
 	tristate "SOF support for SoundWire"
 	default SND_SOC_SOF_INTEL_SOUNDWIRE_LINK_BASELINE
 	depends on SND_SOC_SOF_INTEL_SOUNDWIRE_LINK_BASELINE
 	depends on ACPI && SOUNDWIRE
 	depends on !(SOUNDWIRE=m && SND_SOC_SOF_INTEL_SOUNDWIRE_LINK_BASELINE=y)
->>>>>>> 3b17187f
 	help
 	  This adds support for SoundWire with Sound Open Firmware
 	  for Intel(R) platforms.
