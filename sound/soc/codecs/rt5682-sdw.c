--- conflicted
+++ resolved
@@ -417,17 +417,11 @@
 		usleep_range(30000, 30005);
 		loop--;
 	}
-<<<<<<< HEAD
-	if (val != DEVICE_ID) {
-		dev_err(dev, "Device with ID register %x is not rt5682\n", val);
-		return -ENODEV;
-=======
 
 	if (val != DEVICE_ID) {
 		dev_err(dev, "Device with ID register %x is not rt5682\n", val);
 		ret = -ENODEV;
 		goto err_nodev;
->>>>>>> 3b17187f
 	}
 
 	rt5682_calibrate(rt5682);
