/*
 * Copyright (C) 2011 Freescale Semiconductor, Inc. All Rights Reserved.
 *
 * Based on sound/soc/imx/imx-pcm-dma-mx2.c
 *
 * This program is free software; you can redistribute it and/or modify
 * it under the terms of the GNU General Public License as published by
 * the Free Software Foundation; either version 2 of the License, or
 * (at your option) any later version.
 *
 * This program is distributed in the hope that it will be useful,
 * but WITHOUT ANY WARRANTY; without even the implied warranty of
 * MERCHANTABILITY or FITNESS FOR A PARTICULAR PURPOSE.  See the
 * GNU General Public License for more details.
 *
 * You should have received a copy of the GNU General Public License along
 * with this program; if not, write to the Free Software Foundation, Inc.,
 * 51 Franklin Street, Fifth Floor, Boston, MA 02110-1301 USA.
 */

#include <linux/clk.h>
#include <linux/delay.h>
#include <linux/device.h>
#include <linux/dma-mapping.h>
#include <linux/init.h>
#include <linux/interrupt.h>
#include <linux/module.h>
#include <linux/platform_device.h>
#include <linux/slab.h>
#include <linux/dmaengine.h>

#include <sound/core.h>
#include <sound/initval.h>
#include <sound/pcm.h>
#include <sound/pcm_params.h>
#include <sound/soc.h>
#include <sound/dmaengine_pcm.h>

#include "mxs-pcm.h"

static struct snd_pcm_hardware snd_mxs_hardware = {
	.info			= SNDRV_PCM_INFO_MMAP |
				  SNDRV_PCM_INFO_MMAP_VALID |
				  SNDRV_PCM_INFO_PAUSE |
				  SNDRV_PCM_INFO_RESUME |
				  SNDRV_PCM_INFO_INTERLEAVED,
	.formats		= SNDRV_PCM_FMTBIT_S16_LE |
				  SNDRV_PCM_FMTBIT_S20_3LE |
				  SNDRV_PCM_FMTBIT_S24_LE,
	.channels_min		= 2,
	.channels_max		= 2,
	.period_bytes_min	= 32,
	.period_bytes_max	= 8192,
	.periods_min		= 1,
	.periods_max		= 52,
	.buffer_bytes_max	= 64 * 1024,
	.fifo_size		= 32,

};

static bool filter(struct dma_chan *chan, void *param)
{
	struct mxs_pcm_dma_params *dma_params = param;

	if (!mxs_dma_is_apbx(chan))
		return false;

	if (chan->chan_id != dma_params->chan_num)
		return false;

	chan->private = &dma_params->dma_data;

	return true;
}

static int snd_mxs_pcm_hw_params(struct snd_pcm_substream *substream,
				struct snd_pcm_hw_params *params)
{
	snd_pcm_set_runtime_buffer(substream, &substream->dma_buffer);

	return 0;
}

static int snd_mxs_open(struct snd_pcm_substream *substream)
{
	struct snd_soc_pcm_runtime *rtd = substream->private_data;

	snd_soc_set_runtime_hwparams(substream, &snd_mxs_hardware);

<<<<<<< HEAD
	return snd_dmaengine_pcm_open(substream, filter,
=======
	return snd_dmaengine_pcm_open_request_chan(substream, filter,
>>>>>>> 24568ea4
		snd_soc_dai_get_dma_data(rtd->cpu_dai, substream));
}

static int snd_mxs_pcm_mmap(struct snd_pcm_substream *substream,
		struct vm_area_struct *vma)
{
	struct snd_pcm_runtime *runtime = substream->runtime;

	return dma_mmap_writecombine(substream->pcm->card->dev, vma,
					runtime->dma_area,
					runtime->dma_addr,
					runtime->dma_bytes);
}

static struct snd_pcm_ops mxs_pcm_ops = {
	.open		= snd_mxs_open,
<<<<<<< HEAD
	.close		= snd_dmaengine_pcm_close,
=======
	.close		= snd_dmaengine_pcm_close_release_chan,
>>>>>>> 24568ea4
	.ioctl		= snd_pcm_lib_ioctl,
	.hw_params	= snd_mxs_pcm_hw_params,
	.trigger	= snd_dmaengine_pcm_trigger,
	.pointer	= snd_dmaengine_pcm_pointer_no_residue,
	.mmap		= snd_mxs_pcm_mmap,
};

static int mxs_pcm_preallocate_dma_buffer(struct snd_pcm *pcm, int stream)
{
	struct snd_pcm_substream *substream = pcm->streams[stream].substream;
	struct snd_dma_buffer *buf = &substream->dma_buffer;
	size_t size = snd_mxs_hardware.buffer_bytes_max;

	buf->dev.type = SNDRV_DMA_TYPE_DEV;
	buf->dev.dev = pcm->card->dev;
	buf->private_data = NULL;
	buf->area = dma_alloc_writecombine(pcm->card->dev, size,
					   &buf->addr, GFP_KERNEL);
	if (!buf->area)
		return -ENOMEM;
	buf->bytes = size;

	return 0;
}

static u64 mxs_pcm_dmamask = DMA_BIT_MASK(32);
static int mxs_pcm_new(struct snd_soc_pcm_runtime *rtd)
{
	struct snd_card *card = rtd->card->snd_card;
	struct snd_pcm *pcm = rtd->pcm;
	int ret = 0;

	if (!card->dev->dma_mask)
		card->dev->dma_mask = &mxs_pcm_dmamask;
	if (!card->dev->coherent_dma_mask)
		card->dev->coherent_dma_mask = DMA_BIT_MASK(32);

	if (pcm->streams[SNDRV_PCM_STREAM_PLAYBACK].substream) {
		ret = mxs_pcm_preallocate_dma_buffer(pcm,
			SNDRV_PCM_STREAM_PLAYBACK);
		if (ret)
			goto out;
	}

	if (pcm->streams[SNDRV_PCM_STREAM_CAPTURE].substream) {
		ret = mxs_pcm_preallocate_dma_buffer(pcm,
			SNDRV_PCM_STREAM_CAPTURE);
		if (ret)
			goto out;
	}

out:
	return ret;
}

static void mxs_pcm_free(struct snd_pcm *pcm)
{
	struct snd_pcm_substream *substream;
	struct snd_dma_buffer *buf;
	int stream;

	for (stream = 0; stream < 2; stream++) {
		substream = pcm->streams[stream].substream;
		if (!substream)
			continue;

		buf = &substream->dma_buffer;
		if (!buf->area)
			continue;

		dma_free_writecombine(pcm->card->dev, buf->bytes,
				      buf->area, buf->addr);
		buf->area = NULL;
	}
}

static struct snd_soc_platform_driver mxs_soc_platform = {
	.ops		= &mxs_pcm_ops,
	.pcm_new	= mxs_pcm_new,
	.pcm_free	= mxs_pcm_free,
};

int mxs_pcm_platform_register(struct device *dev)
{
	return snd_soc_register_platform(dev, &mxs_soc_platform);
}
EXPORT_SYMBOL_GPL(mxs_pcm_platform_register);

void mxs_pcm_platform_unregister(struct device *dev)
{
	snd_soc_unregister_platform(dev);
}
EXPORT_SYMBOL_GPL(mxs_pcm_platform_unregister);

MODULE_LICENSE("GPL");<|MERGE_RESOLUTION|>--- conflicted
+++ resolved
@@ -87,11 +87,7 @@
 
 	snd_soc_set_runtime_hwparams(substream, &snd_mxs_hardware);
 
-<<<<<<< HEAD
-	return snd_dmaengine_pcm_open(substream, filter,
-=======
 	return snd_dmaengine_pcm_open_request_chan(substream, filter,
->>>>>>> 24568ea4
 		snd_soc_dai_get_dma_data(rtd->cpu_dai, substream));
 }
 
@@ -108,11 +104,7 @@
 
 static struct snd_pcm_ops mxs_pcm_ops = {
 	.open		= snd_mxs_open,
-<<<<<<< HEAD
-	.close		= snd_dmaengine_pcm_close,
-=======
 	.close		= snd_dmaengine_pcm_close_release_chan,
->>>>>>> 24568ea4
 	.ioctl		= snd_pcm_lib_ioctl,
 	.hw_params	= snd_mxs_pcm_hw_params,
 	.trigger	= snd_dmaengine_pcm_trigger,
