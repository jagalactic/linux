--- conflicted
+++ resolved
@@ -675,11 +675,7 @@
 	/* In multi-SSI mode, stop is performed by setting ssi0129 in
 	 * SSI_CONTROL to 0 (in rsnd_ssio_stop_gen2). Do nothing here.
 	 */
-<<<<<<< HEAD
-	if (rsnd_ssi_multi_slaves_runtime(io))
-=======
 	if (rsnd_ssi_multi_secondaries_runtime(io))
->>>>>>> d1988041
 		return 0;
 
 	/*
@@ -892,11 +888,7 @@
 	if (!rsnd_rdai_is_clk_master(rdai))
 		return;
 
-<<<<<<< HEAD
-	if (rsnd_ssi_is_multi_slave(mod, io))
-=======
 	if (rsnd_ssi_is_multi_secondary(mod, io))
->>>>>>> d1988041
 		return;
 
 	switch (rsnd_mod_id(mod)) {
