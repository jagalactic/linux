MT8183 with MT6358, TS3A227, MAX98357, and RT1015 CODECS

Required properties:
<<<<<<< HEAD
- compatible : "mediatek,mt8183_mt6358_ts3a227_max98357"
=======
- compatible : "mediatek,mt8183_mt6358_ts3a227_max98357" for MAX98357A codec
               "mediatek,mt8183_mt6358_ts3a227_max98357b" for MAX98357B codec
               "mediatek,mt8183_mt6358_ts3a227_rt1015" for RT1015 codec
>>>>>>> d1988041
- mediatek,platform: the phandle of MT8183 ASoC platform

Optional properties:
- mediatek,headset-codec: the phandles of ts3a227 codecs
<<<<<<< HEAD
=======
- mediatek,ec-codec: the phandle of EC codecs.
                     See google,cros-ec-codec.txt for more details.
- mediatek,hdmi-codec: the phandles of HDMI codec
>>>>>>> d1988041

Example:

	sound {
		compatible = "mediatek,mt8183_mt6358_ts3a227_max98357";
		mediatek,headset-codec = <&ts3a227>;
		mediatek,ec-codec = <&ec_codec>;
		mediatek,hdmi-codec = <&it6505dptx>;
		mediatek,platform = <&afe>;
	};
<|MERGE_RESOLUTION|>--- conflicted
+++ resolved
@@ -1,23 +1,16 @@
 MT8183 with MT6358, TS3A227, MAX98357, and RT1015 CODECS
 
 Required properties:
-<<<<<<< HEAD
-- compatible : "mediatek,mt8183_mt6358_ts3a227_max98357"
-=======
 - compatible : "mediatek,mt8183_mt6358_ts3a227_max98357" for MAX98357A codec
                "mediatek,mt8183_mt6358_ts3a227_max98357b" for MAX98357B codec
                "mediatek,mt8183_mt6358_ts3a227_rt1015" for RT1015 codec
->>>>>>> d1988041
 - mediatek,platform: the phandle of MT8183 ASoC platform
 
 Optional properties:
 - mediatek,headset-codec: the phandles of ts3a227 codecs
-<<<<<<< HEAD
-=======
 - mediatek,ec-codec: the phandle of EC codecs.
                      See google,cros-ec-codec.txt for more details.
 - mediatek,hdmi-codec: the phandles of HDMI codec
->>>>>>> d1988041
 
 Example:
 
