// SPDX-License-Identifier: GPL-2.0
/*
 * PCI Message Signaled Interrupt (MSI)
 *
 * Copyright (C) 2003-2004 Intel
 * Copyright (C) Tom Long Nguyen (tom.l.nguyen@intel.com)
 * Copyright (C) 2016 Christoph Hellwig.
 */

#include <linux/err.h>
#include <linux/mm.h>
#include <linux/irq.h>
#include <linux/interrupt.h>
#include <linux/export.h>
#include <linux/ioport.h>
#include <linux/pci.h>
#include <linux/proc_fs.h>
#include <linux/msi.h>
#include <linux/smp.h>
#include <linux/errno.h>
#include <linux/io.h>
#include <linux/acpi_iort.h>
#include <linux/slab.h>
#include <linux/irqdomain.h>
#include <linux/of_irq.h>

#include "pci.h"

static int pci_msi_enable = 1;
int pci_msi_ignore_mask;

#define msix_table_size(flags)	((flags & PCI_MSIX_FLAGS_QSIZE) + 1)

#ifdef CONFIG_PCI_MSI_IRQ_DOMAIN
static int pci_msi_setup_msi_irqs(struct pci_dev *dev, int nvec, int type)
{
	struct irq_domain *domain;

	domain = dev_get_msi_domain(&dev->dev);
	if (domain && irq_domain_is_hierarchy(domain))
		return msi_domain_alloc_irqs(domain, &dev->dev, nvec);

	return arch_setup_msi_irqs(dev, nvec, type);
}

static void pci_msi_teardown_msi_irqs(struct pci_dev *dev)
{
	struct irq_domain *domain;

	domain = dev_get_msi_domain(&dev->dev);
	if (domain && irq_domain_is_hierarchy(domain))
		msi_domain_free_irqs(domain, &dev->dev);
	else
		arch_teardown_msi_irqs(dev);
}
#else
#define pci_msi_setup_msi_irqs		arch_setup_msi_irqs
#define pci_msi_teardown_msi_irqs	arch_teardown_msi_irqs
#endif

/* Arch hooks */

int __weak arch_setup_msi_irq(struct pci_dev *dev, struct msi_desc *desc)
{
	struct msi_controller *chip = dev->bus->msi;
	int err;

	if (!chip || !chip->setup_irq)
		return -EINVAL;

	err = chip->setup_irq(chip, dev, desc);
	if (err < 0)
		return err;

	irq_set_chip_data(desc->irq, chip);

	return 0;
}

void __weak arch_teardown_msi_irq(unsigned int irq)
{
	struct msi_controller *chip = irq_get_chip_data(irq);

	if (!chip || !chip->teardown_irq)
		return;

	chip->teardown_irq(chip, irq);
}

int __weak arch_setup_msi_irqs(struct pci_dev *dev, int nvec, int type)
{
	struct msi_controller *chip = dev->bus->msi;
	struct msi_desc *entry;
	int ret;

	if (chip && chip->setup_irqs)
		return chip->setup_irqs(chip, dev, nvec, type);
	/*
	 * If an architecture wants to support multiple MSI, it needs to
	 * override arch_setup_msi_irqs()
	 */
	if (type == PCI_CAP_ID_MSI && nvec > 1)
		return 1;

	for_each_pci_msi_entry(entry, dev) {
		ret = arch_setup_msi_irq(dev, entry);
		if (ret < 0)
			return ret;
		if (ret > 0)
			return -ENOSPC;
	}

	return 0;
}

/*
 * We have a default implementation available as a separate non-weak
 * function, as it is used by the Xen x86 PCI code
 */
void default_teardown_msi_irqs(struct pci_dev *dev)
{
	int i;
	struct msi_desc *entry;

	for_each_pci_msi_entry(entry, dev)
		if (entry->irq)
			for (i = 0; i < entry->nvec_used; i++)
				arch_teardown_msi_irq(entry->irq + i);
}

void __weak arch_teardown_msi_irqs(struct pci_dev *dev)
{
	return default_teardown_msi_irqs(dev);
}

static void default_restore_msi_irq(struct pci_dev *dev, int irq)
{
	struct msi_desc *entry;

	entry = NULL;
	if (dev->msix_enabled) {
		for_each_pci_msi_entry(entry, dev) {
			if (irq == entry->irq)
				break;
		}
	} else if (dev->msi_enabled)  {
		entry = irq_get_msi_desc(irq);
	}

	if (entry)
		__pci_write_msi_msg(entry, &entry->msg);
}

void __weak arch_restore_msi_irqs(struct pci_dev *dev)
{
	return default_restore_msi_irqs(dev);
}

static inline __attribute_const__ u32 msi_mask(unsigned x)
{
	/* Don't shift by >= width of type */
	if (x >= 5)
		return 0xffffffff;
	return (1 << (1 << x)) - 1;
}

/*
 * PCI 2.3 does not specify mask bits for each MSI interrupt.  Attempting to
 * mask all MSI interrupts by clearing the MSI enable bit does not work
 * reliably as devices without an INTx disable bit will then generate a
 * level IRQ which will never be cleared.
 */
u32 __pci_msi_desc_mask_irq(struct msi_desc *desc, u32 mask, u32 flag)
{
	u32 mask_bits = desc->masked;

	if (pci_msi_ignore_mask || !desc->msi_attrib.maskbit)
		return 0;

	mask_bits &= ~mask;
	mask_bits |= flag;
	pci_write_config_dword(msi_desc_to_pci_dev(desc), desc->mask_pos,
			       mask_bits);

	return mask_bits;
}

static void msi_mask_irq(struct msi_desc *desc, u32 mask, u32 flag)
{
	desc->masked = __pci_msi_desc_mask_irq(desc, mask, flag);
}

static void __iomem *pci_msix_desc_addr(struct msi_desc *desc)
{
	if (desc->msi_attrib.is_virtual)
		return NULL;

	return desc->mask_base +
		desc->msi_attrib.entry_nr * PCI_MSIX_ENTRY_SIZE;
}

/*
 * This internal function does not flush PCI writes to the device.
 * All users must ensure that they read from the device before either
 * assuming that the device state is up to date, or returning out of this
 * file.  This saves a few milliseconds when initialising devices with lots
 * of MSI-X interrupts.
 */
u32 __pci_msix_desc_mask_irq(struct msi_desc *desc, u32 flag)
{
	u32 mask_bits = desc->masked;
	void __iomem *desc_addr;

	if (pci_msi_ignore_mask)
		return 0;
	desc_addr = pci_msix_desc_addr(desc);
	if (!desc_addr)
		return 0;

	mask_bits &= ~PCI_MSIX_ENTRY_CTRL_MASKBIT;
	if (flag)
		mask_bits |= PCI_MSIX_ENTRY_CTRL_MASKBIT;

	writel(mask_bits, desc_addr + PCI_MSIX_ENTRY_VECTOR_CTRL);

	return mask_bits;
}

static void msix_mask_irq(struct msi_desc *desc, u32 flag)
{
	desc->masked = __pci_msix_desc_mask_irq(desc, flag);
}

static void msi_set_mask_bit(struct irq_data *data, u32 flag)
{
	struct msi_desc *desc = irq_data_get_msi_desc(data);

	if (desc->msi_attrib.is_msix) {
		msix_mask_irq(desc, flag);
		readl(desc->mask_base);		/* Flush write to device */
	} else {
		unsigned offset = data->irq - desc->irq;
		msi_mask_irq(desc, 1 << offset, flag << offset);
	}
}

/**
 * pci_msi_mask_irq - Generic IRQ chip callback to mask PCI/MSI interrupts
 * @data:	pointer to irqdata associated to that interrupt
 */
void pci_msi_mask_irq(struct irq_data *data)
{
	msi_set_mask_bit(data, 1);
}
EXPORT_SYMBOL_GPL(pci_msi_mask_irq);

/**
 * pci_msi_unmask_irq - Generic IRQ chip callback to unmask PCI/MSI interrupts
 * @data:	pointer to irqdata associated to that interrupt
 */
void pci_msi_unmask_irq(struct irq_data *data)
{
	msi_set_mask_bit(data, 0);
}
EXPORT_SYMBOL_GPL(pci_msi_unmask_irq);

void default_restore_msi_irqs(struct pci_dev *dev)
{
	struct msi_desc *entry;

	for_each_pci_msi_entry(entry, dev)
		default_restore_msi_irq(dev, entry->irq);
}

void __pci_read_msi_msg(struct msi_desc *entry, struct msi_msg *msg)
{
	struct pci_dev *dev = msi_desc_to_pci_dev(entry);

	BUG_ON(dev->current_state != PCI_D0);

	if (entry->msi_attrib.is_msix) {
		void __iomem *base = pci_msix_desc_addr(entry);

		if (!base) {
			WARN_ON(1);
			return;
		}

		msg->address_lo = readl(base + PCI_MSIX_ENTRY_LOWER_ADDR);
		msg->address_hi = readl(base + PCI_MSIX_ENTRY_UPPER_ADDR);
		msg->data = readl(base + PCI_MSIX_ENTRY_DATA);
	} else {
		int pos = dev->msi_cap;
		u16 data;

		pci_read_config_dword(dev, pos + PCI_MSI_ADDRESS_LO,
				      &msg->address_lo);
		if (entry->msi_attrib.is_64) {
			pci_read_config_dword(dev, pos + PCI_MSI_ADDRESS_HI,
					      &msg->address_hi);
			pci_read_config_word(dev, pos + PCI_MSI_DATA_64, &data);
		} else {
			msg->address_hi = 0;
			pci_read_config_word(dev, pos + PCI_MSI_DATA_32, &data);
		}
		msg->data = data;
	}
}

void __pci_write_msi_msg(struct msi_desc *entry, struct msi_msg *msg)
{
	struct pci_dev *dev = msi_desc_to_pci_dev(entry);

	if (dev->current_state != PCI_D0 || pci_dev_is_disconnected(dev)) {
		/* Don't touch the hardware now */
	} else if (entry->msi_attrib.is_msix) {
		void __iomem *base = pci_msix_desc_addr(entry);

		if (!base)
			goto skip;

		writel(msg->address_lo, base + PCI_MSIX_ENTRY_LOWER_ADDR);
		writel(msg->address_hi, base + PCI_MSIX_ENTRY_UPPER_ADDR);
		writel(msg->data, base + PCI_MSIX_ENTRY_DATA);
	} else {
		int pos = dev->msi_cap;
		u16 msgctl;

		pci_read_config_word(dev, pos + PCI_MSI_FLAGS, &msgctl);
		msgctl &= ~PCI_MSI_FLAGS_QSIZE;
		msgctl |= entry->msi_attrib.multiple << 4;
		pci_write_config_word(dev, pos + PCI_MSI_FLAGS, msgctl);

		pci_write_config_dword(dev, pos + PCI_MSI_ADDRESS_LO,
				       msg->address_lo);
		if (entry->msi_attrib.is_64) {
			pci_write_config_dword(dev, pos + PCI_MSI_ADDRESS_HI,
					       msg->address_hi);
			pci_write_config_word(dev, pos + PCI_MSI_DATA_64,
					      msg->data);
		} else {
			pci_write_config_word(dev, pos + PCI_MSI_DATA_32,
					      msg->data);
		}
	}

skip:
	entry->msg = *msg;

	if (entry->write_msi_msg)
		entry->write_msi_msg(entry, entry->write_msi_msg_data);

}

void pci_write_msi_msg(unsigned int irq, struct msi_msg *msg)
{
	struct msi_desc *entry = irq_get_msi_desc(irq);

	__pci_write_msi_msg(entry, msg);
}
EXPORT_SYMBOL_GPL(pci_write_msi_msg);

static void free_msi_irqs(struct pci_dev *dev)
{
	struct list_head *msi_list = dev_to_msi_list(&dev->dev);
	struct msi_desc *entry, *tmp;
	struct attribute **msi_attrs;
	struct device_attribute *dev_attr;
	int i, count = 0;

	for_each_pci_msi_entry(entry, dev)
		if (entry->irq)
			for (i = 0; i < entry->nvec_used; i++)
				BUG_ON(irq_has_action(entry->irq + i));

	pci_msi_teardown_msi_irqs(dev);

	list_for_each_entry_safe(entry, tmp, msi_list, list) {
		if (entry->msi_attrib.is_msix) {
			if (list_is_last(&entry->list, msi_list))
				iounmap(entry->mask_base);
		}

		list_del(&entry->list);
		free_msi_entry(entry);
	}

	if (dev->msi_irq_groups) {
		sysfs_remove_groups(&dev->dev.kobj, dev->msi_irq_groups);
		msi_attrs = dev->msi_irq_groups[0]->attrs;
		while (msi_attrs[count]) {
			dev_attr = container_of(msi_attrs[count],
						struct device_attribute, attr);
			kfree(dev_attr->attr.name);
			kfree(dev_attr);
			++count;
		}
		kfree(msi_attrs);
		kfree(dev->msi_irq_groups[0]);
		kfree(dev->msi_irq_groups);
		dev->msi_irq_groups = NULL;
	}
}

static void pci_intx_for_msi(struct pci_dev *dev, int enable)
{
	if (!(dev->dev_flags & PCI_DEV_FLAGS_MSI_INTX_DISABLE_BUG))
		pci_intx(dev, enable);
}

static void __pci_restore_msi_state(struct pci_dev *dev)
{
	u16 control;
	struct msi_desc *entry;

	if (!dev->msi_enabled)
		return;

	entry = irq_get_msi_desc(dev->irq);

	pci_intx_for_msi(dev, 0);
	pci_msi_set_enable(dev, 0);
	arch_restore_msi_irqs(dev);

	pci_read_config_word(dev, dev->msi_cap + PCI_MSI_FLAGS, &control);
	msi_mask_irq(entry, msi_mask(entry->msi_attrib.multi_cap),
		     entry->masked);
	control &= ~PCI_MSI_FLAGS_QSIZE;
	control |= (entry->msi_attrib.multiple << 4) | PCI_MSI_FLAGS_ENABLE;
	pci_write_config_word(dev, dev->msi_cap + PCI_MSI_FLAGS, control);
}

static void __pci_restore_msix_state(struct pci_dev *dev)
{
	struct msi_desc *entry;

	if (!dev->msix_enabled)
		return;
	BUG_ON(list_empty(dev_to_msi_list(&dev->dev)));

	/* route the table */
	pci_intx_for_msi(dev, 0);
	pci_msix_clear_and_set_ctrl(dev, 0,
				PCI_MSIX_FLAGS_ENABLE | PCI_MSIX_FLAGS_MASKALL);

	arch_restore_msi_irqs(dev);
	for_each_pci_msi_entry(entry, dev)
		msix_mask_irq(entry, entry->masked);

	pci_msix_clear_and_set_ctrl(dev, PCI_MSIX_FLAGS_MASKALL, 0);
}

void pci_restore_msi_state(struct pci_dev *dev)
{
	__pci_restore_msi_state(dev);
	__pci_restore_msix_state(dev);
}
EXPORT_SYMBOL_GPL(pci_restore_msi_state);

static ssize_t msi_mode_show(struct device *dev, struct device_attribute *attr,
			     char *buf)
{
	struct msi_desc *entry;
	unsigned long irq;
	int retval;

	retval = kstrtoul(attr->attr.name, 10, &irq);
	if (retval)
		return retval;

	entry = irq_get_msi_desc(irq);
	if (entry)
		return sprintf(buf, "%s\n",
				entry->msi_attrib.is_msix ? "msix" : "msi");

	return -ENODEV;
}

static int populate_msi_sysfs(struct pci_dev *pdev)
{
	struct attribute **msi_attrs;
	struct attribute *msi_attr;
	struct device_attribute *msi_dev_attr;
	struct attribute_group *msi_irq_group;
	const struct attribute_group **msi_irq_groups;
	struct msi_desc *entry;
	int ret = -ENOMEM;
	int num_msi = 0;
	int count = 0;
	int i;

	/* Determine how many msi entries we have */
	for_each_pci_msi_entry(entry, pdev)
		num_msi += entry->nvec_used;
	if (!num_msi)
		return 0;

	/* Dynamically create the MSI attributes for the PCI device */
	msi_attrs = kcalloc(num_msi + 1, sizeof(void *), GFP_KERNEL);
	if (!msi_attrs)
		return -ENOMEM;
	for_each_pci_msi_entry(entry, pdev) {
		for (i = 0; i < entry->nvec_used; i++) {
			msi_dev_attr = kzalloc(sizeof(*msi_dev_attr), GFP_KERNEL);
			if (!msi_dev_attr)
				goto error_attrs;
			msi_attrs[count] = &msi_dev_attr->attr;

			sysfs_attr_init(&msi_dev_attr->attr);
			msi_dev_attr->attr.name = kasprintf(GFP_KERNEL, "%d",
							    entry->irq + i);
			if (!msi_dev_attr->attr.name)
				goto error_attrs;
			msi_dev_attr->attr.mode = S_IRUGO;
			msi_dev_attr->show = msi_mode_show;
			++count;
		}
	}

	msi_irq_group = kzalloc(sizeof(*msi_irq_group), GFP_KERNEL);
	if (!msi_irq_group)
		goto error_attrs;
	msi_irq_group->name = "msi_irqs";
	msi_irq_group->attrs = msi_attrs;

	msi_irq_groups = kcalloc(2, sizeof(void *), GFP_KERNEL);
	if (!msi_irq_groups)
		goto error_irq_group;
	msi_irq_groups[0] = msi_irq_group;

	ret = sysfs_create_groups(&pdev->dev.kobj, msi_irq_groups);
	if (ret)
		goto error_irq_groups;
	pdev->msi_irq_groups = msi_irq_groups;

	return 0;

error_irq_groups:
	kfree(msi_irq_groups);
error_irq_group:
	kfree(msi_irq_group);
error_attrs:
	count = 0;
	msi_attr = msi_attrs[count];
	while (msi_attr) {
		msi_dev_attr = container_of(msi_attr, struct device_attribute, attr);
		kfree(msi_attr->name);
		kfree(msi_dev_attr);
		++count;
		msi_attr = msi_attrs[count];
	}
	kfree(msi_attrs);
	return ret;
}

static struct msi_desc *
msi_setup_entry(struct pci_dev *dev, int nvec, struct irq_affinity *affd)
{
	struct irq_affinity_desc *masks = NULL;
	struct msi_desc *entry;
	u16 control;

	if (affd)
		masks = irq_create_affinity_masks(nvec, affd);

	/* MSI Entry Initialization */
	entry = alloc_msi_entry(&dev->dev, nvec, masks);
	if (!entry)
		goto out;

	pci_read_config_word(dev, dev->msi_cap + PCI_MSI_FLAGS, &control);

	entry->msi_attrib.is_msix	= 0;
	entry->msi_attrib.is_64		= !!(control & PCI_MSI_FLAGS_64BIT);
	entry->msi_attrib.is_virtual    = 0;
	entry->msi_attrib.entry_nr	= 0;
	entry->msi_attrib.maskbit	= !!(control & PCI_MSI_FLAGS_MASKBIT);
	entry->msi_attrib.default_irq	= dev->irq;	/* Save IOAPIC IRQ */
	entry->msi_attrib.multi_cap	= (control & PCI_MSI_FLAGS_QMASK) >> 1;
	entry->msi_attrib.multiple	= ilog2(__roundup_pow_of_two(nvec));

	if (control & PCI_MSI_FLAGS_64BIT)
		entry->mask_pos = dev->msi_cap + PCI_MSI_MASK_64;
	else
		entry->mask_pos = dev->msi_cap + PCI_MSI_MASK_32;

	/* Save the initial mask status */
	if (entry->msi_attrib.maskbit)
		pci_read_config_dword(dev, entry->mask_pos, &entry->masked);

out:
	kfree(masks);
	return entry;
}

static int msi_verify_entries(struct pci_dev *dev)
{
	struct msi_desc *entry;

	for_each_pci_msi_entry(entry, dev) {
		if (!dev->no_64bit_msi || !entry->msg.address_hi)
			continue;
		pci_err(dev, "Device has broken 64-bit MSI but arch"
			" tried to assign one above 4G\n");
		return -EIO;
	}
	return 0;
}

/**
 * msi_capability_init - configure device's MSI capability structure
 * @dev: pointer to the pci_dev data structure of MSI device function
 * @nvec: number of interrupts to allocate
 * @affd: description of automatic IRQ affinity assignments (may be %NULL)
 *
 * Setup the MSI capability structure of the device with the requested
 * number of interrupts.  A return value of zero indicates the successful
 * setup of an entry with the new MSI IRQ.  A negative return value indicates
 * an error, and a positive return value indicates the number of interrupts
 * which could have been allocated.
 */
static int msi_capability_init(struct pci_dev *dev, int nvec,
			       struct irq_affinity *affd)
{
	struct msi_desc *entry;
	int ret;
	unsigned mask;

	pci_msi_set_enable(dev, 0);	/* Disable MSI during set up */

	entry = msi_setup_entry(dev, nvec, affd);
	if (!entry)
		return -ENOMEM;

	/* All MSIs are unmasked by default; mask them all */
	mask = msi_mask(entry->msi_attrib.multi_cap);
	msi_mask_irq(entry, mask, mask);

	list_add_tail(&entry->list, dev_to_msi_list(&dev->dev));

	/* Configure MSI capability structure */
	ret = pci_msi_setup_msi_irqs(dev, nvec, PCI_CAP_ID_MSI);
	if (ret) {
		msi_mask_irq(entry, mask, ~mask);
		free_msi_irqs(dev);
		return ret;
	}

	ret = msi_verify_entries(dev);
	if (ret) {
		msi_mask_irq(entry, mask, ~mask);
		free_msi_irqs(dev);
		return ret;
	}

	ret = populate_msi_sysfs(dev);
	if (ret) {
		msi_mask_irq(entry, mask, ~mask);
		free_msi_irqs(dev);
		return ret;
	}

	/* Set MSI enabled bits	*/
	pci_intx_for_msi(dev, 0);
	pci_msi_set_enable(dev, 1);
	dev->msi_enabled = 1;

	pcibios_free_irq(dev);
	dev->irq = entry->irq;
	return 0;
}

static void __iomem *msix_map_region(struct pci_dev *dev, unsigned nr_entries)
{
	resource_size_t phys_addr;
	u32 table_offset;
	unsigned long flags;
	u8 bir;

	pci_read_config_dword(dev, dev->msix_cap + PCI_MSIX_TABLE,
			      &table_offset);
	bir = (u8)(table_offset & PCI_MSIX_TABLE_BIR);
	flags = pci_resource_flags(dev, bir);
	if (!flags || (flags & IORESOURCE_UNSET))
		return NULL;

	table_offset &= PCI_MSIX_TABLE_OFFSET;
	phys_addr = pci_resource_start(dev, bir) + table_offset;

	return ioremap_nocache(phys_addr, nr_entries * PCI_MSIX_ENTRY_SIZE);
}

static int msix_setup_entries(struct pci_dev *dev, void __iomem *base,
			      struct msix_entry *entries, int nvec,
			      struct irq_affinity *affd)
{
	struct irq_affinity_desc *curmsk, *masks = NULL;
	struct msi_desc *entry;
	int ret, i;
	int vec_count = pci_msix_vec_count(dev);

	if (affd)
		masks = irq_create_affinity_masks(nvec, affd);

	for (i = 0, curmsk = masks; i < nvec; i++) {
		entry = alloc_msi_entry(&dev->dev, 1, curmsk);
		if (!entry) {
			if (!i)
				iounmap(base);
			else
				free_msi_irqs(dev);
			/* No enough memory. Don't try again */
			ret = -ENOMEM;
			goto out;
		}

		entry->msi_attrib.is_msix	= 1;
		entry->msi_attrib.is_64		= 1;
		if (entries)
			entry->msi_attrib.entry_nr = entries[i].entry;
		else
			entry->msi_attrib.entry_nr = i;

		entry->msi_attrib.is_virtual =
			entry->msi_attrib.entry_nr >= vec_count;

		entry->msi_attrib.default_irq	= dev->irq;
		entry->mask_base		= base;

		list_add_tail(&entry->list, dev_to_msi_list(&dev->dev));
		if (masks)
			curmsk++;
	}
	ret = 0;
out:
	kfree(masks);
	return ret;
}

static void msix_program_entries(struct pci_dev *dev,
				 struct msix_entry *entries)
{
	struct msi_desc *entry;
	int i = 0;
	void __iomem *desc_addr;

	for_each_pci_msi_entry(entry, dev) {
		if (entries)
			entries[i++].vector = entry->irq;

		desc_addr = pci_msix_desc_addr(entry);
		if (desc_addr)
			entry->masked = readl(desc_addr +
					      PCI_MSIX_ENTRY_VECTOR_CTRL);
		else
			entry->masked = 0;

		msix_mask_irq(entry, 1);
	}
}

/**
 * msix_capability_init - configure device's MSI-X capability
 * @dev: pointer to the pci_dev data structure of MSI-X device function
 * @entries: pointer to an array of struct msix_entry entries
 * @nvec: number of @entries
 * @affd: Optional pointer to enable automatic affinity assignment
 *
 * Setup the MSI-X capability structure of device function with a
 * single MSI-X IRQ. A return of zero indicates the successful setup of
 * requested MSI-X entries with allocated IRQs or non-zero for otherwise.
 **/
static int msix_capability_init(struct pci_dev *dev, struct msix_entry *entries,
				int nvec, struct irq_affinity *affd)
{
	int ret;
	u16 control;
	void __iomem *base;

	/* Ensure MSI-X is disabled while it is set up */
	pci_msix_clear_and_set_ctrl(dev, PCI_MSIX_FLAGS_ENABLE, 0);

	pci_read_config_word(dev, dev->msix_cap + PCI_MSIX_FLAGS, &control);
	/* Request & Map MSI-X table region */
	base = msix_map_region(dev, msix_table_size(control));
	if (!base)
		return -ENOMEM;

	ret = msix_setup_entries(dev, base, entries, nvec, affd);
	if (ret)
		return ret;

	ret = pci_msi_setup_msi_irqs(dev, nvec, PCI_CAP_ID_MSIX);
	if (ret)
		goto out_avail;

	/* Check if all MSI entries honor device restrictions */
	ret = msi_verify_entries(dev);
	if (ret)
		goto out_free;

	/*
	 * Some devices require MSI-X to be enabled before we can touch the
	 * MSI-X registers.  We need to mask all the vectors to prevent
	 * interrupts coming in before they're fully set up.
	 */
	pci_msix_clear_and_set_ctrl(dev, 0,
				PCI_MSIX_FLAGS_MASKALL | PCI_MSIX_FLAGS_ENABLE);

	msix_program_entries(dev, entries);

	ret = populate_msi_sysfs(dev);
	if (ret)
		goto out_free;

	/* Set MSI-X enabled bits and unmask the function */
	pci_intx_for_msi(dev, 0);
	dev->msix_enabled = 1;
	pci_msix_clear_and_set_ctrl(dev, PCI_MSIX_FLAGS_MASKALL, 0);

	pcibios_free_irq(dev);
	return 0;

out_avail:
	if (ret < 0) {
		/*
		 * If we had some success, report the number of IRQs
		 * we succeeded in setting up.
		 */
		struct msi_desc *entry;
		int avail = 0;

		for_each_pci_msi_entry(entry, dev) {
			if (entry->irq != 0)
				avail++;
		}
		if (avail != 0)
			ret = avail;
	}

out_free:
	free_msi_irqs(dev);

	return ret;
}

/**
 * pci_msi_supported - check whether MSI may be enabled on a device
 * @dev: pointer to the pci_dev data structure of MSI device function
 * @nvec: how many MSIs have been requested?
 *
 * Look at global flags, the device itself, and its parent buses
 * to determine if MSI/-X are supported for the device. If MSI/-X is
 * supported return 1, else return 0.
 **/
static int pci_msi_supported(struct pci_dev *dev, int nvec)
{
	struct pci_bus *bus;

	/* MSI must be globally enabled and supported by the device */
	if (!pci_msi_enable)
		return 0;

	if (!dev || dev->no_msi || dev->current_state != PCI_D0)
		return 0;

	/*
	 * You can't ask to have 0 or less MSIs configured.
	 *  a) it's stupid ..
	 *  b) the list manipulation code assumes nvec >= 1.
	 */
	if (nvec < 1)
		return 0;

	/*
	 * Any bridge which does NOT route MSI transactions from its
	 * secondary bus to its primary bus must set NO_MSI flag on
	 * the secondary pci_bus.
	 * We expect only arch-specific PCI host bus controller driver
	 * or quirks for specific PCI bridges to be setting NO_MSI.
	 */
	for (bus = dev->bus; bus; bus = bus->parent)
		if (bus->bus_flags & PCI_BUS_FLAGS_NO_MSI)
			return 0;

	return 1;
}

/**
 * pci_msi_vec_count - Return the number of MSI vectors a device can send
 * @dev: device to report about
 *
 * This function returns the number of MSI vectors a device requested via
 * Multiple Message Capable register. It returns a negative errno if the
 * device is not capable sending MSI interrupts. Otherwise, the call succeeds
 * and returns a power of two, up to a maximum of 2^5 (32), according to the
 * MSI specification.
 **/
int pci_msi_vec_count(struct pci_dev *dev)
{
	int ret;
	u16 msgctl;

	if (!dev->msi_cap)
		return -EINVAL;

	pci_read_config_word(dev, dev->msi_cap + PCI_MSI_FLAGS, &msgctl);
	ret = 1 << ((msgctl & PCI_MSI_FLAGS_QMASK) >> 1);

	return ret;
}
EXPORT_SYMBOL(pci_msi_vec_count);

static void pci_msi_shutdown(struct pci_dev *dev)
{
	struct msi_desc *desc;
	u32 mask;

	if (!pci_msi_enable || !dev || !dev->msi_enabled)
		return;

	BUG_ON(list_empty(dev_to_msi_list(&dev->dev)));
	desc = first_pci_msi_entry(dev);

	pci_msi_set_enable(dev, 0);
	pci_intx_for_msi(dev, 1);
	dev->msi_enabled = 0;

	/* Return the device with MSI unmasked as initial states */
	mask = msi_mask(desc->msi_attrib.multi_cap);
	/* Keep cached state to be restored */
	__pci_msi_desc_mask_irq(desc, mask, ~mask);

	/* Restore dev->irq to its default pin-assertion IRQ */
	dev->irq = desc->msi_attrib.default_irq;
	pcibios_alloc_irq(dev);
}

void pci_disable_msi(struct pci_dev *dev)
{
	if (!pci_msi_enable || !dev || !dev->msi_enabled)
		return;

	pci_msi_shutdown(dev);
	free_msi_irqs(dev);
}
EXPORT_SYMBOL(pci_disable_msi);

/**
 * pci_msix_vec_count - return the number of device's MSI-X table entries
 * @dev: pointer to the pci_dev data structure of MSI-X device function
 * This function returns the number of device's MSI-X table entries and
 * therefore the number of MSI-X vectors device is capable of sending.
 * It returns a negative errno if the device is not capable of sending MSI-X
 * interrupts.
 **/
int pci_msix_vec_count(struct pci_dev *dev)
{
	u16 control;

	if (!dev->msix_cap)
		return -EINVAL;

	pci_read_config_word(dev, dev->msix_cap + PCI_MSIX_FLAGS, &control);
	return msix_table_size(control);
}
EXPORT_SYMBOL(pci_msix_vec_count);

static int __pci_enable_msix(struct pci_dev *dev, struct msix_entry *entries,
			     int nvec, struct irq_affinity *affd, int flags)
{
	int nr_entries;
	int i, j;

	if (!pci_msi_supported(dev, nvec))
		return -EINVAL;

	nr_entries = pci_msix_vec_count(dev);
	if (nr_entries < 0)
		return nr_entries;
	if (nvec > nr_entries && !(flags & PCI_IRQ_VIRTUAL))
		return nr_entries;

	if (entries) {
		/* Check for any invalid entries */
		for (i = 0; i < nvec; i++) {
			if (entries[i].entry >= nr_entries)
				return -EINVAL;		/* invalid entry */
			for (j = i + 1; j < nvec; j++) {
				if (entries[i].entry == entries[j].entry)
					return -EINVAL;	/* duplicate entry */
			}
		}
	}

	/* Check whether driver already requested for MSI IRQ */
	if (dev->msi_enabled) {
		pci_info(dev, "can't enable MSI-X (MSI IRQ already assigned)\n");
		return -EINVAL;
	}
	return msix_capability_init(dev, entries, nvec, affd);
}

static void pci_msix_shutdown(struct pci_dev *dev)
{
	struct msi_desc *entry;

	if (!pci_msi_enable || !dev || !dev->msix_enabled)
		return;

	if (pci_dev_is_disconnected(dev)) {
		dev->msix_enabled = 0;
		return;
	}

	/* Return the device with MSI-X masked as initial states */
	for_each_pci_msi_entry(entry, dev) {
		/* Keep cached states to be restored */
		__pci_msix_desc_mask_irq(entry, 1);
	}

	pci_msix_clear_and_set_ctrl(dev, PCI_MSIX_FLAGS_ENABLE, 0);
	pci_intx_for_msi(dev, 1);
	dev->msix_enabled = 0;
	pcibios_alloc_irq(dev);
}

void pci_disable_msix(struct pci_dev *dev)
{
	if (!pci_msi_enable || !dev || !dev->msix_enabled)
		return;

	pci_msix_shutdown(dev);
	free_msi_irqs(dev);
}
EXPORT_SYMBOL(pci_disable_msix);

void pci_no_msi(void)
{
	pci_msi_enable = 0;
}

/**
 * pci_msi_enabled - is MSI enabled?
 *
 * Returns true if MSI has not been disabled by the command-line option
 * pci=nomsi.
 **/
int pci_msi_enabled(void)
{
	return pci_msi_enable;
}
EXPORT_SYMBOL(pci_msi_enabled);

static int __pci_enable_msi_range(struct pci_dev *dev, int minvec, int maxvec,
				  struct irq_affinity *affd)
{
	int nvec;
	int rc;

	if (!pci_msi_supported(dev, minvec))
		return -EINVAL;

<<<<<<< HEAD
	/* Check whether driver already requested MSI-X irqs */
=======
	/* Check whether driver already requested MSI-X IRQs */
>>>>>>> f7688b48
	if (dev->msix_enabled) {
		pci_info(dev, "can't enable MSI (MSI-X already enabled)\n");
		return -EINVAL;
	}

	if (maxvec < minvec)
		return -ERANGE;

	if (WARN_ON_ONCE(dev->msi_enabled))
		return -EINVAL;

	nvec = pci_msi_vec_count(dev);
	if (nvec < 0)
		return nvec;
	if (nvec < minvec)
		return -ENOSPC;

	if (nvec > maxvec)
		nvec = maxvec;

	for (;;) {
		if (affd) {
			nvec = irq_calc_affinity_vectors(minvec, nvec, affd);
			if (nvec < minvec)
				return -ENOSPC;
		}

		rc = msi_capability_init(dev, nvec, affd);
		if (rc == 0)
			return nvec;

		if (rc < 0)
			return rc;
		if (rc < minvec)
			return -ENOSPC;

		nvec = rc;
	}
}

/* deprecated, don't use */
int pci_enable_msi(struct pci_dev *dev)
{
	int rc = __pci_enable_msi_range(dev, 1, 1, NULL);
	if (rc < 0)
		return rc;
	return 0;
}
EXPORT_SYMBOL(pci_enable_msi);

static int __pci_enable_msix_range(struct pci_dev *dev,
				   struct msix_entry *entries, int minvec,
				   int maxvec, struct irq_affinity *affd,
				   int flags)
{
	int rc, nvec = maxvec;

	if (maxvec < minvec)
		return -ERANGE;

	if (WARN_ON_ONCE(dev->msix_enabled))
		return -EINVAL;

	for (;;) {
		if (affd) {
			nvec = irq_calc_affinity_vectors(minvec, nvec, affd);
			if (nvec < minvec)
				return -ENOSPC;
		}

		rc = __pci_enable_msix(dev, entries, nvec, affd, flags);
		if (rc == 0)
			return nvec;

		if (rc < 0)
			return rc;
		if (rc < minvec)
			return -ENOSPC;

		nvec = rc;
	}
}

/**
 * pci_enable_msix_range - configure device's MSI-X capability structure
 * @dev: pointer to the pci_dev data structure of MSI-X device function
 * @entries: pointer to an array of MSI-X entries
 * @minvec: minimum number of MSI-X IRQs requested
 * @maxvec: maximum number of MSI-X IRQs requested
 *
 * Setup the MSI-X capability structure of device function with a maximum
 * possible number of interrupts in the range between @minvec and @maxvec
 * upon its software driver call to request for MSI-X mode enabled on its
 * hardware device function. It returns a negative errno if an error occurs.
 * If it succeeds, it returns the actual number of interrupts allocated and
 * indicates the successful configuration of MSI-X capability structure
 * with new allocated MSI-X interrupts.
 **/
int pci_enable_msix_range(struct pci_dev *dev, struct msix_entry *entries,
		int minvec, int maxvec)
{
	return __pci_enable_msix_range(dev, entries, minvec, maxvec, NULL, 0);
}
EXPORT_SYMBOL(pci_enable_msix_range);

/**
 * pci_alloc_irq_vectors_affinity - allocate multiple IRQs for a device
 * @dev:		PCI device to operate on
 * @min_vecs:		minimum number of vectors required (must be >= 1)
 * @max_vecs:		maximum (desired) number of vectors
 * @flags:		flags or quirks for the allocation
 * @affd:		optional description of the affinity requirements
 *
 * Allocate up to @max_vecs interrupt vectors for @dev, using MSI-X or MSI
 * vectors if available, and fall back to a single legacy vector
 * if neither is available.  Return the number of vectors allocated,
 * (which might be smaller than @max_vecs) if successful, or a negative
 * error code on error. If less than @min_vecs interrupt vectors are
 * available for @dev the function will fail with -ENOSPC.
 *
 * To get the Linux IRQ number used for a vector that can be passed to
 * request_irq() use the pci_irq_vector() helper.
 */
int pci_alloc_irq_vectors_affinity(struct pci_dev *dev, unsigned int min_vecs,
				   unsigned int max_vecs, unsigned int flags,
				   struct irq_affinity *affd)
{
<<<<<<< HEAD
	static const struct irq_affinity msi_default_affd;
=======
	struct irq_affinity msi_default_affd = {0};
>>>>>>> f7688b48
	int msix_vecs = -ENOSPC;
	int msi_vecs = -ENOSPC;

	if (flags & PCI_IRQ_AFFINITY) {
		if (!affd)
			affd = &msi_default_affd;
	} else {
		if (WARN_ON(affd))
			affd = NULL;
	}

	if (flags & PCI_IRQ_MSIX) {
		msix_vecs = __pci_enable_msix_range(dev, NULL, min_vecs,
<<<<<<< HEAD
						    max_vecs, affd);
=======
						    max_vecs, affd, flags);
>>>>>>> f7688b48
		if (msix_vecs > 0)
			return msix_vecs;
	}

	if (flags & PCI_IRQ_MSI) {
		msi_vecs = __pci_enable_msi_range(dev, min_vecs, max_vecs,
						  affd);
		if (msi_vecs > 0)
			return msi_vecs;
	}

	/* use legacy IRQ if allowed */
	if (flags & PCI_IRQ_LEGACY) {
		if (min_vecs == 1 && dev->irq) {
			/*
			 * Invoke the affinity spreading logic to ensure that
			 * the device driver can adjust queue configuration
			 * for the single interrupt case.
			 */
			if (affd)
				irq_create_affinity_masks(1, affd);
			pci_intx(dev, 1);
			return 1;
		}
	}

	if (msix_vecs == -ENOSPC)
		return -ENOSPC;
	return msi_vecs;
}
EXPORT_SYMBOL(pci_alloc_irq_vectors_affinity);

/**
 * pci_free_irq_vectors - free previously allocated IRQs for a device
 * @dev:		PCI device to operate on
 *
 * Undoes the allocations and enabling in pci_alloc_irq_vectors().
 */
void pci_free_irq_vectors(struct pci_dev *dev)
{
	pci_disable_msix(dev);
	pci_disable_msi(dev);
}
EXPORT_SYMBOL(pci_free_irq_vectors);

/**
 * pci_irq_vector - return Linux IRQ number of a device vector
 * @dev: PCI device to operate on
 * @nr: device-relative interrupt vector index (0-based).
 */
int pci_irq_vector(struct pci_dev *dev, unsigned int nr)
{
	if (dev->msix_enabled) {
		struct msi_desc *entry;
		int i = 0;

		for_each_pci_msi_entry(entry, dev) {
			if (i == nr)
				return entry->irq;
			i++;
		}
		WARN_ON_ONCE(1);
		return -EINVAL;
	}

	if (dev->msi_enabled) {
		struct msi_desc *entry = first_pci_msi_entry(dev);

		if (WARN_ON_ONCE(nr >= entry->nvec_used))
			return -EINVAL;
	} else {
		if (WARN_ON_ONCE(nr > 0))
			return -EINVAL;
	}

	return dev->irq + nr;
}
EXPORT_SYMBOL(pci_irq_vector);

/**
 * pci_irq_get_affinity - return the affinity of a particular MSI vector
 * @dev:	PCI device to operate on
 * @nr:		device-relative interrupt vector index (0-based).
 */
const struct cpumask *pci_irq_get_affinity(struct pci_dev *dev, int nr)
{
	if (dev->msix_enabled) {
		struct msi_desc *entry;
		int i = 0;

		for_each_pci_msi_entry(entry, dev) {
			if (i == nr)
				return &entry->affinity->mask;
			i++;
		}
		WARN_ON_ONCE(1);
		return NULL;
	} else if (dev->msi_enabled) {
		struct msi_desc *entry = first_pci_msi_entry(dev);

		if (WARN_ON_ONCE(!entry || !entry->affinity ||
				 nr >= entry->nvec_used))
			return NULL;

		return &entry->affinity[nr].mask;
	} else {
		return cpu_possible_mask;
	}
}
EXPORT_SYMBOL(pci_irq_get_affinity);

/**
 * pci_irq_get_node - return the NUMA node of a particular MSI vector
 * @pdev:	PCI device to operate on
 * @vec:	device-relative interrupt vector index (0-based).
 */
int pci_irq_get_node(struct pci_dev *pdev, int vec)
{
	const struct cpumask *mask;

	mask = pci_irq_get_affinity(pdev, vec);
	if (mask)
		return local_memory_node(cpu_to_node(cpumask_first(mask)));
	return dev_to_node(&pdev->dev);
}
EXPORT_SYMBOL(pci_irq_get_node);

struct pci_dev *msi_desc_to_pci_dev(struct msi_desc *desc)
{
	return to_pci_dev(desc->dev);
}
EXPORT_SYMBOL(msi_desc_to_pci_dev);

void *msi_desc_to_pci_sysdata(struct msi_desc *desc)
{
	struct pci_dev *dev = msi_desc_to_pci_dev(desc);

	return dev->bus->sysdata;
}
EXPORT_SYMBOL_GPL(msi_desc_to_pci_sysdata);

#ifdef CONFIG_PCI_MSI_IRQ_DOMAIN
/**
 * pci_msi_domain_write_msg - Helper to write MSI message to PCI config space
 * @irq_data:	Pointer to interrupt data of the MSI interrupt
 * @msg:	Pointer to the message
 */
void pci_msi_domain_write_msg(struct irq_data *irq_data, struct msi_msg *msg)
{
	struct msi_desc *desc = irq_data_get_msi_desc(irq_data);

	/*
	 * For MSI-X desc->irq is always equal to irq_data->irq. For
	 * MSI only the first interrupt of MULTI MSI passes the test.
	 */
	if (desc->irq == irq_data->irq)
		__pci_write_msi_msg(desc, msg);
}

/**
 * pci_msi_domain_calc_hwirq - Generate a unique ID for an MSI source
 * @dev:	Pointer to the PCI device
 * @desc:	Pointer to the MSI descriptor
 *
 * The ID number is only used within the irqdomain.
 */
irq_hw_number_t pci_msi_domain_calc_hwirq(struct pci_dev *dev,
					  struct msi_desc *desc)
{
	return (irq_hw_number_t)desc->msi_attrib.entry_nr |
		pci_dev_id(dev) << 11 |
		(pci_domain_nr(dev->bus) & 0xFFFFFFFF) << 27;
}

static inline bool pci_msi_desc_is_multi_msi(struct msi_desc *desc)
{
	return !desc->msi_attrib.is_msix && desc->nvec_used > 1;
}

/**
 * pci_msi_domain_check_cap - Verify that @domain supports the capabilities
 * 			      for @dev
 * @domain:	The interrupt domain to check
 * @info:	The domain info for verification
 * @dev:	The device to check
 *
 * Returns:
 *  0 if the functionality is supported
 *  1 if Multi MSI is requested, but the domain does not support it
 *  -ENOTSUPP otherwise
 */
int pci_msi_domain_check_cap(struct irq_domain *domain,
			     struct msi_domain_info *info, struct device *dev)
{
	struct msi_desc *desc = first_pci_msi_entry(to_pci_dev(dev));

	/* Special handling to support __pci_enable_msi_range() */
	if (pci_msi_desc_is_multi_msi(desc) &&
	    !(info->flags & MSI_FLAG_MULTI_PCI_MSI))
		return 1;
	else if (desc->msi_attrib.is_msix && !(info->flags & MSI_FLAG_PCI_MSIX))
		return -ENOTSUPP;

	return 0;
}

static int pci_msi_domain_handle_error(struct irq_domain *domain,
				       struct msi_desc *desc, int error)
{
	/* Special handling to support __pci_enable_msi_range() */
	if (pci_msi_desc_is_multi_msi(desc) && error == -ENOSPC)
		return 1;

	return error;
}

#ifdef GENERIC_MSI_DOMAIN_OPS
static void pci_msi_domain_set_desc(msi_alloc_info_t *arg,
				    struct msi_desc *desc)
{
	arg->desc = desc;
	arg->hwirq = pci_msi_domain_calc_hwirq(msi_desc_to_pci_dev(desc),
					       desc);
}
#else
#define pci_msi_domain_set_desc		NULL
#endif

static struct msi_domain_ops pci_msi_domain_ops_default = {
	.set_desc	= pci_msi_domain_set_desc,
	.msi_check	= pci_msi_domain_check_cap,
	.handle_error	= pci_msi_domain_handle_error,
};

static void pci_msi_domain_update_dom_ops(struct msi_domain_info *info)
{
	struct msi_domain_ops *ops = info->ops;

	if (ops == NULL) {
		info->ops = &pci_msi_domain_ops_default;
	} else {
		if (ops->set_desc == NULL)
			ops->set_desc = pci_msi_domain_set_desc;
		if (ops->msi_check == NULL)
			ops->msi_check = pci_msi_domain_check_cap;
		if (ops->handle_error == NULL)
			ops->handle_error = pci_msi_domain_handle_error;
	}
}

static void pci_msi_domain_update_chip_ops(struct msi_domain_info *info)
{
	struct irq_chip *chip = info->chip;

	BUG_ON(!chip);
	if (!chip->irq_write_msi_msg)
		chip->irq_write_msi_msg = pci_msi_domain_write_msg;
	if (!chip->irq_mask)
		chip->irq_mask = pci_msi_mask_irq;
	if (!chip->irq_unmask)
		chip->irq_unmask = pci_msi_unmask_irq;
}

/**
 * pci_msi_create_irq_domain - Create a MSI interrupt domain
 * @fwnode:	Optional fwnode of the interrupt controller
 * @info:	MSI domain info
 * @parent:	Parent irq domain
 *
 * Updates the domain and chip ops and creates a MSI interrupt domain.
 *
 * Returns:
 * A domain pointer or NULL in case of failure.
 */
struct irq_domain *pci_msi_create_irq_domain(struct fwnode_handle *fwnode,
					     struct msi_domain_info *info,
					     struct irq_domain *parent)
{
	struct irq_domain *domain;

	if (WARN_ON(info->flags & MSI_FLAG_LEVEL_CAPABLE))
		info->flags &= ~MSI_FLAG_LEVEL_CAPABLE;

	if (info->flags & MSI_FLAG_USE_DEF_DOM_OPS)
		pci_msi_domain_update_dom_ops(info);
	if (info->flags & MSI_FLAG_USE_DEF_CHIP_OPS)
		pci_msi_domain_update_chip_ops(info);

	info->flags |= MSI_FLAG_ACTIVATE_EARLY;
	if (IS_ENABLED(CONFIG_GENERIC_IRQ_RESERVATION_MODE))
		info->flags |= MSI_FLAG_MUST_REACTIVATE;

	/* PCI-MSI is oneshot-safe */
	info->chip->flags |= IRQCHIP_ONESHOT_SAFE;

	domain = msi_create_irq_domain(fwnode, info, parent);
	if (!domain)
		return NULL;

	irq_domain_update_bus_token(domain, DOMAIN_BUS_PCI_MSI);
	return domain;
}
EXPORT_SYMBOL_GPL(pci_msi_create_irq_domain);

/*
 * Users of the generic MSI infrastructure expect a device to have a single ID,
 * so with DMA aliases we have to pick the least-worst compromise. Devices with
 * DMA phantom functions tend to still emit MSIs from the real function number,
 * so we ignore those and only consider topological aliases where either the
 * alias device or RID appears on a different bus number. We also make the
 * reasonable assumption that bridges are walked in an upstream direction (so
 * the last one seen wins), and the much braver assumption that the most likely
 * case is that of PCI->PCIe so we should always use the alias RID. This echoes
 * the logic from intel_irq_remapping's set_msi_sid(), which presumably works
 * well enough in practice; in the face of the horrible PCIe<->PCI-X conditions
 * for taking ownership all we can really do is close our eyes and hope...
 */
static int get_msi_id_cb(struct pci_dev *pdev, u16 alias, void *data)
{
	u32 *pa = data;
	u8 bus = PCI_BUS_NUM(*pa);

	if (pdev->bus->number != bus || PCI_BUS_NUM(alias) != bus)
		*pa = alias;

	return 0;
}

/**
 * pci_msi_domain_get_msi_rid - Get the MSI requester id (RID)
 * @domain:	The interrupt domain
 * @pdev:	The PCI device.
 *
 * The RID for a device is formed from the alias, with a firmware
 * supplied mapping applied
 *
 * Returns: The RID.
 */
u32 pci_msi_domain_get_msi_rid(struct irq_domain *domain, struct pci_dev *pdev)
{
	struct device_node *of_node;
	u32 rid = pci_dev_id(pdev);

	pci_for_each_dma_alias(pdev, get_msi_id_cb, &rid);

	of_node = irq_domain_get_of_node(domain);
	rid = of_node ? of_msi_map_rid(&pdev->dev, of_node, rid) :
			iort_msi_map_rid(&pdev->dev, rid);

	return rid;
}

/**
 * pci_msi_get_device_domain - Get the MSI domain for a given PCI device
 * @pdev:	The PCI device
 *
 * Use the firmware data to find a device-specific MSI domain
 * (i.e. not one that is set as a default).
 *
 * Returns: The corresponding MSI domain or NULL if none has been found.
 */
struct irq_domain *pci_msi_get_device_domain(struct pci_dev *pdev)
{
	struct irq_domain *dom;
	u32 rid = pci_dev_id(pdev);

	pci_for_each_dma_alias(pdev, get_msi_id_cb, &rid);
	dom = of_msi_map_get_device_domain(&pdev->dev, rid);
	if (!dom)
		dom = iort_get_device_domain(&pdev->dev, rid);
	return dom;
}
#endif /* CONFIG_PCI_MSI_IRQ_DOMAIN */<|MERGE_RESOLUTION|>--- conflicted
+++ resolved
@@ -1061,11 +1061,7 @@
 	if (!pci_msi_supported(dev, minvec))
 		return -EINVAL;
 
-<<<<<<< HEAD
-	/* Check whether driver already requested MSI-X irqs */
-=======
 	/* Check whether driver already requested MSI-X IRQs */
->>>>>>> f7688b48
 	if (dev->msix_enabled) {
 		pci_info(dev, "can't enable MSI (MSI-X already enabled)\n");
 		return -EINVAL;
@@ -1193,11 +1189,7 @@
 				   unsigned int max_vecs, unsigned int flags,
 				   struct irq_affinity *affd)
 {
-<<<<<<< HEAD
-	static const struct irq_affinity msi_default_affd;
-=======
 	struct irq_affinity msi_default_affd = {0};
->>>>>>> f7688b48
 	int msix_vecs = -ENOSPC;
 	int msi_vecs = -ENOSPC;
 
@@ -1211,11 +1203,7 @@
 
 	if (flags & PCI_IRQ_MSIX) {
 		msix_vecs = __pci_enable_msix_range(dev, NULL, min_vecs,
-<<<<<<< HEAD
-						    max_vecs, affd);
-=======
 						    max_vecs, affd, flags);
->>>>>>> f7688b48
 		if (msix_vecs > 0)
 			return msix_vecs;
 	}
