--- conflicted
+++ resolved
@@ -29,13 +29,10 @@
 
 #include <nvif/notify.h>
 
-<<<<<<< HEAD
-=======
 #include <nvhw/class/cl507d.h>
 #include <nvhw/class/cl907d.h>
 #include <nvhw/drf.h>
 
->>>>>>> d1988041
 #include <drm/drm_crtc.h>
 #include <drm/drm_edid.h>
 #include <drm/drm_encoder.h>
@@ -63,18 +60,6 @@
 		 * hw values, and the code relies on this.
 		 */
 		enum {
-<<<<<<< HEAD
-			DITHERING_MODE_OFF = 0x00,
-			DITHERING_MODE_ON = 0x01,
-			DITHERING_MODE_DYNAMIC2X2 = 0x10 | DITHERING_MODE_ON,
-			DITHERING_MODE_STATIC2X2 = 0x18 | DITHERING_MODE_ON,
-			DITHERING_MODE_TEMPORAL = 0x20 | DITHERING_MODE_ON,
-			DITHERING_MODE_AUTO
-		} mode;
-		enum {
-			DITHERING_DEPTH_6BPC = 0x00,
-			DITHERING_DEPTH_8BPC = 0x02,
-=======
 			DITHERING_MODE_OFF =
 				NVDEF(NV507D, HEAD_SET_DITHER_CONTROL, ENABLE, DISABLE),
 			DITHERING_MODE_ON =
@@ -92,7 +77,6 @@
 				NVDEF(NV507D, HEAD_SET_DITHER_CONTROL, BITS, DITHER_TO_6_BITS),
 			DITHERING_DEPTH_8BPC =
 				NVDEF(NV507D, HEAD_SET_DITHER_CONTROL, BITS, DITHER_TO_8_BITS),
->>>>>>> d1988041
 			DITHERING_DEPTH_AUTO
 		} depth;
 	} dither;
