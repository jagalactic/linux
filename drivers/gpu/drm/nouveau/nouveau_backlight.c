--- conflicted
+++ resolved
@@ -104,31 +104,7 @@
 	struct nvif_object *device = &drm->client.device.object;
 
 	if (!(nvif_rd32(device, NV40_PMC_BACKLIGHT) & NV40_PMC_BACKLIGHT_MASK))
-<<<<<<< HEAD
-		return 0;
-
-	memset(&props, 0, sizeof(struct backlight_properties));
-	props.type = BACKLIGHT_RAW;
-	props.max_brightness = 31;
-	if (!nouveau_get_backlight_name(backlight_name, &bl_connector)) {
-		NV_ERROR(drm, "Failed to retrieve a unique name for the backlight interface\n");
-		return 0;
-	}
-	bd = backlight_device_register(backlight_name , connector->kdev, drm,
-				       &nv40_bl_ops, &props);
-
-	if (IS_ERR(bd)) {
-		if (bl_connector.id >= 0)
-			ida_simple_remove(&bl_ida, bl_connector.id);
-		return PTR_ERR(bd);
-	}
-	list_add(&bl_connector.head, &drm->bl_connectors);
-	drm->backlight = bd;
-	bd->props.brightness = nv40_get_intensity(bd);
-	backlight_update_status(bd);
-=======
 		return -ENODEV;
->>>>>>> f7688b48
 
 	props->type = BACKLIGHT_RAW;
 	props->max_brightness = 31;
@@ -236,16 +212,8 @@
 	else
 		*ops = &nva3_bl_ops;
 
-<<<<<<< HEAD
-	if (IS_ERR(bd)) {
-		if (bl_connector.id >= 0)
-			ida_simple_remove(&bl_ida, bl_connector.id);
-		return PTR_ERR(bd);
-	}
-=======
 	props->type = BACKLIGHT_RAW;
 	props->max_brightness = 100;
->>>>>>> f7688b48
 
 	return 0;
 }
