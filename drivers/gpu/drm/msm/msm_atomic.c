// SPDX-License-Identifier: GPL-2.0-only
/*
 * Copyright (C) 2014 Red Hat
 * Author: Rob Clark <robdclark@gmail.com>
 */

#include <drm/drm_atomic_uapi.h>
#include <drm/drm_gem_framebuffer_helper.h>
#include <drm/drm_vblank.h>

#include "msm_atomic_trace.h"
#include "msm_drv.h"
#include "msm_gem.h"
#include "msm_kms.h"

int msm_atomic_prepare_fb(struct drm_plane *plane,
			  struct drm_plane_state *new_state)
{
	struct msm_drm_private *priv = plane->dev->dev_private;
	struct msm_kms *kms = priv->kms;

	if (!new_state->fb)
		return 0;

<<<<<<< HEAD
		if (drm_crtc_vblank_get(crtc))
			continue;

		kms->funcs->wait_for_crtc_commit_done(kms, crtc);

		drm_crtc_vblank_put(crtc);
=======
	drm_gem_fb_prepare_fb(plane, new_state);

	return msm_framebuffer_prepare(new_state->fb, kms->aspace);
}

static void msm_atomic_async_commit(struct msm_kms *kms, int crtc_idx)
{
	unsigned crtc_mask = BIT(crtc_idx);

	trace_msm_atomic_async_commit_start(crtc_mask);

	mutex_lock(&kms->commit_lock);

	if (!(kms->pending_crtc_mask & crtc_mask)) {
		mutex_unlock(&kms->commit_lock);
		goto out;
>>>>>>> f7688b48
	}

	kms->pending_crtc_mask &= ~crtc_mask;

	kms->funcs->enable_commit(kms);

	/*
	 * Flush hardware updates:
	 */
	trace_msm_atomic_flush_commit(crtc_mask);
	kms->funcs->flush_commit(kms, crtc_mask);
	mutex_unlock(&kms->commit_lock);

	/*
	 * Wait for flush to complete:
	 */
	trace_msm_atomic_wait_flush_start(crtc_mask);
	kms->funcs->wait_flush(kms, crtc_mask);
	trace_msm_atomic_wait_flush_finish(crtc_mask);

	mutex_lock(&kms->commit_lock);
	kms->funcs->complete_commit(kms, crtc_mask);
	mutex_unlock(&kms->commit_lock);
	kms->funcs->disable_commit(kms);

out:
	trace_msm_atomic_async_commit_finish(crtc_mask);
}

static enum hrtimer_restart msm_atomic_pending_timer(struct hrtimer *t)
{
	struct msm_pending_timer *timer = container_of(t,
			struct msm_pending_timer, timer);
	struct msm_drm_private *priv = timer->kms->dev->dev_private;

	queue_work(priv->wq, &timer->work);

	return HRTIMER_NORESTART;
}

static void msm_atomic_pending_work(struct work_struct *work)
{
	struct msm_pending_timer *timer = container_of(work,
			struct msm_pending_timer, work);

	msm_atomic_async_commit(timer->kms, timer->crtc_idx);
}

void msm_atomic_init_pending_timer(struct msm_pending_timer *timer,
		struct msm_kms *kms, int crtc_idx)
{
	timer->kms = kms;
	timer->crtc_idx = crtc_idx;
	hrtimer_init(&timer->timer, CLOCK_MONOTONIC, HRTIMER_MODE_ABS);
	timer->timer.function = msm_atomic_pending_timer;
	INIT_WORK(&timer->work, msm_atomic_pending_work);
}

static bool can_do_async(struct drm_atomic_state *state,
		struct drm_crtc **async_crtc)
{
	struct drm_connector_state *connector_state;
	struct drm_connector *connector;
	struct drm_crtc_state *crtc_state;
	struct drm_crtc *crtc;
	int i, num_crtcs = 0;

	if (!(state->legacy_cursor_update || state->async_update))
		return false;

	/* any connector change, means slow path: */
	for_each_new_connector_in_state(state, connector, connector_state, i)
		return false;

	for_each_new_crtc_in_state(state, crtc, crtc_state, i) {
		if (drm_atomic_crtc_needs_modeset(crtc_state))
			return false;
		if (++num_crtcs > 1)
			return false;
		*async_crtc = crtc;
	}

	return true;
}

/* Get bitmask of crtcs that will need to be flushed.  The bitmask
 * can be used with for_each_crtc_mask() iterator, to iterate
 * effected crtcs without needing to preserve the atomic state.
 */
static unsigned get_crtc_mask(struct drm_atomic_state *state)
{
	struct drm_crtc_state *crtc_state;
	struct drm_crtc *crtc;
	unsigned i, mask = 0;

	for_each_new_crtc_in_state(state, crtc, crtc_state, i)
		mask |= drm_crtc_mask(crtc);

	return mask;
}

void msm_atomic_commit_tail(struct drm_atomic_state *state)
{
	struct drm_device *dev = state->dev;
	struct msm_drm_private *priv = dev->dev_private;
	struct msm_kms *kms = priv->kms;
	struct drm_crtc *async_crtc = NULL;
	unsigned crtc_mask = get_crtc_mask(state);
	bool async = kms->funcs->vsync_time &&
			can_do_async(state, &async_crtc);

	trace_msm_atomic_commit_tail_start(async, crtc_mask);

	kms->funcs->enable_commit(kms);

	/*
	 * Ensure any previous (potentially async) commit has
	 * completed:
	 */
	trace_msm_atomic_wait_flush_start(crtc_mask);
	kms->funcs->wait_flush(kms, crtc_mask);
	trace_msm_atomic_wait_flush_finish(crtc_mask);

	mutex_lock(&kms->commit_lock);

	/*
	 * Now that there is no in-progress flush, prepare the
	 * current update:
	 */
	kms->funcs->prepare_commit(kms, state);

	/*
	 * Push atomic updates down to hardware:
	 */
	drm_atomic_helper_commit_modeset_disables(dev, state);
	drm_atomic_helper_commit_planes(dev, state, 0);
	drm_atomic_helper_commit_modeset_enables(dev, state);

	if (async) {
		struct msm_pending_timer *timer =
			&kms->pending_timers[drm_crtc_index(async_crtc)];

		/* async updates are limited to single-crtc updates: */
		WARN_ON(crtc_mask != drm_crtc_mask(async_crtc));

		/*
		 * Start timer if we don't already have an update pending
		 * on this crtc:
		 */
		if (!(kms->pending_crtc_mask & crtc_mask)) {
			ktime_t vsync_time, wakeup_time;

			kms->pending_crtc_mask |= crtc_mask;

			vsync_time = kms->funcs->vsync_time(kms, async_crtc);
			wakeup_time = ktime_sub(vsync_time, ms_to_ktime(1));

			hrtimer_start(&timer->timer, wakeup_time,
					HRTIMER_MODE_ABS);
		}

		kms->funcs->disable_commit(kms);
		mutex_unlock(&kms->commit_lock);

		/*
		 * At this point, from drm core's perspective, we
		 * are done with the atomic update, so we can just
		 * go ahead and signal that it is done:
		 */
		drm_atomic_helper_commit_hw_done(state);
		drm_atomic_helper_cleanup_planes(dev, state);

		trace_msm_atomic_commit_tail_finish(async, crtc_mask);

		return;
	}

	/*
	 * If there is any async flush pending on updated crtcs, fold
	 * them into the current flush.
	 */
	kms->pending_crtc_mask &= ~crtc_mask;

	/*
	 * Flush hardware updates:
	 */
	trace_msm_atomic_flush_commit(crtc_mask);
	kms->funcs->flush_commit(kms, crtc_mask);
	mutex_unlock(&kms->commit_lock);

	/*
	 * Wait for flush to complete:
	 */
	trace_msm_atomic_wait_flush_start(crtc_mask);
	kms->funcs->wait_flush(kms, crtc_mask);
	trace_msm_atomic_wait_flush_finish(crtc_mask);

	mutex_lock(&kms->commit_lock);
	kms->funcs->complete_commit(kms, crtc_mask);
	mutex_unlock(&kms->commit_lock);
	kms->funcs->disable_commit(kms);

	drm_atomic_helper_commit_hw_done(state);
	drm_atomic_helper_cleanup_planes(dev, state);

	trace_msm_atomic_commit_tail_finish(async, crtc_mask);
}<|MERGE_RESOLUTION|>--- conflicted
+++ resolved
@@ -22,14 +22,6 @@
 	if (!new_state->fb)
 		return 0;
 
-<<<<<<< HEAD
-		if (drm_crtc_vblank_get(crtc))
-			continue;
-
-		kms->funcs->wait_for_crtc_commit_done(kms, crtc);
-
-		drm_crtc_vblank_put(crtc);
-=======
 	drm_gem_fb_prepare_fb(plane, new_state);
 
 	return msm_framebuffer_prepare(new_state->fb, kms->aspace);
@@ -46,7 +38,6 @@
 	if (!(kms->pending_crtc_mask & crtc_mask)) {
 		mutex_unlock(&kms->commit_lock);
 		goto out;
->>>>>>> f7688b48
 	}
 
 	kms->pending_crtc_mask &= ~crtc_mask;
