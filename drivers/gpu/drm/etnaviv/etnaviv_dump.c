--- conflicted
+++ resolved
@@ -125,15 +125,9 @@
 		return;
 	etnaviv_dump_core = false;
 
-<<<<<<< HEAD
-	mutex_lock(&gpu->mmu->lock);
-
-	mmu_size = etnaviv_iommu_dump_size(gpu->mmu);
-=======
 	mutex_lock(&gpu->mmu_context->lock);
 
 	mmu_size = etnaviv_iommu_dump_size(gpu->mmu_context);
->>>>>>> f7688b48
 
 	/* We always dump registers, mmu, ring, hanging cmdbuf and end marker */
 	n_obj = 5;
@@ -163,11 +157,7 @@
 	iter.start = __vmalloc(file_size, GFP_KERNEL | __GFP_NOWARN | __GFP_NORETRY,
 			       PAGE_KERNEL);
 	if (!iter.start) {
-<<<<<<< HEAD
-		mutex_unlock(&gpu->mmu->lock);
-=======
 		mutex_unlock(&gpu->mmu_context->lock);
->>>>>>> f7688b48
 		dev_warn(gpu->dev, "failed to allocate devcoredump file\n");
 		return;
 	}
@@ -233,8 +223,6 @@
 					 obj->base.size);
 	}
 
-	mutex_unlock(&gpu->mmu->lock);
-
 	etnaviv_core_dump_header(&iter, ETDUMP_BUF_END, iter.data);
 
 	dev_coredumpv(gpu->dev, iter.start, iter.data - iter.start, GFP_KERNEL);
