--- conflicted
+++ resolved
@@ -81,10 +81,6 @@
 	u8 xstat[MHL_XDS_SIZE];
 	u8 devcap[MHL_DCAP_SIZE];
 	u8 xdevcap[MHL_XDC_SIZE];
-<<<<<<< HEAD
-	u8 avif[HDMI_INFOFRAME_SIZE(AVI)];
-=======
->>>>>>> acb18725
 	bool feature_complete;
 	bool devcap_read;
 	bool sink_detected;
@@ -1019,13 +1015,13 @@
 
 static void sii8620_set_format(struct sii8620 *ctx)
 {
+	u8 out_fmt;
+
 	if (sii8620_is_mhl3(ctx)) {
 		sii8620_setbits(ctx, REG_M3_P0CTRL,
 				BIT_M3_P0CTRL_MHL3_P0_PIXEL_MODE_PACKED,
 				ctx->use_packed_pixel ? ~0 : 0);
 	} else {
-<<<<<<< HEAD
-=======
 		if (ctx->use_packed_pixel) {
 			sii8620_write_seq_static(ctx,
 				REG_VID_MODE, BIT_VID_MODE_M1080P,
@@ -1033,7 +1029,6 @@
 				REG_MHLTX_CTL6, 0x60
 			);
 		} else {
->>>>>>> acb18725
 			sii8620_write_seq_static(ctx,
 				REG_VID_MODE, 0,
 				REG_MHL_TOP_CTL, 1,
@@ -1042,17 +1037,14 @@
 		}
 	}
 
-<<<<<<< HEAD
-=======
 	if (ctx->use_packed_pixel)
 		out_fmt = VAL_TPI_FORMAT(YCBCR422, FULL);
 	else
 		out_fmt = VAL_TPI_FORMAT(RGB, FULL);
 
->>>>>>> acb18725
 	sii8620_write_seq(ctx,
 		REG_TPI_INPUT, VAL_TPI_FORMAT(RGB, FULL),
-		REG_TPI_OUTPUT, VAL_TPI_FORMAT(RGB, FULL),
+		REG_TPI_OUTPUT, out_fmt,
 	);
 }
 
@@ -1691,16 +1683,6 @@
 
 static void sii8620_status_changed_path(struct sii8620 *ctx)
 {
-<<<<<<< HEAD
-	if (ctx->stat[MHL_DST_LINK_MODE] & MHL_DST_LM_PATH_ENABLED) {
-		sii8620_mt_write_stat(ctx, MHL_DST_REG(LINK_MODE),
-				      MHL_DST_LM_CLK_MODE_NORMAL
-				      | MHL_DST_LM_PATH_ENABLED);
-	} else {
-		sii8620_mt_write_stat(ctx, MHL_DST_REG(LINK_MODE),
-				      MHL_DST_LM_CLK_MODE_NORMAL);
-	}
-=======
 	u8 link_mode;
 
 	if (ctx->use_packed_pixel)
@@ -1713,7 +1695,6 @@
 
 	sii8620_mt_write_stat(ctx, MHL_DST_REG(LINK_MODE),
 			      link_mode);
->>>>>>> acb18725
 }
 
 static void sii8620_msc_mr_write_stat(struct sii8620 *ctx)
@@ -2287,11 +2268,6 @@
 	mutex_lock(&ctx->lock);
 
 	ctx->use_packed_pixel = sii8620_is_packing_required(ctx, adjusted_mode);
-<<<<<<< HEAD
-	ctx->video_code = drm_match_cea_mode(adjusted_mode);
-	ctx->pixel_clock = adjusted_mode->clock;
-=======
->>>>>>> acb18725
 
 	mutex_unlock(&ctx->lock);
 
