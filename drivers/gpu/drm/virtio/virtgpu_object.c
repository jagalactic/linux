/*
 * Copyright (C) 2015 Red Hat, Inc.
 * All Rights Reserved.
 *
 * Permission is hereby granted, free of charge, to any person obtaining
 * a copy of this software and associated documentation files (the
 * "Software"), to deal in the Software without restriction, including
 * without limitation the rights to use, copy, modify, merge, publish,
 * distribute, sublicense, and/or sell copies of the Software, and to
 * permit persons to whom the Software is furnished to do so, subject to
 * the following conditions:
 *
 * The above copyright notice and this permission notice (including the
 * next paragraph) shall be included in all copies or substantial
 * portions of the Software.
 *
 * THE SOFTWARE IS PROVIDED "AS IS", WITHOUT WARRANTY OF ANY KIND,
 * EXPRESS OR IMPLIED, INCLUDING BUT NOT LIMITED TO THE WARRANTIES OF
 * MERCHANTABILITY, FITNESS FOR A PARTICULAR PURPOSE AND NONINFRINGEMENT.
 * IN NO EVENT SHALL THE COPYRIGHT OWNER(S) AND/OR ITS SUPPLIERS BE
 * LIABLE FOR ANY CLAIM, DAMAGES OR OTHER LIABILITY, WHETHER IN AN ACTION
 * OF CONTRACT, TORT OR OTHERWISE, ARISING FROM, OUT OF OR IN CONNECTION
 * WITH THE SOFTWARE OR THE USE OR OTHER DEALINGS IN THE SOFTWARE.
 */

<<<<<<< HEAD
#include <linux/moduleparam.h>

#include <drm/ttm/ttm_execbuf_util.h>
=======
#include <linux/dma-mapping.h>
#include <linux/moduleparam.h>
>>>>>>> d1988041

#include "virtgpu_drv.h"

static int virtio_gpu_virglrenderer_workaround = 1;
module_param_named(virglhack, virtio_gpu_virglrenderer_workaround, int, 0400);

static int virtio_gpu_resource_id_get(struct virtio_gpu_device *vgdev,
				       uint32_t *resid)
{
	if (virtio_gpu_virglrenderer_workaround) {
		/*
		 * Hack to avoid re-using resource IDs.
		 *
		 * virglrenderer versions up to (and including) 0.7.0
		 * can't deal with that.  virglrenderer commit
		 * "f91a9dd35715 Fix unlinking resources from hash
		 * table." (Feb 2019) fixes the bug.
		 */
		static atomic_t seqno = ATOMIC_INIT(0);
		int handle = atomic_inc_return(&seqno);
		*resid = handle + 1;
	} else {
		int handle = ida_alloc(&vgdev->resource_ida, GFP_KERNEL);
		if (handle < 0)
			return handle;
		*resid = handle + 1;
	}
	return 0;
}

static void virtio_gpu_resource_id_put(struct virtio_gpu_device *vgdev, uint32_t id)
{
	if (!virtio_gpu_virglrenderer_workaround) {
		ida_free(&vgdev->resource_ida, id - 1);
	}
}

void virtio_gpu_cleanup_object(struct virtio_gpu_object *bo)
{
	struct virtio_gpu_device *vgdev = bo->base.base.dev->dev_private;

	virtio_gpu_resource_id_put(vgdev, bo->hw_res_handle);
	if (virtio_gpu_is_shmem(bo)) {
		struct virtio_gpu_object_shmem *shmem = to_virtio_gpu_shmem(bo);

		if (shmem->pages) {
			if (shmem->mapped) {
				dma_unmap_sgtable(vgdev->vdev->dev.parent,
					     shmem->pages, DMA_TO_DEVICE, 0);
				shmem->mapped = 0;
			}

			sg_free_table(shmem->pages);
			kfree(shmem->pages);
			shmem->pages = NULL;
			drm_gem_shmem_unpin(&bo->base.base);
		}

		drm_gem_shmem_free_object(&bo->base.base);
	}
}

static void virtio_gpu_free_object(struct drm_gem_object *obj)
{
	struct virtio_gpu_object *bo = gem_to_virtio_gpu_obj(obj);
	struct virtio_gpu_device *vgdev = bo->base.base.dev->dev_private;

	if (bo->created) {
		virtio_gpu_cmd_unref_resource(vgdev, bo);
		virtio_gpu_notify(vgdev);
		/* completion handler calls virtio_gpu_cleanup_object() */
		return;
	}
	virtio_gpu_cleanup_object(bo);
}

static const struct drm_gem_object_funcs virtio_gpu_shmem_funcs = {
	.free = virtio_gpu_free_object,
	.open = virtio_gpu_gem_object_open,
	.close = virtio_gpu_gem_object_close,

	.print_info = drm_gem_shmem_print_info,
	.pin = drm_gem_shmem_pin,
	.unpin = drm_gem_shmem_unpin,
	.get_sg_table = drm_gem_shmem_get_sg_table,
	.vmap = drm_gem_shmem_vmap,
	.vunmap = drm_gem_shmem_vunmap,
	.mmap = drm_gem_shmem_mmap,
};

bool virtio_gpu_is_shmem(struct virtio_gpu_object *bo)
{
	return bo->base.base.funcs == &virtio_gpu_shmem_funcs;
}

struct drm_gem_object *virtio_gpu_create_object(struct drm_device *dev,
						size_t size)
{
	struct virtio_gpu_object_shmem *shmem;
	struct drm_gem_shmem_object *dshmem;

	shmem = kzalloc(sizeof(*shmem), GFP_KERNEL);
	if (!shmem)
		return NULL;

	dshmem = &shmem->base.base;
	dshmem->base.funcs = &virtio_gpu_shmem_funcs;
	dshmem->map_cached = true;
	return &dshmem->base;
}

static int virtio_gpu_object_shmem_init(struct virtio_gpu_device *vgdev,
					struct virtio_gpu_object *bo,
					struct virtio_gpu_mem_entry **ents,
					unsigned int *nents)
{
	bool use_dma_api = !virtio_has_dma_quirk(vgdev->vdev);
	struct virtio_gpu_object_shmem *shmem = to_virtio_gpu_shmem(bo);
	struct scatterlist *sg;
	int si, ret;

	ret = drm_gem_shmem_pin(&bo->base.base);
	if (ret < 0)
		return -EINVAL;

	/*
	 * virtio_gpu uses drm_gem_shmem_get_sg_table instead of
	 * drm_gem_shmem_get_pages_sgt because virtio has it's own set of
	 * dma-ops. This is discouraged for other drivers, but should be fine
	 * since virtio_gpu doesn't support dma-buf import from other devices.
	 */
	shmem->pages = drm_gem_shmem_get_sg_table(&bo->base.base);
	if (!shmem->pages) {
		drm_gem_shmem_unpin(&bo->base.base);
		return -EINVAL;
	}

	if (use_dma_api) {
		ret = dma_map_sgtable(vgdev->vdev->dev.parent,
				      shmem->pages, DMA_TO_DEVICE, 0);
		if (ret)
			return ret;
		*nents = shmem->mapped = shmem->pages->nents;
	} else {
		*nents = shmem->pages->orig_nents;
	}

	*ents = kmalloc_array(*nents, sizeof(struct virtio_gpu_mem_entry),
			      GFP_KERNEL);
	if (!(*ents)) {
		DRM_ERROR("failed to allocate ent list\n");
		return -ENOMEM;
	}

	if (use_dma_api) {
		for_each_sgtable_dma_sg(shmem->pages, sg, si) {
			(*ents)[si].addr = cpu_to_le64(sg_dma_address(sg));
			(*ents)[si].length = cpu_to_le32(sg_dma_len(sg));
			(*ents)[si].padding = 0;
		}
	} else {
		for_each_sgtable_sg(shmem->pages, sg, si) {
			(*ents)[si].addr = cpu_to_le64(sg_phys(sg));
			(*ents)[si].length = cpu_to_le32(sg->length);
			(*ents)[si].padding = 0;
		}
	}

	return 0;
}

int virtio_gpu_object_create(struct virtio_gpu_device *vgdev,
			     struct virtio_gpu_object_params *params,
			     struct virtio_gpu_object **bo_ptr,
			     struct virtio_gpu_fence *fence)
{
	struct virtio_gpu_object_array *objs = NULL;
	struct drm_gem_shmem_object *shmem_obj;
	struct virtio_gpu_object *bo;
	struct virtio_gpu_mem_entry *ents;
	unsigned int nents;
	int ret;

	*bo_ptr = NULL;

	params->size = roundup(params->size, PAGE_SIZE);
	shmem_obj = drm_gem_shmem_create(vgdev->ddev, params->size);
	if (IS_ERR(shmem_obj))
		return PTR_ERR(shmem_obj);
	bo = gem_to_virtio_gpu_obj(&shmem_obj->base);

	ret = virtio_gpu_resource_id_get(vgdev, &bo->hw_res_handle);
	if (ret < 0)
		goto err_free_gem;

	bo->dumb = params->dumb;

	if (fence) {
		ret = -ENOMEM;
		objs = virtio_gpu_array_alloc(1);
		if (!objs)
			goto err_put_id;
		virtio_gpu_array_add_obj(objs, &bo->base.base);

		ret = virtio_gpu_array_lock_resv(objs);
		if (ret != 0)
			goto err_put_objs;
	}

	if (params->virgl) {
		virtio_gpu_cmd_resource_create_3d(vgdev, bo, params,
						  objs, fence);
	} else {
		virtio_gpu_cmd_create_resource(vgdev, bo, params,
					       objs, fence);
	}

	ret = virtio_gpu_object_shmem_init(vgdev, bo, &ents, &nents);
	if (ret != 0) {
		virtio_gpu_free_object(&shmem_obj->base);
		return ret;
	}

	virtio_gpu_object_attach(vgdev, bo, ents, nents);

	*bo_ptr = bo;
	return 0;

err_put_objs:
	virtio_gpu_array_put_free(objs);
err_put_id:
	virtio_gpu_resource_id_put(vgdev, bo->hw_res_handle);
err_free_gem:
	drm_gem_shmem_free_object(&shmem_obj->base);
	return ret;
}<|MERGE_RESOLUTION|>--- conflicted
+++ resolved
@@ -23,14 +23,8 @@
  * WITH THE SOFTWARE OR THE USE OR OTHER DEALINGS IN THE SOFTWARE.
  */
 
-<<<<<<< HEAD
-#include <linux/moduleparam.h>
-
-#include <drm/ttm/ttm_execbuf_util.h>
-=======
 #include <linux/dma-mapping.h>
 #include <linux/moduleparam.h>
->>>>>>> d1988041
 
 #include "virtgpu_drv.h"
 
