--- conflicted
+++ resolved
@@ -550,14 +550,7 @@
 	uint32_t temp;
 	struct v9_mqd *m = get_mqd(mqd);
 
-<<<<<<< HEAD
-	if (amdgpu_sriov_vf(adev) && adev->in_gpu_reset)
-		return 0;
-
-	if (adev->in_gpu_reset)
-=======
 	if (amdgpu_in_reset(adev))
->>>>>>> d1988041
 		return -EIO;
 
 	acquire_queue(kgd, pipe_id, queue_id);
