/*
 * Copyright 2008 Advanced Micro Devices, Inc.
 * Copyright 2008 Red Hat Inc.
 * Copyright 2009 Jerome Glisse.
 *
 * Permission is hereby granted, free of charge, to any person obtaining a
 * copy of this software and associated documentation files (the "Software"),
 * to deal in the Software without restriction, including without limitation
 * the rights to use, copy, modify, merge, publish, distribute, sublicense,
 * and/or sell copies of the Software, and to permit persons to whom the
 * Software is furnished to do so, subject to the following conditions:
 *
 * The above copyright notice and this permission notice shall be included in
 * all copies or substantial portions of the Software.
 *
 * THE SOFTWARE IS PROVIDED "AS IS", WITHOUT WARRANTY OF ANY KIND, EXPRESS OR
 * IMPLIED, INCLUDING BUT NOT LIMITED TO THE WARRANTIES OF MERCHANTABILITY,
 * FITNESS FOR A PARTICULAR PURPOSE AND NONINFRINGEMENT.  IN NO EVENT SHALL
 * THE COPYRIGHT HOLDER(S) OR AUTHOR(S) BE LIABLE FOR ANY CLAIM, DAMAGES OR
 * OTHER LIABILITY, WHETHER IN AN ACTION OF CONTRACT, TORT OR OTHERWISE,
 * ARISING FROM, OUT OF OR IN CONNECTION WITH THE SOFTWARE OR THE USE OR
 * OTHER DEALINGS IN THE SOFTWARE.
 *
 * Authors: Dave Airlie
 *          Alex Deucher
 *          Jerome Glisse
 */
#ifndef __AMDGPU_H__
#define __AMDGPU_H__

#ifdef pr_fmt
#undef pr_fmt
#endif

#define pr_fmt(fmt) "amdgpu: " fmt

#ifdef dev_fmt
#undef dev_fmt
#endif

#define dev_fmt(fmt) "amdgpu: " fmt

#include "amdgpu_ctx.h"

#include <linux/atomic.h>
#include <linux/wait.h>
#include <linux/list.h>
#include <linux/kref.h>
#include <linux/rbtree.h>
#include <linux/hashtable.h>
#include <linux/dma-fence.h>
#include <linux/pci.h>
#include <linux/aer.h>

#include <drm/ttm/ttm_bo_api.h>
#include <drm/ttm/ttm_bo_driver.h>
#include <drm/ttm/ttm_placement.h>
#include <drm/ttm/ttm_module.h>
#include <drm/ttm/ttm_execbuf_util.h>

#include <drm/amdgpu_drm.h>
#include <drm/drm_gem.h>
#include <drm/drm_ioctl.h>
#include <drm/gpu_scheduler.h>

#include <kgd_kfd_interface.h>
#include "dm_pp_interface.h"
#include "kgd_pp_interface.h"

#include "amd_shared.h"
#include "amdgpu_mode.h"
#include "amdgpu_ih.h"
#include "amdgpu_irq.h"
#include "amdgpu_ucode.h"
#include "amdgpu_ttm.h"
#include "amdgpu_psp.h"
#include "amdgpu_gds.h"
#include "amdgpu_sync.h"
#include "amdgpu_ring.h"
#include "amdgpu_vm.h"
#include "amdgpu_dpm.h"
#include "amdgpu_acp.h"
#include "amdgpu_uvd.h"
#include "amdgpu_vce.h"
#include "amdgpu_vcn.h"
#include "amdgpu_jpeg.h"
#include "amdgpu_mn.h"
#include "amdgpu_gmc.h"
#include "amdgpu_gfx.h"
#include "amdgpu_sdma.h"
#include "amdgpu_nbio.h"
#include "amdgpu_dm.h"
#include "amdgpu_virt.h"
#include "amdgpu_csa.h"
#include "amdgpu_gart.h"
#include "amdgpu_debugfs.h"
#include "amdgpu_job.h"
#include "amdgpu_bo_list.h"
#include "amdgpu_gem.h"
#include "amdgpu_doorbell.h"
#include "amdgpu_amdkfd.h"
#include "amdgpu_smu.h"
#include "amdgpu_discovery.h"
#include "amdgpu_mes.h"
#include "amdgpu_umc.h"
#include "amdgpu_mmhub.h"
#include "amdgpu_gfxhub.h"
#include "amdgpu_df.h"

#define MAX_GPU_INSTANCE		16

struct amdgpu_gpu_instance
{
	struct amdgpu_device		*adev;
	int				mgpu_fan_enabled;
};

struct amdgpu_mgpu_info
{
	struct amdgpu_gpu_instance	gpu_ins[MAX_GPU_INSTANCE];
	struct mutex			mutex;
	uint32_t			num_gpu;
	uint32_t			num_dgpu;
	uint32_t			num_apu;
};

#define AMDGPU_MAX_TIMEOUT_PARAM_LENGTH	256

/*
 * Modules parameters.
 */
extern int amdgpu_modeset;
extern int amdgpu_vram_limit;
extern int amdgpu_vis_vram_limit;
extern int amdgpu_gart_size;
extern int amdgpu_gtt_size;
extern int amdgpu_moverate;
extern int amdgpu_benchmarking;
extern int amdgpu_testing;
extern int amdgpu_audio;
extern int amdgpu_disp_priority;
extern int amdgpu_hw_i2c;
extern int amdgpu_pcie_gen2;
extern int amdgpu_msi;
extern char amdgpu_lockup_timeout[AMDGPU_MAX_TIMEOUT_PARAM_LENGTH];
extern int amdgpu_dpm;
extern int amdgpu_fw_load_type;
extern int amdgpu_aspm;
extern int amdgpu_runtime_pm;
extern uint amdgpu_ip_block_mask;
extern int amdgpu_bapm;
extern int amdgpu_deep_color;
extern int amdgpu_vm_size;
extern int amdgpu_vm_block_size;
extern int amdgpu_vm_fragment_size;
extern int amdgpu_vm_fault_stop;
extern int amdgpu_vm_debug;
extern int amdgpu_vm_update_mode;
extern int amdgpu_exp_hw_support;
extern int amdgpu_dc;
extern int amdgpu_sched_jobs;
extern int amdgpu_sched_hw_submission;
extern uint amdgpu_pcie_gen_cap;
extern uint amdgpu_pcie_lane_cap;
extern uint amdgpu_cg_mask;
extern uint amdgpu_pg_mask;
extern uint amdgpu_sdma_phase_quantum;
extern char *amdgpu_disable_cu;
extern char *amdgpu_virtual_display;
extern uint amdgpu_pp_feature_mask;
extern uint amdgpu_force_long_training;
extern int amdgpu_job_hang_limit;
extern int amdgpu_lbpw;
extern int amdgpu_compute_multipipe;
extern int amdgpu_gpu_recovery;
extern int amdgpu_emu_mode;
extern uint amdgpu_smu_memory_pool_size;
extern uint amdgpu_dc_feature_mask;
extern uint amdgpu_dc_debug_mask;
extern uint amdgpu_dm_abm_level;
extern struct amdgpu_mgpu_info mgpu_info;
extern int amdgpu_ras_enable;
extern uint amdgpu_ras_mask;
extern int amdgpu_bad_page_threshold;
extern int amdgpu_async_gfx_ring;
extern int amdgpu_mcbp;
extern int amdgpu_discovery;
extern int amdgpu_mes;
extern int amdgpu_noretry;
extern int amdgpu_force_asic_type;
#ifdef CONFIG_HSA_AMD
extern int sched_policy;
extern bool debug_evictions;
extern bool no_system_mem_limit;
#else
static const int sched_policy = KFD_SCHED_POLICY_HWS;
static const bool debug_evictions; /* = false */
static const bool no_system_mem_limit;
#endif

extern int amdgpu_tmz;
extern int amdgpu_reset_method;

#ifdef CONFIG_DRM_AMDGPU_SI
extern int amdgpu_si_support;
#endif
#ifdef CONFIG_DRM_AMDGPU_CIK
extern int amdgpu_cik_support;
#endif
extern int amdgpu_num_kcq;

#define AMDGPU_VM_MAX_NUM_CTX			4096
#define AMDGPU_SG_THRESHOLD			(256*1024*1024)
#define AMDGPU_DEFAULT_GTT_SIZE_MB		3072ULL /* 3GB by default */
#define AMDGPU_WAIT_IDLE_TIMEOUT_IN_MS	        3000
#define AMDGPU_MAX_USEC_TIMEOUT			100000	/* 100 ms */
#define AMDGPU_FENCE_JIFFIES_TIMEOUT		(HZ / 2)
#define AMDGPU_DEBUGFS_MAX_COMPONENTS		32
#define AMDGPUFB_CONN_LIMIT			4
#define AMDGPU_BIOS_NUM_SCRATCH			16

#define AMDGPU_VBIOS_VGA_ALLOCATION		(9 * 1024 * 1024) /* reserve 8MB for vga emulator and 1 MB for FB */

/* hard reset data */
#define AMDGPU_ASIC_RESET_DATA                  0x39d5e86b

/* reset flags */
#define AMDGPU_RESET_GFX			(1 << 0)
#define AMDGPU_RESET_COMPUTE			(1 << 1)
#define AMDGPU_RESET_DMA			(1 << 2)
#define AMDGPU_RESET_CP				(1 << 3)
#define AMDGPU_RESET_GRBM			(1 << 4)
#define AMDGPU_RESET_DMA1			(1 << 5)
#define AMDGPU_RESET_RLC			(1 << 6)
#define AMDGPU_RESET_SEM			(1 << 7)
#define AMDGPU_RESET_IH				(1 << 8)
#define AMDGPU_RESET_VMC			(1 << 9)
#define AMDGPU_RESET_MC				(1 << 10)
#define AMDGPU_RESET_DISPLAY			(1 << 11)
#define AMDGPU_RESET_UVD			(1 << 12)
#define AMDGPU_RESET_VCE			(1 << 13)
#define AMDGPU_RESET_VCE1			(1 << 14)

/* max cursor sizes (in pixels) */
#define CIK_CURSOR_WIDTH 128
#define CIK_CURSOR_HEIGHT 128

struct amdgpu_device;
struct amdgpu_ib;
struct amdgpu_cs_parser;
struct amdgpu_job;
struct amdgpu_irq_src;
struct amdgpu_fpriv;
struct amdgpu_bo_va_mapping;
struct amdgpu_atif;
struct kfd_vm_fault_info;
struct amdgpu_hive_info;

enum amdgpu_cp_irq {
	AMDGPU_CP_IRQ_GFX_ME0_PIPE0_EOP = 0,
	AMDGPU_CP_IRQ_GFX_ME0_PIPE1_EOP,
	AMDGPU_CP_IRQ_COMPUTE_MEC1_PIPE0_EOP,
	AMDGPU_CP_IRQ_COMPUTE_MEC1_PIPE1_EOP,
	AMDGPU_CP_IRQ_COMPUTE_MEC1_PIPE2_EOP,
	AMDGPU_CP_IRQ_COMPUTE_MEC1_PIPE3_EOP,
	AMDGPU_CP_IRQ_COMPUTE_MEC2_PIPE0_EOP,
	AMDGPU_CP_IRQ_COMPUTE_MEC2_PIPE1_EOP,
	AMDGPU_CP_IRQ_COMPUTE_MEC2_PIPE2_EOP,
	AMDGPU_CP_IRQ_COMPUTE_MEC2_PIPE3_EOP,

	AMDGPU_CP_IRQ_LAST
};

enum amdgpu_thermal_irq {
	AMDGPU_THERMAL_IRQ_LOW_TO_HIGH = 0,
	AMDGPU_THERMAL_IRQ_HIGH_TO_LOW,

	AMDGPU_THERMAL_IRQ_LAST
};

enum amdgpu_kiq_irq {
	AMDGPU_CP_KIQ_IRQ_DRIVER0 = 0,
	AMDGPU_CP_KIQ_IRQ_LAST
};

#define MAX_KIQ_REG_WAIT       5000 /* in usecs, 5ms */
#define MAX_KIQ_REG_BAILOUT_INTERVAL   5 /* in msecs, 5ms */
#define MAX_KIQ_REG_TRY 80 /* 20 -> 80 */

int amdgpu_device_ip_set_clockgating_state(void *dev,
					   enum amd_ip_block_type block_type,
					   enum amd_clockgating_state state);
int amdgpu_device_ip_set_powergating_state(void *dev,
					   enum amd_ip_block_type block_type,
					   enum amd_powergating_state state);
void amdgpu_device_ip_get_clockgating_state(struct amdgpu_device *adev,
					    u32 *flags);
int amdgpu_device_ip_wait_for_idle(struct amdgpu_device *adev,
				   enum amd_ip_block_type block_type);
bool amdgpu_device_ip_is_idle(struct amdgpu_device *adev,
			      enum amd_ip_block_type block_type);

#define AMDGPU_MAX_IP_NUM 16

struct amdgpu_ip_block_status {
	bool valid;
	bool sw;
	bool hw;
	bool late_initialized;
	bool hang;
};

struct amdgpu_ip_block_version {
	const enum amd_ip_block_type type;
	const u32 major;
	const u32 minor;
	const u32 rev;
	const struct amd_ip_funcs *funcs;
};

#define HW_REV(_Major, _Minor, _Rev) \
	((((uint32_t) (_Major)) << 16) | ((uint32_t) (_Minor) << 8) | ((uint32_t) (_Rev)))

struct amdgpu_ip_block {
	struct amdgpu_ip_block_status status;
	const struct amdgpu_ip_block_version *version;
};

int amdgpu_device_ip_block_version_cmp(struct amdgpu_device *adev,
				       enum amd_ip_block_type type,
				       u32 major, u32 minor);

struct amdgpu_ip_block *
amdgpu_device_ip_get_ip_block(struct amdgpu_device *adev,
			      enum amd_ip_block_type type);

int amdgpu_device_ip_block_add(struct amdgpu_device *adev,
			       const struct amdgpu_ip_block_version *ip_block_version);

/*
 * BIOS.
 */
bool amdgpu_get_bios(struct amdgpu_device *adev);
bool amdgpu_read_bios(struct amdgpu_device *adev);

/*
 * Clocks
 */

#define AMDGPU_MAX_PPLL 3

struct amdgpu_clock {
	struct amdgpu_pll ppll[AMDGPU_MAX_PPLL];
	struct amdgpu_pll spll;
	struct amdgpu_pll mpll;
	/* 10 Khz units */
	uint32_t default_mclk;
	uint32_t default_sclk;
	uint32_t default_dispclk;
	uint32_t current_dispclk;
	uint32_t dp_extclk;
	uint32_t max_pixel_clock;
};

/* sub-allocation manager, it has to be protected by another lock.
 * By conception this is an helper for other part of the driver
 * like the indirect buffer or semaphore, which both have their
 * locking.
 *
 * Principe is simple, we keep a list of sub allocation in offset
 * order (first entry has offset == 0, last entry has the highest
 * offset).
 *
 * When allocating new object we first check if there is room at
 * the end total_size - (last_object_offset + last_object_size) >=
 * alloc_size. If so we allocate new object there.
 *
 * When there is not enough room at the end, we start waiting for
 * each sub object until we reach object_offset+object_size >=
 * alloc_size, this object then become the sub object we return.
 *
 * Alignment can't be bigger than page size.
 *
 * Hole are not considered for allocation to keep things simple.
 * Assumption is that there won't be hole (all object on same
 * alignment).
 */

#define AMDGPU_SA_NUM_FENCE_LISTS	32

struct amdgpu_sa_manager {
	wait_queue_head_t	wq;
	struct amdgpu_bo	*bo;
	struct list_head	*hole;
	struct list_head	flist[AMDGPU_SA_NUM_FENCE_LISTS];
	struct list_head	olist;
	unsigned		size;
	uint64_t		gpu_addr;
	void			*cpu_ptr;
	uint32_t		domain;
	uint32_t		align;
};

/* sub-allocation buffer */
struct amdgpu_sa_bo {
	struct list_head		olist;
	struct list_head		flist;
	struct amdgpu_sa_manager	*manager;
	unsigned			soffset;
	unsigned			eoffset;
	struct dma_fence	        *fence;
};

int amdgpu_fence_slab_init(void);
void amdgpu_fence_slab_fini(void);

/*
 * IRQS.
 */

struct amdgpu_flip_work {
	struct delayed_work		flip_work;
	struct work_struct		unpin_work;
	struct amdgpu_device		*adev;
	int				crtc_id;
	u32				target_vblank;
	uint64_t			base;
	struct drm_pending_vblank_event *event;
	struct amdgpu_bo		*old_abo;
	struct dma_fence		*excl;
	unsigned			shared_count;
	struct dma_fence		**shared;
	struct dma_fence_cb		cb;
	bool				async;
};


/*
 * CP & rings.
 */

struct amdgpu_ib {
	struct amdgpu_sa_bo		*sa_bo;
	uint32_t			length_dw;
	uint64_t			gpu_addr;
	uint32_t			*ptr;
	uint32_t			flags;
};

extern const struct drm_sched_backend_ops amdgpu_sched_ops;

/*
 * file private structure
 */

struct amdgpu_fpriv {
	struct amdgpu_vm	vm;
	struct amdgpu_bo_va	*prt_va;
	struct amdgpu_bo_va	*csa_va;
	struct mutex		bo_list_lock;
	struct idr		bo_list_handles;
	struct amdgpu_ctx_mgr	ctx_mgr;
};

int amdgpu_file_to_fpriv(struct file *filp, struct amdgpu_fpriv **fpriv);

int amdgpu_ib_get(struct amdgpu_device *adev, struct amdgpu_vm *vm,
		  unsigned size,
		  enum amdgpu_ib_pool_type pool,
		  struct amdgpu_ib *ib);
void amdgpu_ib_free(struct amdgpu_device *adev, struct amdgpu_ib *ib,
		    struct dma_fence *f);
int amdgpu_ib_schedule(struct amdgpu_ring *ring, unsigned num_ibs,
		       struct amdgpu_ib *ibs, struct amdgpu_job *job,
		       struct dma_fence **f);
int amdgpu_ib_pool_init(struct amdgpu_device *adev);
void amdgpu_ib_pool_fini(struct amdgpu_device *adev);
int amdgpu_ib_ring_tests(struct amdgpu_device *adev);

/*
 * CS.
 */
struct amdgpu_cs_chunk {
	uint32_t		chunk_id;
	uint32_t		length_dw;
	void			*kdata;
};

struct amdgpu_cs_post_dep {
	struct drm_syncobj *syncobj;
	struct dma_fence_chain *chain;
	u64 point;
};

struct amdgpu_cs_parser {
	struct amdgpu_device	*adev;
	struct drm_file		*filp;
	struct amdgpu_ctx	*ctx;

	/* chunks */
	unsigned		nchunks;
	struct amdgpu_cs_chunk	*chunks;

	/* scheduler job object */
	struct amdgpu_job	*job;
	struct drm_sched_entity	*entity;

	/* buffer objects */
	struct ww_acquire_ctx		ticket;
	struct amdgpu_bo_list		*bo_list;
	struct amdgpu_mn		*mn;
	struct amdgpu_bo_list_entry	vm_pd;
	struct list_head		validated;
	struct dma_fence		*fence;
	uint64_t			bytes_moved_threshold;
	uint64_t			bytes_moved_vis_threshold;
	uint64_t			bytes_moved;
	uint64_t			bytes_moved_vis;

	/* user fence */
	struct amdgpu_bo_list_entry	uf_entry;

	unsigned			num_post_deps;
	struct amdgpu_cs_post_dep	*post_deps;
};

static inline u32 amdgpu_get_ib_value(struct amdgpu_cs_parser *p,
				      uint32_t ib_idx, int idx)
{
	return p->job->ibs[ib_idx].ptr[idx];
}

static inline void amdgpu_set_ib_value(struct amdgpu_cs_parser *p,
				       uint32_t ib_idx, int idx,
				       uint32_t value)
{
	p->job->ibs[ib_idx].ptr[idx] = value;
}

/*
 * Writeback
 */
#define AMDGPU_MAX_WB 256	/* Reserve at most 256 WB slots for amdgpu-owned rings. */

struct amdgpu_wb {
	struct amdgpu_bo	*wb_obj;
	volatile uint32_t	*wb;
	uint64_t		gpu_addr;
	u32			num_wb;	/* Number of wb slots actually reserved for amdgpu. */
	unsigned long		used[DIV_ROUND_UP(AMDGPU_MAX_WB, BITS_PER_LONG)];
};

int amdgpu_device_wb_get(struct amdgpu_device *adev, u32 *wb);
void amdgpu_device_wb_free(struct amdgpu_device *adev, u32 wb);

/*
 * Benchmarking
 */
void amdgpu_benchmark(struct amdgpu_device *adev, int test_number);


/*
 * Testing
 */
void amdgpu_test_moves(struct amdgpu_device *adev);

/*
 * ASIC specific register table accessible by UMD
 */
struct amdgpu_allowed_register_entry {
	uint32_t reg_offset;
	bool grbm_indexed;
};

enum amd_reset_method {
	AMD_RESET_METHOD_LEGACY = 0,
	AMD_RESET_METHOD_MODE0,
	AMD_RESET_METHOD_MODE1,
	AMD_RESET_METHOD_MODE2,
	AMD_RESET_METHOD_BACO
};

/*
 * ASIC specific functions.
 */
struct amdgpu_asic_funcs {
	bool (*read_disabled_bios)(struct amdgpu_device *adev);
	bool (*read_bios_from_rom)(struct amdgpu_device *adev,
				   u8 *bios, u32 length_bytes);
	int (*read_register)(struct amdgpu_device *adev, u32 se_num,
			     u32 sh_num, u32 reg_offset, u32 *value);
	void (*set_vga_state)(struct amdgpu_device *adev, bool state);
	int (*reset)(struct amdgpu_device *adev);
	enum amd_reset_method (*reset_method)(struct amdgpu_device *adev);
	/* get the reference clock */
	u32 (*get_xclk)(struct amdgpu_device *adev);
	/* MM block clocks */
	int (*set_uvd_clocks)(struct amdgpu_device *adev, u32 vclk, u32 dclk);
	int (*set_vce_clocks)(struct amdgpu_device *adev, u32 evclk, u32 ecclk);
	/* static power management */
	int (*get_pcie_lanes)(struct amdgpu_device *adev);
	void (*set_pcie_lanes)(struct amdgpu_device *adev, int lanes);
	/* get config memsize register */
	u32 (*get_config_memsize)(struct amdgpu_device *adev);
	/* flush hdp write queue */
	void (*flush_hdp)(struct amdgpu_device *adev, struct amdgpu_ring *ring);
	/* invalidate hdp read cache */
	void (*invalidate_hdp)(struct amdgpu_device *adev,
			       struct amdgpu_ring *ring);
	void (*reset_hdp_ras_error_count)(struct amdgpu_device *adev);
	/* check if the asic needs a full reset of if soft reset will work */
	bool (*need_full_reset)(struct amdgpu_device *adev);
	/* initialize doorbell layout for specific asic*/
	void (*init_doorbell_index)(struct amdgpu_device *adev);
	/* PCIe bandwidth usage */
	void (*get_pcie_usage)(struct amdgpu_device *adev, uint64_t *count0,
			       uint64_t *count1);
	/* do we need to reset the asic at init time (e.g., kexec) */
	bool (*need_reset_on_init)(struct amdgpu_device *adev);
	/* PCIe replay counter */
	uint64_t (*get_pcie_replay_count)(struct amdgpu_device *adev);
	/* device supports BACO */
	bool (*supports_baco)(struct amdgpu_device *adev);
	/* pre asic_init quirks */
	void (*pre_asic_init)(struct amdgpu_device *adev);
};

/*
 * IOCTL.
 */
int amdgpu_bo_list_ioctl(struct drm_device *dev, void *data,
				struct drm_file *filp);

int amdgpu_cs_ioctl(struct drm_device *dev, void *data, struct drm_file *filp);
int amdgpu_cs_fence_to_handle_ioctl(struct drm_device *dev, void *data,
				    struct drm_file *filp);
int amdgpu_cs_wait_ioctl(struct drm_device *dev, void *data, struct drm_file *filp);
int amdgpu_cs_wait_fences_ioctl(struct drm_device *dev, void *data,
				struct drm_file *filp);

/* VRAM scratch page for HDP bug, default vram page */
struct amdgpu_vram_scratch {
	struct amdgpu_bo		*robj;
	volatile uint32_t		*ptr;
	u64				gpu_addr;
};

/*
 * ACPI
 */
struct amdgpu_atcs_functions {
	bool get_ext_state;
	bool pcie_perf_req;
	bool pcie_dev_rdy;
	bool pcie_bus_width;
};

struct amdgpu_atcs {
	struct amdgpu_atcs_functions functions;
};

/*
 * CGS
 */
struct cgs_device *amdgpu_cgs_create_device(struct amdgpu_device *adev);
void amdgpu_cgs_destroy_device(struct cgs_device *cgs_device);

/*
 * Core structure, functions and helpers.
 */
typedef uint32_t (*amdgpu_rreg_t)(struct amdgpu_device*, uint32_t);
typedef void (*amdgpu_wreg_t)(struct amdgpu_device*, uint32_t, uint32_t);

typedef uint64_t (*amdgpu_rreg64_t)(struct amdgpu_device*, uint32_t);
typedef void (*amdgpu_wreg64_t)(struct amdgpu_device*, uint32_t, uint64_t);

typedef uint32_t (*amdgpu_block_rreg_t)(struct amdgpu_device*, uint32_t, uint32_t);
typedef void (*amdgpu_block_wreg_t)(struct amdgpu_device*, uint32_t, uint32_t, uint32_t);

struct amdgpu_mmio_remap {
	u32 reg_offset;
	resource_size_t bus_addr;
};

/* Define the HW IP blocks will be used in driver , add more if necessary */
enum amd_hw_ip_block_type {
	GC_HWIP = 1,
	HDP_HWIP,
	SDMA0_HWIP,
	SDMA1_HWIP,
	SDMA2_HWIP,
	SDMA3_HWIP,
	SDMA4_HWIP,
	SDMA5_HWIP,
	SDMA6_HWIP,
	SDMA7_HWIP,
	MMHUB_HWIP,
	ATHUB_HWIP,
	NBIO_HWIP,
	MP0_HWIP,
	MP1_HWIP,
	UVD_HWIP,
	VCN_HWIP = UVD_HWIP,
	JPEG_HWIP = VCN_HWIP,
	VCE_HWIP,
	DF_HWIP,
	DCE_HWIP,
	OSSSYS_HWIP,
	SMUIO_HWIP,
	PWR_HWIP,
	NBIF_HWIP,
	THM_HWIP,
	CLK_HWIP,
	UMC_HWIP,
	RSMU_HWIP,
	MAX_HWIP
};

#define HWIP_MAX_INSTANCE	8

struct amd_powerplay {
	void *pp_handle;
	const struct amd_pm_funcs *pp_funcs;
};

#define AMDGPU_RESET_MAGIC_NUM 64
#define AMDGPU_MAX_DF_PERFMONS 4
struct amdgpu_device {
	struct device			*dev;
	struct pci_dev			*pdev;
	struct drm_device		ddev;

#ifdef CONFIG_DRM_AMD_ACP
	struct amdgpu_acp		acp;
#endif
	struct amdgpu_hive_info *hive;
	/* ASIC */
	enum amd_asic_type		asic_type;
	uint32_t			family;
	uint32_t			rev_id;
	uint32_t			external_rev_id;
	unsigned long			flags;
	unsigned long			apu_flags;
	int				usec_timeout;
	const struct amdgpu_asic_funcs	*asic_funcs;
	bool				shutdown;
	bool				need_swiotlb;
	bool				accel_working;
	struct notifier_block		acpi_nb;
	struct amdgpu_i2c_chan		*i2c_bus[AMDGPU_MAX_I2C_BUS];
	struct amdgpu_debugfs		debugfs[AMDGPU_DEBUGFS_MAX_COMPONENTS];
	unsigned			debugfs_count;
#if defined(CONFIG_DEBUG_FS)
	struct dentry                   *debugfs_preempt;
	struct dentry			*debugfs_regs[AMDGPU_DEBUGFS_MAX_COMPONENTS];
#endif
	struct amdgpu_atif		*atif;
	struct amdgpu_atcs		atcs;
	struct mutex			srbm_mutex;
	/* GRBM index mutex. Protects concurrent access to GRBM index */
	struct mutex                    grbm_idx_mutex;
	struct dev_pm_domain		vga_pm_domain;
	bool				have_disp_power_ref;
	bool                            have_atomics_support;

	/* BIOS */
	bool				is_atom_fw;
	uint8_t				*bios;
	uint32_t			bios_size;
<<<<<<< HEAD
	struct amdgpu_bo		*stolen_vga_memory;
	struct amdgpu_bo		*discovery_memory;
=======
>>>>>>> d1988041
	uint32_t			bios_scratch_reg_offset;
	uint32_t			bios_scratch[AMDGPU_BIOS_NUM_SCRATCH];

	/* Register/doorbell mmio */
	resource_size_t			rmmio_base;
	resource_size_t			rmmio_size;
	void __iomem			*rmmio;
	/* protects concurrent MM_INDEX/DATA based register access */
	spinlock_t mmio_idx_lock;
	struct amdgpu_mmio_remap        rmmio_remap;
	/* protects concurrent SMC based register access */
	spinlock_t smc_idx_lock;
	amdgpu_rreg_t			smc_rreg;
	amdgpu_wreg_t			smc_wreg;
	/* protects concurrent PCIE register access */
	spinlock_t pcie_idx_lock;
	amdgpu_rreg_t			pcie_rreg;
	amdgpu_wreg_t			pcie_wreg;
	amdgpu_rreg_t			pciep_rreg;
	amdgpu_wreg_t			pciep_wreg;
	amdgpu_rreg64_t			pcie_rreg64;
	amdgpu_wreg64_t			pcie_wreg64;
	/* protects concurrent UVD register access */
	spinlock_t uvd_ctx_idx_lock;
	amdgpu_rreg_t			uvd_ctx_rreg;
	amdgpu_wreg_t			uvd_ctx_wreg;
	/* protects concurrent DIDT register access */
	spinlock_t didt_idx_lock;
	amdgpu_rreg_t			didt_rreg;
	amdgpu_wreg_t			didt_wreg;
	/* protects concurrent gc_cac register access */
	spinlock_t gc_cac_idx_lock;
	amdgpu_rreg_t			gc_cac_rreg;
	amdgpu_wreg_t			gc_cac_wreg;
	/* protects concurrent se_cac register access */
	spinlock_t se_cac_idx_lock;
	amdgpu_rreg_t			se_cac_rreg;
	amdgpu_wreg_t			se_cac_wreg;
	/* protects concurrent ENDPOINT (audio) register access */
	spinlock_t audio_endpt_idx_lock;
	amdgpu_block_rreg_t		audio_endpt_rreg;
	amdgpu_block_wreg_t		audio_endpt_wreg;
	void __iomem                    *rio_mem;
	resource_size_t			rio_mem_size;
	struct amdgpu_doorbell		doorbell;

	/* clock/pll info */
	struct amdgpu_clock            clock;

	/* MC */
	struct amdgpu_gmc		gmc;
	struct amdgpu_gart		gart;
	dma_addr_t			dummy_page_addr;
	struct amdgpu_vm_manager	vm_manager;
	struct amdgpu_vmhub             vmhub[AMDGPU_MAX_VMHUBS];
	unsigned			num_vmhubs;

	/* memory management */
	struct amdgpu_mman		mman;
	struct amdgpu_vram_scratch	vram_scratch;
	struct amdgpu_wb		wb;
	atomic64_t			num_bytes_moved;
	atomic64_t			num_evictions;
	atomic64_t			num_vram_cpu_page_faults;
	atomic_t			gpu_reset_counter;
	atomic_t			vram_lost_counter;

	/* data for buffer migration throttling */
	struct {
		spinlock_t		lock;
		s64			last_update_us;
		s64			accum_us; /* accumulated microseconds */
		s64			accum_us_vis; /* for visible VRAM */
		u32			log2_max_MBps;
	} mm_stats;

	/* display */
	bool				enable_virtual_display;
	struct amdgpu_mode_info		mode_info;
	/* For pre-DCE11. DCE11 and later are in "struct amdgpu_device->dm" */
	struct work_struct		hotplug_work;
	struct amdgpu_irq_src		crtc_irq;
	struct amdgpu_irq_src		vupdate_irq;
	struct amdgpu_irq_src		pageflip_irq;
	struct amdgpu_irq_src		hpd_irq;

	/* rings */
	u64				fence_context;
	unsigned			num_rings;
	struct amdgpu_ring		*rings[AMDGPU_MAX_RINGS];
	bool				ib_pool_ready;
	struct amdgpu_sa_manager	ib_pools[AMDGPU_IB_POOL_MAX];
	struct amdgpu_sched		gpu_sched[AMDGPU_HW_IP_NUM][AMDGPU_RING_PRIO_MAX];

	/* interrupts */
	struct amdgpu_irq		irq;

	/* powerplay */
	struct amd_powerplay		powerplay;
	bool				pp_force_state_enabled;

	/* smu */
	struct smu_context		smu;

	/* dpm */
	struct amdgpu_pm		pm;
	u32				cg_flags;
	u32				pg_flags;

	/* nbio */
	struct amdgpu_nbio		nbio;

	/* mmhub */
	struct amdgpu_mmhub		mmhub;

	/* gfxhub */
	struct amdgpu_gfxhub		gfxhub;

	/* gfx */
	struct amdgpu_gfx		gfx;

	/* sdma */
	struct amdgpu_sdma		sdma;

	/* uvd */
	struct amdgpu_uvd		uvd;

	/* vce */
	struct amdgpu_vce		vce;

	/* vcn */
	struct amdgpu_vcn		vcn;

	/* jpeg */
	struct amdgpu_jpeg		jpeg;

	/* firmwares */
	struct amdgpu_firmware		firmware;

	/* PSP */
	struct psp_context		psp;

	/* GDS */
	struct amdgpu_gds		gds;

	/* KFD */
	struct amdgpu_kfd_dev		kfd;

	/* UMC */
	struct amdgpu_umc		umc;

	/* display related functionality */
	struct amdgpu_display_manager dm;

	/* mes */
	bool                            enable_mes;
	struct amdgpu_mes               mes;

	/* df */
	struct amdgpu_df                df;

	struct amdgpu_ip_block          ip_blocks[AMDGPU_MAX_IP_NUM];
	int				num_ip_blocks;
	struct mutex	mn_lock;
	DECLARE_HASHTABLE(mn_hash, 7);

	/* tracking pinned memory */
	atomic64_t vram_pin_size;
	atomic64_t visible_pin_size;
	atomic64_t gart_pin_size;

	/* soc15 register offset based on ip, instance and  segment */
	uint32_t		*reg_offset[MAX_HWIP][HWIP_MAX_INSTANCE];

	/* delayed work_func for deferring clockgating during resume */
	struct delayed_work     delayed_init_work;

	struct amdgpu_virt	virt;

	/* link all shadow bo */
	struct list_head                shadow_list;
	struct mutex                    shadow_list_lock;

	/* record hw reset is performed */
	bool has_hw_reset;
	u8				reset_magic[AMDGPU_RESET_MAGIC_NUM];

	/* s3/s4 mask */
	bool                            in_suspend;
	bool				in_hibernate;

	atomic_t 			in_gpu_reset;
	enum pp_mp1_state               mp1_state;
	struct rw_semaphore reset_sem;
	struct amdgpu_doorbell_index doorbell_index;

	struct mutex			notifier_lock;

	int asic_reset_res;
	struct work_struct		xgmi_reset_work;

	long				gfx_timeout;
	long				sdma_timeout;
	long				video_timeout;
	long				compute_timeout;

	uint64_t			unique_id;
	uint64_t	df_perfmon_config_assign_mask[AMDGPU_MAX_DF_PERFMONS];

	/* enable runtime pm on the device */
	bool                            runpm;
	bool                            in_runpm;

	bool                            pm_sysfs_en;
	bool                            ucode_sysfs_en;

	/* Chip product information */
	char				product_number[16];
	char				product_name[32];
	char				serial[20];

	struct amdgpu_autodump		autodump;

	atomic_t			throttling_logging_enabled;
	struct ratelimit_state		throttling_logging_rs;
	uint32_t			ras_features;

	bool                            in_pci_err_recovery;
	struct pci_saved_state          *pci_state;
};

static inline struct amdgpu_device *drm_to_adev(struct drm_device *ddev)
{
	return container_of(ddev, struct amdgpu_device, ddev);
}

static inline struct drm_device *adev_to_drm(struct amdgpu_device *adev)
{
	return &adev->ddev;
}

static inline struct amdgpu_device *amdgpu_ttm_adev(struct ttm_bo_device *bdev)
{
	return container_of(bdev, struct amdgpu_device, mman.bdev);
}

int amdgpu_device_init(struct amdgpu_device *adev,
		       uint32_t flags);
void amdgpu_device_fini(struct amdgpu_device *adev);
int amdgpu_gpu_wait_for_idle(struct amdgpu_device *adev);

void amdgpu_device_vram_access(struct amdgpu_device *adev, loff_t pos,
			       uint32_t *buf, size_t size, bool write);
uint32_t amdgpu_device_rreg(struct amdgpu_device *adev,
			    uint32_t reg, uint32_t acc_flags);
void amdgpu_device_wreg(struct amdgpu_device *adev,
			uint32_t reg, uint32_t v,
			uint32_t acc_flags);
void amdgpu_mm_wreg_mmio_rlc(struct amdgpu_device *adev,
			     uint32_t reg, uint32_t v);
void amdgpu_mm_wreg8(struct amdgpu_device *adev, uint32_t offset, uint8_t value);
uint8_t amdgpu_mm_rreg8(struct amdgpu_device *adev, uint32_t offset);

u32 amdgpu_io_rreg(struct amdgpu_device *adev, u32 reg);
void amdgpu_io_wreg(struct amdgpu_device *adev, u32 reg, u32 v);

u32 amdgpu_device_indirect_rreg(struct amdgpu_device *adev,
				u32 pcie_index, u32 pcie_data,
				u32 reg_addr);
u64 amdgpu_device_indirect_rreg64(struct amdgpu_device *adev,
				  u32 pcie_index, u32 pcie_data,
				  u32 reg_addr);
void amdgpu_device_indirect_wreg(struct amdgpu_device *adev,
				 u32 pcie_index, u32 pcie_data,
				 u32 reg_addr, u32 reg_data);
void amdgpu_device_indirect_wreg64(struct amdgpu_device *adev,
				   u32 pcie_index, u32 pcie_data,
				   u32 reg_addr, u64 reg_data);

bool amdgpu_device_asic_has_dc_support(enum amd_asic_type asic_type);
bool amdgpu_device_has_dc_support(struct amdgpu_device *adev);

int emu_soc_asic_init(struct amdgpu_device *adev);

/*
 * Registers read & write functions.
 */
#define AMDGPU_REGS_NO_KIQ    (1<<1)

#define RREG32_NO_KIQ(reg) amdgpu_device_rreg(adev, (reg), AMDGPU_REGS_NO_KIQ)
#define WREG32_NO_KIQ(reg, v) amdgpu_device_wreg(adev, (reg), (v), AMDGPU_REGS_NO_KIQ)

#define RREG32_KIQ(reg) amdgpu_kiq_rreg(adev, (reg))
#define WREG32_KIQ(reg, v) amdgpu_kiq_wreg(adev, (reg), (v))

#define RREG8(reg) amdgpu_mm_rreg8(adev, (reg))
#define WREG8(reg, v) amdgpu_mm_wreg8(adev, (reg), (v))

#define RREG32(reg) amdgpu_device_rreg(adev, (reg), 0)
#define DREG32(reg) printk(KERN_INFO "REGISTER: " #reg " : 0x%08X\n", amdgpu_device_rreg(adev, (reg), 0))
#define WREG32(reg, v) amdgpu_device_wreg(adev, (reg), (v), 0)
#define REG_SET(FIELD, v) (((v) << FIELD##_SHIFT) & FIELD##_MASK)
#define REG_GET(FIELD, v) (((v) << FIELD##_SHIFT) & FIELD##_MASK)
#define RREG32_PCIE(reg) adev->pcie_rreg(adev, (reg))
#define WREG32_PCIE(reg, v) adev->pcie_wreg(adev, (reg), (v))
#define RREG32_PCIE_PORT(reg) adev->pciep_rreg(adev, (reg))
#define WREG32_PCIE_PORT(reg, v) adev->pciep_wreg(adev, (reg), (v))
#define RREG64_PCIE(reg) adev->pcie_rreg64(adev, (reg))
#define WREG64_PCIE(reg, v) adev->pcie_wreg64(adev, (reg), (v))
#define RREG32_SMC(reg) adev->smc_rreg(adev, (reg))
#define WREG32_SMC(reg, v) adev->smc_wreg(adev, (reg), (v))
#define RREG32_UVD_CTX(reg) adev->uvd_ctx_rreg(adev, (reg))
#define WREG32_UVD_CTX(reg, v) adev->uvd_ctx_wreg(adev, (reg), (v))
#define RREG32_DIDT(reg) adev->didt_rreg(adev, (reg))
#define WREG32_DIDT(reg, v) adev->didt_wreg(adev, (reg), (v))
#define RREG32_GC_CAC(reg) adev->gc_cac_rreg(adev, (reg))
#define WREG32_GC_CAC(reg, v) adev->gc_cac_wreg(adev, (reg), (v))
#define RREG32_SE_CAC(reg) adev->se_cac_rreg(adev, (reg))
#define WREG32_SE_CAC(reg, v) adev->se_cac_wreg(adev, (reg), (v))
#define RREG32_AUDIO_ENDPT(block, reg) adev->audio_endpt_rreg(adev, (block), (reg))
#define WREG32_AUDIO_ENDPT(block, reg, v) adev->audio_endpt_wreg(adev, (block), (reg), (v))
#define WREG32_P(reg, val, mask)				\
	do {							\
		uint32_t tmp_ = RREG32(reg);			\
		tmp_ &= (mask);					\
		tmp_ |= ((val) & ~(mask));			\
		WREG32(reg, tmp_);				\
	} while (0)
#define WREG32_AND(reg, and) WREG32_P(reg, 0, and)
#define WREG32_OR(reg, or) WREG32_P(reg, or, ~(or))
#define WREG32_PLL_P(reg, val, mask)				\
	do {							\
		uint32_t tmp_ = RREG32_PLL(reg);		\
		tmp_ &= (mask);					\
		tmp_ |= ((val) & ~(mask));			\
		WREG32_PLL(reg, tmp_);				\
	} while (0)

#define WREG32_SMC_P(_Reg, _Val, _Mask)                         \
	do {                                                    \
		u32 tmp = RREG32_SMC(_Reg);                     \
		tmp &= (_Mask);                                 \
		tmp |= ((_Val) & ~(_Mask));                     \
		WREG32_SMC(_Reg, tmp);                          \
	} while (0)

#define DREG32_SYS(sqf, adev, reg) seq_printf((sqf), #reg " : 0x%08X\n", amdgpu_device_rreg((adev), (reg), false))
#define RREG32_IO(reg) amdgpu_io_rreg(adev, (reg))
#define WREG32_IO(reg, v) amdgpu_io_wreg(adev, (reg), (v))

#define REG_FIELD_SHIFT(reg, field) reg##__##field##__SHIFT
#define REG_FIELD_MASK(reg, field) reg##__##field##_MASK

#define REG_SET_FIELD(orig_val, reg, field, field_val)			\
	(((orig_val) & ~REG_FIELD_MASK(reg, field)) |			\
	 (REG_FIELD_MASK(reg, field) & ((field_val) << REG_FIELD_SHIFT(reg, field))))

#define REG_GET_FIELD(value, reg, field)				\
	(((value) & REG_FIELD_MASK(reg, field)) >> REG_FIELD_SHIFT(reg, field))

#define WREG32_FIELD(reg, field, val)	\
	WREG32(mm##reg, (RREG32(mm##reg) & ~REG_FIELD_MASK(reg, field)) | (val) << REG_FIELD_SHIFT(reg, field))

#define WREG32_FIELD_OFFSET(reg, offset, field, val)	\
	WREG32(mm##reg + offset, (RREG32(mm##reg + offset) & ~REG_FIELD_MASK(reg, field)) | (val) << REG_FIELD_SHIFT(reg, field))

/*
 * BIOS helpers.
 */
#define RBIOS8(i) (adev->bios[i])
#define RBIOS16(i) (RBIOS8(i) | (RBIOS8((i)+1) << 8))
#define RBIOS32(i) ((RBIOS16(i)) | (RBIOS16((i)+2) << 16))

/*
 * ASICs macro.
 */
#define amdgpu_asic_set_vga_state(adev, state) (adev)->asic_funcs->set_vga_state((adev), (state))
#define amdgpu_asic_reset(adev) (adev)->asic_funcs->reset((adev))
#define amdgpu_asic_reset_method(adev) (adev)->asic_funcs->reset_method((adev))
#define amdgpu_asic_get_xclk(adev) (adev)->asic_funcs->get_xclk((adev))
#define amdgpu_asic_set_uvd_clocks(adev, v, d) (adev)->asic_funcs->set_uvd_clocks((adev), (v), (d))
#define amdgpu_asic_set_vce_clocks(adev, ev, ec) (adev)->asic_funcs->set_vce_clocks((adev), (ev), (ec))
#define amdgpu_get_pcie_lanes(adev) (adev)->asic_funcs->get_pcie_lanes((adev))
#define amdgpu_set_pcie_lanes(adev, l) (adev)->asic_funcs->set_pcie_lanes((adev), (l))
#define amdgpu_asic_get_gpu_clock_counter(adev) (adev)->asic_funcs->get_gpu_clock_counter((adev))
#define amdgpu_asic_read_disabled_bios(adev) (adev)->asic_funcs->read_disabled_bios((adev))
#define amdgpu_asic_read_bios_from_rom(adev, b, l) (adev)->asic_funcs->read_bios_from_rom((adev), (b), (l))
#define amdgpu_asic_read_register(adev, se, sh, offset, v)((adev)->asic_funcs->read_register((adev), (se), (sh), (offset), (v)))
#define amdgpu_asic_get_config_memsize(adev) (adev)->asic_funcs->get_config_memsize((adev))
#define amdgpu_asic_flush_hdp(adev, r) (adev)->asic_funcs->flush_hdp((adev), (r))
#define amdgpu_asic_invalidate_hdp(adev, r) (adev)->asic_funcs->invalidate_hdp((adev), (r))
#define amdgpu_asic_need_full_reset(adev) (adev)->asic_funcs->need_full_reset((adev))
#define amdgpu_asic_init_doorbell_index(adev) (adev)->asic_funcs->init_doorbell_index((adev))
#define amdgpu_asic_get_pcie_usage(adev, cnt0, cnt1) ((adev)->asic_funcs->get_pcie_usage((adev), (cnt0), (cnt1)))
#define amdgpu_asic_need_reset_on_init(adev) (adev)->asic_funcs->need_reset_on_init((adev))
#define amdgpu_asic_get_pcie_replay_count(adev) ((adev)->asic_funcs->get_pcie_replay_count((adev)))
#define amdgpu_asic_supports_baco(adev) (adev)->asic_funcs->supports_baco((adev))
#define amdgpu_asic_pre_asic_init(adev) (adev)->asic_funcs->pre_asic_init((adev))

#define amdgpu_inc_vram_lost(adev) atomic_inc(&((adev)->vram_lost_counter));

/* Common functions */
bool amdgpu_device_has_job_running(struct amdgpu_device *adev);
bool amdgpu_device_should_recover_gpu(struct amdgpu_device *adev);
int amdgpu_device_gpu_recover(struct amdgpu_device *adev,
			      struct amdgpu_job* job);
void amdgpu_device_pci_config_reset(struct amdgpu_device *adev);
bool amdgpu_device_need_post(struct amdgpu_device *adev);

void amdgpu_cs_report_moved_bytes(struct amdgpu_device *adev, u64 num_bytes,
				  u64 num_vis_bytes);
int amdgpu_device_resize_fb_bar(struct amdgpu_device *adev);
void amdgpu_device_program_register_sequence(struct amdgpu_device *adev,
					     const u32 *registers,
					     const u32 array_size);

bool amdgpu_device_supports_boco(struct drm_device *dev);
bool amdgpu_device_supports_baco(struct drm_device *dev);
bool amdgpu_device_is_peer_accessible(struct amdgpu_device *adev,
				      struct amdgpu_device *peer_adev);
int amdgpu_device_baco_enter(struct drm_device *dev);
int amdgpu_device_baco_exit(struct drm_device *dev);

/* atpx handler */
#if defined(CONFIG_VGA_SWITCHEROO)
void amdgpu_register_atpx_handler(void);
void amdgpu_unregister_atpx_handler(void);
bool amdgpu_has_atpx_dgpu_power_cntl(void);
bool amdgpu_is_atpx_hybrid(void);
bool amdgpu_atpx_dgpu_req_power_for_displays(void);
bool amdgpu_has_atpx(void);
#else
static inline void amdgpu_register_atpx_handler(void) {}
static inline void amdgpu_unregister_atpx_handler(void) {}
static inline bool amdgpu_has_atpx_dgpu_power_cntl(void) { return false; }
static inline bool amdgpu_is_atpx_hybrid(void) { return false; }
static inline bool amdgpu_atpx_dgpu_req_power_for_displays(void) { return false; }
static inline bool amdgpu_has_atpx(void) { return false; }
#endif

#if defined(CONFIG_VGA_SWITCHEROO) && defined(CONFIG_ACPI)
void *amdgpu_atpx_get_dhandle(void);
#else
static inline void *amdgpu_atpx_get_dhandle(void) { return NULL; }
#endif

/*
 * KMS
 */
extern const struct drm_ioctl_desc amdgpu_ioctls_kms[];
extern const int amdgpu_max_kms_ioctl;

int amdgpu_driver_load_kms(struct amdgpu_device *adev, unsigned long flags);
void amdgpu_driver_unload_kms(struct drm_device *dev);
void amdgpu_driver_lastclose_kms(struct drm_device *dev);
int amdgpu_driver_open_kms(struct drm_device *dev, struct drm_file *file_priv);
void amdgpu_driver_postclose_kms(struct drm_device *dev,
				 struct drm_file *file_priv);
int amdgpu_device_ip_suspend(struct amdgpu_device *adev);
int amdgpu_device_suspend(struct drm_device *dev, bool fbcon);
int amdgpu_device_resume(struct drm_device *dev, bool fbcon);
u32 amdgpu_get_vblank_counter_kms(struct drm_crtc *crtc);
int amdgpu_enable_vblank_kms(struct drm_crtc *crtc);
void amdgpu_disable_vblank_kms(struct drm_crtc *crtc);
long amdgpu_kms_compat_ioctl(struct file *filp, unsigned int cmd,
			     unsigned long arg);

/*
 * functions used by amdgpu_encoder.c
 */
struct amdgpu_afmt_acr {
	u32 clock;

	int n_32khz;
	int cts_32khz;

	int n_44_1khz;
	int cts_44_1khz;

	int n_48khz;
	int cts_48khz;

};

struct amdgpu_afmt_acr amdgpu_afmt_acr(uint32_t clock);

/* amdgpu_acpi.c */
#if defined(CONFIG_ACPI)
int amdgpu_acpi_init(struct amdgpu_device *adev);
void amdgpu_acpi_fini(struct amdgpu_device *adev);
bool amdgpu_acpi_is_pcie_performance_request_supported(struct amdgpu_device *adev);
int amdgpu_acpi_pcie_performance_request(struct amdgpu_device *adev,
						u8 perf_req, bool advertise);
int amdgpu_acpi_pcie_notify_device_ready(struct amdgpu_device *adev);

void amdgpu_acpi_get_backlight_caps(struct amdgpu_device *adev,
		struct amdgpu_dm_backlight_caps *caps);
#else
static inline int amdgpu_acpi_init(struct amdgpu_device *adev) { return 0; }
static inline void amdgpu_acpi_fini(struct amdgpu_device *adev) { }
#endif

int amdgpu_cs_find_mapping(struct amdgpu_cs_parser *parser,
			   uint64_t addr, struct amdgpu_bo **bo,
			   struct amdgpu_bo_va_mapping **mapping);

#if defined(CONFIG_DRM_AMD_DC)
int amdgpu_dm_display_resume(struct amdgpu_device *adev );
#else
static inline int amdgpu_dm_display_resume(struct amdgpu_device *adev) { return 0; }
#endif


void amdgpu_register_gpu_instance(struct amdgpu_device *adev);
void amdgpu_unregister_gpu_instance(struct amdgpu_device *adev);

pci_ers_result_t amdgpu_pci_error_detected(struct pci_dev *pdev,
					   pci_channel_state_t state);
pci_ers_result_t amdgpu_pci_mmio_enabled(struct pci_dev *pdev);
pci_ers_result_t amdgpu_pci_slot_reset(struct pci_dev *pdev);
void amdgpu_pci_resume(struct pci_dev *pdev);

bool amdgpu_device_cache_pci_state(struct pci_dev *pdev);
bool amdgpu_device_load_pci_state(struct pci_dev *pdev);

#include "amdgpu_object.h"

/* used by df_v3_6.c and amdgpu_pmu.c */
#define AMDGPU_PMU_ATTR(_name, _object)					\
static ssize_t								\
_name##_show(struct device *dev,					\
			       struct device_attribute *attr,		\
			       char *page)				\
{									\
	BUILD_BUG_ON(sizeof(_object) >= PAGE_SIZE - 1);			\
	return sprintf(page, _object "\n");				\
}									\
									\
static struct device_attribute pmu_attr_##_name = __ATTR_RO(_name)

static inline bool amdgpu_is_tmz(struct amdgpu_device *adev)
{
       return adev->gmc.tmz_enabled;
}

static inline int amdgpu_in_reset(struct amdgpu_device *adev)
{
	return atomic_read(&adev->in_gpu_reset);
}
#endif<|MERGE_RESOLUTION|>--- conflicted
+++ resolved
@@ -767,11 +767,6 @@
 	bool				is_atom_fw;
 	uint8_t				*bios;
 	uint32_t			bios_size;
-<<<<<<< HEAD
-	struct amdgpu_bo		*stolen_vga_memory;
-	struct amdgpu_bo		*discovery_memory;
-=======
->>>>>>> d1988041
 	uint32_t			bios_scratch_reg_offset;
 	uint32_t			bios_scratch[AMDGPU_BIOS_NUM_SCRATCH];
 
