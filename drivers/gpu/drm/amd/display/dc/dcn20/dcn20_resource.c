--- conflicted
+++ resolved
@@ -2631,20 +2631,13 @@
 
 	/* Avoid split loop looks for lowest voltage level that allows most unsplit pipes possible */
 	if (avoid_split) {
-		int max_mpc_comb = context->bw_ctx.dml.vba.maxMpcComb;
-
 		for (i = 0, pipe_idx = 0; i < dc->res_pool->pipe_count; i++) {
 			if (!context->res_ctx.pipe_ctx[i].stream)
 				continue;
 
 			for (vlevel_split = vlevel; vlevel <= context->bw_ctx.dml.soc.num_states; vlevel++)
-<<<<<<< HEAD
-				if (context->bw_ctx.dml.vba.NoOfDPP[vlevel][0][pipe_idx] == 1 &&
-						context->bw_ctx.dml.vba.ModeSupport[vlevel][0])
-=======
 				if (v->NoOfDPP[vlevel][0][pipe_idx] == 1 &&
 						v->ModeSupport[vlevel][0])
->>>>>>> ad8c735b
 					break;
 			/* Impossible to not split this pipe */
 			if (vlevel > context->bw_ctx.dml.soc.num_states)
@@ -2653,11 +2646,7 @@
 				max_mpc_comb = 0;
 			pipe_idx++;
 		}
-<<<<<<< HEAD
-		context->bw_ctx.dml.vba.maxMpcComb = max_mpc_comb;
-=======
 		v->maxMpcComb = max_mpc_comb;
->>>>>>> ad8c735b
 	}
 
 	/* Split loop sets which pipe should be split based on dml outputs and dc flags */
