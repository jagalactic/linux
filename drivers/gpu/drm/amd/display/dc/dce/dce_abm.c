/*
 * Copyright 2012-16 Advanced Micro Devices, Inc.
 *
 * Permission is hereby granted, free of charge, to any person obtaining a
 * copy of this software and associated documentation files (the "Software"),
 * to deal in the Software without restriction, including without limitation
 * the rights to use, copy, modify, merge, publish, distribute, sublicense,
 * and/or sell copies of the Software, and to permit persons to whom the
 * Software is furnished to do so, subject to the following conditions:
 *
 * The above copyright notice and this permission notice shall be included in
 * all copies or substantial portions of the Software.
 *
 * THE SOFTWARE IS PROVIDED "AS IS", WITHOUT WARRANTY OF ANY KIND, EXPRESS OR
 * IMPLIED, INCLUDING BUT NOT LIMITED TO THE WARRANTIES OF MERCHANTABILITY,
 * FITNESS FOR A PARTICULAR PURPOSE AND NONINFRINGEMENT.  IN NO EVENT SHALL
 * THE COPYRIGHT HOLDER(S) OR AUTHOR(S) BE LIABLE FOR ANY CLAIM, DAMAGES OR
 * OTHER LIABILITY, WHETHER IN AN ACTION OF CONTRACT, TORT OR OTHERWISE,
 * ARISING FROM, OUT OF OR IN CONNECTION WITH THE SOFTWARE OR THE USE OR
 * OTHER DEALINGS IN THE SOFTWARE.
 *
 * Authors: AMD
 *
 */

#include <linux/slab.h>

#include "dce_abm.h"
#include "dm_services.h"
#include "reg_helper.h"
#include "fixed31_32.h"
#include "dc.h"

#include "atom.h"


#define TO_DCE_ABM(abm)\
	container_of(abm, struct dce_abm, base)

#define REG(reg) \
	(abm_dce->regs->reg)

#undef FN
#define FN(reg_name, field_name) \
	abm_dce->abm_shift->field_name, abm_dce->abm_mask->field_name

#define DC_LOGGER \
	abm->ctx->logger
#define CTX \
	abm_dce->base.ctx

#define MCP_ABM_LEVEL_SET 0x65
#define MCP_ABM_PIPE_SET 0x66
#define MCP_BL_SET 0x67

#define MCP_DISABLE_ABM_IMMEDIATELY 255

static bool dce_abm_set_pipe(struct abm *abm, uint32_t controller_id, uint32_t panel_inst)
{
	struct dce_abm *abm_dce = TO_DCE_ABM(abm);
	uint32_t rampingBoundary = 0xFFFF;

	if (abm->dmcu_is_running == false)
		return true;

	REG_WAIT(MASTER_COMM_CNTL_REG, MASTER_COMM_INTERRUPT, 0,
			1, 80000);

	/* set ramping boundary */
	REG_WRITE(MASTER_COMM_DATA_REG1, rampingBoundary);

	/* setDMCUParam_Pipe */
	REG_UPDATE_2(MASTER_COMM_CMD_REG,
			MASTER_COMM_CMD_REG_BYTE0, MCP_ABM_PIPE_SET,
			MASTER_COMM_CMD_REG_BYTE1, controller_id);

	/* notifyDMCUMsg */
	REG_UPDATE(MASTER_COMM_CNTL_REG, MASTER_COMM_INTERRUPT, 1);

	REG_WAIT(MASTER_COMM_CNTL_REG, MASTER_COMM_INTERRUPT, 0,
			1, 80000);
<<<<<<< HEAD

	return true;
}

static unsigned int calculate_16_bit_backlight_from_pwm(struct dce_abm *abm_dce)
{
	uint64_t current_backlight;
	uint32_t round_result;
	uint32_t pwm_period_cntl, bl_period, bl_int_count;
	uint32_t bl_pwm_cntl, bl_pwm, fractional_duty_cycle_en;
	uint32_t bl_period_mask, bl_pwm_mask;

	pwm_period_cntl = REG_READ(BL_PWM_PERIOD_CNTL);
	REG_GET(BL_PWM_PERIOD_CNTL, BL_PWM_PERIOD, &bl_period);
	REG_GET(BL_PWM_PERIOD_CNTL, BL_PWM_PERIOD_BITCNT, &bl_int_count);

	bl_pwm_cntl = REG_READ(BL_PWM_CNTL);
	REG_GET(BL_PWM_CNTL, BL_ACTIVE_INT_FRAC_CNT, (uint32_t *)(&bl_pwm));
	REG_GET(BL_PWM_CNTL, BL_PWM_FRACTIONAL_EN, &fractional_duty_cycle_en);

	if (bl_int_count == 0)
		bl_int_count = 16;

	bl_period_mask = (1 << bl_int_count) - 1;
	bl_period &= bl_period_mask;

	bl_pwm_mask = bl_period_mask << (16 - bl_int_count);

	if (fractional_duty_cycle_en == 0)
		bl_pwm &= bl_pwm_mask;
	else
		bl_pwm &= 0xFFFF;

	current_backlight = bl_pwm << (1 + bl_int_count);

	if (bl_period == 0)
		bl_period = 0xFFFF;

	current_backlight = div_u64(current_backlight, bl_period);
	current_backlight = (current_backlight + 1) >> 1;

	current_backlight = (uint64_t)(current_backlight) * bl_period;

	round_result = (uint32_t)(current_backlight & 0xFFFFFFFF);

	round_result = (round_result >> (bl_int_count-1)) & 1;

	current_backlight >>= bl_int_count;
	current_backlight += round_result;

	return (uint32_t)(current_backlight);
}

static void driver_set_backlight_level(struct dce_abm *abm_dce,
		uint32_t backlight_pwm_u16_16)
{
	uint32_t backlight_16bit;
	uint32_t masked_pwm_period;
	uint8_t bit_count;
	uint64_t active_duty_cycle;
	uint32_t pwm_period_bitcnt;

	/*
	 * 1. Find  16 bit backlight active duty cycle, where 0 <= backlight
	 * active duty cycle <= backlight period
	 */

	/* 1.1 Apply bitmask for backlight period value based on value of BITCNT
	 */
	REG_GET_2(BL_PWM_PERIOD_CNTL,
			BL_PWM_PERIOD_BITCNT, &pwm_period_bitcnt,
			BL_PWM_PERIOD, &masked_pwm_period);

	if (pwm_period_bitcnt == 0)
		bit_count = 16;
	else
		bit_count = pwm_period_bitcnt;

	/* e.g. maskedPwmPeriod = 0x24 when bitCount is 6 */
	masked_pwm_period = masked_pwm_period & ((1 << bit_count) - 1);

	/* 1.2 Calculate integer active duty cycle required upper 16 bits
	 * contain integer component, lower 16 bits contain fractional component
	 * of active duty cycle e.g. 0x21BDC0 = 0xEFF0 * 0x24
	 */
	active_duty_cycle = backlight_pwm_u16_16 * masked_pwm_period;

	/* 1.3 Calculate 16 bit active duty cycle from integer and fractional
	 * components shift by bitCount then mask 16 bits and add rounding bit
	 * from MSB of fraction e.g. 0x86F7 = ((0x21BDC0 >> 6) & 0xFFF) + 0
	 */
	backlight_16bit = active_duty_cycle >> bit_count;
	backlight_16bit &= 0xFFFF;
	backlight_16bit += (active_duty_cycle >> (bit_count - 1)) & 0x1;

	/*
	 * 2. Program register with updated value
	 */

	/* 2.1 Lock group 2 backlight registers */

	REG_UPDATE_2(BL_PWM_GRP1_REG_LOCK,
			BL_PWM_GRP1_IGNORE_MASTER_LOCK_EN, 1,
			BL_PWM_GRP1_REG_LOCK, 1);

	// 2.2 Write new active duty cycle
	REG_UPDATE(BL_PWM_CNTL, BL_ACTIVE_INT_FRAC_CNT, backlight_16bit);

	/* 2.3 Unlock group 2 backlight registers */
	REG_UPDATE(BL_PWM_GRP1_REG_LOCK,
			BL_PWM_GRP1_REG_LOCK, 0);
=======
>>>>>>> d1988041

	return true;
}

static void dmcu_set_backlight_level(
	struct dce_abm *abm_dce,
	uint32_t backlight_pwm_u16_16,
	uint32_t frame_ramp,
	uint32_t controller_id,
	uint32_t panel_id)
{
	unsigned int backlight_8_bit = 0;
	uint32_t s2;

	if (backlight_pwm_u16_16 & 0x10000)
		// Check for max backlight condition
		backlight_8_bit = 0xFF;
	else
		// Take MSB of fractional part since backlight is not max
		backlight_8_bit = (backlight_pwm_u16_16 >> 8) & 0xFF;

	dce_abm_set_pipe(&abm_dce->base, controller_id, panel_id);

	/* waitDMCUReadyForCmd */
	REG_WAIT(MASTER_COMM_CNTL_REG, MASTER_COMM_INTERRUPT,
			0, 1, 80000);

	/* setDMCUParam_BL */
	REG_UPDATE(BL1_PWM_USER_LEVEL, BL1_PWM_USER_LEVEL, backlight_pwm_u16_16);

	/* write ramp */
	if (controller_id == 0)
		frame_ramp = 0;
	REG_WRITE(MASTER_COMM_DATA_REG1, frame_ramp);

	/* setDMCUParam_Cmd */
	REG_UPDATE(MASTER_COMM_CMD_REG, MASTER_COMM_CMD_REG_BYTE0, MCP_BL_SET);

	/* notifyDMCUMsg */
	REG_UPDATE(MASTER_COMM_CNTL_REG, MASTER_COMM_INTERRUPT, 1);

	/* UpdateRequestedBacklightLevel */
	s2 = REG_READ(BIOS_SCRATCH_2);

	s2 &= ~ATOM_S2_CURRENT_BL_LEVEL_MASK;
	backlight_8_bit &= (ATOM_S2_CURRENT_BL_LEVEL_MASK >>
				ATOM_S2_CURRENT_BL_LEVEL_SHIFT);
	s2 |= (backlight_8_bit << ATOM_S2_CURRENT_BL_LEVEL_SHIFT);

	REG_WRITE(BIOS_SCRATCH_2, s2);

	/* waitDMCUReadyForCmd */
	REG_WAIT(MASTER_COMM_CNTL_REG, MASTER_COMM_INTERRUPT,
			0, 1, 80000);
}

static void dce_abm_init(struct abm *abm, uint32_t backlight)
{
	struct dce_abm *abm_dce = TO_DCE_ABM(abm);

	REG_WRITE(DC_ABM1_HG_SAMPLE_RATE, 0x103);
	REG_WRITE(DC_ABM1_HG_SAMPLE_RATE, 0x101);
	REG_WRITE(DC_ABM1_LS_SAMPLE_RATE, 0x103);
	REG_WRITE(DC_ABM1_LS_SAMPLE_RATE, 0x101);
	REG_WRITE(BL1_PWM_BL_UPDATE_SAMPLE_RATE, 0x101);

	REG_SET_3(DC_ABM1_HG_MISC_CTRL, 0,
			ABM1_HG_NUM_OF_BINS_SEL, 0,
			ABM1_HG_VMAX_SEL, 1,
			ABM1_HG_BIN_BITWIDTH_SIZE_SEL, 0);

	REG_SET_3(DC_ABM1_IPCSC_COEFF_SEL, 0,
			ABM1_IPCSC_COEFF_SEL_R, 2,
			ABM1_IPCSC_COEFF_SEL_G, 4,
			ABM1_IPCSC_COEFF_SEL_B, 2);

	REG_UPDATE(BL1_PWM_CURRENT_ABM_LEVEL,
			BL1_PWM_CURRENT_ABM_LEVEL, backlight);

	REG_UPDATE(BL1_PWM_TARGET_ABM_LEVEL,
			BL1_PWM_TARGET_ABM_LEVEL, backlight);

	REG_UPDATE(BL1_PWM_USER_LEVEL,
			BL1_PWM_USER_LEVEL, backlight);

	REG_UPDATE_2(DC_ABM1_LS_MIN_MAX_PIXEL_VALUE_THRES,
			ABM1_LS_MIN_PIXEL_VALUE_THRES, 0,
			ABM1_LS_MAX_PIXEL_VALUE_THRES, 1000);

	REG_SET_3(DC_ABM1_HGLS_REG_READ_PROGRESS, 0,
			ABM1_HG_REG_READ_MISSED_FRAME_CLEAR, 1,
			ABM1_LS_REG_READ_MISSED_FRAME_CLEAR, 1,
			ABM1_BL_REG_READ_MISSED_FRAME_CLEAR, 1);
}

static unsigned int dce_abm_get_current_backlight(struct abm *abm)
{
	struct dce_abm *abm_dce = TO_DCE_ABM(abm);
	unsigned int backlight = REG_READ(BL1_PWM_CURRENT_ABM_LEVEL);

	/* return backlight in hardware format which is unsigned 17 bits, with
	 * 1 bit integer and 16 bit fractional
	 */
	return backlight;
}

static unsigned int dce_abm_get_target_backlight(struct abm *abm)
{
	struct dce_abm *abm_dce = TO_DCE_ABM(abm);
	unsigned int backlight = REG_READ(BL1_PWM_TARGET_ABM_LEVEL);

	/* return backlight in hardware format which is unsigned 17 bits, with
	 * 1 bit integer and 16 bit fractional
	 */
	return backlight;
}

static bool dce_abm_set_level(struct abm *abm, uint32_t level)
{
	struct dce_abm *abm_dce = TO_DCE_ABM(abm);

	if (abm->dmcu_is_running == false)
		return true;

	REG_WAIT(MASTER_COMM_CNTL_REG, MASTER_COMM_INTERRUPT, 0,
			1, 80000);

	/* setDMCUParam_ABMLevel */
	REG_UPDATE_2(MASTER_COMM_CMD_REG,
			MASTER_COMM_CMD_REG_BYTE0, MCP_ABM_LEVEL_SET,
			MASTER_COMM_CMD_REG_BYTE2, level);

	/* notifyDMCUMsg */
	REG_UPDATE(MASTER_COMM_CNTL_REG, MASTER_COMM_INTERRUPT, 1);

	return true;
}

static bool dce_abm_immediate_disable(struct abm *abm, uint32_t panel_inst)
{
	if (abm->dmcu_is_running == false)
		return true;

	dce_abm_set_pipe(abm, MCP_DISABLE_ABM_IMMEDIATELY, panel_inst);

	return true;
}

static bool dce_abm_set_backlight_level_pwm(
		struct abm *abm,
		unsigned int backlight_pwm_u16_16,
		unsigned int frame_ramp,
		unsigned int controller_id,
		unsigned int panel_inst)
{
	struct dce_abm *abm_dce = TO_DCE_ABM(abm);

	DC_LOG_BACKLIGHT("New Backlight level: %d (0x%X)\n",
			backlight_pwm_u16_16, backlight_pwm_u16_16);

	dmcu_set_backlight_level(abm_dce,
			backlight_pwm_u16_16,
			frame_ramp,
			controller_id,
			panel_inst);

	return true;
}

static const struct abm_funcs dce_funcs = {
	.abm_init = dce_abm_init,
	.set_abm_level = dce_abm_set_level,
	.set_pipe = dce_abm_set_pipe,
	.set_backlight_level_pwm = dce_abm_set_backlight_level_pwm,
	.get_current_backlight = dce_abm_get_current_backlight,
	.get_target_backlight = dce_abm_get_target_backlight,
	.init_abm_config = NULL,
	.set_abm_immediate_disable = dce_abm_immediate_disable,
};

static void dce_abm_construct(
	struct dce_abm *abm_dce,
	struct dc_context *ctx,
	const struct dce_abm_registers *regs,
	const struct dce_abm_shift *abm_shift,
	const struct dce_abm_mask *abm_mask)
{
	struct abm *base = &abm_dce->base;

	base->ctx = ctx;
	base->funcs = &dce_funcs;
	base->dmcu_is_running = false;

	abm_dce->regs = regs;
	abm_dce->abm_shift = abm_shift;
	abm_dce->abm_mask = abm_mask;
}

struct abm *dce_abm_create(
	struct dc_context *ctx,
	const struct dce_abm_registers *regs,
	const struct dce_abm_shift *abm_shift,
	const struct dce_abm_mask *abm_mask)
{
	struct dce_abm *abm_dce = kzalloc(sizeof(*abm_dce), GFP_KERNEL);

	if (abm_dce == NULL) {
		BREAK_TO_DEBUGGER();
		return NULL;
	}

	dce_abm_construct(abm_dce, ctx, regs, abm_shift, abm_mask);

	abm_dce->base.funcs = &dce_funcs;

	return &abm_dce->base;
}

void dce_abm_destroy(struct abm **abm)
{
	struct dce_abm *abm_dce = TO_DCE_ABM(*abm);

	kfree(abm_dce);
	*abm = NULL;
}<|MERGE_RESOLUTION|>--- conflicted
+++ resolved
@@ -79,120 +79,6 @@
 
 	REG_WAIT(MASTER_COMM_CNTL_REG, MASTER_COMM_INTERRUPT, 0,
 			1, 80000);
-<<<<<<< HEAD
-
-	return true;
-}
-
-static unsigned int calculate_16_bit_backlight_from_pwm(struct dce_abm *abm_dce)
-{
-	uint64_t current_backlight;
-	uint32_t round_result;
-	uint32_t pwm_period_cntl, bl_period, bl_int_count;
-	uint32_t bl_pwm_cntl, bl_pwm, fractional_duty_cycle_en;
-	uint32_t bl_period_mask, bl_pwm_mask;
-
-	pwm_period_cntl = REG_READ(BL_PWM_PERIOD_CNTL);
-	REG_GET(BL_PWM_PERIOD_CNTL, BL_PWM_PERIOD, &bl_period);
-	REG_GET(BL_PWM_PERIOD_CNTL, BL_PWM_PERIOD_BITCNT, &bl_int_count);
-
-	bl_pwm_cntl = REG_READ(BL_PWM_CNTL);
-	REG_GET(BL_PWM_CNTL, BL_ACTIVE_INT_FRAC_CNT, (uint32_t *)(&bl_pwm));
-	REG_GET(BL_PWM_CNTL, BL_PWM_FRACTIONAL_EN, &fractional_duty_cycle_en);
-
-	if (bl_int_count == 0)
-		bl_int_count = 16;
-
-	bl_period_mask = (1 << bl_int_count) - 1;
-	bl_period &= bl_period_mask;
-
-	bl_pwm_mask = bl_period_mask << (16 - bl_int_count);
-
-	if (fractional_duty_cycle_en == 0)
-		bl_pwm &= bl_pwm_mask;
-	else
-		bl_pwm &= 0xFFFF;
-
-	current_backlight = bl_pwm << (1 + bl_int_count);
-
-	if (bl_period == 0)
-		bl_period = 0xFFFF;
-
-	current_backlight = div_u64(current_backlight, bl_period);
-	current_backlight = (current_backlight + 1) >> 1;
-
-	current_backlight = (uint64_t)(current_backlight) * bl_period;
-
-	round_result = (uint32_t)(current_backlight & 0xFFFFFFFF);
-
-	round_result = (round_result >> (bl_int_count-1)) & 1;
-
-	current_backlight >>= bl_int_count;
-	current_backlight += round_result;
-
-	return (uint32_t)(current_backlight);
-}
-
-static void driver_set_backlight_level(struct dce_abm *abm_dce,
-		uint32_t backlight_pwm_u16_16)
-{
-	uint32_t backlight_16bit;
-	uint32_t masked_pwm_period;
-	uint8_t bit_count;
-	uint64_t active_duty_cycle;
-	uint32_t pwm_period_bitcnt;
-
-	/*
-	 * 1. Find  16 bit backlight active duty cycle, where 0 <= backlight
-	 * active duty cycle <= backlight period
-	 */
-
-	/* 1.1 Apply bitmask for backlight period value based on value of BITCNT
-	 */
-	REG_GET_2(BL_PWM_PERIOD_CNTL,
-			BL_PWM_PERIOD_BITCNT, &pwm_period_bitcnt,
-			BL_PWM_PERIOD, &masked_pwm_period);
-
-	if (pwm_period_bitcnt == 0)
-		bit_count = 16;
-	else
-		bit_count = pwm_period_bitcnt;
-
-	/* e.g. maskedPwmPeriod = 0x24 when bitCount is 6 */
-	masked_pwm_period = masked_pwm_period & ((1 << bit_count) - 1);
-
-	/* 1.2 Calculate integer active duty cycle required upper 16 bits
-	 * contain integer component, lower 16 bits contain fractional component
-	 * of active duty cycle e.g. 0x21BDC0 = 0xEFF0 * 0x24
-	 */
-	active_duty_cycle = backlight_pwm_u16_16 * masked_pwm_period;
-
-	/* 1.3 Calculate 16 bit active duty cycle from integer and fractional
-	 * components shift by bitCount then mask 16 bits and add rounding bit
-	 * from MSB of fraction e.g. 0x86F7 = ((0x21BDC0 >> 6) & 0xFFF) + 0
-	 */
-	backlight_16bit = active_duty_cycle >> bit_count;
-	backlight_16bit &= 0xFFFF;
-	backlight_16bit += (active_duty_cycle >> (bit_count - 1)) & 0x1;
-
-	/*
-	 * 2. Program register with updated value
-	 */
-
-	/* 2.1 Lock group 2 backlight registers */
-
-	REG_UPDATE_2(BL_PWM_GRP1_REG_LOCK,
-			BL_PWM_GRP1_IGNORE_MASTER_LOCK_EN, 1,
-			BL_PWM_GRP1_REG_LOCK, 1);
-
-	// 2.2 Write new active duty cycle
-	REG_UPDATE(BL_PWM_CNTL, BL_ACTIVE_INT_FRAC_CNT, backlight_16bit);
-
-	/* 2.3 Unlock group 2 backlight registers */
-	REG_UPDATE(BL_PWM_GRP1_REG_LOCK,
-			BL_PWM_GRP1_REG_LOCK, 0);
-=======
->>>>>>> d1988041
 
 	return true;
 }
