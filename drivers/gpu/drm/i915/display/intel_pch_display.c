// SPDX-License-Identifier: MIT
/*
 * Copyright © 2021 Intel Corporation
 */

#include "g4x_dp.h"
#include "intel_crt.h"
#include "intel_de.h"
#include "intel_display_types.h"
#include "intel_fdi.h"
#include "intel_lvds.h"
#include "intel_pch_display.h"
#include "intel_pch_refclk.h"
#include "intel_pps.h"
#include "intel_sdvo.h"

bool intel_has_pch_trancoder(struct drm_i915_private *i915,
			     enum pipe pch_transcoder)
{
	return HAS_PCH_IBX(i915) || HAS_PCH_CPT(i915) ||
		(HAS_PCH_LPT_H(i915) && pch_transcoder == PIPE_A);
}

enum pipe intel_crtc_pch_transcoder(struct intel_crtc *crtc)
{
	struct drm_i915_private *i915 = to_i915(crtc->base.dev);

	if (HAS_PCH_LPT(i915))
		return PIPE_A;
	else
		return crtc->pipe;
}

static void assert_pch_dp_disabled(struct drm_i915_private *dev_priv,
				   enum pipe pipe, enum port port,
				   i915_reg_t dp_reg)
{
	enum pipe port_pipe;
	bool state;

	state = g4x_dp_port_enabled(dev_priv, dp_reg, port, &port_pipe);

	I915_STATE_WARN(state && port_pipe == pipe,
			"PCH DP %c enabled on transcoder %c, should be disabled\n",
			port_name(port), pipe_name(pipe));

	I915_STATE_WARN(HAS_PCH_IBX(dev_priv) && !state && port_pipe == PIPE_B,
			"IBX PCH DP %c still using transcoder B\n",
			port_name(port));
}

static void assert_pch_hdmi_disabled(struct drm_i915_private *dev_priv,
				     enum pipe pipe, enum port port,
				     i915_reg_t hdmi_reg)
{
	enum pipe port_pipe;
	bool state;

	state = intel_sdvo_port_enabled(dev_priv, hdmi_reg, &port_pipe);

	I915_STATE_WARN(state && port_pipe == pipe,
			"PCH HDMI %c enabled on transcoder %c, should be disabled\n",
			port_name(port), pipe_name(pipe));

	I915_STATE_WARN(HAS_PCH_IBX(dev_priv) && !state && port_pipe == PIPE_B,
			"IBX PCH HDMI %c still using transcoder B\n",
			port_name(port));
}

static void assert_pch_ports_disabled(struct drm_i915_private *dev_priv,
				      enum pipe pipe)
{
	enum pipe port_pipe;

	assert_pch_dp_disabled(dev_priv, pipe, PORT_B, PCH_DP_B);
	assert_pch_dp_disabled(dev_priv, pipe, PORT_C, PCH_DP_C);
	assert_pch_dp_disabled(dev_priv, pipe, PORT_D, PCH_DP_D);

	I915_STATE_WARN(intel_crt_port_enabled(dev_priv, PCH_ADPA, &port_pipe) &&
			port_pipe == pipe,
			"PCH VGA enabled on transcoder %c, should be disabled\n",
			pipe_name(pipe));

	I915_STATE_WARN(intel_lvds_port_enabled(dev_priv, PCH_LVDS, &port_pipe) &&
			port_pipe == pipe,
			"PCH LVDS enabled on transcoder %c, should be disabled\n",
			pipe_name(pipe));

	/* PCH SDVOB multiplex with HDMIB */
	assert_pch_hdmi_disabled(dev_priv, pipe, PORT_B, PCH_HDMIB);
	assert_pch_hdmi_disabled(dev_priv, pipe, PORT_C, PCH_HDMIC);
	assert_pch_hdmi_disabled(dev_priv, pipe, PORT_D, PCH_HDMID);
}

static void assert_pch_transcoder_disabled(struct drm_i915_private *dev_priv,
					   enum pipe pipe)
{
	u32 val;
	bool enabled;

	val = intel_de_read(dev_priv, PCH_TRANSCONF(pipe));
	enabled = !!(val & TRANS_ENABLE);
	I915_STATE_WARN(enabled,
			"transcoder assertion failed, should be off on pipe %c but is still active\n",
			pipe_name(pipe));
}

<<<<<<< HEAD
=======
static void ibx_sanitize_pch_hdmi_port(struct drm_i915_private *dev_priv,
				       enum port port, i915_reg_t hdmi_reg)
{
	u32 val = intel_de_read(dev_priv, hdmi_reg);

	if (val & SDVO_ENABLE ||
	    (val & SDVO_PIPE_SEL_MASK) == SDVO_PIPE_SEL(PIPE_A))
		return;

	drm_dbg_kms(&dev_priv->drm,
		    "Sanitizing transcoder select for HDMI %c\n",
		    port_name(port));

	val &= ~SDVO_PIPE_SEL_MASK;
	val |= SDVO_PIPE_SEL(PIPE_A);

	intel_de_write(dev_priv, hdmi_reg, val);
}

static void ibx_sanitize_pch_dp_port(struct drm_i915_private *dev_priv,
				     enum port port, i915_reg_t dp_reg)
{
	u32 val = intel_de_read(dev_priv, dp_reg);

	if (val & DP_PORT_EN ||
	    (val & DP_PIPE_SEL_MASK) == DP_PIPE_SEL(PIPE_A))
		return;

	drm_dbg_kms(&dev_priv->drm,
		    "Sanitizing transcoder select for DP %c\n",
		    port_name(port));

	val &= ~DP_PIPE_SEL_MASK;
	val |= DP_PIPE_SEL(PIPE_A);

	intel_de_write(dev_priv, dp_reg, val);
}

static void ibx_sanitize_pch_ports(struct drm_i915_private *dev_priv)
{
	/*
	 * The BIOS may select transcoder B on some of the PCH
	 * ports even it doesn't enable the port. This would trip
	 * assert_pch_dp_disabled() and assert_pch_hdmi_disabled().
	 * Sanitize the transcoder select bits to prevent that. We
	 * assume that the BIOS never actually enabled the port,
	 * because if it did we'd actually have to toggle the port
	 * on and back off to make the transcoder A select stick
	 * (see. intel_dp_link_down(), intel_disable_hdmi(),
	 * intel_disable_sdvo()).
	 */
	ibx_sanitize_pch_dp_port(dev_priv, PORT_B, PCH_DP_B);
	ibx_sanitize_pch_dp_port(dev_priv, PORT_C, PCH_DP_C);
	ibx_sanitize_pch_dp_port(dev_priv, PORT_D, PCH_DP_D);

	/* PCH SDVOB multiplex with HDMIB */
	ibx_sanitize_pch_hdmi_port(dev_priv, PORT_B, PCH_HDMIB);
	ibx_sanitize_pch_hdmi_port(dev_priv, PORT_C, PCH_HDMIC);
	ibx_sanitize_pch_hdmi_port(dev_priv, PORT_D, PCH_HDMID);
}

>>>>>>> 88084a3d
static void intel_pch_transcoder_set_m1_n1(struct intel_crtc *crtc,
					   const struct intel_link_m_n *m_n)
{
	struct drm_i915_private *dev_priv = to_i915(crtc->base.dev);
	enum pipe pipe = crtc->pipe;

	intel_set_m_n(dev_priv, m_n,
		      PCH_TRANS_DATA_M1(pipe), PCH_TRANS_DATA_N1(pipe),
		      PCH_TRANS_LINK_M1(pipe), PCH_TRANS_LINK_N1(pipe));
}

static void intel_pch_transcoder_set_m2_n2(struct intel_crtc *crtc,
					   const struct intel_link_m_n *m_n)
{
	struct drm_i915_private *dev_priv = to_i915(crtc->base.dev);
	enum pipe pipe = crtc->pipe;

	intel_set_m_n(dev_priv, m_n,
		      PCH_TRANS_DATA_M2(pipe), PCH_TRANS_DATA_N2(pipe),
		      PCH_TRANS_LINK_M2(pipe), PCH_TRANS_LINK_N2(pipe));
}

void intel_pch_transcoder_get_m1_n1(struct intel_crtc *crtc,
				    struct intel_link_m_n *m_n)
{
	struct drm_i915_private *dev_priv = to_i915(crtc->base.dev);
	enum pipe pipe = crtc->pipe;

	intel_get_m_n(dev_priv, m_n,
		      PCH_TRANS_DATA_M1(pipe), PCH_TRANS_DATA_N1(pipe),
		      PCH_TRANS_LINK_M1(pipe), PCH_TRANS_LINK_N1(pipe));
}

void intel_pch_transcoder_get_m2_n2(struct intel_crtc *crtc,
				    struct intel_link_m_n *m_n)
{
	struct drm_i915_private *dev_priv = to_i915(crtc->base.dev);
	enum pipe pipe = crtc->pipe;

	intel_get_m_n(dev_priv, m_n,
		      PCH_TRANS_DATA_M2(pipe), PCH_TRANS_DATA_N2(pipe),
		      PCH_TRANS_LINK_M2(pipe), PCH_TRANS_LINK_N2(pipe));
}

static void ilk_pch_transcoder_set_timings(const struct intel_crtc_state *crtc_state,
					   enum pipe pch_transcoder)
{
	struct intel_crtc *crtc = to_intel_crtc(crtc_state->uapi.crtc);
	struct drm_i915_private *dev_priv = to_i915(crtc->base.dev);
	enum transcoder cpu_transcoder = crtc_state->cpu_transcoder;

	intel_de_write(dev_priv, PCH_TRANS_HTOTAL(pch_transcoder),
		       intel_de_read(dev_priv, HTOTAL(cpu_transcoder)));
	intel_de_write(dev_priv, PCH_TRANS_HBLANK(pch_transcoder),
		       intel_de_read(dev_priv, HBLANK(cpu_transcoder)));
	intel_de_write(dev_priv, PCH_TRANS_HSYNC(pch_transcoder),
		       intel_de_read(dev_priv, HSYNC(cpu_transcoder)));

	intel_de_write(dev_priv, PCH_TRANS_VTOTAL(pch_transcoder),
		       intel_de_read(dev_priv, VTOTAL(cpu_transcoder)));
	intel_de_write(dev_priv, PCH_TRANS_VBLANK(pch_transcoder),
		       intel_de_read(dev_priv, VBLANK(cpu_transcoder)));
	intel_de_write(dev_priv, PCH_TRANS_VSYNC(pch_transcoder),
		       intel_de_read(dev_priv, VSYNC(cpu_transcoder)));
	intel_de_write(dev_priv, PCH_TRANS_VSYNCSHIFT(pch_transcoder),
		       intel_de_read(dev_priv, VSYNCSHIFT(cpu_transcoder)));
}

static void ilk_enable_pch_transcoder(const struct intel_crtc_state *crtc_state)
{
	struct intel_crtc *crtc = to_intel_crtc(crtc_state->uapi.crtc);
	struct drm_i915_private *dev_priv = to_i915(crtc->base.dev);
	enum pipe pipe = crtc->pipe;
	i915_reg_t reg;
	u32 val, pipeconf_val;

	/* Make sure PCH DPLL is enabled */
	assert_shared_dpll_enabled(dev_priv, crtc_state->shared_dpll);

	/* FDI must be feeding us bits for PCH ports */
	assert_fdi_tx_enabled(dev_priv, pipe);
	assert_fdi_rx_enabled(dev_priv, pipe);

	if (HAS_PCH_CPT(dev_priv)) {
		reg = TRANS_CHICKEN2(pipe);
		val = intel_de_read(dev_priv, reg);
		/*
		 * Workaround: Set the timing override bit
		 * before enabling the pch transcoder.
		 */
		val |= TRANS_CHICKEN2_TIMING_OVERRIDE;
		/* Configure frame start delay to match the CPU */
		val &= ~TRANS_CHICKEN2_FRAME_START_DELAY_MASK;
		val |= TRANS_CHICKEN2_FRAME_START_DELAY(crtc_state->framestart_delay - 1);
		intel_de_write(dev_priv, reg, val);
	}

	reg = PCH_TRANSCONF(pipe);
	val = intel_de_read(dev_priv, reg);
	pipeconf_val = intel_de_read(dev_priv, PIPECONF(pipe));

	if (HAS_PCH_IBX(dev_priv)) {
		/* Configure frame start delay to match the CPU */
		val &= ~TRANS_FRAME_START_DELAY_MASK;
		val |= TRANS_FRAME_START_DELAY(crtc_state->framestart_delay - 1);

		/*
		 * Make the BPC in transcoder be consistent with
		 * that in pipeconf reg. For HDMI we must use 8bpc
		 * here for both 8bpc and 12bpc.
		 */
		val &= ~PIPECONF_BPC_MASK;
		if (intel_crtc_has_type(crtc_state, INTEL_OUTPUT_HDMI))
			val |= PIPECONF_BPC_8;
		else
			val |= pipeconf_val & PIPECONF_BPC_MASK;
	}

	val &= ~TRANS_INTERLACE_MASK;
	if ((pipeconf_val & PIPECONF_INTERLACE_MASK_ILK) == PIPECONF_INTERLACE_IF_ID_ILK) {
		if (HAS_PCH_IBX(dev_priv) &&
		    intel_crtc_has_type(crtc_state, INTEL_OUTPUT_SDVO))
			val |= TRANS_INTERLACE_LEGACY_VSYNC_IBX;
		else
			val |= TRANS_INTERLACE_INTERLACED;
	} else {
		val |= TRANS_INTERLACE_PROGRESSIVE;
	}

	intel_de_write(dev_priv, reg, val | TRANS_ENABLE);
	if (intel_de_wait_for_set(dev_priv, reg, TRANS_STATE_ENABLE, 100))
		drm_err(&dev_priv->drm, "failed to enable transcoder %c\n",
			pipe_name(pipe));
}

static void ilk_disable_pch_transcoder(struct intel_crtc *crtc)
{
	struct drm_i915_private *dev_priv = to_i915(crtc->base.dev);
	enum pipe pipe = crtc->pipe;
	i915_reg_t reg;
	u32 val;

	/* FDI relies on the transcoder */
	assert_fdi_tx_disabled(dev_priv, pipe);
	assert_fdi_rx_disabled(dev_priv, pipe);

	/* Ports must be off as well */
	assert_pch_ports_disabled(dev_priv, pipe);

	reg = PCH_TRANSCONF(pipe);
	val = intel_de_read(dev_priv, reg);
	val &= ~TRANS_ENABLE;
	intel_de_write(dev_priv, reg, val);
	/* wait for PCH transcoder off, transcoder state */
	if (intel_de_wait_for_clear(dev_priv, reg, TRANS_STATE_ENABLE, 50))
		drm_err(&dev_priv->drm, "failed to disable transcoder %c\n",
			pipe_name(pipe));

	if (HAS_PCH_CPT(dev_priv)) {
		/* Workaround: Clear the timing override chicken bit again. */
		reg = TRANS_CHICKEN2(pipe);
		val = intel_de_read(dev_priv, reg);
		val &= ~TRANS_CHICKEN2_TIMING_OVERRIDE;
		intel_de_write(dev_priv, reg, val);
	}
}

void ilk_pch_pre_enable(struct intel_atomic_state *state,
			struct intel_crtc *crtc)
{
	const struct intel_crtc_state *crtc_state =
		intel_atomic_get_new_crtc_state(state, crtc);

	/*
	 * Note: FDI PLL enabling _must_ be done before we enable the
	 * cpu pipes, hence this is separate from all the other fdi/pch
	 * enabling.
	 */
	ilk_fdi_pll_enable(crtc_state);
}

/*
 * Enable PCH resources required for PCH ports:
 *   - PCH PLLs
 *   - FDI training & RX/TX
 *   - update transcoder timings
 *   - DP transcoding bits
 *   - transcoder
 */
void ilk_pch_enable(struct intel_atomic_state *state,
		    struct intel_crtc *crtc)
{
	struct drm_i915_private *dev_priv = to_i915(crtc->base.dev);
	const struct intel_crtc_state *crtc_state =
		intel_atomic_get_new_crtc_state(state, crtc);
	enum pipe pipe = crtc->pipe;
	u32 temp;

	assert_pch_transcoder_disabled(dev_priv, pipe);

	/* For PCH output, training FDI link */
	intel_fdi_link_train(crtc, crtc_state);

	/*
	 * We need to program the right clock selection
	 * before writing the pixel multiplier into the DPLL.
	 */
	if (HAS_PCH_CPT(dev_priv)) {
		u32 sel;

		temp = intel_de_read(dev_priv, PCH_DPLL_SEL);
		temp |= TRANS_DPLL_ENABLE(pipe);
		sel = TRANS_DPLLB_SEL(pipe);
		if (crtc_state->shared_dpll ==
		    intel_get_shared_dpll_by_id(dev_priv, DPLL_ID_PCH_PLL_B))
			temp |= sel;
		else
			temp &= ~sel;
		intel_de_write(dev_priv, PCH_DPLL_SEL, temp);
	}

	/*
	 * XXX: pch pll's can be enabled any time before we enable the PCH
	 * transcoder, and we actually should do this to not upset any PCH
	 * transcoder that already use the clock when we share it.
	 *
	 * Note that enable_shared_dpll tries to do the right thing, but
	 * get_shared_dpll unconditionally resets the pll - we need that
	 * to have the right LVDS enable sequence.
	 */
	intel_enable_shared_dpll(crtc_state);

	/* set transcoder timing, panel must allow it */
	assert_pps_unlocked(dev_priv, pipe);
	if (intel_crtc_has_dp_encoder(crtc_state)) {
		intel_pch_transcoder_set_m1_n1(crtc, &crtc_state->dp_m_n);
		intel_pch_transcoder_set_m2_n2(crtc, &crtc_state->dp_m2_n2);
	}
	ilk_pch_transcoder_set_timings(crtc_state, pipe);

	intel_fdi_normal_train(crtc);

	/* For PCH DP, enable TRANS_DP_CTL */
	if (HAS_PCH_CPT(dev_priv) &&
	    intel_crtc_has_dp_encoder(crtc_state)) {
		const struct drm_display_mode *adjusted_mode =
			&crtc_state->hw.adjusted_mode;
		u32 bpc = (intel_de_read(dev_priv, PIPECONF(pipe)) & PIPECONF_BPC_MASK) >> 5;
		i915_reg_t reg = TRANS_DP_CTL(pipe);
		enum port port;

		temp = intel_de_read(dev_priv, reg);
		temp &= ~(TRANS_DP_PORT_SEL_MASK |
			  TRANS_DP_VSYNC_ACTIVE_HIGH |
			  TRANS_DP_HSYNC_ACTIVE_HIGH |
			  TRANS_DP_BPC_MASK);
		temp |= TRANS_DP_OUTPUT_ENABLE;
		temp |= bpc << 9; /* same format but at 11:9 */

		if (adjusted_mode->flags & DRM_MODE_FLAG_PHSYNC)
			temp |= TRANS_DP_HSYNC_ACTIVE_HIGH;
		if (adjusted_mode->flags & DRM_MODE_FLAG_PVSYNC)
			temp |= TRANS_DP_VSYNC_ACTIVE_HIGH;

		port = intel_get_crtc_new_encoder(state, crtc_state)->port;
		drm_WARN_ON(&dev_priv->drm, port < PORT_B || port > PORT_D);
		temp |= TRANS_DP_PORT_SEL(port);

		intel_de_write(dev_priv, reg, temp);
	}

	ilk_enable_pch_transcoder(crtc_state);
}

void ilk_pch_disable(struct intel_atomic_state *state,
		     struct intel_crtc *crtc)
{
	ilk_fdi_disable(crtc);
}

void ilk_pch_post_disable(struct intel_atomic_state *state,
			  struct intel_crtc *crtc)
{
	struct drm_i915_private *dev_priv = to_i915(crtc->base.dev);
	enum pipe pipe = crtc->pipe;

	ilk_disable_pch_transcoder(crtc);

	if (HAS_PCH_CPT(dev_priv)) {
		i915_reg_t reg;
		u32 temp;

		/* disable TRANS_DP_CTL */
		reg = TRANS_DP_CTL(pipe);
		temp = intel_de_read(dev_priv, reg);
		temp &= ~(TRANS_DP_OUTPUT_ENABLE |
			  TRANS_DP_PORT_SEL_MASK);
		temp |= TRANS_DP_PORT_SEL_NONE;
		intel_de_write(dev_priv, reg, temp);

		/* disable DPLL_SEL */
		temp = intel_de_read(dev_priv, PCH_DPLL_SEL);
		temp &= ~(TRANS_DPLL_ENABLE(pipe) | TRANS_DPLLB_SEL(pipe));
		intel_de_write(dev_priv, PCH_DPLL_SEL, temp);
	}

	ilk_fdi_pll_disable(crtc);
}

static void ilk_pch_clock_get(struct intel_crtc_state *crtc_state)
{
	struct intel_crtc *crtc = to_intel_crtc(crtc_state->uapi.crtc);
	struct drm_i915_private *dev_priv = to_i915(crtc->base.dev);

	/* read out port_clock from the DPLL */
	i9xx_crtc_clock_get(crtc, crtc_state);

	/*
	 * In case there is an active pipe without active ports,
	 * we may need some idea for the dotclock anyway.
	 * Calculate one based on the FDI configuration.
	 */
	crtc_state->hw.adjusted_mode.crtc_clock =
		intel_dotclock_calculate(intel_fdi_link_freq(dev_priv, crtc_state),
					 &crtc_state->fdi_m_n);
}

void ilk_pch_get_config(struct intel_crtc_state *crtc_state)
{
	struct intel_crtc *crtc = to_intel_crtc(crtc_state->uapi.crtc);
	struct drm_i915_private *dev_priv = to_i915(crtc->base.dev);
	struct intel_shared_dpll *pll;
	enum pipe pipe = crtc->pipe;
	enum intel_dpll_id pll_id;
	bool pll_active;
	u32 tmp;

	if ((intel_de_read(dev_priv, PCH_TRANSCONF(pipe)) & TRANS_ENABLE) == 0)
		return;

	crtc_state->has_pch_encoder = true;

	tmp = intel_de_read(dev_priv, FDI_RX_CTL(pipe));
	crtc_state->fdi_lanes = ((FDI_DP_PORT_WIDTH_MASK & tmp) >>
				 FDI_DP_PORT_WIDTH_SHIFT) + 1;

	intel_cpu_transcoder_get_m1_n1(crtc, crtc_state->cpu_transcoder,
				       &crtc_state->fdi_m_n);

	if (HAS_PCH_IBX(dev_priv)) {
		/*
		 * The pipe->pch transcoder and pch transcoder->pll
		 * mapping is fixed.
		 */
		pll_id = (enum intel_dpll_id) pipe;
	} else {
		tmp = intel_de_read(dev_priv, PCH_DPLL_SEL);
		if (tmp & TRANS_DPLLB_SEL(pipe))
			pll_id = DPLL_ID_PCH_PLL_B;
		else
			pll_id = DPLL_ID_PCH_PLL_A;
	}

	crtc_state->shared_dpll = intel_get_shared_dpll_by_id(dev_priv, pll_id);
	pll = crtc_state->shared_dpll;

	pll_active = intel_dpll_get_hw_state(dev_priv, pll,
					     &crtc_state->dpll_hw_state);
	drm_WARN_ON(&dev_priv->drm, !pll_active);

	tmp = crtc_state->dpll_hw_state.dpll;
	crtc_state->pixel_multiplier =
		((tmp & PLL_REF_SDVO_HDMI_MULTIPLIER_MASK)
		 >> PLL_REF_SDVO_HDMI_MULTIPLIER_SHIFT) + 1;

	ilk_pch_clock_get(crtc_state);
}

static void lpt_enable_pch_transcoder(const struct intel_crtc_state *crtc_state)
{
	struct intel_crtc *crtc = to_intel_crtc(crtc_state->uapi.crtc);
	struct drm_i915_private *dev_priv = to_i915(crtc->base.dev);
	enum transcoder cpu_transcoder = crtc_state->cpu_transcoder;
	u32 val, pipeconf_val;

	/* FDI must be feeding us bits for PCH ports */
	assert_fdi_tx_enabled(dev_priv, (enum pipe) cpu_transcoder);
	assert_fdi_rx_enabled(dev_priv, PIPE_A);

	val = intel_de_read(dev_priv, TRANS_CHICKEN2(PIPE_A));
	/* Workaround: set timing override bit. */
	val |= TRANS_CHICKEN2_TIMING_OVERRIDE;
	/* Configure frame start delay to match the CPU */
	val &= ~TRANS_CHICKEN2_FRAME_START_DELAY_MASK;
	val |= TRANS_CHICKEN2_FRAME_START_DELAY(crtc_state->framestart_delay - 1);
	intel_de_write(dev_priv, TRANS_CHICKEN2(PIPE_A), val);

	val = TRANS_ENABLE;
	pipeconf_val = intel_de_read(dev_priv, PIPECONF(cpu_transcoder));

	if ((pipeconf_val & PIPECONF_INTERLACE_MASK_HSW) == PIPECONF_INTERLACE_IF_ID_ILK)
		val |= TRANS_INTERLACE_INTERLACED;
	else
		val |= TRANS_INTERLACE_PROGRESSIVE;

	intel_de_write(dev_priv, LPT_TRANSCONF, val);
	if (intel_de_wait_for_set(dev_priv, LPT_TRANSCONF,
				  TRANS_STATE_ENABLE, 100))
		drm_err(&dev_priv->drm, "Failed to enable PCH transcoder\n");
}

static void lpt_disable_pch_transcoder(struct drm_i915_private *dev_priv)
{
	u32 val;

	val = intel_de_read(dev_priv, LPT_TRANSCONF);
	val &= ~TRANS_ENABLE;
	intel_de_write(dev_priv, LPT_TRANSCONF, val);
	/* wait for PCH transcoder off, transcoder state */
	if (intel_de_wait_for_clear(dev_priv, LPT_TRANSCONF,
				    TRANS_STATE_ENABLE, 50))
		drm_err(&dev_priv->drm, "Failed to disable PCH transcoder\n");

	/* Workaround: clear timing override bit. */
	val = intel_de_read(dev_priv, TRANS_CHICKEN2(PIPE_A));
	val &= ~TRANS_CHICKEN2_TIMING_OVERRIDE;
	intel_de_write(dev_priv, TRANS_CHICKEN2(PIPE_A), val);
}

void lpt_pch_enable(struct intel_atomic_state *state,
		    struct intel_crtc *crtc)
{
	struct drm_i915_private *dev_priv = to_i915(crtc->base.dev);
	const struct intel_crtc_state *crtc_state =
		intel_atomic_get_new_crtc_state(state, crtc);

	assert_pch_transcoder_disabled(dev_priv, PIPE_A);

	lpt_program_iclkip(crtc_state);

	/* Set transcoder timing. */
	ilk_pch_transcoder_set_timings(crtc_state, PIPE_A);

	lpt_enable_pch_transcoder(crtc_state);
}

void lpt_pch_disable(struct intel_atomic_state *state,
		     struct intel_crtc *crtc)
{
	struct drm_i915_private *dev_priv = to_i915(crtc->base.dev);

	lpt_disable_pch_transcoder(dev_priv);

	lpt_disable_iclkip(dev_priv);
}

void lpt_pch_get_config(struct intel_crtc_state *crtc_state)
{
	struct intel_crtc *crtc = to_intel_crtc(crtc_state->uapi.crtc);
	struct drm_i915_private *dev_priv = to_i915(crtc->base.dev);
	u32 tmp;

	if ((intel_de_read(dev_priv, LPT_TRANSCONF) & TRANS_ENABLE) == 0)
		return;

	crtc_state->has_pch_encoder = true;

	tmp = intel_de_read(dev_priv, FDI_RX_CTL(PIPE_A));
	crtc_state->fdi_lanes = ((FDI_DP_PORT_WIDTH_MASK & tmp) >>
				 FDI_DP_PORT_WIDTH_SHIFT) + 1;

	intel_cpu_transcoder_get_m1_n1(crtc, crtc_state->cpu_transcoder,
				       &crtc_state->fdi_m_n);

	crtc_state->hw.adjusted_mode.crtc_clock = lpt_get_iclkip(dev_priv);
}

void intel_pch_sanitize(struct drm_i915_private *i915)
{
	if (HAS_PCH_IBX(i915))
		ibx_sanitize_pch_ports(i915);
}<|MERGE_RESOLUTION|>--- conflicted
+++ resolved
@@ -105,8 +105,6 @@
 			pipe_name(pipe));
 }
 
-<<<<<<< HEAD
-=======
 static void ibx_sanitize_pch_hdmi_port(struct drm_i915_private *dev_priv,
 				       enum port port, i915_reg_t hdmi_reg)
 {
@@ -168,7 +166,6 @@
 	ibx_sanitize_pch_hdmi_port(dev_priv, PORT_D, PCH_HDMID);
 }
 
->>>>>>> 88084a3d
 static void intel_pch_transcoder_set_m1_n1(struct intel_crtc *crtc,
 					   const struct intel_link_m_n *m_n)
 {
