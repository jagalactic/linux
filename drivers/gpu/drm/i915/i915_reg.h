--- conflicted
+++ resolved
@@ -2172,11 +2172,7 @@
 #define _MMIO_FIA(fia, off)		_MMIO(_FIA(fia) + (off))
 
 /* ICL PHY DFLEX registers */
-<<<<<<< HEAD
-#define PORT_TX_DFLEXDPMLE1		_MMIO(0x1638C0)
-=======
 #define PORT_TX_DFLEXDPMLE1(fia)	_MMIO_FIA((fia),  0x008C0)
->>>>>>> f7688b48
 #define   DFLEXDPMLE1_DPMLETC_MASK(tc_port)	(0xf << (4 * (tc_port)))
 #define   DFLEXDPMLE1_DPMLETC_ML0(tc_port)	(1 << (4 * (tc_port)))
 #define   DFLEXDPMLE1_DPMLETC_ML1_0(tc_port)	(3 << (4 * (tc_port)))
@@ -7225,10 +7221,6 @@
 #define RM_TIMEOUT		_MMIO(0x42060)
 #define  MMIO_TIMEOUT_US(us)	((us) << 0)
 
-/* Display Internal Timeout Register */
-#define RM_TIMEOUT		_MMIO(0x42060)
-#define  MMIO_TIMEOUT_US(us)	((us) << 0)
-
 /* interrupts */
 #define DE_MASTER_IRQ_CONTROL   (1 << 31)
 #define DE_SPRITEB_FLIP_DONE    (1 << 29)
