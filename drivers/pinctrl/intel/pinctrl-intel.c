// SPDX-License-Identifier: GPL-2.0
/*
 * Intel pinctrl/GPIO core driver.
 *
 * Copyright (C) 2015, Intel Corporation
 * Authors: Mathias Nyman <mathias.nyman@linux.intel.com>
 *          Mika Westerberg <mika.westerberg@linux.intel.com>
 */

#include <linux/acpi.h>
#include <linux/interrupt.h>
#include <linux/gpio/driver.h>
#include <linux/log2.h>
#include <linux/module.h>
#include <linux/platform_device.h>
#include <linux/property.h>
#include <linux/time.h>

#include <linux/pinctrl/pinctrl.h>
#include <linux/pinctrl/pinmux.h>
#include <linux/pinctrl/pinconf.h>
#include <linux/pinctrl/pinconf-generic.h>

#include "../core.h"
#include "pinctrl-intel.h"

/* Offset from regs */
#define REVID				0x000
#define REVID_SHIFT			16
#define REVID_MASK			GENMASK(31, 16)

#define PADBAR				0x00c

#define PADOWN_BITS			4
#define PADOWN_SHIFT(p)			((p) % 8 * PADOWN_BITS)
#define PADOWN_MASK(p)			(GENMASK(3, 0) << PADOWN_SHIFT(p))
#define PADOWN_GPP(p)			((p) / 8)

/* Offset from pad_regs */
#define PADCFG0				0x000
#define PADCFG0_RXEVCFG_SHIFT		25
#define PADCFG0_RXEVCFG_MASK		GENMASK(26, 25)
#define PADCFG0_RXEVCFG_LEVEL		0
#define PADCFG0_RXEVCFG_EDGE		1
#define PADCFG0_RXEVCFG_DISABLED	2
#define PADCFG0_RXEVCFG_EDGE_BOTH	3
#define PADCFG0_PREGFRXSEL		BIT(24)
#define PADCFG0_RXINV			BIT(23)
#define PADCFG0_GPIROUTIOXAPIC		BIT(20)
#define PADCFG0_GPIROUTSCI		BIT(19)
#define PADCFG0_GPIROUTSMI		BIT(18)
#define PADCFG0_GPIROUTNMI		BIT(17)
#define PADCFG0_PMODE_SHIFT		10
<<<<<<< HEAD
#define PADCFG0_PMODE_MASK		(0xf << PADCFG0_PMODE_SHIFT)
=======
#define PADCFG0_PMODE_MASK		GENMASK(13, 10)
>>>>>>> f7688b48
#define PADCFG0_PMODE_GPIO		0
#define PADCFG0_GPIORXDIS		BIT(9)
#define PADCFG0_GPIOTXDIS		BIT(8)
#define PADCFG0_GPIORXSTATE		BIT(1)
#define PADCFG0_GPIOTXSTATE		BIT(0)

#define PADCFG1				0x004
#define PADCFG1_TERM_UP			BIT(13)
#define PADCFG1_TERM_SHIFT		10
#define PADCFG1_TERM_MASK		GENMASK(12, 10)
#define PADCFG1_TERM_20K		4
#define PADCFG1_TERM_2K			3
#define PADCFG1_TERM_5K			2
#define PADCFG1_TERM_1K			1

#define PADCFG2				0x008
#define PADCFG2_DEBEN			BIT(0)
#define PADCFG2_DEBOUNCE_SHIFT		1
#define PADCFG2_DEBOUNCE_MASK		GENMASK(4, 1)

#define DEBOUNCE_PERIOD_NSEC		31250

struct intel_pad_context {
	u32 padcfg0;
	u32 padcfg1;
	u32 padcfg2;
};

struct intel_community_context {
	u32 *intmask;
	u32 *hostown;
};

struct intel_pinctrl_context {
	struct intel_pad_context *pads;
	struct intel_community_context *communities;
};

/**
 * struct intel_pinctrl - Intel pinctrl private structure
 * @dev: Pointer to the device structure
 * @lock: Lock to serialize register access
 * @pctldesc: Pin controller description
 * @pctldev: Pointer to the pin controller device
 * @chip: GPIO chip in this pin controller
 * @irqchip: IRQ chip in this pin controller
 * @soc: SoC/PCH specific pin configuration data
 * @communities: All communities in this pin controller
 * @ncommunities: Number of communities in this pin controller
 * @context: Configuration saved over system sleep
 * @irq: pinctrl/GPIO chip irq number
 */
struct intel_pinctrl {
	struct device *dev;
	raw_spinlock_t lock;
	struct pinctrl_desc pctldesc;
	struct pinctrl_dev *pctldev;
	struct gpio_chip chip;
	struct irq_chip irqchip;
	const struct intel_pinctrl_soc_data *soc;
	struct intel_community *communities;
	size_t ncommunities;
	struct intel_pinctrl_context context;
	int irq;
};

#define pin_to_padno(c, p)	((p) - (c)->pin_base)
#define padgroup_offset(g, p)	((p) - (g)->base)

static struct intel_community *intel_get_community(struct intel_pinctrl *pctrl,
						   unsigned int pin)
{
	struct intel_community *community;
	int i;

	for (i = 0; i < pctrl->ncommunities; i++) {
		community = &pctrl->communities[i];
		if (pin >= community->pin_base &&
		    pin < community->pin_base + community->npins)
			return community;
	}

	dev_warn(pctrl->dev, "failed to find community for pin %u\n", pin);
	return NULL;
}

static const struct intel_padgroup *
intel_community_get_padgroup(const struct intel_community *community,
			     unsigned int pin)
{
	int i;

	for (i = 0; i < community->ngpps; i++) {
		const struct intel_padgroup *padgrp = &community->gpps[i];

		if (pin >= padgrp->base && pin < padgrp->base + padgrp->size)
			return padgrp;
	}

	return NULL;
}

static void __iomem *intel_get_padcfg(struct intel_pinctrl *pctrl,
				      unsigned int pin, unsigned int reg)
{
	const struct intel_community *community;
	unsigned int padno;
	size_t nregs;

	community = intel_get_community(pctrl, pin);
	if (!community)
		return NULL;

	padno = pin_to_padno(community, pin);
	nregs = (community->features & PINCTRL_FEATURE_DEBOUNCE) ? 4 : 2;

	if (reg >= nregs * 4)
		return NULL;

	return community->pad_regs + reg + padno * nregs * 4;
}

static bool intel_pad_owned_by_host(struct intel_pinctrl *pctrl, unsigned int pin)
{
	const struct intel_community *community;
	const struct intel_padgroup *padgrp;
	unsigned int gpp, offset, gpp_offset;
	void __iomem *padown;

	community = intel_get_community(pctrl, pin);
	if (!community)
		return false;
	if (!community->padown_offset)
		return true;

	padgrp = intel_community_get_padgroup(community, pin);
	if (!padgrp)
		return false;

	gpp_offset = padgroup_offset(padgrp, pin);
	gpp = PADOWN_GPP(gpp_offset);
	offset = community->padown_offset + padgrp->padown_num * 4 + gpp * 4;
	padown = community->regs + offset;

	return !(readl(padown) & PADOWN_MASK(gpp_offset));
}

static bool intel_pad_acpi_mode(struct intel_pinctrl *pctrl, unsigned int pin)
{
	const struct intel_community *community;
	const struct intel_padgroup *padgrp;
	unsigned int offset, gpp_offset;
	void __iomem *hostown;

	community = intel_get_community(pctrl, pin);
	if (!community)
		return true;
	if (!community->hostown_offset)
		return false;

	padgrp = intel_community_get_padgroup(community, pin);
	if (!padgrp)
		return true;

	gpp_offset = padgroup_offset(padgrp, pin);
	offset = community->hostown_offset + padgrp->reg_num * 4;
	hostown = community->regs + offset;

	return !(readl(hostown) & BIT(gpp_offset));
}

/**
 * enum - Locking variants of the pad configuration
 *
 * @PAD_UNLOCKED:	pad is fully controlled by the configuration registers
 * @PAD_LOCKED:		pad configuration registers, except TX state, are locked
 * @PAD_LOCKED_TX:	pad configuration TX state is locked
 * @PAD_LOCKED_FULL:	pad configuration registers are locked completely
 *
 * Locking is considered as read-only mode for corresponding registers and
 * their respective fields. That said, TX state bit is locked separately from
 * the main locking scheme.
 */
enum {
	PAD_UNLOCKED	= 0,
	PAD_LOCKED	= 1,
	PAD_LOCKED_TX	= 2,
	PAD_LOCKED_FULL	= PAD_LOCKED | PAD_LOCKED_TX,
};

static int intel_pad_locked(struct intel_pinctrl *pctrl, unsigned int pin)
{
	struct intel_community *community;
	const struct intel_padgroup *padgrp;
	unsigned int offset, gpp_offset;
	u32 value;
	int ret = PAD_UNLOCKED;

	community = intel_get_community(pctrl, pin);
	if (!community)
		return PAD_LOCKED_FULL;
	if (!community->padcfglock_offset)
		return PAD_UNLOCKED;

	padgrp = intel_community_get_padgroup(community, pin);
	if (!padgrp)
		return PAD_LOCKED_FULL;

	gpp_offset = padgroup_offset(padgrp, pin);

	/*
	 * If PADCFGLOCK and PADCFGLOCKTX bits are both clear for this pad,
	 * the pad is considered unlocked. Any other case means that it is
	 * either fully or partially locked.
	 */
	offset = community->padcfglock_offset + 0 + padgrp->reg_num * 8;
	value = readl(community->regs + offset);
	if (value & BIT(gpp_offset))
		ret |= PAD_LOCKED;

	offset = community->padcfglock_offset + 4 + padgrp->reg_num * 8;
	value = readl(community->regs + offset);
	if (value & BIT(gpp_offset))
		ret |= PAD_LOCKED_TX;

	return ret;
}

static bool intel_pad_is_unlocked(struct intel_pinctrl *pctrl, unsigned int pin)
{
	return (intel_pad_locked(pctrl, pin) & PAD_LOCKED) == PAD_UNLOCKED;
}

static bool intel_pad_usable(struct intel_pinctrl *pctrl, unsigned int pin)
{
	return intel_pad_owned_by_host(pctrl, pin) && intel_pad_is_unlocked(pctrl, pin);
}

static int intel_get_groups_count(struct pinctrl_dev *pctldev)
{
	struct intel_pinctrl *pctrl = pinctrl_dev_get_drvdata(pctldev);

	return pctrl->soc->ngroups;
}

static const char *intel_get_group_name(struct pinctrl_dev *pctldev,
				      unsigned int group)
{
	struct intel_pinctrl *pctrl = pinctrl_dev_get_drvdata(pctldev);

	return pctrl->soc->groups[group].name;
}

static int intel_get_group_pins(struct pinctrl_dev *pctldev, unsigned int group,
			      const unsigned int **pins, unsigned int *npins)
{
	struct intel_pinctrl *pctrl = pinctrl_dev_get_drvdata(pctldev);

	*pins = pctrl->soc->groups[group].pins;
	*npins = pctrl->soc->groups[group].npins;
	return 0;
}

static void intel_pin_dbg_show(struct pinctrl_dev *pctldev, struct seq_file *s,
			       unsigned int pin)
{
	struct intel_pinctrl *pctrl = pinctrl_dev_get_drvdata(pctldev);
	void __iomem *padcfg;
	u32 cfg0, cfg1, mode;
	int locked;
	bool acpi;

	if (!intel_pad_owned_by_host(pctrl, pin)) {
		seq_puts(s, "not available");
		return;
	}

	cfg0 = readl(intel_get_padcfg(pctrl, pin, PADCFG0));
	cfg1 = readl(intel_get_padcfg(pctrl, pin, PADCFG1));

	mode = (cfg0 & PADCFG0_PMODE_MASK) >> PADCFG0_PMODE_SHIFT;
	if (mode == PADCFG0_PMODE_GPIO)
		seq_puts(s, "GPIO ");
	else
		seq_printf(s, "mode %d ", mode);

	seq_printf(s, "0x%08x 0x%08x", cfg0, cfg1);

	/* Dump the additional PADCFG registers if available */
	padcfg = intel_get_padcfg(pctrl, pin, PADCFG2);
	if (padcfg)
		seq_printf(s, " 0x%08x", readl(padcfg));

	locked = intel_pad_locked(pctrl, pin);
	acpi = intel_pad_acpi_mode(pctrl, pin);

	if (locked || acpi) {
		seq_puts(s, " [");
		if (locked)
			seq_puts(s, "LOCKED");
		if ((locked & PAD_LOCKED_FULL) == PAD_LOCKED_TX)
			seq_puts(s, " tx");
		else if ((locked & PAD_LOCKED_FULL) == PAD_LOCKED_FULL)
			seq_puts(s, " full");

		if (locked && acpi)
			seq_puts(s, ", ");

		if (acpi)
			seq_puts(s, "ACPI");
		seq_puts(s, "]");
	}
}

static const struct pinctrl_ops intel_pinctrl_ops = {
	.get_groups_count = intel_get_groups_count,
	.get_group_name = intel_get_group_name,
	.get_group_pins = intel_get_group_pins,
	.pin_dbg_show = intel_pin_dbg_show,
};

static int intel_get_functions_count(struct pinctrl_dev *pctldev)
{
	struct intel_pinctrl *pctrl = pinctrl_dev_get_drvdata(pctldev);

	return pctrl->soc->nfunctions;
}

static const char *intel_get_function_name(struct pinctrl_dev *pctldev,
					   unsigned int function)
{
	struct intel_pinctrl *pctrl = pinctrl_dev_get_drvdata(pctldev);

	return pctrl->soc->functions[function].name;
}

static int intel_get_function_groups(struct pinctrl_dev *pctldev,
				     unsigned int function,
				     const char * const **groups,
				     unsigned int * const ngroups)
{
	struct intel_pinctrl *pctrl = pinctrl_dev_get_drvdata(pctldev);

	*groups = pctrl->soc->functions[function].groups;
	*ngroups = pctrl->soc->functions[function].ngroups;
	return 0;
}

static int intel_pinmux_set_mux(struct pinctrl_dev *pctldev,
				unsigned int function, unsigned int group)
{
	struct intel_pinctrl *pctrl = pinctrl_dev_get_drvdata(pctldev);
	const struct intel_pingroup *grp = &pctrl->soc->groups[group];
	unsigned long flags;
	int i;

	raw_spin_lock_irqsave(&pctrl->lock, flags);

	/*
	 * All pins in the groups needs to be accessible and writable
	 * before we can enable the mux for this group.
	 */
	for (i = 0; i < grp->npins; i++) {
		if (!intel_pad_usable(pctrl, grp->pins[i])) {
			raw_spin_unlock_irqrestore(&pctrl->lock, flags);
			return -EBUSY;
		}
	}

	/* Now enable the mux setting for each pin in the group */
	for (i = 0; i < grp->npins; i++) {
		void __iomem *padcfg0;
		u32 value;

		padcfg0 = intel_get_padcfg(pctrl, grp->pins[i], PADCFG0);
		value = readl(padcfg0);

		value &= ~PADCFG0_PMODE_MASK;

		if (grp->modes)
			value |= grp->modes[i] << PADCFG0_PMODE_SHIFT;
		else
			value |= grp->mode << PADCFG0_PMODE_SHIFT;

		writel(value, padcfg0);
	}

	raw_spin_unlock_irqrestore(&pctrl->lock, flags);

	return 0;
}

static void __intel_gpio_set_direction(void __iomem *padcfg0, bool input)
{
	u32 value;

	value = readl(padcfg0);
	if (input) {
		value &= ~PADCFG0_GPIORXDIS;
		value |= PADCFG0_GPIOTXDIS;
	} else {
		value &= ~PADCFG0_GPIOTXDIS;
		value |= PADCFG0_GPIORXDIS;
	}
	writel(value, padcfg0);
}

static int intel_gpio_get_gpio_mode(void __iomem *padcfg0)
{
	return (readl(padcfg0) & PADCFG0_PMODE_MASK) >> PADCFG0_PMODE_SHIFT;
}

static void intel_gpio_set_gpio_mode(void __iomem *padcfg0)
{
	u32 value;

	/* Put the pad into GPIO mode */
	value = readl(padcfg0) & ~PADCFG0_PMODE_MASK;
	/* Disable SCI/SMI/NMI generation */
	value &= ~(PADCFG0_GPIROUTIOXAPIC | PADCFG0_GPIROUTSCI);
	value &= ~(PADCFG0_GPIROUTSMI | PADCFG0_GPIROUTNMI);
	writel(value, padcfg0);
}

static int intel_gpio_request_enable(struct pinctrl_dev *pctldev,
				     struct pinctrl_gpio_range *range,
				     unsigned int pin)
{
	struct intel_pinctrl *pctrl = pinctrl_dev_get_drvdata(pctldev);
	void __iomem *padcfg0;
	unsigned long flags;

	raw_spin_lock_irqsave(&pctrl->lock, flags);

	if (!intel_pad_owned_by_host(pctrl, pin)) {
		raw_spin_unlock_irqrestore(&pctrl->lock, flags);
		return -EBUSY;
	}

	if (!intel_pad_is_unlocked(pctrl, pin)) {
		raw_spin_unlock_irqrestore(&pctrl->lock, flags);
		return 0;
	}

	padcfg0 = intel_get_padcfg(pctrl, pin, PADCFG0);

	/*
	 * If pin is already configured in GPIO mode, we assume that
	 * firmware provides correct settings. In such case we avoid
	 * potential glitches on the pin. Otherwise, for the pin in
	 * alternative mode, consumer has to supply respective flags.
	 */
	if (intel_gpio_get_gpio_mode(padcfg0) == PADCFG0_PMODE_GPIO) {
		raw_spin_unlock_irqrestore(&pctrl->lock, flags);
		return 0;
	}

	intel_gpio_set_gpio_mode(padcfg0);

	/* Disable TX buffer and enable RX (this will be input) */
	__intel_gpio_set_direction(padcfg0, true);

	raw_spin_unlock_irqrestore(&pctrl->lock, flags);

	return 0;
}

static int intel_gpio_set_direction(struct pinctrl_dev *pctldev,
				    struct pinctrl_gpio_range *range,
				    unsigned int pin, bool input)
{
	struct intel_pinctrl *pctrl = pinctrl_dev_get_drvdata(pctldev);
	void __iomem *padcfg0;
	unsigned long flags;

	raw_spin_lock_irqsave(&pctrl->lock, flags);

	padcfg0 = intel_get_padcfg(pctrl, pin, PADCFG0);
	__intel_gpio_set_direction(padcfg0, input);

	raw_spin_unlock_irqrestore(&pctrl->lock, flags);

	return 0;
}

static const struct pinmux_ops intel_pinmux_ops = {
	.get_functions_count = intel_get_functions_count,
	.get_function_name = intel_get_function_name,
	.get_function_groups = intel_get_function_groups,
	.set_mux = intel_pinmux_set_mux,
	.gpio_request_enable = intel_gpio_request_enable,
	.gpio_set_direction = intel_gpio_set_direction,
};

static int intel_config_get(struct pinctrl_dev *pctldev, unsigned int pin,
			    unsigned long *config)
{
	struct intel_pinctrl *pctrl = pinctrl_dev_get_drvdata(pctldev);
	enum pin_config_param param = pinconf_to_config_param(*config);
	const struct intel_community *community;
	u32 value, term;
	u32 arg = 0;

	if (!intel_pad_owned_by_host(pctrl, pin))
		return -ENOTSUPP;

	community = intel_get_community(pctrl, pin);
	value = readl(intel_get_padcfg(pctrl, pin, PADCFG1));
	term = (value & PADCFG1_TERM_MASK) >> PADCFG1_TERM_SHIFT;

	switch (param) {
	case PIN_CONFIG_BIAS_DISABLE:
		if (term)
			return -EINVAL;
		break;

	case PIN_CONFIG_BIAS_PULL_UP:
		if (!term || !(value & PADCFG1_TERM_UP))
			return -EINVAL;

		switch (term) {
		case PADCFG1_TERM_1K:
			arg = 1000;
			break;
		case PADCFG1_TERM_2K:
			arg = 2000;
			break;
		case PADCFG1_TERM_5K:
			arg = 5000;
			break;
		case PADCFG1_TERM_20K:
			arg = 20000;
			break;
		}

		break;

	case PIN_CONFIG_BIAS_PULL_DOWN:
		if (!term || value & PADCFG1_TERM_UP)
			return -EINVAL;

		switch (term) {
		case PADCFG1_TERM_1K:
			if (!(community->features & PINCTRL_FEATURE_1K_PD))
				return -EINVAL;
			arg = 1000;
			break;
		case PADCFG1_TERM_5K:
			arg = 5000;
			break;
		case PADCFG1_TERM_20K:
			arg = 20000;
			break;
		}

		break;

	case PIN_CONFIG_INPUT_DEBOUNCE: {
		void __iomem *padcfg2;
		u32 v;

		padcfg2 = intel_get_padcfg(pctrl, pin, PADCFG2);
		if (!padcfg2)
			return -ENOTSUPP;

		v = readl(padcfg2);
		if (!(v & PADCFG2_DEBEN))
			return -EINVAL;

		v = (v & PADCFG2_DEBOUNCE_MASK) >> PADCFG2_DEBOUNCE_SHIFT;
		arg = BIT(v) * DEBOUNCE_PERIOD_NSEC / NSEC_PER_USEC;

		break;
	}

	default:
		return -ENOTSUPP;
	}

	*config = pinconf_to_config_packed(param, arg);
	return 0;
}

static int intel_config_set_pull(struct intel_pinctrl *pctrl, unsigned int pin,
				 unsigned long config)
{
	unsigned int param = pinconf_to_config_param(config);
	unsigned int arg = pinconf_to_config_argument(config);
	const struct intel_community *community;
	void __iomem *padcfg1;
	unsigned long flags;
	int ret = 0;
	u32 value;

	raw_spin_lock_irqsave(&pctrl->lock, flags);

	community = intel_get_community(pctrl, pin);
	padcfg1 = intel_get_padcfg(pctrl, pin, PADCFG1);
	value = readl(padcfg1);

	switch (param) {
	case PIN_CONFIG_BIAS_DISABLE:
		value &= ~(PADCFG1_TERM_MASK | PADCFG1_TERM_UP);
		break;

	case PIN_CONFIG_BIAS_PULL_UP:
		value &= ~PADCFG1_TERM_MASK;

		value |= PADCFG1_TERM_UP;

		switch (arg) {
		case 20000:
			value |= PADCFG1_TERM_20K << PADCFG1_TERM_SHIFT;
			break;
		case 5000:
			value |= PADCFG1_TERM_5K << PADCFG1_TERM_SHIFT;
			break;
		case 2000:
			value |= PADCFG1_TERM_2K << PADCFG1_TERM_SHIFT;
			break;
		case 1000:
			value |= PADCFG1_TERM_1K << PADCFG1_TERM_SHIFT;
			break;
		default:
			ret = -EINVAL;
		}

		break;

	case PIN_CONFIG_BIAS_PULL_DOWN:
		value &= ~(PADCFG1_TERM_UP | PADCFG1_TERM_MASK);

		switch (arg) {
		case 20000:
			value |= PADCFG1_TERM_20K << PADCFG1_TERM_SHIFT;
			break;
		case 5000:
			value |= PADCFG1_TERM_5K << PADCFG1_TERM_SHIFT;
			break;
		case 1000:
			if (!(community->features & PINCTRL_FEATURE_1K_PD)) {
				ret = -EINVAL;
				break;
			}
			value |= PADCFG1_TERM_1K << PADCFG1_TERM_SHIFT;
			break;
		default:
			ret = -EINVAL;
		}

		break;
	}

	if (!ret)
		writel(value, padcfg1);

	raw_spin_unlock_irqrestore(&pctrl->lock, flags);

	return ret;
}

static int intel_config_set_debounce(struct intel_pinctrl *pctrl,
				     unsigned int pin, unsigned int debounce)
{
	void __iomem *padcfg0, *padcfg2;
	unsigned long flags;
	u32 value0, value2;
	int ret = 0;

	padcfg2 = intel_get_padcfg(pctrl, pin, PADCFG2);
	if (!padcfg2)
		return -ENOTSUPP;

	padcfg0 = intel_get_padcfg(pctrl, pin, PADCFG0);

	raw_spin_lock_irqsave(&pctrl->lock, flags);

	value0 = readl(padcfg0);
	value2 = readl(padcfg2);

	/* Disable glitch filter and debouncer */
	value0 &= ~PADCFG0_PREGFRXSEL;
	value2 &= ~(PADCFG2_DEBEN | PADCFG2_DEBOUNCE_MASK);

	if (debounce) {
		unsigned long v;

		v = order_base_2(debounce * NSEC_PER_USEC / DEBOUNCE_PERIOD_NSEC);
		if (v < 3 || v > 15) {
			ret = -EINVAL;
			goto exit_unlock;
		} else {
			/* Enable glitch filter and debouncer */
			value0 |= PADCFG0_PREGFRXSEL;
			value2 |= v << PADCFG2_DEBOUNCE_SHIFT;
			value2 |= PADCFG2_DEBEN;
		}
	}

	writel(value0, padcfg0);
	writel(value2, padcfg2);

exit_unlock:
	raw_spin_unlock_irqrestore(&pctrl->lock, flags);

	return ret;
}

static int intel_config_set(struct pinctrl_dev *pctldev, unsigned int pin,
			  unsigned long *configs, unsigned int nconfigs)
{
	struct intel_pinctrl *pctrl = pinctrl_dev_get_drvdata(pctldev);
	int i, ret;

	if (!intel_pad_usable(pctrl, pin))
		return -ENOTSUPP;

	for (i = 0; i < nconfigs; i++) {
		switch (pinconf_to_config_param(configs[i])) {
		case PIN_CONFIG_BIAS_DISABLE:
		case PIN_CONFIG_BIAS_PULL_UP:
		case PIN_CONFIG_BIAS_PULL_DOWN:
			ret = intel_config_set_pull(pctrl, pin, configs[i]);
			if (ret)
				return ret;
			break;

		case PIN_CONFIG_INPUT_DEBOUNCE:
			ret = intel_config_set_debounce(pctrl, pin,
				pinconf_to_config_argument(configs[i]));
			if (ret)
				return ret;
			break;

		default:
			return -ENOTSUPP;
		}
	}

	return 0;
}

static const struct pinconf_ops intel_pinconf_ops = {
	.is_generic = true,
	.pin_config_get = intel_config_get,
	.pin_config_set = intel_config_set,
};

static const struct pinctrl_desc intel_pinctrl_desc = {
	.pctlops = &intel_pinctrl_ops,
	.pmxops = &intel_pinmux_ops,
	.confops = &intel_pinconf_ops,
	.owner = THIS_MODULE,
};

/**
 * intel_gpio_to_pin() - Translate from GPIO offset to pin number
 * @pctrl: Pinctrl structure
 * @offset: GPIO offset from gpiolib
 * @community: Community is filled here if not %NULL
 * @padgrp: Pad group is filled here if not %NULL
 *
 * When coming through gpiolib irqchip, the GPIO offset is not
 * automatically translated to pinctrl pin number. This function can be
 * used to find out the corresponding pinctrl pin.
 */
static int intel_gpio_to_pin(struct intel_pinctrl *pctrl, unsigned int offset,
			     const struct intel_community **community,
			     const struct intel_padgroup **padgrp)
{
	int i;

	for (i = 0; i < pctrl->ncommunities; i++) {
		const struct intel_community *comm = &pctrl->communities[i];
		int j;

		for (j = 0; j < comm->ngpps; j++) {
			const struct intel_padgroup *pgrp = &comm->gpps[j];

			if (pgrp->gpio_base < 0)
				continue;

			if (offset >= pgrp->gpio_base &&
			    offset < pgrp->gpio_base + pgrp->size) {
				int pin;

				pin = pgrp->base + offset - pgrp->gpio_base;
				if (community)
					*community = comm;
				if (padgrp)
					*padgrp = pgrp;

				return pin;
			}
		}
	}

	return -EINVAL;
}

/**
 * intel_pin_to_gpio() - Translate from pin number to GPIO offset
 * @pctrl: Pinctrl structure
 * @pin: pin number
 *
 * Translate the pin number of pinctrl to GPIO offset
 */
static __maybe_unused int intel_pin_to_gpio(struct intel_pinctrl *pctrl, int pin)
{
	const struct intel_community *community;
	const struct intel_padgroup *padgrp;

	community = intel_get_community(pctrl, pin);
	if (!community)
		return -EINVAL;

	padgrp = intel_community_get_padgroup(community, pin);
	if (!padgrp)
		return -EINVAL;

	return pin - padgrp->base + padgrp->gpio_base;
}

static int intel_gpio_get(struct gpio_chip *chip, unsigned int offset)
{
	struct intel_pinctrl *pctrl = gpiochip_get_data(chip);
	void __iomem *reg;
	u32 padcfg0;
	int pin;

	pin = intel_gpio_to_pin(pctrl, offset, NULL, NULL);
	if (pin < 0)
		return -EINVAL;

	reg = intel_get_padcfg(pctrl, pin, PADCFG0);
	if (!reg)
		return -EINVAL;

	padcfg0 = readl(reg);
	if (!(padcfg0 & PADCFG0_GPIOTXDIS))
		return !!(padcfg0 & PADCFG0_GPIOTXSTATE);

	return !!(padcfg0 & PADCFG0_GPIORXSTATE);
}

static void intel_gpio_set(struct gpio_chip *chip, unsigned int offset,
			   int value)
{
	struct intel_pinctrl *pctrl = gpiochip_get_data(chip);
	unsigned long flags;
	void __iomem *reg;
	u32 padcfg0;
	int pin;

	pin = intel_gpio_to_pin(pctrl, offset, NULL, NULL);
	if (pin < 0)
		return;

	reg = intel_get_padcfg(pctrl, pin, PADCFG0);
	if (!reg)
		return;

	raw_spin_lock_irqsave(&pctrl->lock, flags);
	padcfg0 = readl(reg);
	if (value)
		padcfg0 |= PADCFG0_GPIOTXSTATE;
	else
		padcfg0 &= ~PADCFG0_GPIOTXSTATE;
	writel(padcfg0, reg);
	raw_spin_unlock_irqrestore(&pctrl->lock, flags);
}

static int intel_gpio_get_direction(struct gpio_chip *chip, unsigned int offset)
{
	struct intel_pinctrl *pctrl = gpiochip_get_data(chip);
	void __iomem *reg;
	u32 padcfg0;
	int pin;

	pin = intel_gpio_to_pin(pctrl, offset, NULL, NULL);
	if (pin < 0)
		return -EINVAL;

	reg = intel_get_padcfg(pctrl, pin, PADCFG0);
	if (!reg)
		return -EINVAL;

	padcfg0 = readl(reg);

	if (padcfg0 & PADCFG0_PMODE_MASK)
		return -EINVAL;

	return !!(padcfg0 & PADCFG0_GPIOTXDIS);
}

static int intel_gpio_direction_input(struct gpio_chip *chip, unsigned int offset)
{
	return pinctrl_gpio_direction_input(chip->base + offset);
}

static int intel_gpio_direction_output(struct gpio_chip *chip, unsigned int offset,
				       int value)
{
	intel_gpio_set(chip, offset, value);
	return pinctrl_gpio_direction_output(chip->base + offset);
}

static const struct gpio_chip intel_gpio_chip = {
	.owner = THIS_MODULE,
	.request = gpiochip_generic_request,
	.free = gpiochip_generic_free,
	.get_direction = intel_gpio_get_direction,
	.direction_input = intel_gpio_direction_input,
	.direction_output = intel_gpio_direction_output,
	.get = intel_gpio_get,
	.set = intel_gpio_set,
	.set_config = gpiochip_generic_config,
};

static void intel_gpio_irq_ack(struct irq_data *d)
{
	struct gpio_chip *gc = irq_data_get_irq_chip_data(d);
	struct intel_pinctrl *pctrl = gpiochip_get_data(gc);
	const struct intel_community *community;
	const struct intel_padgroup *padgrp;
	int pin;

	pin = intel_gpio_to_pin(pctrl, irqd_to_hwirq(d), &community, &padgrp);
	if (pin >= 0) {
		unsigned int gpp, gpp_offset, is_offset;

		gpp = padgrp->reg_num;
		gpp_offset = padgroup_offset(padgrp, pin);
		is_offset = community->is_offset + gpp * 4;

		raw_spin_lock(&pctrl->lock);
		writel(BIT(gpp_offset), community->regs + is_offset);
		raw_spin_unlock(&pctrl->lock);
	}
}

static void intel_gpio_irq_mask_unmask(struct irq_data *d, bool mask)
{
	struct gpio_chip *gc = irq_data_get_irq_chip_data(d);
	struct intel_pinctrl *pctrl = gpiochip_get_data(gc);
	const struct intel_community *community;
	const struct intel_padgroup *padgrp;
	int pin;

	pin = intel_gpio_to_pin(pctrl, irqd_to_hwirq(d), &community, &padgrp);
	if (pin >= 0) {
		unsigned int gpp, gpp_offset;
		unsigned long flags;
		void __iomem *reg, *is;
		u32 value;

		gpp = padgrp->reg_num;
		gpp_offset = padgroup_offset(padgrp, pin);

		reg = community->regs + community->ie_offset + gpp * 4;
		is = community->regs + community->is_offset + gpp * 4;

		raw_spin_lock_irqsave(&pctrl->lock, flags);

		/* Clear interrupt status first to avoid unexpected interrupt */
		writel(BIT(gpp_offset), is);

		value = readl(reg);
		if (mask)
			value &= ~BIT(gpp_offset);
		else
			value |= BIT(gpp_offset);
		writel(value, reg);
		raw_spin_unlock_irqrestore(&pctrl->lock, flags);
	}
}

static void intel_gpio_irq_mask(struct irq_data *d)
{
	intel_gpio_irq_mask_unmask(d, true);
}

static void intel_gpio_irq_unmask(struct irq_data *d)
{
	intel_gpio_irq_mask_unmask(d, false);
}

static int intel_gpio_irq_type(struct irq_data *d, unsigned int type)
{
	struct gpio_chip *gc = irq_data_get_irq_chip_data(d);
	struct intel_pinctrl *pctrl = gpiochip_get_data(gc);
	unsigned int pin = intel_gpio_to_pin(pctrl, irqd_to_hwirq(d), NULL, NULL);
	unsigned long flags;
	void __iomem *reg;
	u32 value;

	reg = intel_get_padcfg(pctrl, pin, PADCFG0);
	if (!reg)
		return -EINVAL;

	/*
	 * If the pin is in ACPI mode it is still usable as a GPIO but it
	 * cannot be used as IRQ because GPI_IS status bit will not be
	 * updated by the host controller hardware.
	 */
	if (intel_pad_acpi_mode(pctrl, pin)) {
		dev_warn(pctrl->dev, "pin %u cannot be used as IRQ\n", pin);
		return -EPERM;
	}

	raw_spin_lock_irqsave(&pctrl->lock, flags);

	intel_gpio_set_gpio_mode(reg);

	value = readl(reg);

	value &= ~(PADCFG0_RXEVCFG_MASK | PADCFG0_RXINV);

	if ((type & IRQ_TYPE_EDGE_BOTH) == IRQ_TYPE_EDGE_BOTH) {
		value |= PADCFG0_RXEVCFG_EDGE_BOTH << PADCFG0_RXEVCFG_SHIFT;
	} else if (type & IRQ_TYPE_EDGE_FALLING) {
		value |= PADCFG0_RXEVCFG_EDGE << PADCFG0_RXEVCFG_SHIFT;
		value |= PADCFG0_RXINV;
	} else if (type & IRQ_TYPE_EDGE_RISING) {
		value |= PADCFG0_RXEVCFG_EDGE << PADCFG0_RXEVCFG_SHIFT;
	} else if (type & IRQ_TYPE_LEVEL_MASK) {
		if (type & IRQ_TYPE_LEVEL_LOW)
			value |= PADCFG0_RXINV;
	} else {
		value |= PADCFG0_RXEVCFG_DISABLED << PADCFG0_RXEVCFG_SHIFT;
	}

	writel(value, reg);

	if (type & IRQ_TYPE_EDGE_BOTH)
		irq_set_handler_locked(d, handle_edge_irq);
	else if (type & IRQ_TYPE_LEVEL_MASK)
		irq_set_handler_locked(d, handle_level_irq);

	raw_spin_unlock_irqrestore(&pctrl->lock, flags);

	return 0;
}

static int intel_gpio_irq_wake(struct irq_data *d, unsigned int on)
{
	struct gpio_chip *gc = irq_data_get_irq_chip_data(d);
	struct intel_pinctrl *pctrl = gpiochip_get_data(gc);
	unsigned int pin = intel_gpio_to_pin(pctrl, irqd_to_hwirq(d), NULL, NULL);

	if (on)
		enable_irq_wake(pctrl->irq);
	else
		disable_irq_wake(pctrl->irq);

	dev_dbg(pctrl->dev, "%sable wake for pin %u\n", on ? "en" : "dis", pin);
	return 0;
}

static irqreturn_t intel_gpio_community_irq_handler(struct intel_pinctrl *pctrl,
	const struct intel_community *community)
{
	struct gpio_chip *gc = &pctrl->chip;
	irqreturn_t ret = IRQ_NONE;
	int gpp;

	for (gpp = 0; gpp < community->ngpps; gpp++) {
		const struct intel_padgroup *padgrp = &community->gpps[gpp];
		unsigned long pending, enabled, gpp_offset;

		pending = readl(community->regs + community->is_offset +
				padgrp->reg_num * 4);
		enabled = readl(community->regs + community->ie_offset +
				padgrp->reg_num * 4);

		/* Only interrupts that are enabled */
		pending &= enabled;

		for_each_set_bit(gpp_offset, &pending, padgrp->size) {
			unsigned irq;

			irq = irq_find_mapping(gc->irq.domain,
					       padgrp->gpio_base + gpp_offset);
			generic_handle_irq(irq);

			ret |= IRQ_HANDLED;
		}
	}

	return ret;
}

static irqreturn_t intel_gpio_irq(int irq, void *data)
{
	const struct intel_community *community;
	struct intel_pinctrl *pctrl = data;
	irqreturn_t ret = IRQ_NONE;
	int i;

	/* Need to check all communities for pending interrupts */
	for (i = 0; i < pctrl->ncommunities; i++) {
		community = &pctrl->communities[i];
		ret |= intel_gpio_community_irq_handler(pctrl, community);
	}

	return ret;
}

static int intel_gpio_add_pin_ranges(struct intel_pinctrl *pctrl,
				     const struct intel_community *community)
{
	int ret = 0, i;

	for (i = 0; i < community->ngpps; i++) {
		const struct intel_padgroup *gpp = &community->gpps[i];

		if (gpp->gpio_base < 0)
			continue;

		ret = gpiochip_add_pin_range(&pctrl->chip, dev_name(pctrl->dev),
					     gpp->gpio_base, gpp->base,
					     gpp->size);
		if (ret)
			return ret;
	}

	return ret;
}

static unsigned intel_gpio_ngpio(const struct intel_pinctrl *pctrl)
{
	const struct intel_community *community;
	unsigned int ngpio = 0;
	int i, j;

	for (i = 0; i < pctrl->ncommunities; i++) {
		community = &pctrl->communities[i];
		for (j = 0; j < community->ngpps; j++) {
			const struct intel_padgroup *gpp = &community->gpps[j];

			if (gpp->gpio_base < 0)
				continue;

			if (gpp->gpio_base + gpp->size > ngpio)
				ngpio = gpp->gpio_base + gpp->size;
		}
	}

	return ngpio;
}

static int intel_gpio_probe(struct intel_pinctrl *pctrl, int irq)
{
	int ret, i;

	pctrl->chip = intel_gpio_chip;

	/* Setup GPIO chip */
	pctrl->chip.ngpio = intel_gpio_ngpio(pctrl);
	pctrl->chip.label = dev_name(pctrl->dev);
	pctrl->chip.parent = pctrl->dev;
	pctrl->chip.base = -1;
	pctrl->irq = irq;

	/* Setup IRQ chip */
	pctrl->irqchip.name = dev_name(pctrl->dev);
	pctrl->irqchip.irq_ack = intel_gpio_irq_ack;
	pctrl->irqchip.irq_mask = intel_gpio_irq_mask;
	pctrl->irqchip.irq_unmask = intel_gpio_irq_unmask;
	pctrl->irqchip.irq_set_type = intel_gpio_irq_type;
	pctrl->irqchip.irq_set_wake = intel_gpio_irq_wake;
	pctrl->irqchip.flags = IRQCHIP_MASK_ON_SUSPEND;

	ret = devm_gpiochip_add_data(pctrl->dev, &pctrl->chip, pctrl);
	if (ret) {
		dev_err(pctrl->dev, "failed to register gpiochip\n");
		return ret;
	}

	for (i = 0; i < pctrl->ncommunities; i++) {
		struct intel_community *community = &pctrl->communities[i];

		ret = intel_gpio_add_pin_ranges(pctrl, community);
		if (ret) {
			dev_err(pctrl->dev, "failed to add GPIO pin range\n");
			return ret;
		}
	}

	/*
	 * We need to request the interrupt here (instead of providing chip
	 * to the irq directly) because on some platforms several GPIO
	 * controllers share the same interrupt line.
	 */
	ret = devm_request_irq(pctrl->dev, irq, intel_gpio_irq,
			       IRQF_SHARED | IRQF_NO_THREAD,
			       dev_name(pctrl->dev), pctrl);
	if (ret) {
		dev_err(pctrl->dev, "failed to request interrupt\n");
		return ret;
	}

	ret = gpiochip_irqchip_add(&pctrl->chip, &pctrl->irqchip, 0,
				   handle_bad_irq, IRQ_TYPE_NONE);
	if (ret) {
		dev_err(pctrl->dev, "failed to add irqchip\n");
		return ret;
	}

	gpiochip_set_chained_irqchip(&pctrl->chip, &pctrl->irqchip, irq, NULL);
	return 0;
}

static int intel_pinctrl_add_padgroups(struct intel_pinctrl *pctrl,
				       struct intel_community *community)
{
	struct intel_padgroup *gpps;
	unsigned int npins = community->npins;
	unsigned int padown_num = 0;
	size_t ngpps, i;

	if (community->gpps)
		ngpps = community->ngpps;
	else
		ngpps = DIV_ROUND_UP(community->npins, community->gpp_size);

	gpps = devm_kcalloc(pctrl->dev, ngpps, sizeof(*gpps), GFP_KERNEL);
	if (!gpps)
		return -ENOMEM;

	for (i = 0; i < ngpps; i++) {
		if (community->gpps) {
			gpps[i] = community->gpps[i];
		} else {
			unsigned int gpp_size = community->gpp_size;

			gpps[i].reg_num = i;
			gpps[i].base = community->pin_base + i * gpp_size;
			gpps[i].size = min(gpp_size, npins);
			npins -= gpps[i].size;
		}

		if (gpps[i].size > 32)
			return -EINVAL;

		if (!gpps[i].gpio_base)
			gpps[i].gpio_base = gpps[i].base;

		gpps[i].padown_num = padown_num;

		/*
		 * In older hardware the number of padown registers per
		 * group is fixed regardless of the group size.
		 */
		if (community->gpp_num_padown_regs)
			padown_num += community->gpp_num_padown_regs;
		else
			padown_num += DIV_ROUND_UP(gpps[i].size * 4, 32);
	}

	community->ngpps = ngpps;
	community->gpps = gpps;

	return 0;
}

static int intel_pinctrl_pm_init(struct intel_pinctrl *pctrl)
{
#ifdef CONFIG_PM_SLEEP
	const struct intel_pinctrl_soc_data *soc = pctrl->soc;
	struct intel_community_context *communities;
	struct intel_pad_context *pads;
	int i;

	pads = devm_kcalloc(pctrl->dev, soc->npins, sizeof(*pads), GFP_KERNEL);
	if (!pads)
		return -ENOMEM;

	communities = devm_kcalloc(pctrl->dev, pctrl->ncommunities,
				   sizeof(*communities), GFP_KERNEL);
	if (!communities)
		return -ENOMEM;


	for (i = 0; i < pctrl->ncommunities; i++) {
		struct intel_community *community = &pctrl->communities[i];
		u32 *intmask, *hostown;

		intmask = devm_kcalloc(pctrl->dev, community->ngpps,
				       sizeof(*intmask), GFP_KERNEL);
		if (!intmask)
			return -ENOMEM;

		communities[i].intmask = intmask;

		hostown = devm_kcalloc(pctrl->dev, community->ngpps,
				       sizeof(*hostown), GFP_KERNEL);
		if (!hostown)
			return -ENOMEM;

		communities[i].hostown = hostown;
	}

	pctrl->context.pads = pads;
	pctrl->context.communities = communities;
#endif

	return 0;
}

static int intel_pinctrl_probe(struct platform_device *pdev,
			       const struct intel_pinctrl_soc_data *soc_data)
{
	struct intel_pinctrl *pctrl;
	int i, ret, irq;

	if (!soc_data)
		return -EINVAL;

	pctrl = devm_kzalloc(&pdev->dev, sizeof(*pctrl), GFP_KERNEL);
	if (!pctrl)
		return -ENOMEM;

	pctrl->dev = &pdev->dev;
	pctrl->soc = soc_data;
	raw_spin_lock_init(&pctrl->lock);

	/*
	 * Make a copy of the communities which we can use to hold pointers
	 * to the registers.
	 */
	pctrl->ncommunities = pctrl->soc->ncommunities;
	pctrl->communities = devm_kcalloc(&pdev->dev, pctrl->ncommunities,
				  sizeof(*pctrl->communities), GFP_KERNEL);
	if (!pctrl->communities)
		return -ENOMEM;

	for (i = 0; i < pctrl->ncommunities; i++) {
		struct intel_community *community = &pctrl->communities[i];
		void __iomem *regs;
		u32 padbar;

		*community = pctrl->soc->communities[i];

		regs = devm_platform_ioremap_resource(pdev, community->barno);
		if (IS_ERR(regs))
			return PTR_ERR(regs);

		/*
		 * Determine community features based on the revision if
		 * not specified already.
		 */
		if (!community->features) {
			u32 rev;

			rev = (readl(regs + REVID) & REVID_MASK) >> REVID_SHIFT;
			if (rev >= 0x94) {
				community->features |= PINCTRL_FEATURE_DEBOUNCE;
				community->features |= PINCTRL_FEATURE_1K_PD;
			}
		}

		/* Read offset of the pad configuration registers */
		padbar = readl(regs + PADBAR);

		community->regs = regs;
		community->pad_regs = regs + padbar;

		ret = intel_pinctrl_add_padgroups(pctrl, community);
		if (ret)
			return ret;
	}

	irq = platform_get_irq(pdev, 0);
	if (irq < 0)
		return irq;

	ret = intel_pinctrl_pm_init(pctrl);
	if (ret)
		return ret;

	pctrl->pctldesc = intel_pinctrl_desc;
	pctrl->pctldesc.name = dev_name(&pdev->dev);
	pctrl->pctldesc.pins = pctrl->soc->pins;
	pctrl->pctldesc.npins = pctrl->soc->npins;

	pctrl->pctldev = devm_pinctrl_register(&pdev->dev, &pctrl->pctldesc,
					       pctrl);
	if (IS_ERR(pctrl->pctldev)) {
		dev_err(&pdev->dev, "failed to register pinctrl driver\n");
		return PTR_ERR(pctrl->pctldev);
	}

	ret = intel_gpio_probe(pctrl, irq);
	if (ret)
		return ret;

	platform_set_drvdata(pdev, pctrl);

	return 0;
}

int intel_pinctrl_probe_by_hid(struct platform_device *pdev)
{
	const struct intel_pinctrl_soc_data *data;

	data = device_get_match_data(&pdev->dev);
	return intel_pinctrl_probe(pdev, data);
}
EXPORT_SYMBOL_GPL(intel_pinctrl_probe_by_hid);

int intel_pinctrl_probe_by_uid(struct platform_device *pdev)
{
	const struct intel_pinctrl_soc_data *data = NULL;
	const struct intel_pinctrl_soc_data **table;
	struct acpi_device *adev;
	unsigned int i;

	adev = ACPI_COMPANION(&pdev->dev);
	if (adev) {
		const void *match = device_get_match_data(&pdev->dev);

		table = (const struct intel_pinctrl_soc_data **)match;
		for (i = 0; table[i]; i++) {
			if (!strcmp(adev->pnp.unique_id, table[i]->uid)) {
				data = table[i];
				break;
			}
		}
	} else {
		const struct platform_device_id *id;

		id = platform_get_device_id(pdev);
		if (!id)
			return -ENODEV;

		table = (const struct intel_pinctrl_soc_data **)id->driver_data;
		data = table[pdev->id];
	}

	return intel_pinctrl_probe(pdev, data);
}
EXPORT_SYMBOL_GPL(intel_pinctrl_probe_by_uid);

#ifdef CONFIG_PM_SLEEP
static bool intel_pinctrl_should_save(struct intel_pinctrl *pctrl, unsigned int pin)
{
	const struct pin_desc *pd = pin_desc_get(pctrl->pctldev, pin);

	if (!pd || !intel_pad_usable(pctrl, pin))
		return false;

	/*
	 * Only restore the pin if it is actually in use by the kernel (or
	 * by userspace). It is possible that some pins are used by the
	 * BIOS during resume and those are not always locked down so leave
	 * them alone.
	 */
	if (pd->mux_owner || pd->gpio_owner ||
	    gpiochip_line_is_irq(&pctrl->chip, intel_pin_to_gpio(pctrl, pin)))
		return true;

	return false;
}

int intel_pinctrl_suspend_noirq(struct device *dev)
{
	struct intel_pinctrl *pctrl = dev_get_drvdata(dev);
	struct intel_community_context *communities;
	struct intel_pad_context *pads;
	int i;

	pads = pctrl->context.pads;
	for (i = 0; i < pctrl->soc->npins; i++) {
		const struct pinctrl_pin_desc *desc = &pctrl->soc->pins[i];
		void __iomem *padcfg;
		u32 val;

		if (!intel_pinctrl_should_save(pctrl, desc->number))
			continue;

		val = readl(intel_get_padcfg(pctrl, desc->number, PADCFG0));
		pads[i].padcfg0 = val & ~PADCFG0_GPIORXSTATE;
		val = readl(intel_get_padcfg(pctrl, desc->number, PADCFG1));
		pads[i].padcfg1 = val;

		padcfg = intel_get_padcfg(pctrl, desc->number, PADCFG2);
		if (padcfg)
			pads[i].padcfg2 = readl(padcfg);
	}

	communities = pctrl->context.communities;
	for (i = 0; i < pctrl->ncommunities; i++) {
		struct intel_community *community = &pctrl->communities[i];
		void __iomem *base;
		unsigned int gpp;

		base = community->regs + community->ie_offset;
		for (gpp = 0; gpp < community->ngpps; gpp++)
			communities[i].intmask[gpp] = readl(base + gpp * 4);

		base = community->regs + community->hostown_offset;
		for (gpp = 0; gpp < community->ngpps; gpp++)
			communities[i].hostown[gpp] = readl(base + gpp * 4);
	}

	return 0;
}
EXPORT_SYMBOL_GPL(intel_pinctrl_suspend_noirq);

static void intel_gpio_irq_init(struct intel_pinctrl *pctrl)
{
	size_t i;

	for (i = 0; i < pctrl->ncommunities; i++) {
		const struct intel_community *community;
		void __iomem *base;
		unsigned int gpp;

		community = &pctrl->communities[i];
		base = community->regs;

		for (gpp = 0; gpp < community->ngpps; gpp++) {
			/* Mask and clear all interrupts */
			writel(0, base + community->ie_offset + gpp * 4);
			writel(0xffff, base + community->is_offset + gpp * 4);
		}
	}
}

static u32
intel_gpio_is_requested(struct gpio_chip *chip, int base, unsigned int size)
{
	u32 requested = 0;
	unsigned int i;

	for (i = 0; i < size; i++)
		if (gpiochip_is_requested(chip, base + i))
			requested |= BIT(i);

	return requested;
}

static u32
intel_gpio_update_pad_mode(void __iomem *hostown, u32 mask, u32 value)
{
	u32 curr, updated;

	curr = readl(hostown);
	updated = (curr & ~mask) | (value & mask);
	writel(updated, hostown);

	return curr;
}

int intel_pinctrl_resume_noirq(struct device *dev)
{
	struct intel_pinctrl *pctrl = dev_get_drvdata(dev);
	const struct intel_community_context *communities;
	const struct intel_pad_context *pads;
	int i;

	/* Mask all interrupts */
	intel_gpio_irq_init(pctrl);

	pads = pctrl->context.pads;
	for (i = 0; i < pctrl->soc->npins; i++) {
		const struct pinctrl_pin_desc *desc = &pctrl->soc->pins[i];
		void __iomem *padcfg;
		u32 val;

		if (!intel_pinctrl_should_save(pctrl, desc->number))
			continue;

		padcfg = intel_get_padcfg(pctrl, desc->number, PADCFG0);
		val = readl(padcfg) & ~PADCFG0_GPIORXSTATE;
		if (val != pads[i].padcfg0) {
			writel(pads[i].padcfg0, padcfg);
			dev_dbg(dev, "restored pin %u padcfg0 %#08x\n",
				desc->number, readl(padcfg));
		}

		padcfg = intel_get_padcfg(pctrl, desc->number, PADCFG1);
		val = readl(padcfg);
		if (val != pads[i].padcfg1) {
			writel(pads[i].padcfg1, padcfg);
			dev_dbg(dev, "restored pin %u padcfg1 %#08x\n",
				desc->number, readl(padcfg));
		}

		padcfg = intel_get_padcfg(pctrl, desc->number, PADCFG2);
		if (padcfg) {
			val = readl(padcfg);
			if (val != pads[i].padcfg2) {
				writel(pads[i].padcfg2, padcfg);
				dev_dbg(dev, "restored pin %u padcfg2 %#08x\n",
					desc->number, readl(padcfg));
			}
		}
	}

	communities = pctrl->context.communities;
	for (i = 0; i < pctrl->ncommunities; i++) {
		struct intel_community *community = &pctrl->communities[i];
		void __iomem *base;
		unsigned int gpp;

		base = community->regs + community->ie_offset;
		for (gpp = 0; gpp < community->ngpps; gpp++) {
			writel(communities[i].intmask[gpp], base + gpp * 4);
			dev_dbg(dev, "restored mask %d/%u %#08x\n", i, gpp,
				readl(base + gpp * 4));
		}

		base = community->regs + community->hostown_offset;
		for (gpp = 0; gpp < community->ngpps; gpp++) {
			const struct intel_padgroup *padgrp = &community->gpps[gpp];
			u32 requested = 0, value = 0;
			u32 saved = communities[i].hostown[gpp];

			if (padgrp->gpio_base < 0)
				continue;

			requested = intel_gpio_is_requested(&pctrl->chip,
					padgrp->gpio_base, padgrp->size);
			value = intel_gpio_update_pad_mode(base + gpp * 4,
					requested, saved);
			if ((value ^ saved) & requested) {
				dev_warn(dev, "restore hostown %d/%u %#8x->%#8x\n",
					i, gpp, value, saved);
			}
		}
	}

	return 0;
}
EXPORT_SYMBOL_GPL(intel_pinctrl_resume_noirq);
#endif

MODULE_AUTHOR("Mathias Nyman <mathias.nyman@linux.intel.com>");
MODULE_AUTHOR("Mika Westerberg <mika.westerberg@linux.intel.com>");
MODULE_DESCRIPTION("Intel pinctrl/GPIO core driver");
MODULE_LICENSE("GPL v2");<|MERGE_RESOLUTION|>--- conflicted
+++ resolved
@@ -51,11 +51,7 @@
 #define PADCFG0_GPIROUTSMI		BIT(18)
 #define PADCFG0_GPIROUTNMI		BIT(17)
 #define PADCFG0_PMODE_SHIFT		10
-<<<<<<< HEAD
-#define PADCFG0_PMODE_MASK		(0xf << PADCFG0_PMODE_SHIFT)
-=======
 #define PADCFG0_PMODE_MASK		GENMASK(13, 10)
->>>>>>> f7688b48
 #define PADCFG0_PMODE_GPIO		0
 #define PADCFG0_GPIORXDIS		BIT(9)
 #define PADCFG0_GPIOTXDIS		BIT(8)
