// SPDX-License-Identifier: GPL-2.0-only
/*
 * CPU-agnostic ARM page table allocator.
 *
 * Copyright (C) 2014 ARM Limited
 *
 * Author: Will Deacon <will.deacon@arm.com>
 */

#define pr_fmt(fmt)	"arm-lpae io-pgtable: " fmt

#include <linux/atomic.h>
#include <linux/bitops.h>
#include <linux/io-pgtable.h>
#include <linux/kernel.h>
#include <linux/sizes.h>
#include <linux/slab.h>
#include <linux/types.h>
#include <linux/dma-mapping.h>

#include <asm/barrier.h>

#include "io-pgtable-arm.h"

#define ARM_LPAE_MAX_ADDR_BITS		52
#define ARM_LPAE_S2_MAX_CONCAT_PAGES	16
#define ARM_LPAE_MAX_LEVELS		4

/* Struct accessors */
#define io_pgtable_to_data(x)						\
	container_of((x), struct arm_lpae_io_pgtable, iop)

#define io_pgtable_ops_to_data(x)					\
	io_pgtable_to_data(io_pgtable_ops_to_pgtable(x))

/*
 * Calculate the right shift amount to get to the portion describing level l
 * in a virtual address mapped by the pagetable in d.
 */
#define ARM_LPAE_LVL_SHIFT(l,d)						\
	(((ARM_LPAE_MAX_LEVELS - (l)) * (d)->bits_per_level) +		\
	ilog2(sizeof(arm_lpae_iopte)))

#define ARM_LPAE_GRANULE(d)						\
	(sizeof(arm_lpae_iopte) << (d)->bits_per_level)
#define ARM_LPAE_PGD_SIZE(d)						\
	(sizeof(arm_lpae_iopte) << (d)->pgd_bits)

#define ARM_LPAE_PTES_PER_TABLE(d)					\
	(ARM_LPAE_GRANULE(d) >> ilog2(sizeof(arm_lpae_iopte)))

/*
 * Calculate the index at level l used to map virtual address a using the
 * pagetable in d.
 */
#define ARM_LPAE_PGD_IDX(l,d)						\
	((l) == (d)->start_level ? (d)->pgd_bits - (d)->bits_per_level : 0)

#define ARM_LPAE_LVL_IDX(a,l,d)						\
	(((u64)(a) >> ARM_LPAE_LVL_SHIFT(l,d)) &			\
	 ((1 << ((d)->bits_per_level + ARM_LPAE_PGD_IDX(l,d))) - 1))

/* Calculate the block/page mapping size at level l for pagetable in d. */
#define ARM_LPAE_BLOCK_SIZE(l,d)	(1ULL << ARM_LPAE_LVL_SHIFT(l,d))

/* Page table bits */
#define ARM_LPAE_PTE_TYPE_SHIFT		0
#define ARM_LPAE_PTE_TYPE_MASK		0x3

#define ARM_LPAE_PTE_TYPE_BLOCK		1
#define ARM_LPAE_PTE_TYPE_TABLE		3
#define ARM_LPAE_PTE_TYPE_PAGE		3

#define ARM_LPAE_PTE_ADDR_MASK		GENMASK_ULL(47,12)

#define ARM_LPAE_PTE_NSTABLE		(((arm_lpae_iopte)1) << 63)
#define ARM_LPAE_PTE_XN			(((arm_lpae_iopte)3) << 53)
#define ARM_LPAE_PTE_AF			(((arm_lpae_iopte)1) << 10)
#define ARM_LPAE_PTE_SH_NS		(((arm_lpae_iopte)0) << 8)
#define ARM_LPAE_PTE_SH_OS		(((arm_lpae_iopte)2) << 8)
#define ARM_LPAE_PTE_SH_IS		(((arm_lpae_iopte)3) << 8)
#define ARM_LPAE_PTE_NS			(((arm_lpae_iopte)1) << 5)
#define ARM_LPAE_PTE_VALID		(((arm_lpae_iopte)1) << 0)

#define ARM_LPAE_PTE_ATTR_LO_MASK	(((arm_lpae_iopte)0x3ff) << 2)
/* Ignore the contiguous bit for block splitting */
#define ARM_LPAE_PTE_ATTR_HI_MASK	(((arm_lpae_iopte)6) << 52)
#define ARM_LPAE_PTE_ATTR_MASK		(ARM_LPAE_PTE_ATTR_LO_MASK |	\
					 ARM_LPAE_PTE_ATTR_HI_MASK)
/* Software bit for solving coherency races */
#define ARM_LPAE_PTE_SW_SYNC		(((arm_lpae_iopte)1) << 55)

/* Stage-1 PTE */
#define ARM_LPAE_PTE_AP_UNPRIV		(((arm_lpae_iopte)1) << 6)
#define ARM_LPAE_PTE_AP_RDONLY		(((arm_lpae_iopte)2) << 6)
#define ARM_LPAE_PTE_ATTRINDX_SHIFT	2
#define ARM_LPAE_PTE_nG			(((arm_lpae_iopte)1) << 11)

/* Stage-2 PTE */
#define ARM_LPAE_PTE_HAP_FAULT		(((arm_lpae_iopte)0) << 6)
#define ARM_LPAE_PTE_HAP_READ		(((arm_lpae_iopte)1) << 6)
#define ARM_LPAE_PTE_HAP_WRITE		(((arm_lpae_iopte)2) << 6)
#define ARM_LPAE_PTE_MEMATTR_OIWB	(((arm_lpae_iopte)0xf) << 2)
#define ARM_LPAE_PTE_MEMATTR_NC		(((arm_lpae_iopte)0x5) << 2)
#define ARM_LPAE_PTE_MEMATTR_DEV	(((arm_lpae_iopte)0x1) << 2)

/* Register bits */
#define ARM_LPAE_VTCR_SL0_MASK		0x3

#define ARM_LPAE_TCR_T0SZ_SHIFT		0

#define ARM_LPAE_VTCR_PS_SHIFT		16
#define ARM_LPAE_VTCR_PS_MASK		0x7

#define ARM_LPAE_MAIR_ATTR_SHIFT(n)	((n) << 3)
#define ARM_LPAE_MAIR_ATTR_MASK		0xff
#define ARM_LPAE_MAIR_ATTR_DEVICE	0x04
#define ARM_LPAE_MAIR_ATTR_NC		0x44
#define ARM_LPAE_MAIR_ATTR_INC_OWBRWA	0xf4
#define ARM_LPAE_MAIR_ATTR_WBRWA	0xff
#define ARM_LPAE_MAIR_ATTR_IDX_NC	0
#define ARM_LPAE_MAIR_ATTR_IDX_CACHE	1
#define ARM_LPAE_MAIR_ATTR_IDX_DEV	2
#define ARM_LPAE_MAIR_ATTR_IDX_INC_OCACHE	3

#define ARM_MALI_LPAE_TTBR_ADRMODE_TABLE (3u << 0)
#define ARM_MALI_LPAE_TTBR_READ_INNER	BIT(2)
#define ARM_MALI_LPAE_TTBR_SHARE_OUTER	BIT(4)

#define ARM_MALI_LPAE_MEMATTR_IMP_DEF	0x88ULL
#define ARM_MALI_LPAE_MEMATTR_WRITE_ALLOC 0x8DULL

#define APPLE_DART_PTE_PROT_NO_WRITE (1<<7)
#define APPLE_DART_PTE_PROT_NO_READ (1<<8)

/* IOPTE accessors */
#define iopte_deref(pte,d) __va(iopte_to_paddr(pte, d))

#define iopte_type(pte)					\
	(((pte) >> ARM_LPAE_PTE_TYPE_SHIFT) & ARM_LPAE_PTE_TYPE_MASK)

#define iopte_prot(pte)	((pte) & ARM_LPAE_PTE_ATTR_MASK)

struct arm_lpae_io_pgtable {
	struct io_pgtable	iop;

	int			pgd_bits;
	int			start_level;
	int			bits_per_level;

	void			*pgd;
};

typedef u64 arm_lpae_iopte;

static inline bool iopte_leaf(arm_lpae_iopte pte, int lvl,
			      enum io_pgtable_fmt fmt)
{
	if (lvl == (ARM_LPAE_MAX_LEVELS - 1) && fmt != ARM_MALI_LPAE)
		return iopte_type(pte) == ARM_LPAE_PTE_TYPE_PAGE;

	return iopte_type(pte) == ARM_LPAE_PTE_TYPE_BLOCK;
}

static arm_lpae_iopte paddr_to_iopte(phys_addr_t paddr,
				     struct arm_lpae_io_pgtable *data)
{
	arm_lpae_iopte pte = paddr;

	/* Of the bits which overlap, either 51:48 or 15:12 are always RES0 */
	return (pte | (pte >> (48 - 12))) & ARM_LPAE_PTE_ADDR_MASK;
}

static phys_addr_t iopte_to_paddr(arm_lpae_iopte pte,
				  struct arm_lpae_io_pgtable *data)
{
	u64 paddr = pte & ARM_LPAE_PTE_ADDR_MASK;

	if (ARM_LPAE_GRANULE(data) < SZ_64K)
		return paddr;

	/* Rotate the packed high-order bits back to the top */
	return (paddr | (paddr << (48 - 12))) & (ARM_LPAE_PTE_ADDR_MASK << 4);
}

static bool selftest_running = false;

static dma_addr_t __arm_lpae_dma_addr(void *pages)
{
	return (dma_addr_t)virt_to_phys(pages);
}

static void *__arm_lpae_alloc_pages(size_t size, gfp_t gfp,
				    struct io_pgtable_cfg *cfg)
{
	struct device *dev = cfg->iommu_dev;
	int order = get_order(size);
	struct page *p;
	dma_addr_t dma;
	void *pages;

	VM_BUG_ON((gfp & __GFP_HIGHMEM));
	p = alloc_pages_node(dev ? dev_to_node(dev) : NUMA_NO_NODE,
			     gfp | __GFP_ZERO, order);
	if (!p)
		return NULL;

	pages = page_address(p);
	if (!cfg->coherent_walk) {
		dma = dma_map_single(dev, pages, size, DMA_TO_DEVICE);
		if (dma_mapping_error(dev, dma))
			goto out_free;
		/*
		 * We depend on the IOMMU being able to work with any physical
		 * address directly, so if the DMA layer suggests otherwise by
		 * translating or truncating them, that bodes very badly...
		 */
		if (dma != virt_to_phys(pages))
			goto out_unmap;
	}

	return pages;

out_unmap:
	dev_err(dev, "Cannot accommodate DMA translation for IOMMU page tables\n");
	dma_unmap_single(dev, dma, size, DMA_TO_DEVICE);
out_free:
	__free_pages(p, order);
	return NULL;
}

static void __arm_lpae_free_pages(void *pages, size_t size,
				  struct io_pgtable_cfg *cfg)
{
	if (!cfg->coherent_walk)
		dma_unmap_single(cfg->iommu_dev, __arm_lpae_dma_addr(pages),
				 size, DMA_TO_DEVICE);
	free_pages((unsigned long)pages, get_order(size));
}

static void __arm_lpae_sync_pte(arm_lpae_iopte *ptep, int num_entries,
				struct io_pgtable_cfg *cfg)
{
	dma_sync_single_for_device(cfg->iommu_dev, __arm_lpae_dma_addr(ptep),
				   sizeof(*ptep) * num_entries, DMA_TO_DEVICE);
}

static void __arm_lpae_clear_pte(arm_lpae_iopte *ptep, struct io_pgtable_cfg *cfg)
{

	*ptep = 0;

	if (!cfg->coherent_walk)
		__arm_lpae_sync_pte(ptep, 1, cfg);
}

static size_t __arm_lpae_unmap(struct arm_lpae_io_pgtable *data,
			       struct iommu_iotlb_gather *gather,
			       unsigned long iova, size_t size, size_t pgcount,
			       int lvl, arm_lpae_iopte *ptep);

static void __arm_lpae_init_pte(struct arm_lpae_io_pgtable *data,
				phys_addr_t paddr, arm_lpae_iopte prot,
				int lvl, int num_entries, arm_lpae_iopte *ptep)
{
	arm_lpae_iopte pte = prot;
	struct io_pgtable_cfg *cfg = &data->iop.cfg;
	size_t sz = ARM_LPAE_BLOCK_SIZE(lvl, data);
	int i;

	if (data->iop.fmt != ARM_MALI_LPAE && lvl == ARM_LPAE_MAX_LEVELS - 1)
		pte |= ARM_LPAE_PTE_TYPE_PAGE;
	else
		pte |= ARM_LPAE_PTE_TYPE_BLOCK;

	for (i = 0; i < num_entries; i++)
		ptep[i] = pte | paddr_to_iopte(paddr + i * sz, data);

	if (!cfg->coherent_walk)
		__arm_lpae_sync_pte(ptep, num_entries, cfg);
}

static int arm_lpae_init_pte(struct arm_lpae_io_pgtable *data,
			     unsigned long iova, phys_addr_t paddr,
			     arm_lpae_iopte prot, int lvl, int num_entries,
			     arm_lpae_iopte *ptep)
{
	int i;

	for (i = 0; i < num_entries; i++)
		if (iopte_leaf(ptep[i], lvl, data->iop.fmt)) {
			/* We require an unmap first */
			WARN_ON(!selftest_running);
			return -EEXIST;
		} else if (iopte_type(ptep[i]) == ARM_LPAE_PTE_TYPE_TABLE) {
			/*
			 * We need to unmap and free the old table before
			 * overwriting it with a block entry.
			 */
			arm_lpae_iopte *tblp;
			size_t sz = ARM_LPAE_BLOCK_SIZE(lvl, data);

			tblp = ptep - ARM_LPAE_LVL_IDX(iova, lvl, data);
			if (__arm_lpae_unmap(data, NULL, iova + i * sz, sz, 1,
					     lvl, tblp) != sz) {
				WARN_ON(1);
				return -EINVAL;
			}
		}

	__arm_lpae_init_pte(data, paddr, prot, lvl, num_entries, ptep);
	return 0;
}

static arm_lpae_iopte arm_lpae_install_table(arm_lpae_iopte *table,
					     arm_lpae_iopte *ptep,
					     arm_lpae_iopte curr,
					     struct io_pgtable_cfg *cfg)
{
	arm_lpae_iopte old, new;

	new = __pa(table) | ARM_LPAE_PTE_TYPE_TABLE;
	if (cfg->quirks & IO_PGTABLE_QUIRK_ARM_NS)
		new |= ARM_LPAE_PTE_NSTABLE;

	/*
	 * Ensure the table itself is visible before its PTE can be.
	 * Whilst we could get away with cmpxchg64_release below, this
	 * doesn't have any ordering semantics when !CONFIG_SMP.
	 */
	dma_wmb();

	old = cmpxchg64_relaxed(ptep, curr, new);

	if (cfg->coherent_walk || (old & ARM_LPAE_PTE_SW_SYNC))
		return old;

	/* Even if it's not ours, there's no point waiting; just kick it */
	__arm_lpae_sync_pte(ptep, 1, cfg);
	if (old == curr)
		WRITE_ONCE(*ptep, new | ARM_LPAE_PTE_SW_SYNC);

	return old;
}

static int __arm_lpae_map(struct arm_lpae_io_pgtable *data, unsigned long iova,
			  phys_addr_t paddr, size_t size, size_t pgcount,
			  arm_lpae_iopte prot, int lvl, arm_lpae_iopte *ptep,
			  gfp_t gfp, size_t *mapped)
{
	arm_lpae_iopte *cptep, pte;
	size_t block_size = ARM_LPAE_BLOCK_SIZE(lvl, data);
	size_t tblsz = ARM_LPAE_GRANULE(data);
	struct io_pgtable_cfg *cfg = &data->iop.cfg;
	int ret = 0, num_entries, max_entries, map_idx_start;

	/* Find our entry at the current level */
	map_idx_start = ARM_LPAE_LVL_IDX(iova, lvl, data);
	ptep += map_idx_start;

	/* If we can install a leaf entry at this level, then do so */
	if (size == block_size) {
		max_entries = ARM_LPAE_PTES_PER_TABLE(data) - map_idx_start;
		num_entries = min_t(int, pgcount, max_entries);
		ret = arm_lpae_init_pte(data, iova, paddr, prot, lvl, num_entries, ptep);
		if (!ret && mapped)
			*mapped += num_entries * size;

		return ret;
	}

	/* We can't allocate tables at the final level */
	if (WARN_ON(lvl >= ARM_LPAE_MAX_LEVELS - 1))
		return -EINVAL;

	/* Grab a pointer to the next level */
	pte = READ_ONCE(*ptep);
	if (!pte) {
		cptep = __arm_lpae_alloc_pages(tblsz, gfp, cfg);
		if (!cptep)
			return -ENOMEM;

		pte = arm_lpae_install_table(cptep, ptep, 0, cfg);
		if (pte)
			__arm_lpae_free_pages(cptep, tblsz, cfg);
	} else if (!cfg->coherent_walk && !(pte & ARM_LPAE_PTE_SW_SYNC)) {
		__arm_lpae_sync_pte(ptep, 1, cfg);
	}

	if (pte && !iopte_leaf(pte, lvl, data->iop.fmt)) {
		cptep = iopte_deref(pte, data);
	} else if (pte) {
		/* We require an unmap first */
		WARN_ON(!selftest_running);
		return -EEXIST;
	}

	/* Rinse, repeat */
	return __arm_lpae_map(data, iova, paddr, size, pgcount, prot, lvl + 1,
			      cptep, gfp, mapped);
}

static arm_lpae_iopte arm_lpae_prot_to_pte(struct arm_lpae_io_pgtable *data,
					   int prot)
{
	arm_lpae_iopte pte;

	if (data->iop.fmt == APPLE_DART) {
		pte = 0;
		if (!(prot & IOMMU_WRITE))
			pte |= APPLE_DART_PTE_PROT_NO_WRITE;
		if (!(prot & IOMMU_READ))
			pte |= APPLE_DART_PTE_PROT_NO_READ;
		return pte;
	}

	if (data->iop.fmt == ARM_64_LPAE_S1 ||
	    data->iop.fmt == ARM_32_LPAE_S1) {
		pte = ARM_LPAE_PTE_nG;
		if (!(prot & IOMMU_WRITE) && (prot & IOMMU_READ))
			pte |= ARM_LPAE_PTE_AP_RDONLY;
		if (!(prot & IOMMU_PRIV))
			pte |= ARM_LPAE_PTE_AP_UNPRIV;
	} else {
		pte = ARM_LPAE_PTE_HAP_FAULT;
		if (prot & IOMMU_READ)
			pte |= ARM_LPAE_PTE_HAP_READ;
		if (prot & IOMMU_WRITE)
			pte |= ARM_LPAE_PTE_HAP_WRITE;
	}

	/*
	 * Note that this logic is structured to accommodate Mali LPAE
	 * having stage-1-like attributes but stage-2-like permissions.
	 */
	if (data->iop.fmt == ARM_64_LPAE_S2 ||
	    data->iop.fmt == ARM_32_LPAE_S2) {
		if (prot & IOMMU_MMIO)
			pte |= ARM_LPAE_PTE_MEMATTR_DEV;
		else if (prot & IOMMU_CACHE)
			pte |= ARM_LPAE_PTE_MEMATTR_OIWB;
		else
			pte |= ARM_LPAE_PTE_MEMATTR_NC;
	} else {
		if (prot & IOMMU_MMIO)
			pte |= (ARM_LPAE_MAIR_ATTR_IDX_DEV
				<< ARM_LPAE_PTE_ATTRINDX_SHIFT);
		else if (prot & IOMMU_CACHE)
			pte |= (ARM_LPAE_MAIR_ATTR_IDX_CACHE
				<< ARM_LPAE_PTE_ATTRINDX_SHIFT);
	}

	/*
	 * Also Mali has its own notions of shareability wherein its Inner
	 * domain covers the cores within the GPU, and its Outer domain is
	 * "outside the GPU" (i.e. either the Inner or System domain in CPU
	 * terms, depending on coherency).
	 */
	if (prot & IOMMU_CACHE && data->iop.fmt != ARM_MALI_LPAE)
		pte |= ARM_LPAE_PTE_SH_IS;
	else
		pte |= ARM_LPAE_PTE_SH_OS;

	if (prot & IOMMU_NOEXEC)
		pte |= ARM_LPAE_PTE_XN;

	if (data->iop.cfg.quirks & IO_PGTABLE_QUIRK_ARM_NS)
		pte |= ARM_LPAE_PTE_NS;

	if (data->iop.fmt != ARM_MALI_LPAE)
		pte |= ARM_LPAE_PTE_AF;

	return pte;
}

static int arm_lpae_map_pages(struct io_pgtable_ops *ops, unsigned long iova,
			      phys_addr_t paddr, size_t pgsize, size_t pgcount,
			      int iommu_prot, gfp_t gfp, size_t *mapped)
{
	struct arm_lpae_io_pgtable *data = io_pgtable_ops_to_data(ops);
	struct io_pgtable_cfg *cfg = &data->iop.cfg;
	arm_lpae_iopte *ptep = data->pgd;
	int ret, lvl = data->start_level;
	arm_lpae_iopte prot;
	long iaext = (s64)iova >> cfg->ias;

	if (WARN_ON(!pgsize || (pgsize & cfg->pgsize_bitmap) != pgsize))
		return -EINVAL;

	if (cfg->quirks & IO_PGTABLE_QUIRK_ARM_TTBR1)
		iaext = ~iaext;
	if (WARN_ON(iaext || paddr >> cfg->oas))
		return -ERANGE;

	/* If no access, then nothing to do */
	if (!(iommu_prot & (IOMMU_READ | IOMMU_WRITE)))
		return 0;

	prot = arm_lpae_prot_to_pte(data, iommu_prot);
	ret = __arm_lpae_map(data, iova, paddr, pgsize, pgcount, prot, lvl,
			     ptep, gfp, mapped);
	/*
	 * Synchronise all PTE updates for the new mapping before there's
	 * a chance for anything to kick off a table walk for the new iova.
	 */
	wmb();

	return ret;
}

static int arm_lpae_map(struct io_pgtable_ops *ops, unsigned long iova,
			phys_addr_t paddr, size_t size, int iommu_prot, gfp_t gfp)
{
	return arm_lpae_map_pages(ops, iova, paddr, size, 1, iommu_prot, gfp,
				  NULL);
}

static void __arm_lpae_free_pgtable(struct arm_lpae_io_pgtable *data, int lvl,
				    arm_lpae_iopte *ptep)
{
	arm_lpae_iopte *start, *end;
	unsigned long table_size;

	if (lvl == data->start_level)
		table_size = ARM_LPAE_PGD_SIZE(data);
	else
		table_size = ARM_LPAE_GRANULE(data);

	start = ptep;

	/* Only leaf entries at the last level */
	if (lvl == ARM_LPAE_MAX_LEVELS - 1)
		end = ptep;
	else
		end = (void *)ptep + table_size;

	while (ptep != end) {
		arm_lpae_iopte pte = *ptep++;

		if (!pte || iopte_leaf(pte, lvl, data->iop.fmt))
			continue;

		__arm_lpae_free_pgtable(data, lvl + 1, iopte_deref(pte, data));
	}

	__arm_lpae_free_pages(start, table_size, &data->iop.cfg);
}

static void arm_lpae_free_pgtable(struct io_pgtable *iop)
{
	struct arm_lpae_io_pgtable *data = io_pgtable_to_data(iop);

	__arm_lpae_free_pgtable(data, data->start_level, data->pgd);
	kfree(data);
}

static size_t arm_lpae_split_blk_unmap(struct arm_lpae_io_pgtable *data,
				       struct iommu_iotlb_gather *gather,
				       unsigned long iova, size_t size,
				       arm_lpae_iopte blk_pte, int lvl,
				       arm_lpae_iopte *ptep, size_t pgcount)
{
	struct io_pgtable_cfg *cfg = &data->iop.cfg;
	arm_lpae_iopte pte, *tablep;
	phys_addr_t blk_paddr;
	size_t tablesz = ARM_LPAE_GRANULE(data);
	size_t split_sz = ARM_LPAE_BLOCK_SIZE(lvl, data);
	int ptes_per_table = ARM_LPAE_PTES_PER_TABLE(data);
	int i, unmap_idx_start = -1, num_entries = 0, max_entries;

	if (WARN_ON(lvl == ARM_LPAE_MAX_LEVELS))
		return 0;

	tablep = __arm_lpae_alloc_pages(tablesz, GFP_ATOMIC, cfg);
	if (!tablep)
		return 0; /* Bytes unmapped */

	if (size == split_sz) {
		unmap_idx_start = ARM_LPAE_LVL_IDX(iova, lvl, data);
		max_entries = ptes_per_table - unmap_idx_start;
		num_entries = min_t(int, pgcount, max_entries);
	}

	blk_paddr = iopte_to_paddr(blk_pte, data);
	pte = iopte_prot(blk_pte);

	for (i = 0; i < ptes_per_table; i++, blk_paddr += split_sz) {
		/* Unmap! */
		if (i >= unmap_idx_start && i < (unmap_idx_start + num_entries))
			continue;

		__arm_lpae_init_pte(data, blk_paddr, pte, lvl, 1, &tablep[i]);
	}

	pte = arm_lpae_install_table(tablep, ptep, blk_pte, cfg);
	if (pte != blk_pte) {
		__arm_lpae_free_pages(tablep, tablesz, cfg);
		/*
		 * We may race against someone unmapping another part of this
		 * block, but anything else is invalid. We can't misinterpret
		 * a page entry here since we're never at the last level.
		 */
		if (iopte_type(pte) != ARM_LPAE_PTE_TYPE_TABLE)
			return 0;

		tablep = iopte_deref(pte, data);
	} else if (unmap_idx_start >= 0) {
		for (i = 0; i < num_entries; i++)
			io_pgtable_tlb_add_page(&data->iop, gather, iova + i * size, size);

		return num_entries * size;
	}

	return __arm_lpae_unmap(data, gather, iova, size, pgcount, lvl, tablep);
}

static size_t __arm_lpae_unmap(struct arm_lpae_io_pgtable *data,
			       struct iommu_iotlb_gather *gather,
			       unsigned long iova, size_t size, size_t pgcount,
			       int lvl, arm_lpae_iopte *ptep)
{
	arm_lpae_iopte pte;
	struct io_pgtable *iop = &data->iop;
	int i = 0, num_entries, max_entries, unmap_idx_start;

	/* Something went horribly wrong and we ran out of page table */
	if (WARN_ON(lvl == ARM_LPAE_MAX_LEVELS))
		return 0;

	unmap_idx_start = ARM_LPAE_LVL_IDX(iova, lvl, data);
	ptep += unmap_idx_start;
	pte = READ_ONCE(*ptep);
	if (WARN_ON(!pte))
		return 0;

	/* If the size matches this level, we're in the right place */
	if (size == ARM_LPAE_BLOCK_SIZE(lvl, data)) {
		max_entries = ARM_LPAE_PTES_PER_TABLE(data) - unmap_idx_start;
		num_entries = min_t(int, pgcount, max_entries);

		while (i < num_entries) {
			pte = READ_ONCE(*ptep);
			if (WARN_ON(!pte))
				break;

			__arm_lpae_clear_pte(ptep, &iop->cfg);

			if (!iopte_leaf(pte, lvl, iop->fmt)) {
				/* Also flush any partial walks */
				io_pgtable_tlb_flush_walk(iop, iova + i * size, size,
							  ARM_LPAE_GRANULE(data));
				__arm_lpae_free_pgtable(data, lvl + 1, iopte_deref(pte, data));
			} else if (!iommu_iotlb_gather_queued(gather)) {
				io_pgtable_tlb_add_page(iop, gather, iova + i * size, size);
			}

			ptep++;
			i++;
		}

		return i * size;
	} else if (iopte_leaf(pte, lvl, iop->fmt)) {
		/*
		 * Insert a table at the next level to map the old region,
		 * minus the part we want to unmap
		 */
		return arm_lpae_split_blk_unmap(data, gather, iova, size, pte,
						lvl + 1, ptep, pgcount);
	}

	/* Keep on walkin' */
	ptep = iopte_deref(pte, data);
	return __arm_lpae_unmap(data, gather, iova, size, pgcount, lvl + 1, ptep);
}

static size_t arm_lpae_unmap_pages(struct io_pgtable_ops *ops, unsigned long iova,
				   size_t pgsize, size_t pgcount,
				   struct iommu_iotlb_gather *gather)
{
	struct arm_lpae_io_pgtable *data = io_pgtable_ops_to_data(ops);
	struct io_pgtable_cfg *cfg = &data->iop.cfg;
	arm_lpae_iopte *ptep = data->pgd;
	long iaext = (s64)iova >> cfg->ias;

	if (WARN_ON(!pgsize || (pgsize & cfg->pgsize_bitmap) != pgsize || !pgcount))
		return 0;

	if (cfg->quirks & IO_PGTABLE_QUIRK_ARM_TTBR1)
		iaext = ~iaext;
	if (WARN_ON(iaext))
		return 0;

	return __arm_lpae_unmap(data, gather, iova, pgsize, pgcount,
				data->start_level, ptep);
}

static size_t arm_lpae_unmap(struct io_pgtable_ops *ops, unsigned long iova,
			     size_t size, struct iommu_iotlb_gather *gather)
{
	return arm_lpae_unmap_pages(ops, iova, size, 1, gather);
}

static phys_addr_t arm_lpae_iova_to_phys(struct io_pgtable_ops *ops,
					 unsigned long iova)
{
	struct arm_lpae_io_pgtable *data = io_pgtable_ops_to_data(ops);
	arm_lpae_iopte pte, *ptep = data->pgd;
	int lvl = data->start_level;

	do {
		/* Valid IOPTE pointer? */
		if (!ptep)
			return 0;

		/* Grab the IOPTE we're interested in */
		ptep += ARM_LPAE_LVL_IDX(iova, lvl, data);
		pte = READ_ONCE(*ptep);

		/* Valid entry? */
		if (!pte)
			return 0;

		/* Leaf entry? */
		if (iopte_leaf(pte, lvl, data->iop.fmt))
			goto found_translation;

		/* Take it to the next level */
		ptep = iopte_deref(pte, data);
	} while (++lvl < ARM_LPAE_MAX_LEVELS);

	/* Ran out of page tables to walk */
	return 0;

found_translation:
	iova &= (ARM_LPAE_BLOCK_SIZE(lvl, data) - 1);
	return iopte_to_paddr(pte, data) | iova;
}

static void arm_lpae_restrict_pgsizes(struct io_pgtable_cfg *cfg)
{
	unsigned long granule, page_sizes;
	unsigned int max_addr_bits = 48;

	/*
	 * We need to restrict the supported page sizes to match the
	 * translation regime for a particular granule. Aim to match
	 * the CPU page size if possible, otherwise prefer smaller sizes.
	 * While we're at it, restrict the block sizes to match the
	 * chosen granule.
	 */
	if (cfg->pgsize_bitmap & PAGE_SIZE)
		granule = PAGE_SIZE;
	else if (cfg->pgsize_bitmap & ~PAGE_MASK)
		granule = 1UL << __fls(cfg->pgsize_bitmap & ~PAGE_MASK);
	else if (cfg->pgsize_bitmap & PAGE_MASK)
		granule = 1UL << __ffs(cfg->pgsize_bitmap & PAGE_MASK);
	else
		granule = 0;

	switch (granule) {
	case SZ_4K:
		page_sizes = (SZ_4K | SZ_2M | SZ_1G);
		break;
	case SZ_16K:
		page_sizes = (SZ_16K | SZ_32M);
		break;
	case SZ_64K:
		max_addr_bits = 52;
		page_sizes = (SZ_64K | SZ_512M);
		if (cfg->oas > 48)
			page_sizes |= 1ULL << 42; /* 4TB */
		break;
	default:
		page_sizes = 0;
	}

	cfg->pgsize_bitmap &= page_sizes;
	cfg->ias = min(cfg->ias, max_addr_bits);
	cfg->oas = min(cfg->oas, max_addr_bits);
}

static struct arm_lpae_io_pgtable *
arm_lpae_alloc_pgtable(struct io_pgtable_cfg *cfg)
{
	struct arm_lpae_io_pgtable *data;
	int levels, va_bits, pg_shift;

	arm_lpae_restrict_pgsizes(cfg);

	if (!(cfg->pgsize_bitmap & (SZ_4K | SZ_16K | SZ_64K)))
		return NULL;

	if (cfg->ias > ARM_LPAE_MAX_ADDR_BITS)
		return NULL;

	if (cfg->oas > ARM_LPAE_MAX_ADDR_BITS)
		return NULL;

	data = kmalloc(sizeof(*data), GFP_KERNEL);
	if (!data)
		return NULL;

	pg_shift = __ffs(cfg->pgsize_bitmap);
	data->bits_per_level = pg_shift - ilog2(sizeof(arm_lpae_iopte));

	va_bits = cfg->ias - pg_shift;
	levels = DIV_ROUND_UP(va_bits, data->bits_per_level);
	data->start_level = ARM_LPAE_MAX_LEVELS - levels;

	/* Calculate the actual size of our pgd (without concatenation) */
	data->pgd_bits = va_bits - (data->bits_per_level * (levels - 1));

	data->iop.ops = (struct io_pgtable_ops) {
		.map		= arm_lpae_map,
		.map_pages	= arm_lpae_map_pages,
		.unmap		= arm_lpae_unmap,
		.unmap_pages	= arm_lpae_unmap_pages,
		.iova_to_phys	= arm_lpae_iova_to_phys,
	};

	return data;
}

static struct io_pgtable *
arm_64_lpae_alloc_pgtable_s1(struct io_pgtable_cfg *cfg, void *cookie)
{
	u64 reg;
	struct arm_lpae_io_pgtable *data;
	typeof(&cfg->arm_lpae_s1_cfg.tcr) tcr = &cfg->arm_lpae_s1_cfg.tcr;
	bool tg1;

	if (cfg->quirks & ~(IO_PGTABLE_QUIRK_ARM_NS |
			    IO_PGTABLE_QUIRK_ARM_TTBR1 |
			    IO_PGTABLE_QUIRK_ARM_OUTER_WBWA))
		return NULL;

	data = arm_lpae_alloc_pgtable(cfg);
	if (!data)
		return NULL;

	/* TCR */
	if (cfg->coherent_walk) {
		tcr->sh = ARM_LPAE_TCR_SH_IS;
		tcr->irgn = ARM_LPAE_TCR_RGN_WBWA;
		tcr->orgn = ARM_LPAE_TCR_RGN_WBWA;
		if (cfg->quirks & IO_PGTABLE_QUIRK_ARM_OUTER_WBWA)
			goto out_free_data;
	} else {
		tcr->sh = ARM_LPAE_TCR_SH_OS;
		tcr->irgn = ARM_LPAE_TCR_RGN_NC;
		if (!(cfg->quirks & IO_PGTABLE_QUIRK_ARM_OUTER_WBWA))
			tcr->orgn = ARM_LPAE_TCR_RGN_NC;
		else
			tcr->orgn = ARM_LPAE_TCR_RGN_WBWA;
	}

	tg1 = cfg->quirks & IO_PGTABLE_QUIRK_ARM_TTBR1;
	switch (ARM_LPAE_GRANULE(data)) {
	case SZ_4K:
		tcr->tg = tg1 ? ARM_LPAE_TCR_TG1_4K : ARM_LPAE_TCR_TG0_4K;
		break;
	case SZ_16K:
		tcr->tg = tg1 ? ARM_LPAE_TCR_TG1_16K : ARM_LPAE_TCR_TG0_16K;
		break;
	case SZ_64K:
		tcr->tg = tg1 ? ARM_LPAE_TCR_TG1_64K : ARM_LPAE_TCR_TG0_64K;
		break;
	}

	switch (cfg->oas) {
	case 32:
		tcr->ips = ARM_LPAE_TCR_PS_32_BIT;
		break;
	case 36:
		tcr->ips = ARM_LPAE_TCR_PS_36_BIT;
		break;
	case 40:
		tcr->ips = ARM_LPAE_TCR_PS_40_BIT;
		break;
	case 42:
		tcr->ips = ARM_LPAE_TCR_PS_42_BIT;
		break;
	case 44:
		tcr->ips = ARM_LPAE_TCR_PS_44_BIT;
		break;
	case 48:
		tcr->ips = ARM_LPAE_TCR_PS_48_BIT;
		break;
	case 52:
		tcr->ips = ARM_LPAE_TCR_PS_52_BIT;
		break;
	default:
		goto out_free_data;
	}

	tcr->tsz = 64ULL - cfg->ias;

	/* MAIRs */
	reg = (ARM_LPAE_MAIR_ATTR_NC
	       << ARM_LPAE_MAIR_ATTR_SHIFT(ARM_LPAE_MAIR_ATTR_IDX_NC)) |
	      (ARM_LPAE_MAIR_ATTR_WBRWA
	       << ARM_LPAE_MAIR_ATTR_SHIFT(ARM_LPAE_MAIR_ATTR_IDX_CACHE)) |
	      (ARM_LPAE_MAIR_ATTR_DEVICE
	       << ARM_LPAE_MAIR_ATTR_SHIFT(ARM_LPAE_MAIR_ATTR_IDX_DEV)) |
	      (ARM_LPAE_MAIR_ATTR_INC_OWBRWA
	       << ARM_LPAE_MAIR_ATTR_SHIFT(ARM_LPAE_MAIR_ATTR_IDX_INC_OCACHE));

	cfg->arm_lpae_s1_cfg.mair = reg;

	/* Looking good; allocate a pgd */
	data->pgd = __arm_lpae_alloc_pages(ARM_LPAE_PGD_SIZE(data),
					   GFP_KERNEL, cfg);
	if (!data->pgd)
		goto out_free_data;

	/* Ensure the empty pgd is visible before any actual TTBR write */
	wmb();

	/* TTBR */
	cfg->arm_lpae_s1_cfg.ttbr = virt_to_phys(data->pgd);
	return &data->iop;

out_free_data:
	kfree(data);
	return NULL;
}

static struct io_pgtable *
arm_64_lpae_alloc_pgtable_s2(struct io_pgtable_cfg *cfg, void *cookie)
{
	u64 sl;
	struct arm_lpae_io_pgtable *data;
	typeof(&cfg->arm_lpae_s2_cfg.vtcr) vtcr = &cfg->arm_lpae_s2_cfg.vtcr;

	/* The NS quirk doesn't apply at stage 2 */
	if (cfg->quirks)
		return NULL;

	data = arm_lpae_alloc_pgtable(cfg);
	if (!data)
		return NULL;

	/*
	 * Concatenate PGDs at level 1 if possible in order to reduce
	 * the depth of the stage-2 walk.
	 */
	if (data->start_level == 0) {
		unsigned long pgd_pages;

		pgd_pages = ARM_LPAE_PGD_SIZE(data) / sizeof(arm_lpae_iopte);
		if (pgd_pages <= ARM_LPAE_S2_MAX_CONCAT_PAGES) {
			data->pgd_bits += data->bits_per_level;
			data->start_level++;
		}
	}

	/* VTCR */
	if (cfg->coherent_walk) {
		vtcr->sh = ARM_LPAE_TCR_SH_IS;
		vtcr->irgn = ARM_LPAE_TCR_RGN_WBWA;
		vtcr->orgn = ARM_LPAE_TCR_RGN_WBWA;
	} else {
		vtcr->sh = ARM_LPAE_TCR_SH_OS;
		vtcr->irgn = ARM_LPAE_TCR_RGN_NC;
		vtcr->orgn = ARM_LPAE_TCR_RGN_NC;
	}

	sl = data->start_level;

	switch (ARM_LPAE_GRANULE(data)) {
	case SZ_4K:
		vtcr->tg = ARM_LPAE_TCR_TG0_4K;
		sl++; /* SL0 format is different for 4K granule size */
		break;
	case SZ_16K:
		vtcr->tg = ARM_LPAE_TCR_TG0_16K;
		break;
	case SZ_64K:
		vtcr->tg = ARM_LPAE_TCR_TG0_64K;
		break;
	}

	switch (cfg->oas) {
	case 32:
		vtcr->ps = ARM_LPAE_TCR_PS_32_BIT;
		break;
	case 36:
		vtcr->ps = ARM_LPAE_TCR_PS_36_BIT;
		break;
	case 40:
		vtcr->ps = ARM_LPAE_TCR_PS_40_BIT;
		break;
	case 42:
		vtcr->ps = ARM_LPAE_TCR_PS_42_BIT;
		break;
	case 44:
		vtcr->ps = ARM_LPAE_TCR_PS_44_BIT;
		break;
	case 48:
		vtcr->ps = ARM_LPAE_TCR_PS_48_BIT;
		break;
	case 52:
		vtcr->ps = ARM_LPAE_TCR_PS_52_BIT;
		break;
	default:
		goto out_free_data;
	}

	vtcr->tsz = 64ULL - cfg->ias;
	vtcr->sl = ~sl & ARM_LPAE_VTCR_SL0_MASK;

	/* Allocate pgd pages */
	data->pgd = __arm_lpae_alloc_pages(ARM_LPAE_PGD_SIZE(data),
					   GFP_KERNEL, cfg);
	if (!data->pgd)
		goto out_free_data;

	/* Ensure the empty pgd is visible before any actual TTBR write */
	wmb();

	/* VTTBR */
	cfg->arm_lpae_s2_cfg.vttbr = virt_to_phys(data->pgd);
	return &data->iop;

out_free_data:
	kfree(data);
	return NULL;
}

static struct io_pgtable *
arm_32_lpae_alloc_pgtable_s1(struct io_pgtable_cfg *cfg, void *cookie)
{
	if (cfg->ias > 32 || cfg->oas > 40)
		return NULL;

	cfg->pgsize_bitmap &= (SZ_4K | SZ_2M | SZ_1G);
	return arm_64_lpae_alloc_pgtable_s1(cfg, cookie);
}

static struct io_pgtable *
arm_32_lpae_alloc_pgtable_s2(struct io_pgtable_cfg *cfg, void *cookie)
{
	if (cfg->ias > 40 || cfg->oas > 40)
		return NULL;

	cfg->pgsize_bitmap &= (SZ_4K | SZ_2M | SZ_1G);
	return arm_64_lpae_alloc_pgtable_s2(cfg, cookie);
}

static struct io_pgtable *
arm_mali_lpae_alloc_pgtable(struct io_pgtable_cfg *cfg, void *cookie)
{
	struct arm_lpae_io_pgtable *data;

	/* No quirks for Mali (hopefully) */
	if (cfg->quirks)
		return NULL;

	if (cfg->ias > 48 || cfg->oas > 40)
		return NULL;

	cfg->pgsize_bitmap &= (SZ_4K | SZ_2M | SZ_1G);

	data = arm_lpae_alloc_pgtable(cfg);
	if (!data)
		return NULL;

	/* Mali seems to need a full 4-level table regardless of IAS */
	if (data->start_level > 0) {
		data->start_level = 0;
		data->pgd_bits = 0;
	}
	/*
	 * MEMATTR: Mali has no actual notion of a non-cacheable type, so the
	 * best we can do is mimic the out-of-tree driver and hope that the
	 * "implementation-defined caching policy" is good enough. Similarly,
	 * we'll use it for the sake of a valid attribute for our 'device'
	 * index, although callers should never request that in practice.
	 */
	cfg->arm_mali_lpae_cfg.memattr =
		(ARM_MALI_LPAE_MEMATTR_IMP_DEF
		 << ARM_LPAE_MAIR_ATTR_SHIFT(ARM_LPAE_MAIR_ATTR_IDX_NC)) |
		(ARM_MALI_LPAE_MEMATTR_WRITE_ALLOC
		 << ARM_LPAE_MAIR_ATTR_SHIFT(ARM_LPAE_MAIR_ATTR_IDX_CACHE)) |
		(ARM_MALI_LPAE_MEMATTR_IMP_DEF
		 << ARM_LPAE_MAIR_ATTR_SHIFT(ARM_LPAE_MAIR_ATTR_IDX_DEV));

	data->pgd = __arm_lpae_alloc_pages(ARM_LPAE_PGD_SIZE(data), GFP_KERNEL,
					   cfg);
	if (!data->pgd)
		goto out_free_data;

	/* Ensure the empty pgd is visible before TRANSTAB can be written */
	wmb();

	cfg->arm_mali_lpae_cfg.transtab = virt_to_phys(data->pgd) |
					  ARM_MALI_LPAE_TTBR_READ_INNER |
					  ARM_MALI_LPAE_TTBR_ADRMODE_TABLE;
	if (cfg->coherent_walk)
		cfg->arm_mali_lpae_cfg.transtab |= ARM_MALI_LPAE_TTBR_SHARE_OUTER;

<<<<<<< HEAD
=======
	return &data->iop;

out_free_data:
	kfree(data);
	return NULL;
}

static struct io_pgtable *
apple_dart_alloc_pgtable(struct io_pgtable_cfg *cfg, void *cookie)
{
	struct arm_lpae_io_pgtable *data;
	int i;

	if (cfg->oas > 36)
		return NULL;

	data = arm_lpae_alloc_pgtable(cfg);
	if (!data)
		return NULL;

	/*
	 * The table format itself always uses two levels, but the total VA
	 * space is mapped by four separate tables, making the MMIO registers
	 * an effective "level 1". For simplicity, though, we treat this
	 * equivalently to LPAE stage 2 concatenation at level 2, with the
	 * additional TTBRs each just pointing at consecutive pages.
	 */
	if (data->start_level < 1)
		goto out_free_data;
	if (data->start_level == 1 && data->pgd_bits > 2)
		goto out_free_data;
	if (data->start_level > 1)
		data->pgd_bits = 0;
	data->start_level = 2;
	cfg->apple_dart_cfg.n_ttbrs = 1 << data->pgd_bits;
	data->pgd_bits += data->bits_per_level;

	data->pgd = __arm_lpae_alloc_pages(ARM_LPAE_PGD_SIZE(data), GFP_KERNEL,
					   cfg);
	if (!data->pgd)
		goto out_free_data;

	for (i = 0; i < cfg->apple_dart_cfg.n_ttbrs; ++i)
		cfg->apple_dart_cfg.ttbr[i] =
			virt_to_phys(data->pgd + i * ARM_LPAE_GRANULE(data));

>>>>>>> 3b17187f
	return &data->iop;

out_free_data:
	kfree(data);
	return NULL;
}

struct io_pgtable_init_fns io_pgtable_arm_64_lpae_s1_init_fns = {
	.alloc	= arm_64_lpae_alloc_pgtable_s1,
	.free	= arm_lpae_free_pgtable,
};

struct io_pgtable_init_fns io_pgtable_arm_64_lpae_s2_init_fns = {
	.alloc	= arm_64_lpae_alloc_pgtable_s2,
	.free	= arm_lpae_free_pgtable,
};

struct io_pgtable_init_fns io_pgtable_arm_32_lpae_s1_init_fns = {
	.alloc	= arm_32_lpae_alloc_pgtable_s1,
	.free	= arm_lpae_free_pgtable,
};

struct io_pgtable_init_fns io_pgtable_arm_32_lpae_s2_init_fns = {
	.alloc	= arm_32_lpae_alloc_pgtable_s2,
	.free	= arm_lpae_free_pgtable,
};

struct io_pgtable_init_fns io_pgtable_arm_mali_lpae_init_fns = {
	.alloc	= arm_mali_lpae_alloc_pgtable,
	.free	= arm_lpae_free_pgtable,
};

struct io_pgtable_init_fns io_pgtable_apple_dart_init_fns = {
	.alloc	= apple_dart_alloc_pgtable,
	.free	= arm_lpae_free_pgtable,
};

#ifdef CONFIG_IOMMU_IO_PGTABLE_LPAE_SELFTEST

static struct io_pgtable_cfg *cfg_cookie __initdata;

static void __init dummy_tlb_flush_all(void *cookie)
{
	WARN_ON(cookie != cfg_cookie);
}

static void __init dummy_tlb_flush(unsigned long iova, size_t size,
				   size_t granule, void *cookie)
{
	WARN_ON(cookie != cfg_cookie);
	WARN_ON(!(size & cfg_cookie->pgsize_bitmap));
}

static void __init dummy_tlb_add_page(struct iommu_iotlb_gather *gather,
				      unsigned long iova, size_t granule,
				      void *cookie)
{
	dummy_tlb_flush(iova, granule, granule, cookie);
}

static const struct iommu_flush_ops dummy_tlb_ops __initconst = {
	.tlb_flush_all	= dummy_tlb_flush_all,
	.tlb_flush_walk	= dummy_tlb_flush,
	.tlb_add_page	= dummy_tlb_add_page,
};

static void __init arm_lpae_dump_ops(struct io_pgtable_ops *ops)
{
	struct arm_lpae_io_pgtable *data = io_pgtable_ops_to_data(ops);
	struct io_pgtable_cfg *cfg = &data->iop.cfg;

	pr_err("cfg: pgsize_bitmap 0x%lx, ias %u-bit\n",
		cfg->pgsize_bitmap, cfg->ias);
	pr_err("data: %d levels, 0x%zx pgd_size, %u pg_shift, %u bits_per_level, pgd @ %p\n",
		ARM_LPAE_MAX_LEVELS - data->start_level, ARM_LPAE_PGD_SIZE(data),
		ilog2(ARM_LPAE_GRANULE(data)), data->bits_per_level, data->pgd);
}

#define __FAIL(ops, i)	({						\
		WARN(1, "selftest: test failed for fmt idx %d\n", (i));	\
		arm_lpae_dump_ops(ops);					\
		selftest_running = false;				\
		-EFAULT;						\
})

static int __init arm_lpae_run_tests(struct io_pgtable_cfg *cfg)
{
	static const enum io_pgtable_fmt fmts[] __initconst = {
		ARM_64_LPAE_S1,
		ARM_64_LPAE_S2,
	};

	int i, j;
	unsigned long iova;
	size_t size;
	struct io_pgtable_ops *ops;

	selftest_running = true;

	for (i = 0; i < ARRAY_SIZE(fmts); ++i) {
		cfg_cookie = cfg;
		ops = alloc_io_pgtable_ops(fmts[i], cfg, cfg);
		if (!ops) {
			pr_err("selftest: failed to allocate io pgtable ops\n");
			return -ENOMEM;
		}

		/*
		 * Initial sanity checks.
		 * Empty page tables shouldn't provide any translations.
		 */
		if (ops->iova_to_phys(ops, 42))
			return __FAIL(ops, i);

		if (ops->iova_to_phys(ops, SZ_1G + 42))
			return __FAIL(ops, i);

		if (ops->iova_to_phys(ops, SZ_2G + 42))
			return __FAIL(ops, i);

		/*
		 * Distinct mappings of different granule sizes.
		 */
		iova = 0;
		for_each_set_bit(j, &cfg->pgsize_bitmap, BITS_PER_LONG) {
			size = 1UL << j;

			if (ops->map(ops, iova, iova, size, IOMMU_READ |
							    IOMMU_WRITE |
							    IOMMU_NOEXEC |
							    IOMMU_CACHE, GFP_KERNEL))
				return __FAIL(ops, i);

			/* Overlapping mappings */
			if (!ops->map(ops, iova, iova + size, size,
				      IOMMU_READ | IOMMU_NOEXEC, GFP_KERNEL))
				return __FAIL(ops, i);

			if (ops->iova_to_phys(ops, iova + 42) != (iova + 42))
				return __FAIL(ops, i);

			iova += SZ_1G;
		}

		/* Partial unmap */
		size = 1UL << __ffs(cfg->pgsize_bitmap);
		if (ops->unmap(ops, SZ_1G + size, size, NULL) != size)
			return __FAIL(ops, i);

		/* Remap of partial unmap */
		if (ops->map(ops, SZ_1G + size, size, size, IOMMU_READ, GFP_KERNEL))
			return __FAIL(ops, i);

		if (ops->iova_to_phys(ops, SZ_1G + size + 42) != (size + 42))
			return __FAIL(ops, i);

		/* Full unmap */
		iova = 0;
		for_each_set_bit(j, &cfg->pgsize_bitmap, BITS_PER_LONG) {
			size = 1UL << j;

			if (ops->unmap(ops, iova, size, NULL) != size)
				return __FAIL(ops, i);

			if (ops->iova_to_phys(ops, iova + 42))
				return __FAIL(ops, i);

			/* Remap full block */
			if (ops->map(ops, iova, iova, size, IOMMU_WRITE, GFP_KERNEL))
				return __FAIL(ops, i);

			if (ops->iova_to_phys(ops, iova + 42) != (iova + 42))
				return __FAIL(ops, i);

			iova += SZ_1G;
		}

		free_io_pgtable_ops(ops);
	}

	selftest_running = false;
	return 0;
}

static int __init arm_lpae_do_selftests(void)
{
	static const unsigned long pgsize[] __initconst = {
		SZ_4K | SZ_2M | SZ_1G,
		SZ_16K | SZ_32M,
		SZ_64K | SZ_512M,
	};

	static const unsigned int ias[] __initconst = {
		32, 36, 40, 42, 44, 48,
	};

	int i, j, pass = 0, fail = 0;
	struct io_pgtable_cfg cfg = {
		.tlb = &dummy_tlb_ops,
		.oas = 48,
		.coherent_walk = true,
	};

	for (i = 0; i < ARRAY_SIZE(pgsize); ++i) {
		for (j = 0; j < ARRAY_SIZE(ias); ++j) {
			cfg.pgsize_bitmap = pgsize[i];
			cfg.ias = ias[j];
			pr_info("selftest: pgsize_bitmap 0x%08lx, IAS %u\n",
				pgsize[i], ias[j]);
			if (arm_lpae_run_tests(&cfg))
				fail++;
			else
				pass++;
		}
	}

	pr_info("selftest: completed with %d PASS %d FAIL\n", pass, fail);
	return fail ? -EFAULT : 0;
}
subsys_initcall(arm_lpae_do_selftests);
#endif<|MERGE_RESOLUTION|>--- conflicted
+++ resolved
@@ -1099,8 +1099,6 @@
 	if (cfg->coherent_walk)
 		cfg->arm_mali_lpae_cfg.transtab |= ARM_MALI_LPAE_TTBR_SHARE_OUTER;
 
-<<<<<<< HEAD
-=======
 	return &data->iop;
 
 out_free_data:
@@ -1147,7 +1145,6 @@
 		cfg->apple_dart_cfg.ttbr[i] =
 			virt_to_phys(data->pgd + i * ARM_LPAE_GRANULE(data));
 
->>>>>>> 3b17187f
 	return &data->iop;
 
 out_free_data:
