// SPDX-License-Identifier: GPL-2.0+
/*
 * Driver for Motorola/Freescale IMX serial ports
 *
 * Based on drivers/char/serial.c, by Linus Torvalds, Theodore Ts'o.
 *
 * Author: Sascha Hauer <sascha@saschahauer.de>
 * Copyright (C) 2004 Pengutronix
 */

#include <linux/module.h>
#include <linux/ioport.h>
#include <linux/init.h>
#include <linux/console.h>
#include <linux/sysrq.h>
#include <linux/platform_device.h>
#include <linux/tty.h>
#include <linux/tty_flip.h>
#include <linux/serial_core.h>
#include <linux/serial.h>
#include <linux/clk.h>
#include <linux/delay.h>
#include <linux/ktime.h>
#include <linux/pinctrl/consumer.h>
#include <linux/rational.h>
#include <linux/slab.h>
#include <linux/of.h>
#include <linux/of_device.h>
#include <linux/io.h>
#include <linux/dma-mapping.h>

#include <asm/irq.h>
#include <linux/platform_data/serial-imx.h>
#include <linux/platform_data/dma-imx.h>

#include "serial_mctrl_gpio.h"

/* Register definitions */
#define URXD0 0x0  /* Receiver Register */
#define URTX0 0x40 /* Transmitter Register */
#define UCR1  0x80 /* Control Register 1 */
#define UCR2  0x84 /* Control Register 2 */
#define UCR3  0x88 /* Control Register 3 */
#define UCR4  0x8c /* Control Register 4 */
#define UFCR  0x90 /* FIFO Control Register */
#define USR1  0x94 /* Status Register 1 */
#define USR2  0x98 /* Status Register 2 */
#define UESC  0x9c /* Escape Character Register */
#define UTIM  0xa0 /* Escape Timer Register */
#define UBIR  0xa4 /* BRM Incremental Register */
#define UBMR  0xa8 /* BRM Modulator Register */
#define UBRC  0xac /* Baud Rate Count Register */
#define IMX21_ONEMS 0xb0 /* One Millisecond register */
#define IMX1_UTS 0xd0 /* UART Test Register on i.mx1 */
#define IMX21_UTS 0xb4 /* UART Test Register on all other i.mx*/

/* UART Control Register Bit Fields.*/
#define URXD_DUMMY_READ (1<<16)
#define URXD_CHARRDY	(1<<15)
#define URXD_ERR	(1<<14)
#define URXD_OVRRUN	(1<<13)
#define URXD_FRMERR	(1<<12)
#define URXD_BRK	(1<<11)
#define URXD_PRERR	(1<<10)
#define URXD_RX_DATA	(0xFF<<0)
#define UCR1_ADEN	(1<<15) /* Auto detect interrupt */
#define UCR1_ADBR	(1<<14) /* Auto detect baud rate */
#define UCR1_TRDYEN	(1<<13) /* Transmitter ready interrupt enable */
#define UCR1_IDEN	(1<<12) /* Idle condition interrupt */
#define UCR1_ICD_REG(x) (((x) & 3) << 10) /* idle condition detect */
#define UCR1_RRDYEN	(1<<9)	/* Recv ready interrupt enable */
#define UCR1_RXDMAEN	(1<<8)	/* Recv ready DMA enable */
#define UCR1_IREN	(1<<7)	/* Infrared interface enable */
#define UCR1_TXMPTYEN	(1<<6)	/* Transimitter empty interrupt enable */
#define UCR1_RTSDEN	(1<<5)	/* RTS delta interrupt enable */
#define UCR1_SNDBRK	(1<<4)	/* Send break */
#define UCR1_TXDMAEN	(1<<3)	/* Transmitter ready DMA enable */
#define IMX1_UCR1_UARTCLKEN (1<<2) /* UART clock enabled, i.mx1 only */
#define UCR1_ATDMAEN    (1<<2)  /* Aging DMA Timer Enable */
#define UCR1_DOZE	(1<<1)	/* Doze */
#define UCR1_UARTEN	(1<<0)	/* UART enabled */
#define UCR2_ESCI	(1<<15)	/* Escape seq interrupt enable */
#define UCR2_IRTS	(1<<14)	/* Ignore RTS pin */
#define UCR2_CTSC	(1<<13)	/* CTS pin control */
#define UCR2_CTS	(1<<12)	/* Clear to send */
#define UCR2_ESCEN	(1<<11)	/* Escape enable */
#define UCR2_PREN	(1<<8)	/* Parity enable */
#define UCR2_PROE	(1<<7)	/* Parity odd/even */
#define UCR2_STPB	(1<<6)	/* Stop */
#define UCR2_WS		(1<<5)	/* Word size */
#define UCR2_RTSEN	(1<<4)	/* Request to send interrupt enable */
#define UCR2_ATEN	(1<<3)	/* Aging Timer Enable */
#define UCR2_TXEN	(1<<2)	/* Transmitter enabled */
#define UCR2_RXEN	(1<<1)	/* Receiver enabled */
#define UCR2_SRST	(1<<0)	/* SW reset */
#define UCR3_DTREN	(1<<13) /* DTR interrupt enable */
#define UCR3_PARERREN	(1<<12) /* Parity enable */
#define UCR3_FRAERREN	(1<<11) /* Frame error interrupt enable */
#define UCR3_DSR	(1<<10) /* Data set ready */
#define UCR3_DCD	(1<<9)	/* Data carrier detect */
#define UCR3_RI		(1<<8)	/* Ring indicator */
#define UCR3_ADNIMP	(1<<7)	/* Autobaud Detection Not Improved */
#define UCR3_RXDSEN	(1<<6)	/* Receive status interrupt enable */
#define UCR3_AIRINTEN	(1<<5)	/* Async IR wake interrupt enable */
#define UCR3_AWAKEN	(1<<4)	/* Async wake interrupt enable */
#define UCR3_DTRDEN	(1<<3)	/* Data Terminal Ready Delta Enable. */
#define IMX21_UCR3_RXDMUXSEL	(1<<2)	/* RXD Muxed Input Select */
#define UCR3_INVT	(1<<1)	/* Inverted Infrared transmission */
#define UCR3_BPEN	(1<<0)	/* Preset registers enable */
#define UCR4_CTSTL_SHF	10	/* CTS trigger level shift */
#define UCR4_CTSTL_MASK	0x3F	/* CTS trigger is 6 bits wide */
#define UCR4_INVR	(1<<9)	/* Inverted infrared reception */
#define UCR4_ENIRI	(1<<8)	/* Serial infrared interrupt enable */
#define UCR4_WKEN	(1<<7)	/* Wake interrupt enable */
#define UCR4_REF16	(1<<6)	/* Ref freq 16 MHz */
#define UCR4_IDDMAEN    (1<<6)  /* DMA IDLE Condition Detected */
#define UCR4_IRSC	(1<<5)	/* IR special case */
#define UCR4_TCEN	(1<<3)	/* Transmit complete interrupt enable */
#define UCR4_BKEN	(1<<2)	/* Break condition interrupt enable */
#define UCR4_OREN	(1<<1)	/* Receiver overrun interrupt enable */
#define UCR4_DREN	(1<<0)	/* Recv data ready interrupt enable */
#define UFCR_RXTL_SHF	0	/* Receiver trigger level shift */
#define UFCR_DCEDTE	(1<<6)	/* DCE/DTE mode select */
#define UFCR_RFDIV	(7<<7)	/* Reference freq divider mask */
#define UFCR_RFDIV_REG(x)	(((x) < 7 ? 6 - (x) : 6) << 7)
#define UFCR_TXTL_SHF	10	/* Transmitter trigger level shift */
#define USR1_PARITYERR	(1<<15) /* Parity error interrupt flag */
#define USR1_RTSS	(1<<14) /* RTS pin status */
#define USR1_TRDY	(1<<13) /* Transmitter ready interrupt/dma flag */
#define USR1_RTSD	(1<<12) /* RTS delta */
#define USR1_ESCF	(1<<11) /* Escape seq interrupt flag */
#define USR1_FRAMERR	(1<<10) /* Frame error interrupt flag */
#define USR1_RRDY	(1<<9)	 /* Receiver ready interrupt/dma flag */
#define USR1_AGTIM	(1<<8)	 /* Ageing timer interrupt flag */
#define USR1_DTRD	(1<<7)	 /* DTR Delta */
#define USR1_RXDS	 (1<<6)	 /* Receiver idle interrupt flag */
#define USR1_AIRINT	 (1<<5)	 /* Async IR wake interrupt flag */
#define USR1_AWAKE	 (1<<4)	 /* Aysnc wake interrupt flag */
#define USR2_ADET	 (1<<15) /* Auto baud rate detect complete */
#define USR2_TXFE	 (1<<14) /* Transmit buffer FIFO empty */
#define USR2_DTRF	 (1<<13) /* DTR edge interrupt flag */
#define USR2_IDLE	 (1<<12) /* Idle condition */
#define USR2_RIDELT	 (1<<10) /* Ring Interrupt Delta */
#define USR2_RIIN	 (1<<9)	 /* Ring Indicator Input */
#define USR2_IRINT	 (1<<8)	 /* Serial infrared interrupt flag */
#define USR2_WAKE	 (1<<7)	 /* Wake */
#define USR2_DCDIN	 (1<<5)	 /* Data Carrier Detect Input */
#define USR2_RTSF	 (1<<4)	 /* RTS edge interrupt flag */
#define USR2_TXDC	 (1<<3)	 /* Transmitter complete */
#define USR2_BRCD	 (1<<2)	 /* Break condition */
#define USR2_ORE	(1<<1)	 /* Overrun error */
#define USR2_RDR	(1<<0)	 /* Recv data ready */
#define UTS_FRCPERR	(1<<13) /* Force parity error */
#define UTS_LOOP	(1<<12)	 /* Loop tx and rx */
#define UTS_TXEMPTY	 (1<<6)	 /* TxFIFO empty */
#define UTS_RXEMPTY	 (1<<5)	 /* RxFIFO empty */
#define UTS_TXFULL	 (1<<4)	 /* TxFIFO full */
#define UTS_RXFULL	 (1<<3)	 /* RxFIFO full */
#define UTS_SOFTRST	 (1<<0)	 /* Software reset */

/* We've been assigned a range on the "Low-density serial ports" major */
#define SERIAL_IMX_MAJOR	207
#define MINOR_START		16
#define DEV_NAME		"ttymxc"

/*
 * This determines how often we check the modem status signals
 * for any change.  They generally aren't connected to an IRQ
 * so we have to poll them.  We also check immediately before
 * filling the TX fifo incase CTS has been dropped.
 */
#define MCTRL_TIMEOUT	(250*HZ/1000)

#define DRIVER_NAME "IMX-uart"

#define UART_NR 8

/* i.MX21 type uart runs on all i.mx except i.MX1 and i.MX6q */
enum imx_uart_type {
	IMX1_UART,
	IMX21_UART,
	IMX53_UART,
	IMX6Q_UART,
};

/* device type dependent stuff */
struct imx_uart_data {
	unsigned uts_reg;
	enum imx_uart_type devtype;
};

enum imx_tx_state {
	OFF,
	WAIT_AFTER_RTS,
	SEND,
	WAIT_AFTER_SEND,
};

struct imx_port {
	struct uart_port	port;
	struct timer_list	timer;
	unsigned int		old_status;
	unsigned int		have_rtscts:1;
	unsigned int		have_rtsgpio:1;
	unsigned int		dte_mode:1;
	unsigned int		inverted_tx:1;
	unsigned int		inverted_rx:1;
	struct clk		*clk_ipg;
	struct clk		*clk_per;
	const struct imx_uart_data *devdata;

	struct mctrl_gpios *gpios;

	/* shadow registers */
	unsigned int ucr1;
	unsigned int ucr2;
	unsigned int ucr3;
	unsigned int ucr4;
	unsigned int ufcr;

	/* DMA fields */
	unsigned int		dma_is_enabled:1;
	unsigned int		dma_is_rxing:1;
	unsigned int		dma_is_txing:1;
	struct dma_chan		*dma_chan_rx, *dma_chan_tx;
	struct scatterlist	rx_sgl, tx_sgl[2];
	void			*rx_buf;
	struct circ_buf		rx_ring;
	unsigned int		rx_periods;
	dma_cookie_t		rx_cookie;
	unsigned int		tx_bytes;
	unsigned int		dma_tx_nents;
	unsigned int            saved_reg[10];
	bool			context_saved;

	enum imx_tx_state	tx_state;
	struct hrtimer		trigger_start_tx;
	struct hrtimer		trigger_stop_tx;
};

struct imx_port_ucrs {
	unsigned int	ucr1;
	unsigned int	ucr2;
	unsigned int	ucr3;
};

static struct imx_uart_data imx_uart_devdata[] = {
	[IMX1_UART] = {
		.uts_reg = IMX1_UTS,
		.devtype = IMX1_UART,
	},
	[IMX21_UART] = {
		.uts_reg = IMX21_UTS,
		.devtype = IMX21_UART,
	},
	[IMX53_UART] = {
		.uts_reg = IMX21_UTS,
		.devtype = IMX53_UART,
	},
	[IMX6Q_UART] = {
		.uts_reg = IMX21_UTS,
		.devtype = IMX6Q_UART,
	},
};

static const struct platform_device_id imx_uart_devtype[] = {
	{
		.name = "imx1-uart",
		.driver_data = (kernel_ulong_t) &imx_uart_devdata[IMX1_UART],
	}, {
		.name = "imx21-uart",
		.driver_data = (kernel_ulong_t) &imx_uart_devdata[IMX21_UART],
	}, {
		.name = "imx53-uart",
		.driver_data = (kernel_ulong_t) &imx_uart_devdata[IMX53_UART],
	}, {
		.name = "imx6q-uart",
		.driver_data = (kernel_ulong_t) &imx_uart_devdata[IMX6Q_UART],
	}, {
		/* sentinel */
	}
};
MODULE_DEVICE_TABLE(platform, imx_uart_devtype);

static const struct of_device_id imx_uart_dt_ids[] = {
	{ .compatible = "fsl,imx6q-uart", .data = &imx_uart_devdata[IMX6Q_UART], },
	{ .compatible = "fsl,imx53-uart", .data = &imx_uart_devdata[IMX53_UART], },
	{ .compatible = "fsl,imx1-uart", .data = &imx_uart_devdata[IMX1_UART], },
	{ .compatible = "fsl,imx21-uart", .data = &imx_uart_devdata[IMX21_UART], },
	{ /* sentinel */ }
};
MODULE_DEVICE_TABLE(of, imx_uart_dt_ids);

static void imx_uart_writel(struct imx_port *sport, u32 val, u32 offset)
{
	switch (offset) {
	case UCR1:
		sport->ucr1 = val;
		break;
	case UCR2:
		sport->ucr2 = val;
		break;
	case UCR3:
		sport->ucr3 = val;
		break;
	case UCR4:
		sport->ucr4 = val;
		break;
	case UFCR:
		sport->ufcr = val;
		break;
	default:
		break;
	}
	writel(val, sport->port.membase + offset);
}

static u32 imx_uart_readl(struct imx_port *sport, u32 offset)
{
	switch (offset) {
	case UCR1:
		return sport->ucr1;
		break;
	case UCR2:
		/*
		 * UCR2_SRST is the only bit in the cached registers that might
		 * differ from the value that was last written. As it only
		 * automatically becomes one after being cleared, reread
		 * conditionally.
		 */
		if (!(sport->ucr2 & UCR2_SRST))
			sport->ucr2 = readl(sport->port.membase + offset);
		return sport->ucr2;
		break;
	case UCR3:
		return sport->ucr3;
		break;
	case UCR4:
		return sport->ucr4;
		break;
	case UFCR:
		return sport->ufcr;
		break;
	default:
		return readl(sport->port.membase + offset);
	}
}

static inline unsigned imx_uart_uts_reg(struct imx_port *sport)
{
	return sport->devdata->uts_reg;
}

static inline int imx_uart_is_imx1(struct imx_port *sport)
{
	return sport->devdata->devtype == IMX1_UART;
}

static inline int imx_uart_is_imx21(struct imx_port *sport)
{
	return sport->devdata->devtype == IMX21_UART;
}

static inline int imx_uart_is_imx53(struct imx_port *sport)
{
	return sport->devdata->devtype == IMX53_UART;
}

static inline int imx_uart_is_imx6q(struct imx_port *sport)
{
	return sport->devdata->devtype == IMX6Q_UART;
}
/*
 * Save and restore functions for UCR1, UCR2 and UCR3 registers
 */
#if IS_ENABLED(CONFIG_SERIAL_IMX_CONSOLE)
static void imx_uart_ucrs_save(struct imx_port *sport,
			       struct imx_port_ucrs *ucr)
{
	/* save control registers */
	ucr->ucr1 = imx_uart_readl(sport, UCR1);
	ucr->ucr2 = imx_uart_readl(sport, UCR2);
	ucr->ucr3 = imx_uart_readl(sport, UCR3);
}

static void imx_uart_ucrs_restore(struct imx_port *sport,
				  struct imx_port_ucrs *ucr)
{
	/* restore control registers */
	imx_uart_writel(sport, ucr->ucr1, UCR1);
	imx_uart_writel(sport, ucr->ucr2, UCR2);
	imx_uart_writel(sport, ucr->ucr3, UCR3);
}
#endif

/* called with port.lock taken and irqs caller dependent */
static void imx_uart_rts_active(struct imx_port *sport, u32 *ucr2)
{
	*ucr2 &= ~(UCR2_CTSC | UCR2_CTS);

	sport->port.mctrl |= TIOCM_RTS;
	mctrl_gpio_set(sport->gpios, sport->port.mctrl);
}

/* called with port.lock taken and irqs caller dependent */
static void imx_uart_rts_inactive(struct imx_port *sport, u32 *ucr2)
{
	*ucr2 &= ~UCR2_CTSC;
	*ucr2 |= UCR2_CTS;

	sport->port.mctrl &= ~TIOCM_RTS;
	mctrl_gpio_set(sport->gpios, sport->port.mctrl);
}

static void start_hrtimer_ms(struct hrtimer *hrt, unsigned long msec)
{
       long sec = msec / MSEC_PER_SEC;
       long nsec = (msec % MSEC_PER_SEC) * 1000000;
       ktime_t t = ktime_set(sec, nsec);

       hrtimer_start(hrt, t, HRTIMER_MODE_REL);
}

/* called with port.lock taken and irqs off */
static void imx_uart_start_rx(struct uart_port *port)
{
	struct imx_port *sport = (struct imx_port *)port;
	unsigned int ucr1, ucr2;

	ucr1 = imx_uart_readl(sport, UCR1);
	ucr2 = imx_uart_readl(sport, UCR2);

	ucr2 |= UCR2_RXEN;

	if (sport->dma_is_enabled) {
		ucr1 |= UCR1_RXDMAEN | UCR1_ATDMAEN;
	} else {
		ucr1 |= UCR1_RRDYEN;
		ucr2 |= UCR2_ATEN;
	}

	/* Write UCR2 first as it includes RXEN */
	imx_uart_writel(sport, ucr2, UCR2);
	imx_uart_writel(sport, ucr1, UCR1);
}

/* called with port.lock taken and irqs off */
static void imx_uart_stop_tx(struct uart_port *port)
{
	struct imx_port *sport = (struct imx_port *)port;
	u32 ucr1, ucr4, usr2;

	if (sport->tx_state == OFF)
		return;

	/*
	 * We are maybe in the SMP context, so if the DMA TX thread is running
	 * on other cpu, we have to wait for it to finish.
	 */
	if (sport->dma_is_txing)
		return;

	ucr1 = imx_uart_readl(sport, UCR1);
	imx_uart_writel(sport, ucr1 & ~UCR1_TRDYEN, UCR1);

	usr2 = imx_uart_readl(sport, USR2);
	if (!(usr2 & USR2_TXDC)) {
		/* The shifter is still busy, so retry once TC triggers */
		return;
	}

	ucr4 = imx_uart_readl(sport, UCR4);
	ucr4 &= ~UCR4_TCEN;
	imx_uart_writel(sport, ucr4, UCR4);

	/* in rs485 mode disable transmitter */
	if (port->rs485.flags & SER_RS485_ENABLED) {
		if (sport->tx_state == SEND) {
			sport->tx_state = WAIT_AFTER_SEND;
			start_hrtimer_ms(&sport->trigger_stop_tx,
					 port->rs485.delay_rts_after_send);
			return;
		}

		if (sport->tx_state == WAIT_AFTER_RTS ||
		    sport->tx_state == WAIT_AFTER_SEND) {
			u32 ucr2;

			hrtimer_try_to_cancel(&sport->trigger_start_tx);

			ucr2 = imx_uart_readl(sport, UCR2);
			if (port->rs485.flags & SER_RS485_RTS_AFTER_SEND)
				imx_uart_rts_active(sport, &ucr2);
			else
				imx_uart_rts_inactive(sport, &ucr2);
			imx_uart_writel(sport, ucr2, UCR2);

			imx_uart_start_rx(port);

			sport->tx_state = OFF;
		}
	} else {
		sport->tx_state = OFF;
	}
}

/* called with port.lock taken and irqs off */
static void imx_uart_stop_rx(struct uart_port *port)
{
	struct imx_port *sport = (struct imx_port *)port;
	u32 ucr1, ucr2;

	ucr1 = imx_uart_readl(sport, UCR1);
	ucr2 = imx_uart_readl(sport, UCR2);

	if (sport->dma_is_enabled) {
		ucr1 &= ~(UCR1_RXDMAEN | UCR1_ATDMAEN);
	} else {
		ucr1 &= ~UCR1_RRDYEN;
		ucr2 &= ~UCR2_ATEN;
	}
	imx_uart_writel(sport, ucr1, UCR1);

	ucr2 &= ~UCR2_RXEN;
	imx_uart_writel(sport, ucr2, UCR2);
}

/* called with port.lock taken and irqs off */
static void imx_uart_enable_ms(struct uart_port *port)
{
	struct imx_port *sport = (struct imx_port *)port;

	mod_timer(&sport->timer, jiffies);

	mctrl_gpio_enable_ms(sport->gpios);
}

static void imx_uart_dma_tx(struct imx_port *sport);

/* called with port.lock taken and irqs off */
static inline void imx_uart_transmit_buffer(struct imx_port *sport)
{
	struct circ_buf *xmit = &sport->port.state->xmit;

	if (sport->port.x_char) {
		/* Send next char */
		imx_uart_writel(sport, sport->port.x_char, URTX0);
		sport->port.icount.tx++;
		sport->port.x_char = 0;
		return;
	}

	if (uart_circ_empty(xmit) || uart_tx_stopped(&sport->port)) {
		imx_uart_stop_tx(&sport->port);
		return;
	}

	if (sport->dma_is_enabled) {
		u32 ucr1;
		/*
		 * We've just sent a X-char Ensure the TX DMA is enabled
		 * and the TX IRQ is disabled.
		 **/
		ucr1 = imx_uart_readl(sport, UCR1);
		ucr1 &= ~UCR1_TRDYEN;
		if (sport->dma_is_txing) {
			ucr1 |= UCR1_TXDMAEN;
			imx_uart_writel(sport, ucr1, UCR1);
		} else {
			imx_uart_writel(sport, ucr1, UCR1);
			imx_uart_dma_tx(sport);
		}

		return;
	}

	while (!uart_circ_empty(xmit) &&
	       !(imx_uart_readl(sport, imx_uart_uts_reg(sport)) & UTS_TXFULL)) {
		/* send xmit->buf[xmit->tail]
		 * out the port here */
		imx_uart_writel(sport, xmit->buf[xmit->tail], URTX0);
		xmit->tail = (xmit->tail + 1) & (UART_XMIT_SIZE - 1);
		sport->port.icount.tx++;
	}

	if (uart_circ_chars_pending(xmit) < WAKEUP_CHARS)
		uart_write_wakeup(&sport->port);

	if (uart_circ_empty(xmit))
		imx_uart_stop_tx(&sport->port);
}

static void imx_uart_dma_tx_callback(void *data)
{
	struct imx_port *sport = data;
	struct scatterlist *sgl = &sport->tx_sgl[0];
	struct circ_buf *xmit = &sport->port.state->xmit;
	unsigned long flags;
	u32 ucr1;

	spin_lock_irqsave(&sport->port.lock, flags);

	dma_unmap_sg(sport->port.dev, sgl, sport->dma_tx_nents, DMA_TO_DEVICE);

	ucr1 = imx_uart_readl(sport, UCR1);
	ucr1 &= ~UCR1_TXDMAEN;
	imx_uart_writel(sport, ucr1, UCR1);

	/* update the stat */
	xmit->tail = (xmit->tail + sport->tx_bytes) & (UART_XMIT_SIZE - 1);
	sport->port.icount.tx += sport->tx_bytes;

	dev_dbg(sport->port.dev, "we finish the TX DMA.\n");

	sport->dma_is_txing = 0;

	if (uart_circ_chars_pending(xmit) < WAKEUP_CHARS)
		uart_write_wakeup(&sport->port);

	if (!uart_circ_empty(xmit) && !uart_tx_stopped(&sport->port))
		imx_uart_dma_tx(sport);
	else if (sport->port.rs485.flags & SER_RS485_ENABLED) {
		u32 ucr4 = imx_uart_readl(sport, UCR4);
		ucr4 |= UCR4_TCEN;
		imx_uart_writel(sport, ucr4, UCR4);
	}

	spin_unlock_irqrestore(&sport->port.lock, flags);
}

/* called with port.lock taken and irqs off */
static void imx_uart_dma_tx(struct imx_port *sport)
{
	struct circ_buf *xmit = &sport->port.state->xmit;
	struct scatterlist *sgl = sport->tx_sgl;
	struct dma_async_tx_descriptor *desc;
	struct dma_chan	*chan = sport->dma_chan_tx;
	struct device *dev = sport->port.dev;
	u32 ucr1, ucr4;
	int ret;

	if (sport->dma_is_txing)
		return;

	ucr4 = imx_uart_readl(sport, UCR4);
	ucr4 &= ~UCR4_TCEN;
	imx_uart_writel(sport, ucr4, UCR4);

	sport->tx_bytes = uart_circ_chars_pending(xmit);

	if (xmit->tail < xmit->head || xmit->head == 0) {
		sport->dma_tx_nents = 1;
		sg_init_one(sgl, xmit->buf + xmit->tail, sport->tx_bytes);
	} else {
		sport->dma_tx_nents = 2;
		sg_init_table(sgl, 2);
		sg_set_buf(sgl, xmit->buf + xmit->tail,
				UART_XMIT_SIZE - xmit->tail);
		sg_set_buf(sgl + 1, xmit->buf, xmit->head);
	}

	ret = dma_map_sg(dev, sgl, sport->dma_tx_nents, DMA_TO_DEVICE);
	if (ret == 0) {
		dev_err(dev, "DMA mapping error for TX.\n");
		return;
	}
	desc = dmaengine_prep_slave_sg(chan, sgl, ret,
					DMA_MEM_TO_DEV, DMA_PREP_INTERRUPT);
	if (!desc) {
		dma_unmap_sg(dev, sgl, sport->dma_tx_nents,
			     DMA_TO_DEVICE);
		dev_err(dev, "We cannot prepare for the TX slave dma!\n");
		return;
	}
	desc->callback = imx_uart_dma_tx_callback;
	desc->callback_param = sport;

	dev_dbg(dev, "TX: prepare to send %lu bytes by DMA.\n",
			uart_circ_chars_pending(xmit));

	ucr1 = imx_uart_readl(sport, UCR1);
	ucr1 |= UCR1_TXDMAEN;
	imx_uart_writel(sport, ucr1, UCR1);

	/* fire it */
	sport->dma_is_txing = 1;
	dmaengine_submit(desc);
	dma_async_issue_pending(chan);
	return;
}

/* called with port.lock taken and irqs off */
static void imx_uart_start_tx(struct uart_port *port)
{
	struct imx_port *sport = (struct imx_port *)port;
	u32 ucr1;

	if (!sport->port.x_char && uart_circ_empty(&port->state->xmit))
		return;

	/*
	 * We cannot simply do nothing here if sport->tx_state == SEND already
	 * because UCR1_TXMPTYEN might already have been cleared in
	 * imx_uart_stop_tx(), but tx_state is still SEND.
	 */

	if (port->rs485.flags & SER_RS485_ENABLED) {
		if (sport->tx_state == OFF) {
			u32 ucr2 = imx_uart_readl(sport, UCR2);
			if (port->rs485.flags & SER_RS485_RTS_ON_SEND)
				imx_uart_rts_active(sport, &ucr2);
			else
				imx_uart_rts_inactive(sport, &ucr2);
			imx_uart_writel(sport, ucr2, UCR2);

			if (!(port->rs485.flags & SER_RS485_RX_DURING_TX))
				imx_uart_stop_rx(port);

			sport->tx_state = WAIT_AFTER_RTS;
			start_hrtimer_ms(&sport->trigger_start_tx,
					 port->rs485.delay_rts_before_send);
			return;
		}

		if (sport->tx_state == WAIT_AFTER_SEND
		    || sport->tx_state == WAIT_AFTER_RTS) {

			hrtimer_try_to_cancel(&sport->trigger_stop_tx);

			/*
			 * Enable transmitter and shifter empty irq only if DMA
			 * is off.  In the DMA case this is done in the
			 * tx-callback.
			 */
			if (!sport->dma_is_enabled) {
				u32 ucr4 = imx_uart_readl(sport, UCR4);
				ucr4 |= UCR4_TCEN;
				imx_uart_writel(sport, ucr4, UCR4);
			}

			sport->tx_state = SEND;
		}
	} else {
		sport->tx_state = SEND;
	}

	if (!sport->dma_is_enabled) {
		ucr1 = imx_uart_readl(sport, UCR1);
		imx_uart_writel(sport, ucr1 | UCR1_TRDYEN, UCR1);
	}

	if (sport->dma_is_enabled) {
		if (sport->port.x_char) {
			/* We have X-char to send, so enable TX IRQ and
			 * disable TX DMA to let TX interrupt to send X-char */
			ucr1 = imx_uart_readl(sport, UCR1);
			ucr1 &= ~UCR1_TXDMAEN;
			ucr1 |= UCR1_TRDYEN;
			imx_uart_writel(sport, ucr1, UCR1);
			return;
		}

		if (!uart_circ_empty(&port->state->xmit) &&
		    !uart_tx_stopped(port))
			imx_uart_dma_tx(sport);
		return;
	}
}

static irqreturn_t __imx_uart_rtsint(int irq, void *dev_id)
{
	struct imx_port *sport = dev_id;
	u32 usr1;

	imx_uart_writel(sport, USR1_RTSD, USR1);
	usr1 = imx_uart_readl(sport, USR1) & USR1_RTSS;
	uart_handle_cts_change(&sport->port, !!usr1);
	wake_up_interruptible(&sport->port.state->port.delta_msr_wait);

	return IRQ_HANDLED;
}

static irqreturn_t imx_uart_rtsint(int irq, void *dev_id)
{
	struct imx_port *sport = dev_id;
	irqreturn_t ret;

	spin_lock(&sport->port.lock);

	ret = __imx_uart_rtsint(irq, dev_id);

	spin_unlock(&sport->port.lock);

	return ret;
}

static irqreturn_t imx_uart_txint(int irq, void *dev_id)
{
	struct imx_port *sport = dev_id;

	spin_lock(&sport->port.lock);
	imx_uart_transmit_buffer(sport);
	spin_unlock(&sport->port.lock);
	return IRQ_HANDLED;
}

static irqreturn_t __imx_uart_rxint(int irq, void *dev_id)
{
	struct imx_port *sport = dev_id;
	unsigned int rx, flg, ignored = 0;
	struct tty_port *port = &sport->port.state->port;

	while (imx_uart_readl(sport, USR2) & USR2_RDR) {
		u32 usr2;

		flg = TTY_NORMAL;
		sport->port.icount.rx++;

		rx = imx_uart_readl(sport, URXD0);

		usr2 = imx_uart_readl(sport, USR2);
		if (usr2 & USR2_BRCD) {
			imx_uart_writel(sport, USR2_BRCD, USR2);
			if (uart_handle_break(&sport->port))
				continue;
		}

		if (uart_handle_sysrq_char(&sport->port, (unsigned char)rx))
			continue;

		if (unlikely(rx & URXD_ERR)) {
			if (rx & URXD_BRK)
				sport->port.icount.brk++;
			else if (rx & URXD_PRERR)
				sport->port.icount.parity++;
			else if (rx & URXD_FRMERR)
				sport->port.icount.frame++;
			if (rx & URXD_OVRRUN)
				sport->port.icount.overrun++;

			if (rx & sport->port.ignore_status_mask) {
				if (++ignored > 100)
					goto out;
				continue;
			}

			rx &= (sport->port.read_status_mask | 0xFF);

			if (rx & URXD_BRK)
				flg = TTY_BREAK;
			else if (rx & URXD_PRERR)
				flg = TTY_PARITY;
			else if (rx & URXD_FRMERR)
				flg = TTY_FRAME;
			if (rx & URXD_OVRRUN)
				flg = TTY_OVERRUN;

			sport->port.sysrq = 0;
		}

		if (sport->port.ignore_status_mask & URXD_DUMMY_READ)
			goto out;

		if (tty_insert_flip_char(port, rx, flg) == 0)
			sport->port.icount.buf_overrun++;
	}

out:
	tty_flip_buffer_push(port);

	return IRQ_HANDLED;
}

static irqreturn_t imx_uart_rxint(int irq, void *dev_id)
{
	struct imx_port *sport = dev_id;
	irqreturn_t ret;

	spin_lock(&sport->port.lock);

	ret = __imx_uart_rxint(irq, dev_id);

	spin_unlock(&sport->port.lock);

	return ret;
}

static void imx_uart_clear_rx_errors(struct imx_port *sport);

/*
 * We have a modem side uart, so the meanings of RTS and CTS are inverted.
 */
static unsigned int imx_uart_get_hwmctrl(struct imx_port *sport)
{
	unsigned int tmp = TIOCM_DSR;
	unsigned usr1 = imx_uart_readl(sport, USR1);
	unsigned usr2 = imx_uart_readl(sport, USR2);

	if (usr1 & USR1_RTSS)
		tmp |= TIOCM_CTS;

	/* in DCE mode DCDIN is always 0 */
	if (!(usr2 & USR2_DCDIN))
		tmp |= TIOCM_CAR;

	if (sport->dte_mode)
		if (!(imx_uart_readl(sport, USR2) & USR2_RIIN))
			tmp |= TIOCM_RI;

	return tmp;
}

/*
 * Handle any change of modem status signal since we were last called.
 */
static void imx_uart_mctrl_check(struct imx_port *sport)
{
	unsigned int status, changed;

	status = imx_uart_get_hwmctrl(sport);
	changed = status ^ sport->old_status;

	if (changed == 0)
		return;

	sport->old_status = status;

	if (changed & TIOCM_RI && status & TIOCM_RI)
		sport->port.icount.rng++;
	if (changed & TIOCM_DSR)
		sport->port.icount.dsr++;
	if (changed & TIOCM_CAR)
		uart_handle_dcd_change(&sport->port, status & TIOCM_CAR);
	if (changed & TIOCM_CTS)
		uart_handle_cts_change(&sport->port, status & TIOCM_CTS);

	wake_up_interruptible(&sport->port.state->port.delta_msr_wait);
}

static irqreturn_t imx_uart_int(int irq, void *dev_id)
{
	struct imx_port *sport = dev_id;
	unsigned int usr1, usr2, ucr1, ucr2, ucr3, ucr4;
	irqreturn_t ret = IRQ_NONE;
	unsigned long flags = 0;

	/*
	 * IRQs might not be disabled upon entering this interrupt handler,
	 * e.g. when interrupt handlers are forced to be threaded. To support
	 * this scenario as well, disable IRQs when acquiring the spinlock.
	 */
	spin_lock_irqsave(&sport->port.lock, flags);

	usr1 = imx_uart_readl(sport, USR1);
	usr2 = imx_uart_readl(sport, USR2);
	ucr1 = imx_uart_readl(sport, UCR1);
	ucr2 = imx_uart_readl(sport, UCR2);
	ucr3 = imx_uart_readl(sport, UCR3);
	ucr4 = imx_uart_readl(sport, UCR4);

	/*
	 * Even if a condition is true that can trigger an irq only handle it if
	 * the respective irq source is enabled. This prevents some undesired
	 * actions, for example if a character that sits in the RX FIFO and that
	 * should be fetched via DMA is tried to be fetched using PIO. Or the
	 * receiver is currently off and so reading from URXD0 results in an
	 * exception. So just mask the (raw) status bits for disabled irqs.
	 */
	if ((ucr1 & UCR1_RRDYEN) == 0)
		usr1 &= ~USR1_RRDY;
	if ((ucr2 & UCR2_ATEN) == 0)
		usr1 &= ~USR1_AGTIM;
	if ((ucr1 & UCR1_TRDYEN) == 0)
		usr1 &= ~USR1_TRDY;
	if ((ucr4 & UCR4_TCEN) == 0)
		usr2 &= ~USR2_TXDC;
	if ((ucr3 & UCR3_DTRDEN) == 0)
		usr1 &= ~USR1_DTRD;
	if ((ucr1 & UCR1_RTSDEN) == 0)
		usr1 &= ~USR1_RTSD;
	if ((ucr3 & UCR3_AWAKEN) == 0)
		usr1 &= ~USR1_AWAKE;
	if ((ucr4 & UCR4_OREN) == 0)
		usr2 &= ~USR2_ORE;

	if (usr1 & (USR1_RRDY | USR1_AGTIM)) {
<<<<<<< HEAD
=======
		imx_uart_writel(sport, USR1_AGTIM, USR1);

>>>>>>> d1988041
		__imx_uart_rxint(irq, dev_id);
		ret = IRQ_HANDLED;
	}

	if ((usr1 & USR1_TRDY) || (usr2 & USR2_TXDC)) {
		imx_uart_transmit_buffer(sport);
		ret = IRQ_HANDLED;
	}

	if (usr1 & USR1_DTRD) {
		imx_uart_writel(sport, USR1_DTRD, USR1);

		imx_uart_mctrl_check(sport);

		ret = IRQ_HANDLED;
	}

	if (usr1 & USR1_RTSD) {
		__imx_uart_rtsint(irq, dev_id);
		ret = IRQ_HANDLED;
	}

	if (usr1 & USR1_AWAKE) {
		imx_uart_writel(sport, USR1_AWAKE, USR1);
		ret = IRQ_HANDLED;
	}

	if (usr2 & USR2_ORE) {
		sport->port.icount.overrun++;
		imx_uart_writel(sport, USR2_ORE, USR2);
		ret = IRQ_HANDLED;
	}

	spin_unlock_irqrestore(&sport->port.lock, flags);

	return ret;
}

/*
 * Return TIOCSER_TEMT when transmitter is not busy.
 */
static unsigned int imx_uart_tx_empty(struct uart_port *port)
{
	struct imx_port *sport = (struct imx_port *)port;
	unsigned int ret;

	ret = (imx_uart_readl(sport, USR2) & USR2_TXDC) ?  TIOCSER_TEMT : 0;

	/* If the TX DMA is working, return 0. */
	if (sport->dma_is_txing)
		ret = 0;

	return ret;
}

/* called with port.lock taken and irqs off */
static unsigned int imx_uart_get_mctrl(struct uart_port *port)
{
	struct imx_port *sport = (struct imx_port *)port;
	unsigned int ret = imx_uart_get_hwmctrl(sport);

	mctrl_gpio_get(sport->gpios, &ret);

	return ret;
}

/* called with port.lock taken and irqs off */
static void imx_uart_set_mctrl(struct uart_port *port, unsigned int mctrl)
{
	struct imx_port *sport = (struct imx_port *)port;
	u32 ucr3, uts;

	if (!(port->rs485.flags & SER_RS485_ENABLED)) {
		u32 ucr2;

		/*
		 * Turn off autoRTS if RTS is lowered and restore autoRTS
		 * setting if RTS is raised.
		 */
		ucr2 = imx_uart_readl(sport, UCR2);
		ucr2 &= ~(UCR2_CTS | UCR2_CTSC);
		if (mctrl & TIOCM_RTS) {
			ucr2 |= UCR2_CTS;
			/*
			 * UCR2_IRTS is unset if and only if the port is
			 * configured for CRTSCTS, so we use inverted UCR2_IRTS
			 * to get the state to restore to.
			 */
			if (!(ucr2 & UCR2_IRTS))
				ucr2 |= UCR2_CTSC;
		}
		imx_uart_writel(sport, ucr2, UCR2);
	}

	ucr3 = imx_uart_readl(sport, UCR3) & ~UCR3_DSR;
	if (!(mctrl & TIOCM_DTR))
		ucr3 |= UCR3_DSR;
	imx_uart_writel(sport, ucr3, UCR3);

	uts = imx_uart_readl(sport, imx_uart_uts_reg(sport)) & ~UTS_LOOP;
	if (mctrl & TIOCM_LOOP)
		uts |= UTS_LOOP;
	imx_uart_writel(sport, uts, imx_uart_uts_reg(sport));

	mctrl_gpio_set(sport->gpios, mctrl);
}

/*
 * Interrupts always disabled.
 */
static void imx_uart_break_ctl(struct uart_port *port, int break_state)
{
	struct imx_port *sport = (struct imx_port *)port;
	unsigned long flags;
	u32 ucr1;

	spin_lock_irqsave(&sport->port.lock, flags);

	ucr1 = imx_uart_readl(sport, UCR1) & ~UCR1_SNDBRK;

	if (break_state != 0)
		ucr1 |= UCR1_SNDBRK;

	imx_uart_writel(sport, ucr1, UCR1);

	spin_unlock_irqrestore(&sport->port.lock, flags);
}

/*
 * This is our per-port timeout handler, for checking the
 * modem status signals.
 */
static void imx_uart_timeout(struct timer_list *t)
{
	struct imx_port *sport = from_timer(sport, t, timer);
	unsigned long flags;

	if (sport->port.state) {
		spin_lock_irqsave(&sport->port.lock, flags);
		imx_uart_mctrl_check(sport);
		spin_unlock_irqrestore(&sport->port.lock, flags);

		mod_timer(&sport->timer, jiffies + MCTRL_TIMEOUT);
	}
}

/*
 * There are two kinds of RX DMA interrupts(such as in the MX6Q):
 *   [1] the RX DMA buffer is full.
 *   [2] the aging timer expires
 *
 * Condition [2] is triggered when a character has been sitting in the FIFO
 * for at least 8 byte durations.
 */
static void imx_uart_dma_rx_callback(void *data)
{
	struct imx_port *sport = data;
	struct dma_chan	*chan = sport->dma_chan_rx;
	struct scatterlist *sgl = &sport->rx_sgl;
	struct tty_port *port = &sport->port.state->port;
	struct dma_tx_state state;
	struct circ_buf *rx_ring = &sport->rx_ring;
	enum dma_status status;
	unsigned int w_bytes = 0;
	unsigned int r_bytes;
	unsigned int bd_size;

	status = dmaengine_tx_status(chan, sport->rx_cookie, &state);

	if (status == DMA_ERROR) {
		imx_uart_clear_rx_errors(sport);
		return;
	}

	if (!(sport->port.ignore_status_mask & URXD_DUMMY_READ)) {

		/*
		 * The state-residue variable represents the empty space
		 * relative to the entire buffer. Taking this in consideration
		 * the head is always calculated base on the buffer total
		 * length - DMA transaction residue. The UART script from the
		 * SDMA firmware will jump to the next buffer descriptor,
		 * once a DMA transaction if finalized (IMX53 RM - A.4.1.2.4).
		 * Taking this in consideration the tail is always at the
		 * beginning of the buffer descriptor that contains the head.
		 */

		/* Calculate the head */
		rx_ring->head = sg_dma_len(sgl) - state.residue;

		/* Calculate the tail. */
		bd_size = sg_dma_len(sgl) / sport->rx_periods;
		rx_ring->tail = ((rx_ring->head-1) / bd_size) * bd_size;

		if (rx_ring->head <= sg_dma_len(sgl) &&
		    rx_ring->head > rx_ring->tail) {

			/* Move data from tail to head */
			r_bytes = rx_ring->head - rx_ring->tail;

			/* CPU claims ownership of RX DMA buffer */
			dma_sync_sg_for_cpu(sport->port.dev, sgl, 1,
				DMA_FROM_DEVICE);

			w_bytes = tty_insert_flip_string(port,
				sport->rx_buf + rx_ring->tail, r_bytes);

			/* UART retrieves ownership of RX DMA buffer */
			dma_sync_sg_for_device(sport->port.dev, sgl, 1,
				DMA_FROM_DEVICE);

			if (w_bytes != r_bytes)
				sport->port.icount.buf_overrun++;

			sport->port.icount.rx += w_bytes;
		} else	{
			WARN_ON(rx_ring->head > sg_dma_len(sgl));
			WARN_ON(rx_ring->head <= rx_ring->tail);
		}
	}

	if (w_bytes) {
		tty_flip_buffer_push(port);
		dev_dbg(sport->port.dev, "We get %d bytes.\n", w_bytes);
	}
}

/* RX DMA buffer periods */
#define RX_DMA_PERIODS	16
#define RX_BUF_SIZE	(RX_DMA_PERIODS * PAGE_SIZE / 4)

static int imx_uart_start_rx_dma(struct imx_port *sport)
{
	struct scatterlist *sgl = &sport->rx_sgl;
	struct dma_chan	*chan = sport->dma_chan_rx;
	struct device *dev = sport->port.dev;
	struct dma_async_tx_descriptor *desc;
	int ret;

	sport->rx_ring.head = 0;
	sport->rx_ring.tail = 0;
	sport->rx_periods = RX_DMA_PERIODS;

	sg_init_one(sgl, sport->rx_buf, RX_BUF_SIZE);
	ret = dma_map_sg(dev, sgl, 1, DMA_FROM_DEVICE);
	if (ret == 0) {
		dev_err(dev, "DMA mapping error for RX.\n");
		return -EINVAL;
	}

	desc = dmaengine_prep_dma_cyclic(chan, sg_dma_address(sgl),
		sg_dma_len(sgl), sg_dma_len(sgl) / sport->rx_periods,
		DMA_DEV_TO_MEM, DMA_PREP_INTERRUPT);

	if (!desc) {
		dma_unmap_sg(dev, sgl, 1, DMA_FROM_DEVICE);
		dev_err(dev, "We cannot prepare for the RX slave dma!\n");
		return -EINVAL;
	}
	desc->callback = imx_uart_dma_rx_callback;
	desc->callback_param = sport;

	dev_dbg(dev, "RX: prepare for the DMA.\n");
	sport->dma_is_rxing = 1;
	sport->rx_cookie = dmaengine_submit(desc);
	dma_async_issue_pending(chan);
	return 0;
}

static void imx_uart_clear_rx_errors(struct imx_port *sport)
{
	struct tty_port *port = &sport->port.state->port;
	u32 usr1, usr2;

	usr1 = imx_uart_readl(sport, USR1);
	usr2 = imx_uart_readl(sport, USR2);

	if (usr2 & USR2_BRCD) {
		sport->port.icount.brk++;
		imx_uart_writel(sport, USR2_BRCD, USR2);
		uart_handle_break(&sport->port);
		if (tty_insert_flip_char(port, 0, TTY_BREAK) == 0)
			sport->port.icount.buf_overrun++;
		tty_flip_buffer_push(port);
	} else {
		if (usr1 & USR1_FRAMERR) {
			sport->port.icount.frame++;
			imx_uart_writel(sport, USR1_FRAMERR, USR1);
		} else if (usr1 & USR1_PARITYERR) {
			sport->port.icount.parity++;
			imx_uart_writel(sport, USR1_PARITYERR, USR1);
		}
	}

	if (usr2 & USR2_ORE) {
		sport->port.icount.overrun++;
		imx_uart_writel(sport, USR2_ORE, USR2);
	}

}

#define TXTL_DEFAULT 2 /* reset default */
#define RXTL_DEFAULT 1 /* reset default */
#define TXTL_DMA 8 /* DMA burst setting */
#define RXTL_DMA 9 /* DMA burst setting */

static void imx_uart_setup_ufcr(struct imx_port *sport,
				unsigned char txwl, unsigned char rxwl)
{
	unsigned int val;

	/* set receiver / transmitter trigger level */
	val = imx_uart_readl(sport, UFCR) & (UFCR_RFDIV | UFCR_DCEDTE);
	val |= txwl << UFCR_TXTL_SHF | rxwl;
	imx_uart_writel(sport, val, UFCR);
}

static void imx_uart_dma_exit(struct imx_port *sport)
{
	if (sport->dma_chan_rx) {
		dmaengine_terminate_sync(sport->dma_chan_rx);
		dma_release_channel(sport->dma_chan_rx);
		sport->dma_chan_rx = NULL;
		sport->rx_cookie = -EINVAL;
		kfree(sport->rx_buf);
		sport->rx_buf = NULL;
	}

	if (sport->dma_chan_tx) {
		dmaengine_terminate_sync(sport->dma_chan_tx);
		dma_release_channel(sport->dma_chan_tx);
		sport->dma_chan_tx = NULL;
	}
}

static int imx_uart_dma_init(struct imx_port *sport)
{
	struct dma_slave_config slave_config = {};
	struct device *dev = sport->port.dev;
	int ret;

	/* Prepare for RX : */
	sport->dma_chan_rx = dma_request_slave_channel(dev, "rx");
	if (!sport->dma_chan_rx) {
		dev_dbg(dev, "cannot get the DMA channel.\n");
		ret = -EINVAL;
		goto err;
	}

	slave_config.direction = DMA_DEV_TO_MEM;
	slave_config.src_addr = sport->port.mapbase + URXD0;
	slave_config.src_addr_width = DMA_SLAVE_BUSWIDTH_1_BYTE;
	/* one byte less than the watermark level to enable the aging timer */
	slave_config.src_maxburst = RXTL_DMA - 1;
	ret = dmaengine_slave_config(sport->dma_chan_rx, &slave_config);
	if (ret) {
		dev_err(dev, "error in RX dma configuration.\n");
		goto err;
	}

	sport->rx_buf = kzalloc(RX_BUF_SIZE, GFP_KERNEL);
	if (!sport->rx_buf) {
		ret = -ENOMEM;
		goto err;
	}
	sport->rx_ring.buf = sport->rx_buf;

	/* Prepare for TX : */
	sport->dma_chan_tx = dma_request_slave_channel(dev, "tx");
	if (!sport->dma_chan_tx) {
		dev_err(dev, "cannot get the TX DMA channel!\n");
		ret = -EINVAL;
		goto err;
	}

	slave_config.direction = DMA_MEM_TO_DEV;
	slave_config.dst_addr = sport->port.mapbase + URTX0;
	slave_config.dst_addr_width = DMA_SLAVE_BUSWIDTH_1_BYTE;
	slave_config.dst_maxburst = TXTL_DMA;
	ret = dmaengine_slave_config(sport->dma_chan_tx, &slave_config);
	if (ret) {
		dev_err(dev, "error in TX dma configuration.");
		goto err;
	}

	return 0;
err:
	imx_uart_dma_exit(sport);
	return ret;
}

static void imx_uart_enable_dma(struct imx_port *sport)
{
	u32 ucr1;

	imx_uart_setup_ufcr(sport, TXTL_DMA, RXTL_DMA);

	/* set UCR1 */
	ucr1 = imx_uart_readl(sport, UCR1);
	ucr1 |= UCR1_RXDMAEN | UCR1_TXDMAEN | UCR1_ATDMAEN;
	imx_uart_writel(sport, ucr1, UCR1);

	sport->dma_is_enabled = 1;
}

static void imx_uart_disable_dma(struct imx_port *sport)
{
	u32 ucr1;

	/* clear UCR1 */
	ucr1 = imx_uart_readl(sport, UCR1);
	ucr1 &= ~(UCR1_RXDMAEN | UCR1_TXDMAEN | UCR1_ATDMAEN);
	imx_uart_writel(sport, ucr1, UCR1);

	imx_uart_setup_ufcr(sport, TXTL_DEFAULT, RXTL_DEFAULT);

	sport->dma_is_enabled = 0;
}

/* half the RX buffer size */
#define CTSTL 16

static int imx_uart_startup(struct uart_port *port)
{
	struct imx_port *sport = (struct imx_port *)port;
	int retval, i;
	unsigned long flags;
	int dma_is_inited = 0;
	u32 ucr1, ucr2, ucr3, ucr4;

	retval = clk_prepare_enable(sport->clk_per);
	if (retval)
		return retval;
	retval = clk_prepare_enable(sport->clk_ipg);
	if (retval) {
		clk_disable_unprepare(sport->clk_per);
		return retval;
	}

	imx_uart_setup_ufcr(sport, TXTL_DEFAULT, RXTL_DEFAULT);

	/* disable the DREN bit (Data Ready interrupt enable) before
	 * requesting IRQs
	 */
	ucr4 = imx_uart_readl(sport, UCR4);

	/* set the trigger level for CTS */
	ucr4 &= ~(UCR4_CTSTL_MASK << UCR4_CTSTL_SHF);
	ucr4 |= CTSTL << UCR4_CTSTL_SHF;

	imx_uart_writel(sport, ucr4 & ~UCR4_DREN, UCR4);

	/* Can we enable the DMA support? */
	if (!uart_console(port) && imx_uart_dma_init(sport) == 0)
		dma_is_inited = 1;

	spin_lock_irqsave(&sport->port.lock, flags);
	/* Reset fifo's and state machines */
	i = 100;

	ucr2 = imx_uart_readl(sport, UCR2);
	ucr2 &= ~UCR2_SRST;
	imx_uart_writel(sport, ucr2, UCR2);

	while (!(imx_uart_readl(sport, UCR2) & UCR2_SRST) && (--i > 0))
		udelay(1);

	/*
	 * Finally, clear and enable interrupts
	 */
	imx_uart_writel(sport, USR1_RTSD | USR1_DTRD, USR1);
	imx_uart_writel(sport, USR2_ORE, USR2);

	ucr1 = imx_uart_readl(sport, UCR1) & ~UCR1_RRDYEN;
	ucr1 |= UCR1_UARTEN;
	if (sport->have_rtscts)
		ucr1 |= UCR1_RTSDEN;

	imx_uart_writel(sport, ucr1, UCR1);

	ucr4 = imx_uart_readl(sport, UCR4) & ~(UCR4_OREN | UCR4_INVR);
	if (!sport->dma_is_enabled)
		ucr4 |= UCR4_OREN;
	if (sport->inverted_rx)
		ucr4 |= UCR4_INVR;
	imx_uart_writel(sport, ucr4, UCR4);

	ucr3 = imx_uart_readl(sport, UCR3) & ~UCR3_INVT;
	/*
	 * configure tx polarity before enabling tx
	 */
	if (sport->inverted_tx)
		ucr3 |= UCR3_INVT;

	if (!imx_uart_is_imx1(sport)) {
		ucr3 |= UCR3_DTRDEN | UCR3_RI | UCR3_DCD;

		if (sport->dte_mode)
			/* disable broken interrupts */
			ucr3 &= ~(UCR3_RI | UCR3_DCD);
	}
	imx_uart_writel(sport, ucr3, UCR3);

	ucr2 = imx_uart_readl(sport, UCR2) & ~UCR2_ATEN;
	ucr2 |= (UCR2_RXEN | UCR2_TXEN);
	if (!sport->have_rtscts)
		ucr2 |= UCR2_IRTS;
	/*
	 * make sure the edge sensitive RTS-irq is disabled,
	 * we're using RTSD instead.
	 */
	if (!imx_uart_is_imx1(sport))
		ucr2 &= ~UCR2_RTSEN;
	imx_uart_writel(sport, ucr2, UCR2);

	/*
	 * Enable modem status interrupts
	 */
	imx_uart_enable_ms(&sport->port);

	if (dma_is_inited) {
		imx_uart_enable_dma(sport);
		imx_uart_start_rx_dma(sport);
	} else {
		ucr1 = imx_uart_readl(sport, UCR1);
		ucr1 |= UCR1_RRDYEN;
		imx_uart_writel(sport, ucr1, UCR1);

		ucr2 = imx_uart_readl(sport, UCR2);
		ucr2 |= UCR2_ATEN;
		imx_uart_writel(sport, ucr2, UCR2);
	}

	spin_unlock_irqrestore(&sport->port.lock, flags);

	return 0;
}

static void imx_uart_shutdown(struct uart_port *port)
{
	struct imx_port *sport = (struct imx_port *)port;
	unsigned long flags;
	u32 ucr1, ucr2, ucr4;

	if (sport->dma_is_enabled) {
		dmaengine_terminate_sync(sport->dma_chan_tx);
		if (sport->dma_is_txing) {
			dma_unmap_sg(sport->port.dev, &sport->tx_sgl[0],
				     sport->dma_tx_nents, DMA_TO_DEVICE);
			sport->dma_is_txing = 0;
		}
		dmaengine_terminate_sync(sport->dma_chan_rx);
		if (sport->dma_is_rxing) {
			dma_unmap_sg(sport->port.dev, &sport->rx_sgl,
				     1, DMA_FROM_DEVICE);
			sport->dma_is_rxing = 0;
		}

		spin_lock_irqsave(&sport->port.lock, flags);
		imx_uart_stop_tx(port);
		imx_uart_stop_rx(port);
		imx_uart_disable_dma(sport);
		spin_unlock_irqrestore(&sport->port.lock, flags);
		imx_uart_dma_exit(sport);
	}

	mctrl_gpio_disable_ms(sport->gpios);

	spin_lock_irqsave(&sport->port.lock, flags);
	ucr2 = imx_uart_readl(sport, UCR2);
	ucr2 &= ~(UCR2_TXEN | UCR2_ATEN);
	imx_uart_writel(sport, ucr2, UCR2);
	spin_unlock_irqrestore(&sport->port.lock, flags);

	/*
	 * Stop our timer.
	 */
	del_timer_sync(&sport->timer);

	/*
	 * Disable all interrupts, port and break condition.
	 */

	spin_lock_irqsave(&sport->port.lock, flags);

	ucr1 = imx_uart_readl(sport, UCR1);
	ucr1 &= ~(UCR1_TRDYEN | UCR1_RRDYEN | UCR1_RTSDEN | UCR1_UARTEN | UCR1_RXDMAEN | UCR1_ATDMAEN);
	imx_uart_writel(sport, ucr1, UCR1);

	ucr4 = imx_uart_readl(sport, UCR4);
	ucr4 &= ~(UCR4_OREN | UCR4_TCEN);
	imx_uart_writel(sport, ucr4, UCR4);

	spin_unlock_irqrestore(&sport->port.lock, flags);

	clk_disable_unprepare(sport->clk_per);
	clk_disable_unprepare(sport->clk_ipg);
}

/* called with port.lock taken and irqs off */
static void imx_uart_flush_buffer(struct uart_port *port)
{
	struct imx_port *sport = (struct imx_port *)port;
	struct scatterlist *sgl = &sport->tx_sgl[0];
	u32 ucr2;
	int i = 100, ubir, ubmr, uts;

	if (!sport->dma_chan_tx)
		return;

	sport->tx_bytes = 0;
	dmaengine_terminate_all(sport->dma_chan_tx);
	if (sport->dma_is_txing) {
		u32 ucr1;

		dma_unmap_sg(sport->port.dev, sgl, sport->dma_tx_nents,
			     DMA_TO_DEVICE);
		ucr1 = imx_uart_readl(sport, UCR1);
		ucr1 &= ~UCR1_TXDMAEN;
		imx_uart_writel(sport, ucr1, UCR1);
		sport->dma_is_txing = 0;
	}

	/*
	 * According to the Reference Manual description of the UART SRST bit:
	 *
	 * "Reset the transmit and receive state machines,
	 * all FIFOs and register USR1, USR2, UBIR, UBMR, UBRC, URXD, UTXD
	 * and UTS[6-3]".
	 *
	 * We don't need to restore the old values from USR1, USR2, URXD and
	 * UTXD. UBRC is read only, so only save/restore the other three
	 * registers.
	 */
	ubir = imx_uart_readl(sport, UBIR);
	ubmr = imx_uart_readl(sport, UBMR);
	uts = imx_uart_readl(sport, IMX21_UTS);

	ucr2 = imx_uart_readl(sport, UCR2);
	ucr2 &= ~UCR2_SRST;
	imx_uart_writel(sport, ucr2, UCR2);

	while (!(imx_uart_readl(sport, UCR2) & UCR2_SRST) && (--i > 0))
		udelay(1);

	/* Restore the registers */
	imx_uart_writel(sport, ubir, UBIR);
	imx_uart_writel(sport, ubmr, UBMR);
	imx_uart_writel(sport, uts, IMX21_UTS);
}

static void
imx_uart_set_termios(struct uart_port *port, struct ktermios *termios,
		     struct ktermios *old)
{
	struct imx_port *sport = (struct imx_port *)port;
	unsigned long flags;
	u32 ucr2, old_ucr2, ufcr;
	unsigned int baud, quot;
	unsigned int old_csize = old ? old->c_cflag & CSIZE : CS8;
	unsigned long div;
	unsigned long num, denom, old_ubir, old_ubmr;
	uint64_t tdiv64;

	/*
	 * We only support CS7 and CS8.
	 */
	while ((termios->c_cflag & CSIZE) != CS7 &&
	       (termios->c_cflag & CSIZE) != CS8) {
		termios->c_cflag &= ~CSIZE;
		termios->c_cflag |= old_csize;
		old_csize = CS8;
	}

	del_timer_sync(&sport->timer);

	/*
	 * Ask the core to calculate the divisor for us.
	 */
	baud = uart_get_baud_rate(port, termios, old, 50, port->uartclk / 16);
	quot = uart_get_divisor(port, baud);

	spin_lock_irqsave(&sport->port.lock, flags);

	/*
	 * Read current UCR2 and save it for future use, then clear all the bits
	 * except those we will or may need to preserve.
	 */
	old_ucr2 = imx_uart_readl(sport, UCR2);
	ucr2 = old_ucr2 & (UCR2_TXEN | UCR2_RXEN | UCR2_ATEN | UCR2_CTS);

	ucr2 |= UCR2_SRST | UCR2_IRTS;
	if ((termios->c_cflag & CSIZE) == CS8)
		ucr2 |= UCR2_WS;

	if (!sport->have_rtscts)
		termios->c_cflag &= ~CRTSCTS;

	if (port->rs485.flags & SER_RS485_ENABLED) {
		/*
		 * RTS is mandatory for rs485 operation, so keep
		 * it under manual control and keep transmitter
		 * disabled.
		 */
		if (port->rs485.flags & SER_RS485_RTS_AFTER_SEND)
			imx_uart_rts_active(sport, &ucr2);
		else
			imx_uart_rts_inactive(sport, &ucr2);

	} else if (termios->c_cflag & CRTSCTS) {
		/*
		 * Only let receiver control RTS output if we were not requested
		 * to have RTS inactive (which then should take precedence).
		 */
		if (ucr2 & UCR2_CTS)
			ucr2 |= UCR2_CTSC;
	}

	if (termios->c_cflag & CRTSCTS)
		ucr2 &= ~UCR2_IRTS;
	if (termios->c_cflag & CSTOPB)
		ucr2 |= UCR2_STPB;
	if (termios->c_cflag & PARENB) {
		ucr2 |= UCR2_PREN;
		if (termios->c_cflag & PARODD)
			ucr2 |= UCR2_PROE;
	}

	sport->port.read_status_mask = 0;
	if (termios->c_iflag & INPCK)
		sport->port.read_status_mask |= (URXD_FRMERR | URXD_PRERR);
	if (termios->c_iflag & (BRKINT | PARMRK))
		sport->port.read_status_mask |= URXD_BRK;

	/*
	 * Characters to ignore
	 */
	sport->port.ignore_status_mask = 0;
	if (termios->c_iflag & IGNPAR)
		sport->port.ignore_status_mask |= URXD_PRERR | URXD_FRMERR;
	if (termios->c_iflag & IGNBRK) {
		sport->port.ignore_status_mask |= URXD_BRK;
		/*
		 * If we're ignoring parity and break indicators,
		 * ignore overruns too (for real raw support).
		 */
		if (termios->c_iflag & IGNPAR)
			sport->port.ignore_status_mask |= URXD_OVRRUN;
	}

	if ((termios->c_cflag & CREAD) == 0)
		sport->port.ignore_status_mask |= URXD_DUMMY_READ;

	/*
	 * Update the per-port timeout.
	 */
	uart_update_timeout(port, termios->c_cflag, baud);

	/* custom-baudrate handling */
	div = sport->port.uartclk / (baud * 16);
	if (baud == 38400 && quot != div)
		baud = sport->port.uartclk / (quot * 16);

	div = sport->port.uartclk / (baud * 16);
	if (div > 7)
		div = 7;
	if (!div)
		div = 1;

	rational_best_approximation(16 * div * baud, sport->port.uartclk,
		1 << 16, 1 << 16, &num, &denom);

	tdiv64 = sport->port.uartclk;
	tdiv64 *= num;
	do_div(tdiv64, denom * 16 * div);
	tty_termios_encode_baud_rate(termios,
				(speed_t)tdiv64, (speed_t)tdiv64);

	num -= 1;
	denom -= 1;

	ufcr = imx_uart_readl(sport, UFCR);
	ufcr = (ufcr & (~UFCR_RFDIV)) | UFCR_RFDIV_REG(div);
	imx_uart_writel(sport, ufcr, UFCR);

	/*
	 *  Two registers below should always be written both and in this
	 *  particular order. One consequence is that we need to check if any of
	 *  them changes and then update both. We do need the check for change
	 *  as even writing the same values seem to "restart"
	 *  transmission/receiving logic in the hardware, that leads to data
	 *  breakage even when rate doesn't in fact change. E.g., user switches
	 *  RTS/CTS handshake and suddenly gets broken bytes.
	 */
	old_ubir = imx_uart_readl(sport, UBIR);
	old_ubmr = imx_uart_readl(sport, UBMR);
	if (old_ubir != num || old_ubmr != denom) {
		imx_uart_writel(sport, num, UBIR);
		imx_uart_writel(sport, denom, UBMR);
	}

	if (!imx_uart_is_imx1(sport))
		imx_uart_writel(sport, sport->port.uartclk / div / 1000,
				IMX21_ONEMS);

	imx_uart_writel(sport, ucr2, UCR2);

	if (UART_ENABLE_MS(&sport->port, termios->c_cflag))
		imx_uart_enable_ms(&sport->port);

	spin_unlock_irqrestore(&sport->port.lock, flags);
}

static const char *imx_uart_type(struct uart_port *port)
{
	struct imx_port *sport = (struct imx_port *)port;

	return sport->port.type == PORT_IMX ? "IMX" : NULL;
}

/*
 * Configure/autoconfigure the port.
 */
static void imx_uart_config_port(struct uart_port *port, int flags)
{
	struct imx_port *sport = (struct imx_port *)port;

	if (flags & UART_CONFIG_TYPE)
		sport->port.type = PORT_IMX;
}

/*
 * Verify the new serial_struct (for TIOCSSERIAL).
 * The only change we allow are to the flags and type, and
 * even then only between PORT_IMX and PORT_UNKNOWN
 */
static int
imx_uart_verify_port(struct uart_port *port, struct serial_struct *ser)
{
	struct imx_port *sport = (struct imx_port *)port;
	int ret = 0;

	if (ser->type != PORT_UNKNOWN && ser->type != PORT_IMX)
		ret = -EINVAL;
	if (sport->port.irq != ser->irq)
		ret = -EINVAL;
	if (ser->io_type != UPIO_MEM)
		ret = -EINVAL;
	if (sport->port.uartclk / 16 != ser->baud_base)
		ret = -EINVAL;
	if (sport->port.mapbase != (unsigned long)ser->iomem_base)
		ret = -EINVAL;
	if (sport->port.iobase != ser->port)
		ret = -EINVAL;
	if (ser->hub6 != 0)
		ret = -EINVAL;
	return ret;
}

#if defined(CONFIG_CONSOLE_POLL)

static int imx_uart_poll_init(struct uart_port *port)
{
	struct imx_port *sport = (struct imx_port *)port;
	unsigned long flags;
	u32 ucr1, ucr2;
	int retval;

	retval = clk_prepare_enable(sport->clk_ipg);
	if (retval)
		return retval;
	retval = clk_prepare_enable(sport->clk_per);
	if (retval)
		clk_disable_unprepare(sport->clk_ipg);

	imx_uart_setup_ufcr(sport, TXTL_DEFAULT, RXTL_DEFAULT);

	spin_lock_irqsave(&sport->port.lock, flags);

	/*
	 * Be careful about the order of enabling bits here. First enable the
	 * receiver (UARTEN + RXEN) and only then the corresponding irqs.
	 * This prevents that a character that already sits in the RX fifo is
	 * triggering an irq but the try to fetch it from there results in an
	 * exception because UARTEN or RXEN is still off.
	 */
	ucr1 = imx_uart_readl(sport, UCR1);
	ucr2 = imx_uart_readl(sport, UCR2);

	if (imx_uart_is_imx1(sport))
		ucr1 |= IMX1_UCR1_UARTCLKEN;

	ucr1 |= UCR1_UARTEN;
	ucr1 &= ~(UCR1_TRDYEN | UCR1_RTSDEN | UCR1_RRDYEN);

	ucr2 |= UCR2_RXEN;
	ucr2 &= ~UCR2_ATEN;

	imx_uart_writel(sport, ucr1, UCR1);
	imx_uart_writel(sport, ucr2, UCR2);

	/* now enable irqs */
	imx_uart_writel(sport, ucr1 | UCR1_RRDYEN, UCR1);
	imx_uart_writel(sport, ucr2 | UCR2_ATEN, UCR2);

	spin_unlock_irqrestore(&sport->port.lock, flags);

	return 0;
}

static int imx_uart_poll_get_char(struct uart_port *port)
{
	struct imx_port *sport = (struct imx_port *)port;
	if (!(imx_uart_readl(sport, USR2) & USR2_RDR))
		return NO_POLL_CHAR;

	return imx_uart_readl(sport, URXD0) & URXD_RX_DATA;
}

static void imx_uart_poll_put_char(struct uart_port *port, unsigned char c)
{
	struct imx_port *sport = (struct imx_port *)port;
	unsigned int status;

	/* drain */
	do {
		status = imx_uart_readl(sport, USR1);
	} while (~status & USR1_TRDY);

	/* write */
	imx_uart_writel(sport, c, URTX0);

	/* flush */
	do {
		status = imx_uart_readl(sport, USR2);
	} while (~status & USR2_TXDC);
}
#endif

/* called with port.lock taken and irqs off or from .probe without locking */
static int imx_uart_rs485_config(struct uart_port *port,
				 struct serial_rs485 *rs485conf)
{
	struct imx_port *sport = (struct imx_port *)port;
	u32 ucr2;

	/* RTS is required to control the transmitter */
	if (!sport->have_rtscts && !sport->have_rtsgpio)
		rs485conf->flags &= ~SER_RS485_ENABLED;

	if (rs485conf->flags & SER_RS485_ENABLED) {
		/* Enable receiver if low-active RTS signal is requested */
		if (sport->have_rtscts &&  !sport->have_rtsgpio &&
		    !(rs485conf->flags & SER_RS485_RTS_ON_SEND))
			rs485conf->flags |= SER_RS485_RX_DURING_TX;

		/* disable transmitter */
		ucr2 = imx_uart_readl(sport, UCR2);
		if (rs485conf->flags & SER_RS485_RTS_AFTER_SEND)
			imx_uart_rts_active(sport, &ucr2);
		else
			imx_uart_rts_inactive(sport, &ucr2);
		imx_uart_writel(sport, ucr2, UCR2);
	}

	/* Make sure Rx is enabled in case Tx is active with Rx disabled */
	if (!(rs485conf->flags & SER_RS485_ENABLED) ||
	    rs485conf->flags & SER_RS485_RX_DURING_TX)
		imx_uart_start_rx(port);

	port->rs485 = *rs485conf;

	return 0;
}

static const struct uart_ops imx_uart_pops = {
	.tx_empty	= imx_uart_tx_empty,
	.set_mctrl	= imx_uart_set_mctrl,
	.get_mctrl	= imx_uart_get_mctrl,
	.stop_tx	= imx_uart_stop_tx,
	.start_tx	= imx_uart_start_tx,
	.stop_rx	= imx_uart_stop_rx,
	.enable_ms	= imx_uart_enable_ms,
	.break_ctl	= imx_uart_break_ctl,
	.startup	= imx_uart_startup,
	.shutdown	= imx_uart_shutdown,
	.flush_buffer	= imx_uart_flush_buffer,
	.set_termios	= imx_uart_set_termios,
	.type		= imx_uart_type,
	.config_port	= imx_uart_config_port,
	.verify_port	= imx_uart_verify_port,
#if defined(CONFIG_CONSOLE_POLL)
	.poll_init      = imx_uart_poll_init,
	.poll_get_char  = imx_uart_poll_get_char,
	.poll_put_char  = imx_uart_poll_put_char,
#endif
};

static struct imx_port *imx_uart_ports[UART_NR];

#if IS_ENABLED(CONFIG_SERIAL_IMX_CONSOLE)
static void imx_uart_console_putchar(struct uart_port *port, int ch)
{
	struct imx_port *sport = (struct imx_port *)port;

	while (imx_uart_readl(sport, imx_uart_uts_reg(sport)) & UTS_TXFULL)
		barrier();

	imx_uart_writel(sport, ch, URTX0);
}

/*
 * Interrupts are disabled on entering
 */
static void
imx_uart_console_write(struct console *co, const char *s, unsigned int count)
{
	struct imx_port *sport = imx_uart_ports[co->index];
	struct imx_port_ucrs old_ucr;
	unsigned int ucr1;
	unsigned long flags = 0;
	int locked = 1;

	if (sport->port.sysrq)
		locked = 0;
	else if (oops_in_progress)
		locked = spin_trylock_irqsave(&sport->port.lock, flags);
	else
		spin_lock_irqsave(&sport->port.lock, flags);

	/*
	 *	First, save UCR1/2/3 and then disable interrupts
	 */
	imx_uart_ucrs_save(sport, &old_ucr);
	ucr1 = old_ucr.ucr1;

	if (imx_uart_is_imx1(sport))
		ucr1 |= IMX1_UCR1_UARTCLKEN;
	ucr1 |= UCR1_UARTEN;
	ucr1 &= ~(UCR1_TRDYEN | UCR1_RRDYEN | UCR1_RTSDEN);

	imx_uart_writel(sport, ucr1, UCR1);

	imx_uart_writel(sport, old_ucr.ucr2 | UCR2_TXEN, UCR2);

	uart_console_write(&sport->port, s, count, imx_uart_console_putchar);

	/*
	 *	Finally, wait for transmitter to become empty
	 *	and restore UCR1/2/3
	 */
	while (!(imx_uart_readl(sport, USR2) & USR2_TXDC));

	imx_uart_ucrs_restore(sport, &old_ucr);

	if (locked)
		spin_unlock_irqrestore(&sport->port.lock, flags);
}

/*
 * If the port was already initialised (eg, by a boot loader),
 * try to determine the current setup.
 */
static void __init
imx_uart_console_get_options(struct imx_port *sport, int *baud,
			     int *parity, int *bits)
{

	if (imx_uart_readl(sport, UCR1) & UCR1_UARTEN) {
		/* ok, the port was enabled */
		unsigned int ucr2, ubir, ubmr, uartclk;
		unsigned int baud_raw;
		unsigned int ucfr_rfdiv;

		ucr2 = imx_uart_readl(sport, UCR2);

		*parity = 'n';
		if (ucr2 & UCR2_PREN) {
			if (ucr2 & UCR2_PROE)
				*parity = 'o';
			else
				*parity = 'e';
		}

		if (ucr2 & UCR2_WS)
			*bits = 8;
		else
			*bits = 7;

		ubir = imx_uart_readl(sport, UBIR) & 0xffff;
		ubmr = imx_uart_readl(sport, UBMR) & 0xffff;

		ucfr_rfdiv = (imx_uart_readl(sport, UFCR) & UFCR_RFDIV) >> 7;
		if (ucfr_rfdiv == 6)
			ucfr_rfdiv = 7;
		else
			ucfr_rfdiv = 6 - ucfr_rfdiv;

		uartclk = clk_get_rate(sport->clk_per);
		uartclk /= ucfr_rfdiv;

		{	/*
			 * The next code provides exact computation of
			 *   baud_raw = round(((uartclk/16) * (ubir + 1)) / (ubmr + 1))
			 * without need of float support or long long division,
			 * which would be required to prevent 32bit arithmetic overflow
			 */
			unsigned int mul = ubir + 1;
			unsigned int div = 16 * (ubmr + 1);
			unsigned int rem = uartclk % div;

			baud_raw = (uartclk / div) * mul;
			baud_raw += (rem * mul + div / 2) / div;
			*baud = (baud_raw + 50) / 100 * 100;
		}

		if (*baud != baud_raw)
			dev_info(sport->port.dev, "Console IMX rounded baud rate from %d to %d\n",
				baud_raw, *baud);
	}
}

static int __init
imx_uart_console_setup(struct console *co, char *options)
{
	struct imx_port *sport;
	int baud = 9600;
	int bits = 8;
	int parity = 'n';
	int flow = 'n';
	int retval;

	/*
	 * Check whether an invalid uart number has been specified, and
	 * if so, search for the first available port that does have
	 * console support.
	 */
	if (co->index == -1 || co->index >= ARRAY_SIZE(imx_uart_ports))
		co->index = 0;
	sport = imx_uart_ports[co->index];
	if (sport == NULL)
		return -ENODEV;

	/* For setting the registers, we only need to enable the ipg clock. */
	retval = clk_prepare_enable(sport->clk_ipg);
	if (retval)
		goto error_console;

	if (options)
		uart_parse_options(options, &baud, &parity, &bits, &flow);
	else
		imx_uart_console_get_options(sport, &baud, &parity, &bits);

	imx_uart_setup_ufcr(sport, TXTL_DEFAULT, RXTL_DEFAULT);

	retval = uart_set_options(&sport->port, co, baud, parity, bits, flow);

	if (retval) {
		clk_disable_unprepare(sport->clk_ipg);
		goto error_console;
	}

	retval = clk_prepare_enable(sport->clk_per);
	if (retval)
		clk_disable_unprepare(sport->clk_ipg);

error_console:
	return retval;
}

static struct uart_driver imx_uart_uart_driver;
static struct console imx_uart_console = {
	.name		= DEV_NAME,
	.write		= imx_uart_console_write,
	.device		= uart_console_device,
	.setup		= imx_uart_console_setup,
	.flags		= CON_PRINTBUFFER,
	.index		= -1,
	.data		= &imx_uart_uart_driver,
};

#define IMX_CONSOLE	&imx_uart_console

#else
#define IMX_CONSOLE	NULL
#endif

static struct uart_driver imx_uart_uart_driver = {
	.owner          = THIS_MODULE,
	.driver_name    = DRIVER_NAME,
	.dev_name       = DEV_NAME,
	.major          = SERIAL_IMX_MAJOR,
	.minor          = MINOR_START,
	.nr             = ARRAY_SIZE(imx_uart_ports),
	.cons           = IMX_CONSOLE,
};

#ifdef CONFIG_OF
/*
 * This function returns 1 iff pdev isn't a device instatiated by dt, 0 iff it
 * could successfully get all information from dt or a negative errno.
 */
static int imx_uart_probe_dt(struct imx_port *sport,
			     struct platform_device *pdev)
{
	struct device_node *np = pdev->dev.of_node;
	int ret;

	sport->devdata = of_device_get_match_data(&pdev->dev);
	if (!sport->devdata)
		/* no device tree device */
		return 1;

	ret = of_alias_get_id(np, "serial");
	if (ret < 0) {
		dev_err(&pdev->dev, "failed to get alias id, errno %d\n", ret);
		return ret;
	}
	sport->port.line = ret;

	if (of_get_property(np, "uart-has-rtscts", NULL) ||
	    of_get_property(np, "fsl,uart-has-rtscts", NULL) /* deprecated */)
		sport->have_rtscts = 1;

	if (of_get_property(np, "fsl,dte-mode", NULL))
		sport->dte_mode = 1;

	if (of_get_property(np, "rts-gpios", NULL))
		sport->have_rtsgpio = 1;

	if (of_get_property(np, "fsl,inverted-tx", NULL))
		sport->inverted_tx = 1;

	if (of_get_property(np, "fsl,inverted-rx", NULL))
		sport->inverted_rx = 1;

	return 0;
}
#else
static inline int imx_uart_probe_dt(struct imx_port *sport,
				    struct platform_device *pdev)
{
	return 1;
}
#endif

static void imx_uart_probe_pdata(struct imx_port *sport,
				 struct platform_device *pdev)
{
	struct imxuart_platform_data *pdata = dev_get_platdata(&pdev->dev);

	sport->port.line = pdev->id;
	sport->devdata = (struct imx_uart_data	*) pdev->id_entry->driver_data;

	if (!pdata)
		return;

	if (pdata->flags & IMXUART_HAVE_RTSCTS)
		sport->have_rtscts = 1;
}

static enum hrtimer_restart imx_trigger_start_tx(struct hrtimer *t)
{
	struct imx_port *sport = container_of(t, struct imx_port, trigger_start_tx);
	unsigned long flags;

	spin_lock_irqsave(&sport->port.lock, flags);
	if (sport->tx_state == WAIT_AFTER_RTS)
		imx_uart_start_tx(&sport->port);
	spin_unlock_irqrestore(&sport->port.lock, flags);

	return HRTIMER_NORESTART;
}

static enum hrtimer_restart imx_trigger_stop_tx(struct hrtimer *t)
{
	struct imx_port *sport = container_of(t, struct imx_port, trigger_stop_tx);
	unsigned long flags;

	spin_lock_irqsave(&sport->port.lock, flags);
	if (sport->tx_state == WAIT_AFTER_SEND)
		imx_uart_stop_tx(&sport->port);
	spin_unlock_irqrestore(&sport->port.lock, flags);

	return HRTIMER_NORESTART;
}

static int imx_uart_probe(struct platform_device *pdev)
{
	struct imx_port *sport;
	void __iomem *base;
	int ret = 0;
	u32 ucr1;
	struct resource *res;
	int txirq, rxirq, rtsirq;

	sport = devm_kzalloc(&pdev->dev, sizeof(*sport), GFP_KERNEL);
	if (!sport)
		return -ENOMEM;

	ret = imx_uart_probe_dt(sport, pdev);
	if (ret > 0)
		imx_uart_probe_pdata(sport, pdev);
	else if (ret < 0)
		return ret;

	if (sport->port.line >= ARRAY_SIZE(imx_uart_ports)) {
		dev_err(&pdev->dev, "serial%d out of range\n",
			sport->port.line);
		return -EINVAL;
	}

	res = platform_get_resource(pdev, IORESOURCE_MEM, 0);
	base = devm_ioremap_resource(&pdev->dev, res);
	if (IS_ERR(base))
		return PTR_ERR(base);

	rxirq = platform_get_irq(pdev, 0);
	if (rxirq < 0)
		return rxirq;
	txirq = platform_get_irq_optional(pdev, 1);
	rtsirq = platform_get_irq_optional(pdev, 2);

	sport->port.dev = &pdev->dev;
	sport->port.mapbase = res->start;
	sport->port.membase = base;
	sport->port.type = PORT_IMX,
	sport->port.iotype = UPIO_MEM;
	sport->port.irq = rxirq;
	sport->port.fifosize = 32;
	sport->port.has_sysrq = IS_ENABLED(CONFIG_SERIAL_IMX_CONSOLE);
	sport->port.ops = &imx_uart_pops;
	sport->port.rs485_config = imx_uart_rs485_config;
	sport->port.flags = UPF_BOOT_AUTOCONF;
	timer_setup(&sport->timer, imx_uart_timeout, 0);

	sport->gpios = mctrl_gpio_init(&sport->port, 0);
	if (IS_ERR(sport->gpios))
		return PTR_ERR(sport->gpios);

	sport->clk_ipg = devm_clk_get(&pdev->dev, "ipg");
	if (IS_ERR(sport->clk_ipg)) {
		ret = PTR_ERR(sport->clk_ipg);
		dev_err(&pdev->dev, "failed to get ipg clk: %d\n", ret);
		return ret;
	}

	sport->clk_per = devm_clk_get(&pdev->dev, "per");
	if (IS_ERR(sport->clk_per)) {
		ret = PTR_ERR(sport->clk_per);
		dev_err(&pdev->dev, "failed to get per clk: %d\n", ret);
		return ret;
	}

	sport->port.uartclk = clk_get_rate(sport->clk_per);

	/* For register access, we only need to enable the ipg clock. */
	ret = clk_prepare_enable(sport->clk_ipg);
	if (ret) {
		dev_err(&pdev->dev, "failed to enable per clk: %d\n", ret);
		return ret;
	}

	/* initialize shadow register values */
	sport->ucr1 = readl(sport->port.membase + UCR1);
	sport->ucr2 = readl(sport->port.membase + UCR2);
	sport->ucr3 = readl(sport->port.membase + UCR3);
	sport->ucr4 = readl(sport->port.membase + UCR4);
	sport->ufcr = readl(sport->port.membase + UFCR);

	ret = uart_get_rs485_mode(&sport->port);
	if (ret) {
		clk_disable_unprepare(sport->clk_ipg);
		return ret;
	}

	if (sport->port.rs485.flags & SER_RS485_ENABLED &&
	    (!sport->have_rtscts && !sport->have_rtsgpio))
		dev_err(&pdev->dev, "no RTS control, disabling rs485\n");

	/*
	 * If using the i.MX UART RTS/CTS control then the RTS (CTS_B)
	 * signal cannot be set low during transmission in case the
	 * receiver is off (limitation of the i.MX UART IP).
	 */
	if (sport->port.rs485.flags & SER_RS485_ENABLED &&
	    sport->have_rtscts && !sport->have_rtsgpio &&
	    (!(sport->port.rs485.flags & SER_RS485_RTS_ON_SEND) &&
	     !(sport->port.rs485.flags & SER_RS485_RX_DURING_TX)))
		dev_err(&pdev->dev,
			"low-active RTS not possible when receiver is off, enabling receiver\n");

	imx_uart_rs485_config(&sport->port, &sport->port.rs485);

	/* Disable interrupts before requesting them */
	ucr1 = imx_uart_readl(sport, UCR1);
	ucr1 &= ~(UCR1_ADEN | UCR1_TRDYEN | UCR1_IDEN | UCR1_RRDYEN | UCR1_RTSDEN);
	imx_uart_writel(sport, ucr1, UCR1);

	if (!imx_uart_is_imx1(sport) && sport->dte_mode) {
		/*
		 * The DCEDTE bit changes the direction of DSR, DCD, DTR and RI
		 * and influences if UCR3_RI and UCR3_DCD changes the level of RI
		 * and DCD (when they are outputs) or enables the respective
		 * irqs. So set this bit early, i.e. before requesting irqs.
		 */
		u32 ufcr = imx_uart_readl(sport, UFCR);
		if (!(ufcr & UFCR_DCEDTE))
			imx_uart_writel(sport, ufcr | UFCR_DCEDTE, UFCR);

		/*
		 * Disable UCR3_RI and UCR3_DCD irqs. They are also not
		 * enabled later because they cannot be cleared
		 * (confirmed on i.MX25) which makes them unusable.
		 */
		imx_uart_writel(sport,
				IMX21_UCR3_RXDMUXSEL | UCR3_ADNIMP | UCR3_DSR,
				UCR3);

	} else {
		u32 ucr3 = UCR3_DSR;
		u32 ufcr = imx_uart_readl(sport, UFCR);
		if (ufcr & UFCR_DCEDTE)
			imx_uart_writel(sport, ufcr & ~UFCR_DCEDTE, UFCR);

		if (!imx_uart_is_imx1(sport))
			ucr3 |= IMX21_UCR3_RXDMUXSEL | UCR3_ADNIMP;
		imx_uart_writel(sport, ucr3, UCR3);
	}

	clk_disable_unprepare(sport->clk_ipg);

	hrtimer_init(&sport->trigger_start_tx, CLOCK_MONOTONIC, HRTIMER_MODE_REL);
	hrtimer_init(&sport->trigger_stop_tx, CLOCK_MONOTONIC, HRTIMER_MODE_REL);
	sport->trigger_start_tx.function = imx_trigger_start_tx;
	sport->trigger_stop_tx.function = imx_trigger_stop_tx;

	/*
	 * Allocate the IRQ(s) i.MX1 has three interrupts whereas later
	 * chips only have one interrupt.
	 */
	if (txirq > 0) {
		ret = devm_request_irq(&pdev->dev, rxirq, imx_uart_rxint, 0,
				       dev_name(&pdev->dev), sport);
		if (ret) {
			dev_err(&pdev->dev, "failed to request rx irq: %d\n",
				ret);
			return ret;
		}

		ret = devm_request_irq(&pdev->dev, txirq, imx_uart_txint, 0,
				       dev_name(&pdev->dev), sport);
		if (ret) {
			dev_err(&pdev->dev, "failed to request tx irq: %d\n",
				ret);
			return ret;
		}

		ret = devm_request_irq(&pdev->dev, rtsirq, imx_uart_rtsint, 0,
				       dev_name(&pdev->dev), sport);
		if (ret) {
			dev_err(&pdev->dev, "failed to request rts irq: %d\n",
				ret);
			return ret;
		}
	} else {
		ret = devm_request_irq(&pdev->dev, rxirq, imx_uart_int, 0,
				       dev_name(&pdev->dev), sport);
		if (ret) {
			dev_err(&pdev->dev, "failed to request irq: %d\n", ret);
			return ret;
		}
	}

	imx_uart_ports[sport->port.line] = sport;

	platform_set_drvdata(pdev, sport);

	return uart_add_one_port(&imx_uart_uart_driver, &sport->port);
}

static int imx_uart_remove(struct platform_device *pdev)
{
	struct imx_port *sport = platform_get_drvdata(pdev);

	return uart_remove_one_port(&imx_uart_uart_driver, &sport->port);
}

static void imx_uart_restore_context(struct imx_port *sport)
{
	unsigned long flags;

	spin_lock_irqsave(&sport->port.lock, flags);
	if (!sport->context_saved) {
		spin_unlock_irqrestore(&sport->port.lock, flags);
		return;
	}

	imx_uart_writel(sport, sport->saved_reg[4], UFCR);
	imx_uart_writel(sport, sport->saved_reg[5], UESC);
	imx_uart_writel(sport, sport->saved_reg[6], UTIM);
	imx_uart_writel(sport, sport->saved_reg[7], UBIR);
	imx_uart_writel(sport, sport->saved_reg[8], UBMR);
	imx_uart_writel(sport, sport->saved_reg[9], IMX21_UTS);
	imx_uart_writel(sport, sport->saved_reg[0], UCR1);
	imx_uart_writel(sport, sport->saved_reg[1] | UCR2_SRST, UCR2);
	imx_uart_writel(sport, sport->saved_reg[2], UCR3);
	imx_uart_writel(sport, sport->saved_reg[3], UCR4);
	sport->context_saved = false;
	spin_unlock_irqrestore(&sport->port.lock, flags);
}

static void imx_uart_save_context(struct imx_port *sport)
{
	unsigned long flags;

	/* Save necessary regs */
	spin_lock_irqsave(&sport->port.lock, flags);
	sport->saved_reg[0] = imx_uart_readl(sport, UCR1);
	sport->saved_reg[1] = imx_uart_readl(sport, UCR2);
	sport->saved_reg[2] = imx_uart_readl(sport, UCR3);
	sport->saved_reg[3] = imx_uart_readl(sport, UCR4);
	sport->saved_reg[4] = imx_uart_readl(sport, UFCR);
	sport->saved_reg[5] = imx_uart_readl(sport, UESC);
	sport->saved_reg[6] = imx_uart_readl(sport, UTIM);
	sport->saved_reg[7] = imx_uart_readl(sport, UBIR);
	sport->saved_reg[8] = imx_uart_readl(sport, UBMR);
	sport->saved_reg[9] = imx_uart_readl(sport, IMX21_UTS);
	sport->context_saved = true;
	spin_unlock_irqrestore(&sport->port.lock, flags);
}

static void imx_uart_enable_wakeup(struct imx_port *sport, bool on)
{
	u32 ucr3;

	ucr3 = imx_uart_readl(sport, UCR3);
	if (on) {
		imx_uart_writel(sport, USR1_AWAKE, USR1);
		ucr3 |= UCR3_AWAKEN;
	} else {
		ucr3 &= ~UCR3_AWAKEN;
	}
	imx_uart_writel(sport, ucr3, UCR3);

	if (sport->have_rtscts) {
		u32 ucr1 = imx_uart_readl(sport, UCR1);
		if (on)
			ucr1 |= UCR1_RTSDEN;
		else
			ucr1 &= ~UCR1_RTSDEN;
		imx_uart_writel(sport, ucr1, UCR1);
	}
}

static int imx_uart_suspend_noirq(struct device *dev)
{
	struct imx_port *sport = dev_get_drvdata(dev);

	imx_uart_save_context(sport);

	clk_disable(sport->clk_ipg);

	pinctrl_pm_select_sleep_state(dev);

	return 0;
}

static int imx_uart_resume_noirq(struct device *dev)
{
	struct imx_port *sport = dev_get_drvdata(dev);
	int ret;

	pinctrl_pm_select_default_state(dev);

	ret = clk_enable(sport->clk_ipg);
	if (ret)
		return ret;

	imx_uart_restore_context(sport);

	return 0;
}

static int imx_uart_suspend(struct device *dev)
{
	struct imx_port *sport = dev_get_drvdata(dev);
	int ret;

	uart_suspend_port(&imx_uart_uart_driver, &sport->port);
	disable_irq(sport->port.irq);

	ret = clk_prepare_enable(sport->clk_ipg);
	if (ret)
		return ret;

	/* enable wakeup from i.MX UART */
	imx_uart_enable_wakeup(sport, true);

	return 0;
}

static int imx_uart_resume(struct device *dev)
{
	struct imx_port *sport = dev_get_drvdata(dev);

	/* disable wakeup from i.MX UART */
	imx_uart_enable_wakeup(sport, false);

	uart_resume_port(&imx_uart_uart_driver, &sport->port);
	enable_irq(sport->port.irq);

	clk_disable_unprepare(sport->clk_ipg);

	return 0;
}

static int imx_uart_freeze(struct device *dev)
{
	struct imx_port *sport = dev_get_drvdata(dev);

	uart_suspend_port(&imx_uart_uart_driver, &sport->port);

	return clk_prepare_enable(sport->clk_ipg);
}

static int imx_uart_thaw(struct device *dev)
{
	struct imx_port *sport = dev_get_drvdata(dev);

	uart_resume_port(&imx_uart_uart_driver, &sport->port);

	clk_disable_unprepare(sport->clk_ipg);

	return 0;
}

static const struct dev_pm_ops imx_uart_pm_ops = {
	.suspend_noirq = imx_uart_suspend_noirq,
	.resume_noirq = imx_uart_resume_noirq,
	.freeze_noirq = imx_uart_suspend_noirq,
	.restore_noirq = imx_uart_resume_noirq,
	.suspend = imx_uart_suspend,
	.resume = imx_uart_resume,
	.freeze = imx_uart_freeze,
	.thaw = imx_uart_thaw,
	.restore = imx_uart_thaw,
};

static struct platform_driver imx_uart_platform_driver = {
	.probe = imx_uart_probe,
	.remove = imx_uart_remove,

	.id_table = imx_uart_devtype,
	.driver = {
		.name = "imx-uart",
		.of_match_table = imx_uart_dt_ids,
		.pm = &imx_uart_pm_ops,
	},
};

static int __init imx_uart_init(void)
{
	int ret = uart_register_driver(&imx_uart_uart_driver);

	if (ret)
		return ret;

	ret = platform_driver_register(&imx_uart_platform_driver);
	if (ret != 0)
		uart_unregister_driver(&imx_uart_uart_driver);

	return ret;
}

static void __exit imx_uart_exit(void)
{
	platform_driver_unregister(&imx_uart_platform_driver);
	uart_unregister_driver(&imx_uart_uart_driver);
}

module_init(imx_uart_init);
module_exit(imx_uart_exit);

MODULE_AUTHOR("Sascha Hauer");
MODULE_DESCRIPTION("IMX generic serial port driver");
MODULE_LICENSE("GPL");
MODULE_ALIAS("platform:imx-uart");<|MERGE_RESOLUTION|>--- conflicted
+++ resolved
@@ -984,11 +984,8 @@
 		usr2 &= ~USR2_ORE;
 
 	if (usr1 & (USR1_RRDY | USR1_AGTIM)) {
-<<<<<<< HEAD
-=======
 		imx_uart_writel(sport, USR1_AGTIM, USR1);
 
->>>>>>> d1988041
 		__imx_uart_rxint(irq, dev_id);
 		ret = IRQ_HANDLED;
 	}
