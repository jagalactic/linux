--- conflicted
+++ resolved
@@ -58,10 +58,7 @@
  * Thermal zone information
  */
 struct hwmon_thermal_data {
-<<<<<<< HEAD
-=======
 	struct list_head node;		/* hwmon tzdata list entry */
->>>>>>> d1988041
 	struct device *dev;		/* Reference to hwmon device */
 	int index;			/* sensor index */
 	struct thermal_zone_device *tzd;/* thermal zone device */
@@ -160,14 +157,11 @@
 	.get_temp = hwmon_thermal_get_temp,
 };
 
-<<<<<<< HEAD
-=======
 static void hwmon_thermal_remove_sensor(void *data)
 {
 	list_del(data);
 }
 
->>>>>>> d1988041
 static int hwmon_thermal_add_sensor(struct device *dev, int index)
 {
 	struct hwmon_device *hwdev = to_hwmon_device(dev);
@@ -246,11 +240,7 @@
 }
 
 #else
-<<<<<<< HEAD
-static int hwmon_thermal_add_sensor(struct device *dev, int index)
-=======
 static int hwmon_thermal_register_sensors(struct device *dev)
->>>>>>> d1988041
 {
 	return 0;
 }
@@ -778,32 +768,6 @@
 	if (dev && dev->of_node && chip && chip->ops->read &&
 	    chip->info[0]->type == hwmon_chip &&
 	    (chip->info[0]->config[0] & HWMON_C_REGISTER_TZ)) {
-<<<<<<< HEAD
-		const struct hwmon_channel_info **info = chip->info;
-
-		for (i = 1; info[i]; i++) {
-			if (info[i]->type != hwmon_temp)
-				continue;
-
-			for (j = 0; info[i]->config[j]; j++) {
-				if (!chip->ops->is_visible(drvdata, hwmon_temp,
-							   hwmon_temp_input, j))
-					continue;
-				if (info[i]->config[j] & HWMON_T_INPUT) {
-					err = hwmon_thermal_add_sensor(hdev, j);
-					if (err) {
-						device_unregister(hdev);
-						/*
-						 * Don't worry about hwdev;
-						 * hwmon_dev_release(), called
-						 * from device_unregister(),
-						 * will free it.
-						 */
-						goto ida_remove;
-					}
-				}
-			}
-=======
 		err = hwmon_thermal_register_sensors(hdev);
 		if (err) {
 			device_unregister(hdev);
@@ -812,7 +776,6 @@
 			 * from device_unregister(), will free it.
 			 */
 			goto ida_remove;
->>>>>>> d1988041
 		}
 	}
 
