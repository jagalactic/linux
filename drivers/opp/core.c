--- conflicted
+++ resolved
@@ -945,21 +945,11 @@
 	old_freq = clk_get_rate(clk);
 
 	/* Return early if nothing to do */
-<<<<<<< HEAD
-	if (old_freq == freq) {
-		if (!opp_table->required_opp_tables && !opp_table->regulators) {
-			dev_dbg(dev, "%s: old/new frequencies (%lu Hz) are same, nothing to do\n",
-				__func__, freq);
-			ret = 0;
-			goto put_opp_table;
-		}
-=======
 	if (opp_table->enabled && old_freq == freq) {
 		dev_dbg(dev, "%s: old/new frequencies (%lu Hz) are same, nothing to do\n",
 			__func__, freq);
 		ret = 0;
 		goto put_opp_table;
->>>>>>> d1988041
 	}
 
 	/*
@@ -1195,10 +1185,6 @@
 	list_del(&opp_table->node);
 	mutex_unlock(&opp_table_lock);
 
-	/* Drop the lock as soon as we can */
-	list_del(&opp_table->node);
-	mutex_unlock(&opp_table_lock);
-
 	_of_clear_opp_table(opp_table);
 
 	/* Release clk */
@@ -1332,15 +1318,6 @@
 }
 EXPORT_SYMBOL_GPL(dev_pm_opp_remove);
 
-<<<<<<< HEAD
-void _opp_remove_all_static(struct opp_table *opp_table)
-{
-	struct dev_pm_opp *opp, *tmp;
-
-	mutex_lock(&opp_table->lock);
-
-	if (!opp_table->parsed_static_opps || --opp_table->parsed_static_opps)
-=======
 bool _opp_remove_all_static(struct opp_table *opp_table)
 {
 	struct dev_pm_opp *opp, *tmp;
@@ -1354,7 +1331,6 @@
 	}
 
 	if (--opp_table->parsed_static_opps)
->>>>>>> d1988041
 		goto unlock;
 
 	list_for_each_entry_safe(opp, tmp, &opp_table->opp_list, node) {
@@ -1364,11 +1340,8 @@
 
 unlock:
 	mutex_unlock(&opp_table->lock);
-<<<<<<< HEAD
-=======
 
 	return ret;
->>>>>>> d1988041
 }
 
 /**
@@ -2048,9 +2021,6 @@
 	if (opp_table->genpd_virt_devs)
 		return opp_table;
 
-	if (opp_table->genpd_virt_devs)
-		return opp_table;
-
 	/*
 	 * If the genpd's OPP table isn't already initialized, parsing of the
 	 * required-opps fail for dev. We should retry this after genpd's OPP
@@ -2476,16 +2446,12 @@
 		return;
 	}
 
-<<<<<<< HEAD
-	_opp_remove_all_static(opp_table);
-=======
 	/*
 	 * Drop the extra reference only if the OPP table was successfully added
 	 * with dev_pm_opp_of_add_table() earlier.
 	 **/
 	if (_opp_remove_all_static(opp_table))
 		dev_pm_opp_put_opp_table(opp_table);
->>>>>>> d1988041
 
 	/* Drop reference taken by _find_opp_table() */
 	dev_pm_opp_put_opp_table(opp_table);
