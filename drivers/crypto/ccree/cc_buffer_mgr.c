// SPDX-License-Identifier: GPL-2.0
/* Copyright (C) 2012-2019 ARM Limited (or its affiliates). */

#include <crypto/internal/aead.h>
#include <crypto/authenc.h>
#include <crypto/scatterwalk.h>
#include <linux/dmapool.h>
#include <linux/dma-mapping.h>

#include "cc_buffer_mgr.h"
#include "cc_lli_defs.h"
#include "cc_cipher.h"
#include "cc_hash.h"
#include "cc_aead.h"

union buffer_array_entry {
	struct scatterlist *sgl;
	dma_addr_t buffer_dma;
};

struct buffer_array {
	unsigned int num_of_buffers;
	union buffer_array_entry entry[MAX_NUM_OF_BUFFERS_IN_MLLI];
	unsigned int offset[MAX_NUM_OF_BUFFERS_IN_MLLI];
	int nents[MAX_NUM_OF_BUFFERS_IN_MLLI];
	int total_data_len[MAX_NUM_OF_BUFFERS_IN_MLLI];
	bool is_last[MAX_NUM_OF_BUFFERS_IN_MLLI];
	u32 *mlli_nents[MAX_NUM_OF_BUFFERS_IN_MLLI];
};

static inline char *cc_dma_buf_type(enum cc_req_dma_buf_type type)
{
	switch (type) {
	case CC_DMA_BUF_NULL:
		return "BUF_NULL";
	case CC_DMA_BUF_DLLI:
		return "BUF_DLLI";
	case CC_DMA_BUF_MLLI:
		return "BUF_MLLI";
	default:
		return "BUF_INVALID";
	}
}

/**
 * cc_copy_mac() - Copy MAC to temporary location
 *
 * @dev: device object
 * @req: aead request object
 * @dir: [IN] copy from/to sgl
 */
static void cc_copy_mac(struct device *dev, struct aead_request *req,
			enum cc_sg_cpy_direct dir)
{
	struct aead_req_ctx *areq_ctx = aead_request_ctx(req);
	u32 skip = req->assoclen + req->cryptlen;

	cc_copy_sg_portion(dev, areq_ctx->backup_mac, req->src,
			   (skip - areq_ctx->req_authsize), skip, dir);
}

/**
 * cc_get_sgl_nents() - Get scatterlist number of entries.
 *
 * @dev: Device object
 * @sg_list: SG list
 * @nbytes: [IN] Total SGL data bytes.
 * @lbytes: [OUT] Returns the amount of bytes at the last entry
 *
 * Return:
 * Number of entries in the scatterlist
 */
static unsigned int cc_get_sgl_nents(struct device *dev,
				     struct scatterlist *sg_list,
				     unsigned int nbytes, u32 *lbytes)
{
	unsigned int nents = 0;

	*lbytes = 0;

	while (nbytes && sg_list) {
		nents++;
		/* get the number of bytes in the last entry */
		*lbytes = nbytes;
		nbytes -= (sg_list->length > nbytes) ?
				nbytes : sg_list->length;
		sg_list = sg_next(sg_list);
	}

	dev_dbg(dev, "nents %d last bytes %d\n", nents, *lbytes);
	return nents;
}

/**
 * cc_copy_sg_portion() - Copy scatter list data,
 * from to_skip to end, to dest and vice versa
 *
 * @dev: Device object
 * @dest: Buffer to copy to/from
 * @sg: SG list
 * @to_skip: Number of bytes to skip before copying
 * @end: Offset of last byte to copy
 * @direct: Transfer direction (true == from SG list to buffer, false == from
 *          buffer to SG list)
 */
void cc_copy_sg_portion(struct device *dev, u8 *dest, struct scatterlist *sg,
			u32 to_skip, u32 end, enum cc_sg_cpy_direct direct)
{
	u32 nents;

	nents = sg_nents_for_len(sg, end);
	sg_copy_buffer(sg, nents, dest, (end - to_skip + 1), to_skip,
		       (direct == CC_SG_TO_BUF));
}

static int cc_render_buff_to_mlli(struct device *dev, dma_addr_t buff_dma,
				  u32 buff_size, u32 *curr_nents,
				  u32 **mlli_entry_pp)
{
	u32 *mlli_entry_p = *mlli_entry_pp;
	u32 new_nents;

	/* Verify there is no memory overflow*/
	new_nents = (*curr_nents + buff_size / CC_MAX_MLLI_ENTRY_SIZE + 1);
	if (new_nents > MAX_NUM_OF_TOTAL_MLLI_ENTRIES) {
		dev_err(dev, "Too many mlli entries. current %d max %d\n",
			new_nents, MAX_NUM_OF_TOTAL_MLLI_ENTRIES);
		return -ENOMEM;
	}

	/*handle buffer longer than 64 kbytes */
	while (buff_size > CC_MAX_MLLI_ENTRY_SIZE) {
		cc_lli_set_addr(mlli_entry_p, buff_dma);
		cc_lli_set_size(mlli_entry_p, CC_MAX_MLLI_ENTRY_SIZE);
		dev_dbg(dev, "entry[%d]: single_buff=0x%08X size=%08X\n",
			*curr_nents, mlli_entry_p[LLI_WORD0_OFFSET],
			mlli_entry_p[LLI_WORD1_OFFSET]);
		buff_dma += CC_MAX_MLLI_ENTRY_SIZE;
		buff_size -= CC_MAX_MLLI_ENTRY_SIZE;
		mlli_entry_p = mlli_entry_p + 2;
		(*curr_nents)++;
	}
	/*Last entry */
	cc_lli_set_addr(mlli_entry_p, buff_dma);
	cc_lli_set_size(mlli_entry_p, buff_size);
	dev_dbg(dev, "entry[%d]: single_buff=0x%08X size=%08X\n",
		*curr_nents, mlli_entry_p[LLI_WORD0_OFFSET],
		mlli_entry_p[LLI_WORD1_OFFSET]);
	mlli_entry_p = mlli_entry_p + 2;
	*mlli_entry_pp = mlli_entry_p;
	(*curr_nents)++;
	return 0;
}

static int cc_render_sg_to_mlli(struct device *dev, struct scatterlist *sgl,
				u32 sgl_data_len, u32 sgl_offset,
				u32 *curr_nents, u32 **mlli_entry_pp)
{
	struct scatterlist *curr_sgl = sgl;
	u32 *mlli_entry_p = *mlli_entry_pp;
	s32 rc = 0;

	for ( ; (curr_sgl && sgl_data_len);
	      curr_sgl = sg_next(curr_sgl)) {
		u32 entry_data_len =
			(sgl_data_len > sg_dma_len(curr_sgl) - sgl_offset) ?
				sg_dma_len(curr_sgl) - sgl_offset :
				sgl_data_len;
		sgl_data_len -= entry_data_len;
		rc = cc_render_buff_to_mlli(dev, sg_dma_address(curr_sgl) +
					    sgl_offset, entry_data_len,
					    curr_nents, &mlli_entry_p);
		if (rc)
			return rc;

		sgl_offset = 0;
	}
	*mlli_entry_pp = mlli_entry_p;
	return 0;
}

static int cc_generate_mlli(struct device *dev, struct buffer_array *sg_data,
			    struct mlli_params *mlli_params, gfp_t flags)
{
	u32 *mlli_p;
	u32 total_nents = 0, prev_total_nents = 0;
	int rc = 0, i;

	dev_dbg(dev, "NUM of SG's = %d\n", sg_data->num_of_buffers);

	/* Allocate memory from the pointed pool */
	mlli_params->mlli_virt_addr =
		dma_pool_alloc(mlli_params->curr_pool, flags,
			       &mlli_params->mlli_dma_addr);
	if (!mlli_params->mlli_virt_addr) {
		dev_err(dev, "dma_pool_alloc() failed\n");
		rc = -ENOMEM;
		goto build_mlli_exit;
	}
	/* Point to start of MLLI */
	mlli_p = mlli_params->mlli_virt_addr;
	/* go over all SG's and link it to one MLLI table */
	for (i = 0; i < sg_data->num_of_buffers; i++) {
		union buffer_array_entry *entry = &sg_data->entry[i];
		u32 tot_len = sg_data->total_data_len[i];
		u32 offset = sg_data->offset[i];

		rc = cc_render_sg_to_mlli(dev, entry->sgl, tot_len, offset,
					  &total_nents, &mlli_p);
		if (rc)
			return rc;

		/* set last bit in the current table */
		if (sg_data->mlli_nents[i]) {
			/*Calculate the current MLLI table length for the
			 *length field in the descriptor
			 */
			*sg_data->mlli_nents[i] +=
				(total_nents - prev_total_nents);
			prev_total_nents = total_nents;
		}
	}

	/* Set MLLI size for the bypass operation */
	mlli_params->mlli_len = (total_nents * LLI_ENTRY_BYTE_SIZE);

	dev_dbg(dev, "MLLI params: virt_addr=%pK dma_addr=%pad mlli_len=0x%X\n",
		mlli_params->mlli_virt_addr, &mlli_params->mlli_dma_addr,
		mlli_params->mlli_len);

build_mlli_exit:
	return rc;
}

static void cc_add_sg_entry(struct device *dev, struct buffer_array *sgl_data,
			    unsigned int nents, struct scatterlist *sgl,
			    unsigned int data_len, unsigned int data_offset,
			    bool is_last_table, u32 *mlli_nents)
{
	unsigned int index = sgl_data->num_of_buffers;

	dev_dbg(dev, "index=%u nents=%u sgl=%pK data_len=0x%08X is_last=%d\n",
		index, nents, sgl, data_len, is_last_table);
	sgl_data->nents[index] = nents;
	sgl_data->entry[index].sgl = sgl;
	sgl_data->offset[index] = data_offset;
	sgl_data->total_data_len[index] = data_len;
	sgl_data->is_last[index] = is_last_table;
	sgl_data->mlli_nents[index] = mlli_nents;
	if (sgl_data->mlli_nents[index])
		*sgl_data->mlli_nents[index] = 0;
	sgl_data->num_of_buffers++;
}

static int cc_map_sg(struct device *dev, struct scatterlist *sg,
		     unsigned int nbytes, int direction, u32 *nents,
		     u32 max_sg_nents, u32 *lbytes, u32 *mapped_nents)
{
	int ret = 0;

	*nents = cc_get_sgl_nents(dev, sg, nbytes, lbytes);
	if (*nents > max_sg_nents) {
		*nents = 0;
		dev_err(dev, "Too many fragments. current %d max %d\n",
			*nents, max_sg_nents);
		return -ENOMEM;
	}

	ret = dma_map_sg(dev, sg, *nents, direction);
	if (dma_mapping_error(dev, ret)) {
		*nents = 0;
		dev_err(dev, "dma_map_sg() sg buffer failed %d\n", ret);
		return -ENOMEM;
	}

	*mapped_nents = ret;

	return 0;
}

static int
cc_set_aead_conf_buf(struct device *dev, struct aead_req_ctx *areq_ctx,
		     u8 *config_data, struct buffer_array *sg_data,
		     unsigned int assoclen)
{
	dev_dbg(dev, " handle additional data config set to DLLI\n");
	/* create sg for the current buffer */
	sg_init_one(&areq_ctx->ccm_adata_sg, config_data,
		    AES_BLOCK_SIZE + areq_ctx->ccm_hdr_size);
	if (dma_map_sg(dev, &areq_ctx->ccm_adata_sg, 1, DMA_TO_DEVICE) != 1) {
		dev_err(dev, "dma_map_sg() config buffer failed\n");
		return -ENOMEM;
	}
	dev_dbg(dev, "Mapped curr_buff: dma_address=%pad page=%p addr=%pK offset=%u length=%u\n",
		&sg_dma_address(&areq_ctx->ccm_adata_sg),
		sg_page(&areq_ctx->ccm_adata_sg),
		sg_virt(&areq_ctx->ccm_adata_sg),
		areq_ctx->ccm_adata_sg.offset, areq_ctx->ccm_adata_sg.length);
	/* prepare for case of MLLI */
	if (assoclen > 0) {
		cc_add_sg_entry(dev, sg_data, 1, &areq_ctx->ccm_adata_sg,
				(AES_BLOCK_SIZE + areq_ctx->ccm_hdr_size),
				0, false, NULL);
	}
	return 0;
}

static int cc_set_hash_buf(struct device *dev, struct ahash_req_ctx *areq_ctx,
			   u8 *curr_buff, u32 curr_buff_cnt,
			   struct buffer_array *sg_data)
{
	dev_dbg(dev, " handle curr buff %x set to   DLLI\n", curr_buff_cnt);
	/* create sg for the current buffer */
	sg_init_one(areq_ctx->buff_sg, curr_buff, curr_buff_cnt);
	if (dma_map_sg(dev, areq_ctx->buff_sg, 1, DMA_TO_DEVICE) != 1) {
		dev_err(dev, "dma_map_sg() src buffer failed\n");
		return -ENOMEM;
	}
	dev_dbg(dev, "Mapped curr_buff: dma_address=%pad page=%p addr=%pK offset=%u length=%u\n",
		&sg_dma_address(areq_ctx->buff_sg), sg_page(areq_ctx->buff_sg),
		sg_virt(areq_ctx->buff_sg), areq_ctx->buff_sg->offset,
		areq_ctx->buff_sg->length);
	areq_ctx->data_dma_buf_type = CC_DMA_BUF_DLLI;
	areq_ctx->curr_sg = areq_ctx->buff_sg;
	areq_ctx->in_nents = 0;
	/* prepare for case of MLLI */
	cc_add_sg_entry(dev, sg_data, 1, areq_ctx->buff_sg, curr_buff_cnt, 0,
			false, NULL);
	return 0;
}

void cc_unmap_cipher_request(struct device *dev, void *ctx,
				unsigned int ivsize, struct scatterlist *src,
				struct scatterlist *dst)
{
	struct cipher_req_ctx *req_ctx = (struct cipher_req_ctx *)ctx;

	if (req_ctx->gen_ctx.iv_dma_addr) {
		dev_dbg(dev, "Unmapped iv: iv_dma_addr=%pad iv_size=%u\n",
			&req_ctx->gen_ctx.iv_dma_addr, ivsize);
		dma_unmap_single(dev, req_ctx->gen_ctx.iv_dma_addr,
				 ivsize, DMA_BIDIRECTIONAL);
	}
	/* Release pool */
	if (req_ctx->dma_buf_type == CC_DMA_BUF_MLLI &&
	    req_ctx->mlli_params.mlli_virt_addr) {
		dma_pool_free(req_ctx->mlli_params.curr_pool,
			      req_ctx->mlli_params.mlli_virt_addr,
			      req_ctx->mlli_params.mlli_dma_addr);
	}

	dma_unmap_sg(dev, src, req_ctx->in_nents, DMA_BIDIRECTIONAL);
	dev_dbg(dev, "Unmapped req->src=%pK\n", sg_virt(src));

	if (src != dst) {
		dma_unmap_sg(dev, dst, req_ctx->out_nents, DMA_BIDIRECTIONAL);
		dev_dbg(dev, "Unmapped req->dst=%pK\n", sg_virt(dst));
	}
}

int cc_map_cipher_request(struct cc_drvdata *drvdata, void *ctx,
			  unsigned int ivsize, unsigned int nbytes,
			  void *info, struct scatterlist *src,
			  struct scatterlist *dst, gfp_t flags)
{
	struct cipher_req_ctx *req_ctx = (struct cipher_req_ctx *)ctx;
	struct mlli_params *mlli_params = &req_ctx->mlli_params;
	struct device *dev = drvdata_to_dev(drvdata);
	struct buffer_array sg_data;
	u32 dummy = 0;
	int rc = 0;
	u32 mapped_nents = 0;

	req_ctx->dma_buf_type = CC_DMA_BUF_DLLI;
	mlli_params->curr_pool = NULL;
	sg_data.num_of_buffers = 0;

	/* Map IV buffer */
	if (ivsize) {
		dump_byte_array("iv", info, ivsize);
		req_ctx->gen_ctx.iv_dma_addr =
			dma_map_single(dev, info, ivsize, DMA_BIDIRECTIONAL);
		if (dma_mapping_error(dev, req_ctx->gen_ctx.iv_dma_addr)) {
			dev_err(dev, "Mapping iv %u B at va=%pK for DMA failed\n",
				ivsize, info);
			return -ENOMEM;
		}
		dev_dbg(dev, "Mapped iv %u B at va=%pK to dma=%pad\n",
			ivsize, info, &req_ctx->gen_ctx.iv_dma_addr);
	} else {
		req_ctx->gen_ctx.iv_dma_addr = 0;
	}

	/* Map the src SGL */
	rc = cc_map_sg(dev, src, nbytes, DMA_BIDIRECTIONAL, &req_ctx->in_nents,
		       LLI_MAX_NUM_OF_DATA_ENTRIES, &dummy, &mapped_nents);
	if (rc)
		goto cipher_exit;
	if (mapped_nents > 1)
		req_ctx->dma_buf_type = CC_DMA_BUF_MLLI;

	if (src == dst) {
		/* Handle inplace operation */
		if (req_ctx->dma_buf_type == CC_DMA_BUF_MLLI) {
			req_ctx->out_nents = 0;
			cc_add_sg_entry(dev, &sg_data, req_ctx->in_nents, src,
					nbytes, 0, true,
					&req_ctx->in_mlli_nents);
		}
	} else {
		/* Map the dst sg */
		rc = cc_map_sg(dev, dst, nbytes, DMA_BIDIRECTIONAL,
			       &req_ctx->out_nents, LLI_MAX_NUM_OF_DATA_ENTRIES,
			       &dummy, &mapped_nents);
		if (rc)
			goto cipher_exit;
		if (mapped_nents > 1)
			req_ctx->dma_buf_type = CC_DMA_BUF_MLLI;

		if (req_ctx->dma_buf_type == CC_DMA_BUF_MLLI) {
			cc_add_sg_entry(dev, &sg_data, req_ctx->in_nents, src,
					nbytes, 0, true,
					&req_ctx->in_mlli_nents);
			cc_add_sg_entry(dev, &sg_data, req_ctx->out_nents, dst,
					nbytes, 0, true,
					&req_ctx->out_mlli_nents);
		}
	}

	if (req_ctx->dma_buf_type == CC_DMA_BUF_MLLI) {
		mlli_params->curr_pool = drvdata->mlli_buffs_pool;
		rc = cc_generate_mlli(dev, &sg_data, mlli_params, flags);
		if (rc)
			goto cipher_exit;
	}

	dev_dbg(dev, "areq_ctx->dma_buf_type = %s\n",
		cc_dma_buf_type(req_ctx->dma_buf_type));

	return 0;

cipher_exit:
	cc_unmap_cipher_request(dev, req_ctx, ivsize, src, dst);
	return rc;
}

void cc_unmap_aead_request(struct device *dev, struct aead_request *req)
{
	struct aead_req_ctx *areq_ctx = aead_request_ctx(req);
	unsigned int hw_iv_size = areq_ctx->hw_iv_size;
	struct cc_drvdata *drvdata = dev_get_drvdata(dev);

	if (areq_ctx->mac_buf_dma_addr) {
		dma_unmap_single(dev, areq_ctx->mac_buf_dma_addr,
				 MAX_MAC_SIZE, DMA_BIDIRECTIONAL);
	}

	if (areq_ctx->cipher_mode == DRV_CIPHER_GCTR) {
		if (areq_ctx->hkey_dma_addr) {
			dma_unmap_single(dev, areq_ctx->hkey_dma_addr,
					 AES_BLOCK_SIZE, DMA_BIDIRECTIONAL);
		}

		if (areq_ctx->gcm_block_len_dma_addr) {
			dma_unmap_single(dev, areq_ctx->gcm_block_len_dma_addr,
					 AES_BLOCK_SIZE, DMA_TO_DEVICE);
		}

		if (areq_ctx->gcm_iv_inc1_dma_addr) {
			dma_unmap_single(dev, areq_ctx->gcm_iv_inc1_dma_addr,
					 AES_BLOCK_SIZE, DMA_TO_DEVICE);
		}

		if (areq_ctx->gcm_iv_inc2_dma_addr) {
			dma_unmap_single(dev, areq_ctx->gcm_iv_inc2_dma_addr,
					 AES_BLOCK_SIZE, DMA_TO_DEVICE);
		}
	}

	if (areq_ctx->ccm_hdr_size != ccm_header_size_null) {
		if (areq_ctx->ccm_iv0_dma_addr) {
			dma_unmap_single(dev, areq_ctx->ccm_iv0_dma_addr,
					 AES_BLOCK_SIZE, DMA_TO_DEVICE);
		}

		dma_unmap_sg(dev, &areq_ctx->ccm_adata_sg, 1, DMA_TO_DEVICE);
	}
	if (areq_ctx->gen_ctx.iv_dma_addr) {
		dma_unmap_single(dev, areq_ctx->gen_ctx.iv_dma_addr,
				 hw_iv_size, DMA_BIDIRECTIONAL);
		kfree_sensitive(areq_ctx->gen_ctx.iv);
	}

	/* Release pool */
	if ((areq_ctx->assoc_buff_type == CC_DMA_BUF_MLLI ||
	     areq_ctx->data_buff_type == CC_DMA_BUF_MLLI) &&
	    (areq_ctx->mlli_params.mlli_virt_addr)) {
		dev_dbg(dev, "free MLLI buffer: dma=%pad virt=%pK\n",
			&areq_ctx->mlli_params.mlli_dma_addr,
			areq_ctx->mlli_params.mlli_virt_addr);
		dma_pool_free(areq_ctx->mlli_params.curr_pool,
			      areq_ctx->mlli_params.mlli_virt_addr,
			      areq_ctx->mlli_params.mlli_dma_addr);
	}

	dev_dbg(dev, "Unmapping src sgl: req->src=%pK areq_ctx->src.nents=%u areq_ctx->assoc.nents=%u assoclen:%u cryptlen=%u\n",
		sg_virt(req->src), areq_ctx->src.nents, areq_ctx->assoc.nents,
		areq_ctx->assoclen, req->cryptlen);

	dma_unmap_sg(dev, req->src, areq_ctx->src.mapped_nents,
		     DMA_BIDIRECTIONAL);
	if (req->src != req->dst) {
		dev_dbg(dev, "Unmapping dst sgl: req->dst=%pK\n",
			sg_virt(req->dst));
		dma_unmap_sg(dev, req->dst, areq_ctx->dst.mapped_nents,
			     DMA_BIDIRECTIONAL);
	}
	if (drvdata->coherent &&
	    areq_ctx->gen_ctx.op_type == DRV_CRYPTO_DIRECTION_DECRYPT &&
	    req->src == req->dst) {
		/* copy back mac from temporary location to deal with possible
		 * data memory overriding that caused by cache coherence
		 * problem.
		 */
		cc_copy_mac(dev, req, CC_SG_FROM_BUF);
	}
}

static bool cc_is_icv_frag(unsigned int sgl_nents, unsigned int authsize,
			   u32 last_entry_data_size)
{
	return ((sgl_nents > 1) && (last_entry_data_size < authsize));
}

static int cc_aead_chain_iv(struct cc_drvdata *drvdata,
			    struct aead_request *req,
			    struct buffer_array *sg_data,
			    bool is_last, bool do_chain)
{
	struct aead_req_ctx *areq_ctx = aead_request_ctx(req);
	unsigned int hw_iv_size = areq_ctx->hw_iv_size;
	struct device *dev = drvdata_to_dev(drvdata);
	gfp_t flags = cc_gfp_flags(&req->base);
	int rc = 0;

	if (!req->iv) {
		areq_ctx->gen_ctx.iv_dma_addr = 0;
		areq_ctx->gen_ctx.iv = NULL;
		goto chain_iv_exit;
	}

	areq_ctx->gen_ctx.iv = kmemdup(req->iv, hw_iv_size, flags);
	if (!areq_ctx->gen_ctx.iv)
		return -ENOMEM;

	areq_ctx->gen_ctx.iv_dma_addr =
		dma_map_single(dev, areq_ctx->gen_ctx.iv, hw_iv_size,
			       DMA_BIDIRECTIONAL);
	if (dma_mapping_error(dev, areq_ctx->gen_ctx.iv_dma_addr)) {
		dev_err(dev, "Mapping iv %u B at va=%pK for DMA failed\n",
			hw_iv_size, req->iv);
		kfree_sensitive(areq_ctx->gen_ctx.iv);
		areq_ctx->gen_ctx.iv = NULL;
		rc = -ENOMEM;
		goto chain_iv_exit;
	}

	dev_dbg(dev, "Mapped iv %u B at va=%pK to dma=%pad\n",
		hw_iv_size, req->iv, &areq_ctx->gen_ctx.iv_dma_addr);

chain_iv_exit:
	return rc;
}

static int cc_aead_chain_assoc(struct cc_drvdata *drvdata,
			       struct aead_request *req,
			       struct buffer_array *sg_data,
			       bool is_last, bool do_chain)
{
	struct aead_req_ctx *areq_ctx = aead_request_ctx(req);
	int rc = 0;
	int mapped_nents = 0;
	struct device *dev = drvdata_to_dev(drvdata);

	if (!sg_data) {
		rc = -EINVAL;
		goto chain_assoc_exit;
	}

	if (areq_ctx->assoclen == 0) {
		areq_ctx->assoc_buff_type = CC_DMA_BUF_NULL;
		areq_ctx->assoc.nents = 0;
		areq_ctx->assoc.mlli_nents = 0;
		dev_dbg(dev, "Chain assoc of length 0: buff_type=%s nents=%u\n",
			cc_dma_buf_type(areq_ctx->assoc_buff_type),
			areq_ctx->assoc.nents);
		goto chain_assoc_exit;
	}

	mapped_nents = sg_nents_for_len(req->src, areq_ctx->assoclen);
	if (mapped_nents < 0)
		return mapped_nents;

	if (mapped_nents > LLI_MAX_NUM_OF_ASSOC_DATA_ENTRIES) {
		dev_err(dev, "Too many fragments. current %d max %d\n",
			mapped_nents, LLI_MAX_NUM_OF_ASSOC_DATA_ENTRIES);
		return -ENOMEM;
	}
	areq_ctx->assoc.nents = mapped_nents;

	/* in CCM case we have additional entry for
	 * ccm header configurations
	 */
	if (areq_ctx->ccm_hdr_size != ccm_header_size_null) {
		if ((mapped_nents + 1) > LLI_MAX_NUM_OF_ASSOC_DATA_ENTRIES) {
			dev_err(dev, "CCM case.Too many fragments. Current %d max %d\n",
				(areq_ctx->assoc.nents + 1),
				LLI_MAX_NUM_OF_ASSOC_DATA_ENTRIES);
			rc = -ENOMEM;
			goto chain_assoc_exit;
		}
	}

	if (mapped_nents == 1 && areq_ctx->ccm_hdr_size == ccm_header_size_null)
		areq_ctx->assoc_buff_type = CC_DMA_BUF_DLLI;
	else
		areq_ctx->assoc_buff_type = CC_DMA_BUF_MLLI;

	if (do_chain || areq_ctx->assoc_buff_type == CC_DMA_BUF_MLLI) {
		dev_dbg(dev, "Chain assoc: buff_type=%s nents=%u\n",
			cc_dma_buf_type(areq_ctx->assoc_buff_type),
			areq_ctx->assoc.nents);
		cc_add_sg_entry(dev, sg_data, areq_ctx->assoc.nents, req->src,
				areq_ctx->assoclen, 0, is_last,
				&areq_ctx->assoc.mlli_nents);
		areq_ctx->assoc_buff_type = CC_DMA_BUF_MLLI;
	}

chain_assoc_exit:
	return rc;
}

static void cc_prepare_aead_data_dlli(struct aead_request *req,
				      u32 *src_last_bytes, u32 *dst_last_bytes)
{
	struct aead_req_ctx *areq_ctx = aead_request_ctx(req);
	enum drv_crypto_direction direct = areq_ctx->gen_ctx.op_type;
	unsigned int authsize = areq_ctx->req_authsize;
	struct scatterlist *sg;
	ssize_t offset;

	areq_ctx->is_icv_fragmented = false;

	if ((req->src == req->dst) || direct == DRV_CRYPTO_DIRECTION_DECRYPT) {
		sg = areq_ctx->src_sgl;
		offset = *src_last_bytes - authsize;
	} else {
		sg = areq_ctx->dst_sgl;
		offset = *dst_last_bytes - authsize;
	}

	areq_ctx->icv_dma_addr = sg_dma_address(sg) + offset;
	areq_ctx->icv_virt_addr = sg_virt(sg) + offset;
}

static void cc_prepare_aead_data_mlli(struct cc_drvdata *drvdata,
				      struct aead_request *req,
				      struct buffer_array *sg_data,
				      u32 *src_last_bytes, u32 *dst_last_bytes,
				      bool is_last_table)
{
	struct aead_req_ctx *areq_ctx = aead_request_ctx(req);
	enum drv_crypto_direction direct = areq_ctx->gen_ctx.op_type;
	unsigned int authsize = areq_ctx->req_authsize;
	struct device *dev = drvdata_to_dev(drvdata);
	struct scatterlist *sg;

	if (req->src == req->dst) {
		/*INPLACE*/
		cc_add_sg_entry(dev, sg_data, areq_ctx->src.nents,
				areq_ctx->src_sgl, areq_ctx->cryptlen,
				areq_ctx->src_offset, is_last_table,
				&areq_ctx->src.mlli_nents);

		areq_ctx->is_icv_fragmented =
			cc_is_icv_frag(areq_ctx->src.nents, authsize,
				       *src_last_bytes);

		if (areq_ctx->is_icv_fragmented) {
			/* Backup happens only when ICV is fragmented, ICV
			 * verification is made by CPU compare in order to
			 * simplify MAC verification upon request completion
			 */
			if (direct == DRV_CRYPTO_DIRECTION_DECRYPT) {
				/* In coherent platforms (e.g. ACP)
				 * already copying ICV for any
				 * INPLACE-DECRYPT operation, hence
				 * we must neglect this code.
				 */
				if (!drvdata->coherent)
					cc_copy_mac(dev, req, CC_SG_TO_BUF);

				areq_ctx->icv_virt_addr = areq_ctx->backup_mac;
			} else {
				areq_ctx->icv_virt_addr = areq_ctx->mac_buf;
				areq_ctx->icv_dma_addr =
					areq_ctx->mac_buf_dma_addr;
			}
		} else { /* Contig. ICV */
			sg = &areq_ctx->src_sgl[areq_ctx->src.nents - 1];
			/*Should hanlde if the sg is not contig.*/
			areq_ctx->icv_dma_addr = sg_dma_address(sg) +
				(*src_last_bytes - authsize);
			areq_ctx->icv_virt_addr = sg_virt(sg) +
				(*src_last_bytes - authsize);
		}

	} else if (direct == DRV_CRYPTO_DIRECTION_DECRYPT) {
		/*NON-INPLACE and DECRYPT*/
		cc_add_sg_entry(dev, sg_data, areq_ctx->src.nents,
				areq_ctx->src_sgl, areq_ctx->cryptlen,
				areq_ctx->src_offset, is_last_table,
				&areq_ctx->src.mlli_nents);
		cc_add_sg_entry(dev, sg_data, areq_ctx->dst.nents,
				areq_ctx->dst_sgl, areq_ctx->cryptlen,
				areq_ctx->dst_offset, is_last_table,
				&areq_ctx->dst.mlli_nents);

		areq_ctx->is_icv_fragmented =
			cc_is_icv_frag(areq_ctx->src.nents, authsize,
				       *src_last_bytes);
		/* Backup happens only when ICV is fragmented, ICV

		 * verification is made by CPU compare in order to simplify
		 * MAC verification upon request completion
		 */
		if (areq_ctx->is_icv_fragmented) {
			cc_copy_mac(dev, req, CC_SG_TO_BUF);
			areq_ctx->icv_virt_addr = areq_ctx->backup_mac;

		} else { /* Contig. ICV */
			sg = &areq_ctx->src_sgl[areq_ctx->src.nents - 1];
			/*Should hanlde if the sg is not contig.*/
			areq_ctx->icv_dma_addr = sg_dma_address(sg) +
				(*src_last_bytes - authsize);
			areq_ctx->icv_virt_addr = sg_virt(sg) +
				(*src_last_bytes - authsize);
		}

	} else {
		/*NON-INPLACE and ENCRYPT*/
		cc_add_sg_entry(dev, sg_data, areq_ctx->dst.nents,
				areq_ctx->dst_sgl, areq_ctx->cryptlen,
				areq_ctx->dst_offset, is_last_table,
				&areq_ctx->dst.mlli_nents);
		cc_add_sg_entry(dev, sg_data, areq_ctx->src.nents,
				areq_ctx->src_sgl, areq_ctx->cryptlen,
				areq_ctx->src_offset, is_last_table,
				&areq_ctx->src.mlli_nents);

		areq_ctx->is_icv_fragmented =
			cc_is_icv_frag(areq_ctx->dst.nents, authsize,
				       *dst_last_bytes);

		if (!areq_ctx->is_icv_fragmented) {
			sg = &areq_ctx->dst_sgl[areq_ctx->dst.nents - 1];
			/* Contig. ICV */
			areq_ctx->icv_dma_addr = sg_dma_address(sg) +
				(*dst_last_bytes - authsize);
			areq_ctx->icv_virt_addr = sg_virt(sg) +
				(*dst_last_bytes - authsize);
		} else {
			areq_ctx->icv_dma_addr = areq_ctx->mac_buf_dma_addr;
			areq_ctx->icv_virt_addr = areq_ctx->mac_buf;
		}
	}
}

static int cc_aead_chain_data(struct cc_drvdata *drvdata,
			      struct aead_request *req,
			      struct buffer_array *sg_data,
			      bool is_last_table, bool do_chain)
{
	struct aead_req_ctx *areq_ctx = aead_request_ctx(req);
	struct device *dev = drvdata_to_dev(drvdata);
	enum drv_crypto_direction direct = areq_ctx->gen_ctx.op_type;
	unsigned int authsize = areq_ctx->req_authsize;
	unsigned int src_last_bytes = 0, dst_last_bytes = 0;
	int rc = 0;
	u32 src_mapped_nents = 0, dst_mapped_nents = 0;
	u32 offset = 0;
	/* non-inplace mode */
	unsigned int size_for_map = req->assoclen + req->cryptlen;
	u32 sg_index = 0;
	u32 size_to_skip = req->assoclen;
	struct scatterlist *sgl;

	offset = size_to_skip;

	if (!sg_data)
		return -EINVAL;

	areq_ctx->src_sgl = req->src;
	areq_ctx->dst_sgl = req->dst;

	size_for_map += (direct == DRV_CRYPTO_DIRECTION_ENCRYPT) ?
			authsize : 0;
	src_mapped_nents = cc_get_sgl_nents(dev, req->src, size_for_map,
					    &src_last_bytes);
	sg_index = areq_ctx->src_sgl->length;
	//check where the data starts
	while (src_mapped_nents && (sg_index <= size_to_skip)) {
		src_mapped_nents--;
		offset -= areq_ctx->src_sgl->length;
		sgl = sg_next(areq_ctx->src_sgl);
		if (!sgl)
			break;
		areq_ctx->src_sgl = sgl;
		sg_index += areq_ctx->src_sgl->length;
	}
	if (src_mapped_nents > LLI_MAX_NUM_OF_DATA_ENTRIES) {
		dev_err(dev, "Too many fragments. current %d max %d\n",
			src_mapped_nents, LLI_MAX_NUM_OF_DATA_ENTRIES);
		return -ENOMEM;
	}

	areq_ctx->src.nents = src_mapped_nents;

	areq_ctx->src_offset = offset;

	if (req->src != req->dst) {
<<<<<<< HEAD
		size_for_map = areq_ctx->assoclen + req->cryptlen;
=======
		size_for_map = req->assoclen + req->cryptlen;
>>>>>>> d1988041

		if (direct == DRV_CRYPTO_DIRECTION_ENCRYPT)
			size_for_map += authsize;
		else
			size_for_map -= authsize;
<<<<<<< HEAD

		if (is_gcm4543)
			size_for_map += crypto_aead_ivsize(tfm);
=======
>>>>>>> d1988041

		rc = cc_map_sg(dev, req->dst, size_for_map, DMA_BIDIRECTIONAL,
			       &areq_ctx->dst.mapped_nents,
			       LLI_MAX_NUM_OF_DATA_ENTRIES, &dst_last_bytes,
			       &dst_mapped_nents);
		if (rc)
			goto chain_data_exit;
	}

	dst_mapped_nents = cc_get_sgl_nents(dev, req->dst, size_for_map,
					    &dst_last_bytes);
	sg_index = areq_ctx->dst_sgl->length;
	offset = size_to_skip;

	//check where the data starts
	while (dst_mapped_nents && sg_index <= size_to_skip) {
		dst_mapped_nents--;
		offset -= areq_ctx->dst_sgl->length;
		sgl = sg_next(areq_ctx->dst_sgl);
		if (!sgl)
			break;
		areq_ctx->dst_sgl = sgl;
		sg_index += areq_ctx->dst_sgl->length;
	}
	if (dst_mapped_nents > LLI_MAX_NUM_OF_DATA_ENTRIES) {
		dev_err(dev, "Too many fragments. current %d max %d\n",
			dst_mapped_nents, LLI_MAX_NUM_OF_DATA_ENTRIES);
		return -ENOMEM;
	}
	areq_ctx->dst.nents = dst_mapped_nents;
	areq_ctx->dst_offset = offset;
	if (src_mapped_nents > 1 ||
	    dst_mapped_nents  > 1 ||
	    do_chain) {
		areq_ctx->data_buff_type = CC_DMA_BUF_MLLI;
		cc_prepare_aead_data_mlli(drvdata, req, sg_data,
					  &src_last_bytes, &dst_last_bytes,
					  is_last_table);
	} else {
		areq_ctx->data_buff_type = CC_DMA_BUF_DLLI;
		cc_prepare_aead_data_dlli(req, &src_last_bytes,
					  &dst_last_bytes);
	}

chain_data_exit:
	return rc;
}

static void cc_update_aead_mlli_nents(struct cc_drvdata *drvdata,
				      struct aead_request *req)
{
	struct aead_req_ctx *areq_ctx = aead_request_ctx(req);
	u32 curr_mlli_size = 0;

	if (areq_ctx->assoc_buff_type == CC_DMA_BUF_MLLI) {
		areq_ctx->assoc.sram_addr = drvdata->mlli_sram_addr;
		curr_mlli_size = areq_ctx->assoc.mlli_nents *
						LLI_ENTRY_BYTE_SIZE;
	}

	if (areq_ctx->data_buff_type == CC_DMA_BUF_MLLI) {
		/*Inplace case dst nents equal to src nents*/
		if (req->src == req->dst) {
			areq_ctx->dst.mlli_nents = areq_ctx->src.mlli_nents;
			areq_ctx->src.sram_addr = drvdata->mlli_sram_addr +
								curr_mlli_size;
			areq_ctx->dst.sram_addr = areq_ctx->src.sram_addr;
			if (!areq_ctx->is_single_pass)
				areq_ctx->assoc.mlli_nents +=
					areq_ctx->src.mlli_nents;
		} else {
			if (areq_ctx->gen_ctx.op_type ==
					DRV_CRYPTO_DIRECTION_DECRYPT) {
				areq_ctx->src.sram_addr =
						drvdata->mlli_sram_addr +
								curr_mlli_size;
				areq_ctx->dst.sram_addr =
						areq_ctx->src.sram_addr +
						areq_ctx->src.mlli_nents *
						LLI_ENTRY_BYTE_SIZE;
				if (!areq_ctx->is_single_pass)
					areq_ctx->assoc.mlli_nents +=
						areq_ctx->src.mlli_nents;
			} else {
				areq_ctx->dst.sram_addr =
						drvdata->mlli_sram_addr +
								curr_mlli_size;
				areq_ctx->src.sram_addr =
						areq_ctx->dst.sram_addr +
						areq_ctx->dst.mlli_nents *
						LLI_ENTRY_BYTE_SIZE;
				if (!areq_ctx->is_single_pass)
					areq_ctx->assoc.mlli_nents +=
						areq_ctx->dst.mlli_nents;
			}
		}
	}
}

int cc_map_aead_request(struct cc_drvdata *drvdata, struct aead_request *req)
{
	struct aead_req_ctx *areq_ctx = aead_request_ctx(req);
	struct mlli_params *mlli_params = &areq_ctx->mlli_params;
	struct device *dev = drvdata_to_dev(drvdata);
	struct buffer_array sg_data;
	unsigned int authsize = areq_ctx->req_authsize;
	int rc = 0;
	dma_addr_t dma_addr;
	u32 mapped_nents = 0;
	u32 dummy = 0; /*used for the assoc data fragments */
	u32 size_to_map;
	gfp_t flags = cc_gfp_flags(&req->base);

	mlli_params->curr_pool = NULL;
	sg_data.num_of_buffers = 0;

	/* copy mac to a temporary location to deal with possible
	 * data memory overriding that caused by cache coherence problem.
	 */
	if (drvdata->coherent &&
	    areq_ctx->gen_ctx.op_type == DRV_CRYPTO_DIRECTION_DECRYPT &&
	    req->src == req->dst)
		cc_copy_mac(dev, req, CC_SG_TO_BUF);

	/* cacluate the size for cipher remove ICV in decrypt*/
	areq_ctx->cryptlen = (areq_ctx->gen_ctx.op_type ==
				 DRV_CRYPTO_DIRECTION_ENCRYPT) ?
				req->cryptlen :
				(req->cryptlen - authsize);

	dma_addr = dma_map_single(dev, areq_ctx->mac_buf, MAX_MAC_SIZE,
				  DMA_BIDIRECTIONAL);
	if (dma_mapping_error(dev, dma_addr)) {
		dev_err(dev, "Mapping mac_buf %u B at va=%pK for DMA failed\n",
			MAX_MAC_SIZE, areq_ctx->mac_buf);
		rc = -ENOMEM;
		goto aead_map_failure;
	}
	areq_ctx->mac_buf_dma_addr = dma_addr;

	if (areq_ctx->ccm_hdr_size != ccm_header_size_null) {
		void *addr = areq_ctx->ccm_config + CCM_CTR_COUNT_0_OFFSET;

		dma_addr = dma_map_single(dev, addr, AES_BLOCK_SIZE,
					  DMA_TO_DEVICE);

		if (dma_mapping_error(dev, dma_addr)) {
			dev_err(dev, "Mapping mac_buf %u B at va=%pK for DMA failed\n",
				AES_BLOCK_SIZE, addr);
			areq_ctx->ccm_iv0_dma_addr = 0;
			rc = -ENOMEM;
			goto aead_map_failure;
		}
		areq_ctx->ccm_iv0_dma_addr = dma_addr;

		rc = cc_set_aead_conf_buf(dev, areq_ctx, areq_ctx->ccm_config,
					  &sg_data, areq_ctx->assoclen);
		if (rc)
			goto aead_map_failure;
	}

	if (areq_ctx->cipher_mode == DRV_CIPHER_GCTR) {
		dma_addr = dma_map_single(dev, areq_ctx->hkey, AES_BLOCK_SIZE,
					  DMA_BIDIRECTIONAL);
		if (dma_mapping_error(dev, dma_addr)) {
			dev_err(dev, "Mapping hkey %u B at va=%pK for DMA failed\n",
				AES_BLOCK_SIZE, areq_ctx->hkey);
			rc = -ENOMEM;
			goto aead_map_failure;
		}
		areq_ctx->hkey_dma_addr = dma_addr;

		dma_addr = dma_map_single(dev, &areq_ctx->gcm_len_block,
					  AES_BLOCK_SIZE, DMA_TO_DEVICE);
		if (dma_mapping_error(dev, dma_addr)) {
			dev_err(dev, "Mapping gcm_len_block %u B at va=%pK for DMA failed\n",
				AES_BLOCK_SIZE, &areq_ctx->gcm_len_block);
			rc = -ENOMEM;
			goto aead_map_failure;
		}
		areq_ctx->gcm_block_len_dma_addr = dma_addr;

		dma_addr = dma_map_single(dev, areq_ctx->gcm_iv_inc1,
					  AES_BLOCK_SIZE, DMA_TO_DEVICE);

		if (dma_mapping_error(dev, dma_addr)) {
			dev_err(dev, "Mapping gcm_iv_inc1 %u B at va=%pK for DMA failed\n",
				AES_BLOCK_SIZE, (areq_ctx->gcm_iv_inc1));
			areq_ctx->gcm_iv_inc1_dma_addr = 0;
			rc = -ENOMEM;
			goto aead_map_failure;
		}
		areq_ctx->gcm_iv_inc1_dma_addr = dma_addr;

		dma_addr = dma_map_single(dev, areq_ctx->gcm_iv_inc2,
					  AES_BLOCK_SIZE, DMA_TO_DEVICE);

		if (dma_mapping_error(dev, dma_addr)) {
			dev_err(dev, "Mapping gcm_iv_inc2 %u B at va=%pK for DMA failed\n",
				AES_BLOCK_SIZE, (areq_ctx->gcm_iv_inc2));
			areq_ctx->gcm_iv_inc2_dma_addr = 0;
			rc = -ENOMEM;
			goto aead_map_failure;
		}
		areq_ctx->gcm_iv_inc2_dma_addr = dma_addr;
	}

<<<<<<< HEAD
	size_to_map = req->cryptlen + areq_ctx->assoclen;
=======
	size_to_map = req->cryptlen + req->assoclen;
>>>>>>> d1988041
	/* If we do in-place encryption, we also need the auth tag */
	if ((areq_ctx->gen_ctx.op_type == DRV_CRYPTO_DIRECTION_ENCRYPT) &&
	   (req->src == req->dst)) {
		size_to_map += authsize;
	}
<<<<<<< HEAD
	if (is_gcm4543)
		size_to_map += crypto_aead_ivsize(tfm);
=======

>>>>>>> d1988041
	rc = cc_map_sg(dev, req->src, size_to_map, DMA_BIDIRECTIONAL,
		       &areq_ctx->src.mapped_nents,
		       (LLI_MAX_NUM_OF_ASSOC_DATA_ENTRIES +
			LLI_MAX_NUM_OF_DATA_ENTRIES),
		       &dummy, &mapped_nents);
	if (rc)
		goto aead_map_failure;

	if (areq_ctx->is_single_pass) {
		/*
		 * Create MLLI table for:
		 *   (1) Assoc. data
		 *   (2) Src/Dst SGLs
		 *   Note: IV is contg. buffer (not an SGL)
		 */
		rc = cc_aead_chain_assoc(drvdata, req, &sg_data, true, false);
		if (rc)
			goto aead_map_failure;
		rc = cc_aead_chain_iv(drvdata, req, &sg_data, true, false);
		if (rc)
			goto aead_map_failure;
		rc = cc_aead_chain_data(drvdata, req, &sg_data, true, false);
		if (rc)
			goto aead_map_failure;
	} else { /* DOUBLE-PASS flow */
		/*
		 * Prepare MLLI table(s) in this order:
		 *
		 * If ENCRYPT/DECRYPT (inplace):
		 *   (1) MLLI table for assoc
		 *   (2) IV entry (chained right after end of assoc)
		 *   (3) MLLI for src/dst (inplace operation)
		 *
		 * If ENCRYPT (non-inplace)
		 *   (1) MLLI table for assoc
		 *   (2) IV entry (chained right after end of assoc)
		 *   (3) MLLI for dst
		 *   (4) MLLI for src
		 *
		 * If DECRYPT (non-inplace)
		 *   (1) MLLI table for assoc
		 *   (2) IV entry (chained right after end of assoc)
		 *   (3) MLLI for src
		 *   (4) MLLI for dst
		 */
		rc = cc_aead_chain_assoc(drvdata, req, &sg_data, false, true);
		if (rc)
			goto aead_map_failure;
		rc = cc_aead_chain_iv(drvdata, req, &sg_data, false, true);
		if (rc)
			goto aead_map_failure;
		rc = cc_aead_chain_data(drvdata, req, &sg_data, true, true);
		if (rc)
			goto aead_map_failure;
	}

	/* Mlli support -start building the MLLI according to the above
	 * results
	 */
	if (areq_ctx->assoc_buff_type == CC_DMA_BUF_MLLI ||
	    areq_ctx->data_buff_type == CC_DMA_BUF_MLLI) {
		mlli_params->curr_pool = drvdata->mlli_buffs_pool;
		rc = cc_generate_mlli(dev, &sg_data, mlli_params, flags);
		if (rc)
			goto aead_map_failure;

		cc_update_aead_mlli_nents(drvdata, req);
		dev_dbg(dev, "assoc params mn %d\n",
			areq_ctx->assoc.mlli_nents);
		dev_dbg(dev, "src params mn %d\n", areq_ctx->src.mlli_nents);
		dev_dbg(dev, "dst params mn %d\n", areq_ctx->dst.mlli_nents);
	}
	return 0;

aead_map_failure:
	cc_unmap_aead_request(dev, req);
	return rc;
}

int cc_map_hash_request_final(struct cc_drvdata *drvdata, void *ctx,
			      struct scatterlist *src, unsigned int nbytes,
			      bool do_update, gfp_t flags)
{
	struct ahash_req_ctx *areq_ctx = (struct ahash_req_ctx *)ctx;
	struct device *dev = drvdata_to_dev(drvdata);
	u8 *curr_buff = cc_hash_buf(areq_ctx);
	u32 *curr_buff_cnt = cc_hash_buf_cnt(areq_ctx);
	struct mlli_params *mlli_params = &areq_ctx->mlli_params;
	struct buffer_array sg_data;
	int rc = 0;
	u32 dummy = 0;
	u32 mapped_nents = 0;

	dev_dbg(dev, "final params : curr_buff=%pK curr_buff_cnt=0x%X nbytes = 0x%X src=%pK curr_index=%u\n",
		curr_buff, *curr_buff_cnt, nbytes, src, areq_ctx->buff_index);
	/* Init the type of the dma buffer */
	areq_ctx->data_dma_buf_type = CC_DMA_BUF_NULL;
	mlli_params->curr_pool = NULL;
	sg_data.num_of_buffers = 0;
	areq_ctx->in_nents = 0;

	if (nbytes == 0 && *curr_buff_cnt == 0) {
		/* nothing to do */
		return 0;
	}

	/* map the previous buffer */
	if (*curr_buff_cnt) {
		rc = cc_set_hash_buf(dev, areq_ctx, curr_buff, *curr_buff_cnt,
				     &sg_data);
		if (rc)
			return rc;
	}

	if (src && nbytes > 0 && do_update) {
		rc = cc_map_sg(dev, src, nbytes, DMA_TO_DEVICE,
			       &areq_ctx->in_nents, LLI_MAX_NUM_OF_DATA_ENTRIES,
			       &dummy, &mapped_nents);
		if (rc)
			goto unmap_curr_buff;
		if (src && mapped_nents == 1 &&
		    areq_ctx->data_dma_buf_type == CC_DMA_BUF_NULL) {
			memcpy(areq_ctx->buff_sg, src,
			       sizeof(struct scatterlist));
			areq_ctx->buff_sg->length = nbytes;
			areq_ctx->curr_sg = areq_ctx->buff_sg;
			areq_ctx->data_dma_buf_type = CC_DMA_BUF_DLLI;
		} else {
			areq_ctx->data_dma_buf_type = CC_DMA_BUF_MLLI;
		}
	}

	/*build mlli */
	if (areq_ctx->data_dma_buf_type == CC_DMA_BUF_MLLI) {
		mlli_params->curr_pool = drvdata->mlli_buffs_pool;
		/* add the src data to the sg_data */
		cc_add_sg_entry(dev, &sg_data, areq_ctx->in_nents, src, nbytes,
				0, true, &areq_ctx->mlli_nents);
		rc = cc_generate_mlli(dev, &sg_data, mlli_params, flags);
		if (rc)
			goto fail_unmap_din;
	}
	/* change the buffer index for the unmap function */
	areq_ctx->buff_index = (areq_ctx->buff_index ^ 1);
	dev_dbg(dev, "areq_ctx->data_dma_buf_type = %s\n",
		cc_dma_buf_type(areq_ctx->data_dma_buf_type));
	return 0;

fail_unmap_din:
	dma_unmap_sg(dev, src, areq_ctx->in_nents, DMA_TO_DEVICE);

unmap_curr_buff:
	if (*curr_buff_cnt)
		dma_unmap_sg(dev, areq_ctx->buff_sg, 1, DMA_TO_DEVICE);

	return rc;
}

int cc_map_hash_request_update(struct cc_drvdata *drvdata, void *ctx,
			       struct scatterlist *src, unsigned int nbytes,
			       unsigned int block_size, gfp_t flags)
{
	struct ahash_req_ctx *areq_ctx = (struct ahash_req_ctx *)ctx;
	struct device *dev = drvdata_to_dev(drvdata);
	u8 *curr_buff = cc_hash_buf(areq_ctx);
	u32 *curr_buff_cnt = cc_hash_buf_cnt(areq_ctx);
	u8 *next_buff = cc_next_buf(areq_ctx);
	u32 *next_buff_cnt = cc_next_buf_cnt(areq_ctx);
	struct mlli_params *mlli_params = &areq_ctx->mlli_params;
	unsigned int update_data_len;
	u32 total_in_len = nbytes + *curr_buff_cnt;
	struct buffer_array sg_data;
	unsigned int swap_index = 0;
	int rc = 0;
	u32 dummy = 0;
	u32 mapped_nents = 0;

	dev_dbg(dev, " update params : curr_buff=%pK curr_buff_cnt=0x%X nbytes=0x%X src=%pK curr_index=%u\n",
		curr_buff, *curr_buff_cnt, nbytes, src, areq_ctx->buff_index);
	/* Init the type of the dma buffer */
	areq_ctx->data_dma_buf_type = CC_DMA_BUF_NULL;
	mlli_params->curr_pool = NULL;
	areq_ctx->curr_sg = NULL;
	sg_data.num_of_buffers = 0;
	areq_ctx->in_nents = 0;

	if (total_in_len < block_size) {
		dev_dbg(dev, " less than one block: curr_buff=%pK *curr_buff_cnt=0x%X copy_to=%pK\n",
			curr_buff, *curr_buff_cnt, &curr_buff[*curr_buff_cnt]);
		areq_ctx->in_nents = sg_nents_for_len(src, nbytes);
		sg_copy_to_buffer(src, areq_ctx->in_nents,
				  &curr_buff[*curr_buff_cnt], nbytes);
		*curr_buff_cnt += nbytes;
		return 1;
	}

	/* Calculate the residue size*/
	*next_buff_cnt = total_in_len & (block_size - 1);
	/* update data len */
	update_data_len = total_in_len - *next_buff_cnt;

	dev_dbg(dev, " temp length : *next_buff_cnt=0x%X update_data_len=0x%X\n",
		*next_buff_cnt, update_data_len);

	/* Copy the new residue to next buffer */
	if (*next_buff_cnt) {
		dev_dbg(dev, " handle residue: next buff %pK skip data %u residue %u\n",
			next_buff, (update_data_len - *curr_buff_cnt),
			*next_buff_cnt);
		cc_copy_sg_portion(dev, next_buff, src,
				   (update_data_len - *curr_buff_cnt),
				   nbytes, CC_SG_TO_BUF);
		/* change the buffer index for next operation */
		swap_index = 1;
	}

	if (*curr_buff_cnt) {
		rc = cc_set_hash_buf(dev, areq_ctx, curr_buff, *curr_buff_cnt,
				     &sg_data);
		if (rc)
			return rc;
		/* change the buffer index for next operation */
		swap_index = 1;
	}

	if (update_data_len > *curr_buff_cnt) {
		rc = cc_map_sg(dev, src, (update_data_len - *curr_buff_cnt),
			       DMA_TO_DEVICE, &areq_ctx->in_nents,
			       LLI_MAX_NUM_OF_DATA_ENTRIES, &dummy,
			       &mapped_nents);
		if (rc)
			goto unmap_curr_buff;
		if (mapped_nents == 1 &&
		    areq_ctx->data_dma_buf_type == CC_DMA_BUF_NULL) {
			/* only one entry in the SG and no previous data */
			memcpy(areq_ctx->buff_sg, src,
			       sizeof(struct scatterlist));
			areq_ctx->buff_sg->length = update_data_len;
			areq_ctx->data_dma_buf_type = CC_DMA_BUF_DLLI;
			areq_ctx->curr_sg = areq_ctx->buff_sg;
		} else {
			areq_ctx->data_dma_buf_type = CC_DMA_BUF_MLLI;
		}
	}

	if (areq_ctx->data_dma_buf_type == CC_DMA_BUF_MLLI) {
		mlli_params->curr_pool = drvdata->mlli_buffs_pool;
		/* add the src data to the sg_data */
		cc_add_sg_entry(dev, &sg_data, areq_ctx->in_nents, src,
				(update_data_len - *curr_buff_cnt), 0, true,
				&areq_ctx->mlli_nents);
		rc = cc_generate_mlli(dev, &sg_data, mlli_params, flags);
		if (rc)
			goto fail_unmap_din;
	}
	areq_ctx->buff_index = (areq_ctx->buff_index ^ swap_index);

	return 0;

fail_unmap_din:
	dma_unmap_sg(dev, src, areq_ctx->in_nents, DMA_TO_DEVICE);

unmap_curr_buff:
	if (*curr_buff_cnt)
		dma_unmap_sg(dev, areq_ctx->buff_sg, 1, DMA_TO_DEVICE);

	return rc;
}

void cc_unmap_hash_request(struct device *dev, void *ctx,
			   struct scatterlist *src, bool do_revert)
{
	struct ahash_req_ctx *areq_ctx = (struct ahash_req_ctx *)ctx;
	u32 *prev_len = cc_next_buf_cnt(areq_ctx);

	/*In case a pool was set, a table was
	 *allocated and should be released
	 */
	if (areq_ctx->mlli_params.curr_pool) {
		dev_dbg(dev, "free MLLI buffer: dma=%pad virt=%pK\n",
			&areq_ctx->mlli_params.mlli_dma_addr,
			areq_ctx->mlli_params.mlli_virt_addr);
		dma_pool_free(areq_ctx->mlli_params.curr_pool,
			      areq_ctx->mlli_params.mlli_virt_addr,
			      areq_ctx->mlli_params.mlli_dma_addr);
	}

	if (src && areq_ctx->in_nents) {
		dev_dbg(dev, "Unmapped sg src: virt=%pK dma=%pad len=0x%X\n",
			sg_virt(src), &sg_dma_address(src), sg_dma_len(src));
		dma_unmap_sg(dev, src,
			     areq_ctx->in_nents, DMA_TO_DEVICE);
	}

	if (*prev_len) {
		dev_dbg(dev, "Unmapped buffer: areq_ctx->buff_sg=%pK dma=%pad len 0x%X\n",
			sg_virt(areq_ctx->buff_sg),
			&sg_dma_address(areq_ctx->buff_sg),
			sg_dma_len(areq_ctx->buff_sg));
		dma_unmap_sg(dev, areq_ctx->buff_sg, 1, DMA_TO_DEVICE);
		if (!do_revert) {
			/* clean the previous data length for update
			 * operation
			 */
			*prev_len = 0;
		} else {
			areq_ctx->buff_index ^= 1;
		}
	}
}

int cc_buffer_mgr_init(struct cc_drvdata *drvdata)
{
	struct device *dev = drvdata_to_dev(drvdata);

	drvdata->mlli_buffs_pool =
		dma_pool_create("dx_single_mlli_tables", dev,
				MAX_NUM_OF_TOTAL_MLLI_ENTRIES *
				LLI_ENTRY_BYTE_SIZE,
				MLLI_TABLE_MIN_ALIGNMENT, 0);

	if (!drvdata->mlli_buffs_pool)
		return -ENOMEM;

	return 0;
}

int cc_buffer_mgr_fini(struct cc_drvdata *drvdata)
{
	dma_pool_destroy(drvdata->mlli_buffs_pool);
	return 0;
}<|MERGE_RESOLUTION|>--- conflicted
+++ resolved
@@ -829,22 +829,12 @@
 	areq_ctx->src_offset = offset;
 
 	if (req->src != req->dst) {
-<<<<<<< HEAD
-		size_for_map = areq_ctx->assoclen + req->cryptlen;
-=======
 		size_for_map = req->assoclen + req->cryptlen;
->>>>>>> d1988041
 
 		if (direct == DRV_CRYPTO_DIRECTION_ENCRYPT)
 			size_for_map += authsize;
 		else
 			size_for_map -= authsize;
-<<<<<<< HEAD
-
-		if (is_gcm4543)
-			size_for_map += crypto_aead_ivsize(tfm);
-=======
->>>>>>> d1988041
 
 		rc = cc_map_sg(dev, req->dst, size_for_map, DMA_BIDIRECTIONAL,
 			       &areq_ctx->dst.mapped_nents,
@@ -1052,22 +1042,13 @@
 		areq_ctx->gcm_iv_inc2_dma_addr = dma_addr;
 	}
 
-<<<<<<< HEAD
-	size_to_map = req->cryptlen + areq_ctx->assoclen;
-=======
 	size_to_map = req->cryptlen + req->assoclen;
->>>>>>> d1988041
 	/* If we do in-place encryption, we also need the auth tag */
 	if ((areq_ctx->gen_ctx.op_type == DRV_CRYPTO_DIRECTION_ENCRYPT) &&
 	   (req->src == req->dst)) {
 		size_to_map += authsize;
 	}
-<<<<<<< HEAD
-	if (is_gcm4543)
-		size_to_map += crypto_aead_ivsize(tfm);
-=======
-
->>>>>>> d1988041
+
 	rc = cc_map_sg(dev, req->src, size_to_map, DMA_BIDIRECTIONAL,
 		       &areq_ctx->src.mapped_nents,
 		       (LLI_MAX_NUM_OF_ASSOC_DATA_ENTRIES +
