--- conflicted
+++ resolved
@@ -47,10 +47,7 @@
 	struct device    *dev;
 	void __iomem     *regs;
 	struct clk       *clk;
-<<<<<<< HEAD
-=======
 	spinlock_t       lock;
->>>>>>> d1988041
 };
 
 struct stm32_crc_list {
@@ -125,15 +122,10 @@
 	crc = stm32_crc_get_next_crc();
 	if (!crc)
 		return -ENODEV;
-<<<<<<< HEAD
 
 	pm_runtime_get_sync(crc->dev);
-=======
-
-	pm_runtime_get_sync(crc->dev);
 
 	spin_lock_irqsave(&crc->lock, flags);
->>>>>>> d1988041
 
 	/* Reset, set key, poly and configure in bit reverse mode */
 	writel_relaxed(bitrev32(mctx->key), crc->regs + CRC_INIT);
@@ -144,11 +136,8 @@
 	/* Store partial result */
 	ctx->partial = readl_relaxed(crc->regs + CRC_DR);
 
-<<<<<<< HEAD
-=======
 	spin_unlock_irqrestore(&crc->lock, flags);
 
->>>>>>> d1988041
 	pm_runtime_mark_last_busy(crc->dev);
 	pm_runtime_put_autosuspend(crc->dev);
 
@@ -168,8 +157,6 @@
 
 	pm_runtime_get_sync(crc->dev);
 
-<<<<<<< HEAD
-=======
 	if (!spin_trylock(&crc->lock)) {
 		/* Hardware is busy, calculate crc32 by software */
 		if (mctx->poly == CRC32_POLY_LE)
@@ -180,7 +167,6 @@
 		goto pm_out;
 	}
 
->>>>>>> d1988041
 	/*
 	 * Restore previously calculated CRC for this context as init value
 	 * Restore polynomial configuration
@@ -225,8 +211,6 @@
 	pm_runtime_mark_last_busy(crc->dev);
 	pm_runtime_put_autosuspend(crc->dev);
 
-<<<<<<< HEAD
-=======
 	return 0;
 }
 
@@ -252,7 +236,6 @@
 			return ret;
 	}
 
->>>>>>> d1988041
 	return 0;
 }
 
