--- conflicted
+++ resolved
@@ -602,11 +602,7 @@
 		if (retval) {
 			hsotg->gadget.udc = NULL;
 			dwc2_hsotg_remove(hsotg);
-<<<<<<< HEAD
-			goto error;
-=======
 			goto error_debugfs;
->>>>>>> d1988041
 		}
 	}
 #endif /* CONFIG_USB_DWC2_PERIPHERAL || CONFIG_USB_DWC2_DUAL_ROLE */
