// SPDX-License-Identifier: GPL-2.0
/*
 * Silicon Laboratories CP210x USB to RS232 serial adaptor driver
 *
 * Copyright (C) 2005 Craig Shelley (craig@microtron.org.uk)
 * Copyright (C) 2010-2021 Johan Hovold (johan@kernel.org)
 *
 * Support to set flow control line levels using TIOCMGET and TIOCMSET
 * thanks to Karl Hiramoto karl@hiramoto.org. RTSCTS hardware flow
 * control thanks to Munir Nassar nassarmu@real-time.com
 *
 */

#include <linux/kernel.h>
#include <linux/errno.h>
#include <linux/slab.h>
#include <linux/tty.h>
#include <linux/tty_flip.h>
#include <linux/module.h>
#include <linux/usb.h>
#include <linux/usb/serial.h>
#include <linux/gpio/driver.h>
#include <linux/bitops.h>
#include <linux/mutex.h>

#define DRIVER_DESC "Silicon Labs CP210x RS232 serial adaptor driver"

/*
 * Function Prototypes
 */
static int cp210x_open(struct tty_struct *tty, struct usb_serial_port *);
static void cp210x_close(struct usb_serial_port *);
static void cp210x_change_speed(struct tty_struct *, struct usb_serial_port *,
							struct ktermios *);
static void cp210x_set_termios(struct tty_struct *, struct usb_serial_port *,
							struct ktermios*);
static bool cp210x_tx_empty(struct usb_serial_port *port);
static int cp210x_tiocmget(struct tty_struct *);
static int cp210x_tiocmset(struct tty_struct *, unsigned int, unsigned int);
static int cp210x_tiocmset_port(struct usb_serial_port *port,
		unsigned int, unsigned int);
static void cp210x_break_ctl(struct tty_struct *, int);
static int cp210x_attach(struct usb_serial *);
static void cp210x_disconnect(struct usb_serial *);
static void cp210x_release(struct usb_serial *);
static int cp210x_port_probe(struct usb_serial_port *);
static void cp210x_port_remove(struct usb_serial_port *);
static void cp210x_dtr_rts(struct usb_serial_port *port, int on);
static void cp210x_process_read_urb(struct urb *urb);
static void cp210x_enable_event_mode(struct usb_serial_port *port);
static void cp210x_disable_event_mode(struct usb_serial_port *port);

static const struct usb_device_id id_table[] = {
	{ USB_DEVICE(0x045B, 0x0053) }, /* Renesas RX610 RX-Stick */
	{ USB_DEVICE(0x0471, 0x066A) }, /* AKTAKOM ACE-1001 cable */
	{ USB_DEVICE(0x0489, 0xE000) }, /* Pirelli Broadband S.p.A, DP-L10 SIP/GSM Mobile */
	{ USB_DEVICE(0x0489, 0xE003) }, /* Pirelli Broadband S.p.A, DP-L10 SIP/GSM Mobile */
	{ USB_DEVICE(0x0745, 0x1000) }, /* CipherLab USB CCD Barcode Scanner 1000 */
	{ USB_DEVICE(0x0846, 0x1100) }, /* NetGear Managed Switch M4100 series, M5300 series, M7100 series */
	{ USB_DEVICE(0x08e6, 0x5501) }, /* Gemalto Prox-PU/CU contactless smartcard reader */
	{ USB_DEVICE(0x08FD, 0x000A) }, /* Digianswer A/S , ZigBee/802.15.4 MAC Device */
	{ USB_DEVICE(0x0908, 0x01FF) }, /* Siemens RUGGEDCOM USB Serial Console */
	{ USB_DEVICE(0x0988, 0x0578) }, /* Teraoka AD2000 */
	{ USB_DEVICE(0x0B00, 0x3070) }, /* Ingenico 3070 */
	{ USB_DEVICE(0x0BED, 0x1100) }, /* MEI (TM) Cashflow-SC Bill/Voucher Acceptor */
	{ USB_DEVICE(0x0BED, 0x1101) }, /* MEI series 2000 Combo Acceptor */
	{ USB_DEVICE(0x0FCF, 0x1003) }, /* Dynastream ANT development board */
	{ USB_DEVICE(0x0FCF, 0x1004) }, /* Dynastream ANT2USB */
	{ USB_DEVICE(0x0FCF, 0x1006) }, /* Dynastream ANT development board */
	{ USB_DEVICE(0x0FDE, 0xCA05) }, /* OWL Wireless Electricity Monitor CM-160 */
	{ USB_DEVICE(0x10A6, 0xAA26) }, /* Knock-off DCU-11 cable */
	{ USB_DEVICE(0x10AB, 0x10C5) }, /* Siemens MC60 Cable */
	{ USB_DEVICE(0x10B5, 0xAC70) }, /* Nokia CA-42 USB */
	{ USB_DEVICE(0x10C4, 0x0F91) }, /* Vstabi */
	{ USB_DEVICE(0x10C4, 0x1101) }, /* Arkham Technology DS101 Bus Monitor */
	{ USB_DEVICE(0x10C4, 0x1601) }, /* Arkham Technology DS101 Adapter */
	{ USB_DEVICE(0x10C4, 0x800A) }, /* SPORTident BSM7-D-USB main station */
	{ USB_DEVICE(0x10C4, 0x803B) }, /* Pololu USB-serial converter */
	{ USB_DEVICE(0x10C4, 0x8044) }, /* Cygnal Debug Adapter */
	{ USB_DEVICE(0x10C4, 0x804E) }, /* Software Bisque Paramount ME build-in converter */
	{ USB_DEVICE(0x10C4, 0x8053) }, /* Enfora EDG1228 */
	{ USB_DEVICE(0x10C4, 0x8054) }, /* Enfora GSM2228 */
	{ USB_DEVICE(0x10C4, 0x8056) }, /* Lorenz Messtechnik devices */
	{ USB_DEVICE(0x10C4, 0x8066) }, /* Argussoft In-System Programmer */
	{ USB_DEVICE(0x10C4, 0x806F) }, /* IMS USB to RS422 Converter Cable */
	{ USB_DEVICE(0x10C4, 0x807A) }, /* Crumb128 board */
	{ USB_DEVICE(0x10C4, 0x80C4) }, /* Cygnal Integrated Products, Inc., Optris infrared thermometer */
	{ USB_DEVICE(0x10C4, 0x80CA) }, /* Degree Controls Inc */
	{ USB_DEVICE(0x10C4, 0x80DD) }, /* Tracient RFID */
	{ USB_DEVICE(0x10C4, 0x80F6) }, /* Suunto sports instrument */
	{ USB_DEVICE(0x10C4, 0x8115) }, /* Arygon NFC/Mifare Reader */
	{ USB_DEVICE(0x10C4, 0x813D) }, /* Burnside Telecom Deskmobile */
	{ USB_DEVICE(0x10C4, 0x813F) }, /* Tams Master Easy Control */
	{ USB_DEVICE(0x10C4, 0x814A) }, /* West Mountain Radio RIGblaster P&P */
	{ USB_DEVICE(0x10C4, 0x814B) }, /* West Mountain Radio RIGtalk */
	{ USB_DEVICE(0x2405, 0x0003) }, /* West Mountain Radio RIGblaster Advantage */
	{ USB_DEVICE(0x10C4, 0x8156) }, /* B&G H3000 link cable */
	{ USB_DEVICE(0x10C4, 0x815E) }, /* Helicomm IP-Link 1220-DVM */
	{ USB_DEVICE(0x10C4, 0x815F) }, /* Timewave HamLinkUSB */
	{ USB_DEVICE(0x10C4, 0x817C) }, /* CESINEL MEDCAL N Power Quality Monitor */
	{ USB_DEVICE(0x10C4, 0x817D) }, /* CESINEL MEDCAL NT Power Quality Monitor */
	{ USB_DEVICE(0x10C4, 0x817E) }, /* CESINEL MEDCAL S Power Quality Monitor */
	{ USB_DEVICE(0x10C4, 0x818B) }, /* AVIT Research USB to TTL */
	{ USB_DEVICE(0x10C4, 0x819F) }, /* MJS USB Toslink Switcher */
	{ USB_DEVICE(0x10C4, 0x81A6) }, /* ThinkOptics WavIt */
	{ USB_DEVICE(0x10C4, 0x81A9) }, /* Multiplex RC Interface */
	{ USB_DEVICE(0x10C4, 0x81AC) }, /* MSD Dash Hawk */
	{ USB_DEVICE(0x10C4, 0x81AD) }, /* INSYS USB Modem */
	{ USB_DEVICE(0x10C4, 0x81C8) }, /* Lipowsky Industrie Elektronik GmbH, Baby-JTAG */
	{ USB_DEVICE(0x10C4, 0x81D7) }, /* IAI Corp. RCB-CV-USB USB to RS485 Adaptor */
	{ USB_DEVICE(0x10C4, 0x81E2) }, /* Lipowsky Industrie Elektronik GmbH, Baby-LIN */
	{ USB_DEVICE(0x10C4, 0x81E7) }, /* Aerocomm Radio */
	{ USB_DEVICE(0x10C4, 0x81E8) }, /* Zephyr Bioharness */
	{ USB_DEVICE(0x10C4, 0x81F2) }, /* C1007 HF band RFID controller */
	{ USB_DEVICE(0x10C4, 0x8218) }, /* Lipowsky Industrie Elektronik GmbH, HARP-1 */
	{ USB_DEVICE(0x10C4, 0x822B) }, /* Modem EDGE(GSM) Comander 2 */
	{ USB_DEVICE(0x10C4, 0x826B) }, /* Cygnal Integrated Products, Inc., Fasttrax GPS demonstration module */
	{ USB_DEVICE(0x10C4, 0x8281) }, /* Nanotec Plug & Drive */
	{ USB_DEVICE(0x10C4, 0x8293) }, /* Telegesis ETRX2USB */
	{ USB_DEVICE(0x10C4, 0x82EF) }, /* CESINEL FALCO 6105 AC Power Supply */
	{ USB_DEVICE(0x10C4, 0x82F1) }, /* CESINEL MEDCAL EFD Earth Fault Detector */
	{ USB_DEVICE(0x10C4, 0x82F2) }, /* CESINEL MEDCAL ST Network Analyzer */
	{ USB_DEVICE(0x10C4, 0x82F4) }, /* Starizona MicroTouch */
	{ USB_DEVICE(0x10C4, 0x82F9) }, /* Procyon AVS */
	{ USB_DEVICE(0x10C4, 0x8341) }, /* Siemens MC35PU GPRS Modem */
	{ USB_DEVICE(0x10C4, 0x8382) }, /* Cygnal Integrated Products, Inc. */
	{ USB_DEVICE(0x10C4, 0x83A8) }, /* Amber Wireless AMB2560 */
	{ USB_DEVICE(0x10C4, 0x83AA) }, /* Mark-10 Digital Force Gauge */
	{ USB_DEVICE(0x10C4, 0x83D8) }, /* DekTec DTA Plus VHF/UHF Booster/Attenuator */
	{ USB_DEVICE(0x10C4, 0x8411) }, /* Kyocera GPS Module */
	{ USB_DEVICE(0x10C4, 0x8418) }, /* IRZ Automation Teleport SG-10 GSM/GPRS Modem */
	{ USB_DEVICE(0x10C4, 0x846E) }, /* BEI USB Sensor Interface (VCP) */
	{ USB_DEVICE(0x10C4, 0x8470) }, /* Juniper Networks BX Series System Console */
	{ USB_DEVICE(0x10C4, 0x8477) }, /* Balluff RFID */
	{ USB_DEVICE(0x10C4, 0x84B6) }, /* Starizona Hyperion */
	{ USB_DEVICE(0x10C4, 0x851E) }, /* CESINEL MEDCAL PT Network Analyzer */
	{ USB_DEVICE(0x10C4, 0x85A7) }, /* LifeScan OneTouch Verio IQ */
	{ USB_DEVICE(0x10C4, 0x85B8) }, /* CESINEL ReCon T Energy Logger */
	{ USB_DEVICE(0x10C4, 0x85EA) }, /* AC-Services IBUS-IF */
	{ USB_DEVICE(0x10C4, 0x85EB) }, /* AC-Services CIS-IBUS */
	{ USB_DEVICE(0x10C4, 0x85F8) }, /* Virtenio Preon32 */
	{ USB_DEVICE(0x10C4, 0x8664) }, /* AC-Services CAN-IF */
	{ USB_DEVICE(0x10C4, 0x8665) }, /* AC-Services OBD-IF */
	{ USB_DEVICE(0x10C4, 0x8856) },	/* CEL EM357 ZigBee USB Stick - LR */
	{ USB_DEVICE(0x10C4, 0x8857) },	/* CEL EM357 ZigBee USB Stick */
	{ USB_DEVICE(0x10C4, 0x88A4) }, /* MMB Networks ZigBee USB Device */
	{ USB_DEVICE(0x10C4, 0x88A5) }, /* Planet Innovation Ingeni ZigBee USB Device */
	{ USB_DEVICE(0x10C4, 0x88D8) }, /* Acuity Brands nLight Air Adapter */
	{ USB_DEVICE(0x10C4, 0x88FB) }, /* CESINEL MEDCAL STII Network Analyzer */
	{ USB_DEVICE(0x10C4, 0x8938) }, /* CESINEL MEDCAL S II Network Analyzer */
	{ USB_DEVICE(0x10C4, 0x8946) }, /* Ketra N1 Wireless Interface */
	{ USB_DEVICE(0x10C4, 0x8962) }, /* Brim Brothers charging dock */
	{ USB_DEVICE(0x10C4, 0x8977) },	/* CEL MeshWorks DevKit Device */
	{ USB_DEVICE(0x10C4, 0x8998) }, /* KCF Technologies PRN */
	{ USB_DEVICE(0x10C4, 0x89A4) }, /* CESINEL FTBC Flexible Thyristor Bridge Controller */
	{ USB_DEVICE(0x10C4, 0x89FB) }, /* Qivicon ZigBee USB Radio Stick */
	{ USB_DEVICE(0x10C4, 0x8A2A) }, /* HubZ dual ZigBee and Z-Wave dongle */
	{ USB_DEVICE(0x10C4, 0x8A5B) }, /* CEL EM3588 ZigBee USB Stick */
	{ USB_DEVICE(0x10C4, 0x8A5E) }, /* CEL EM3588 ZigBee USB Stick Long Range */
	{ USB_DEVICE(0x10C4, 0x8B34) }, /* Qivicon ZigBee USB Radio Stick */
	{ USB_DEVICE(0x10C4, 0xEA60) }, /* Silicon Labs factory default */
	{ USB_DEVICE(0x10C4, 0xEA61) }, /* Silicon Labs factory default */
	{ USB_DEVICE(0x10C4, 0xEA63) }, /* Silicon Labs Windows Update (CP2101-4/CP2102N) */
	{ USB_DEVICE(0x10C4, 0xEA70) }, /* Silicon Labs factory default */
	{ USB_DEVICE(0x10C4, 0xEA71) }, /* Infinity GPS-MIC-1 Radio Monophone */
	{ USB_DEVICE(0x10C4, 0xEA7A) }, /* Silicon Labs Windows Update (CP2105) */
	{ USB_DEVICE(0x10C4, 0xEA7B) }, /* Silicon Labs Windows Update (CP2108) */
	{ USB_DEVICE(0x10C4, 0xF001) }, /* Elan Digital Systems USBscope50 */
	{ USB_DEVICE(0x10C4, 0xF002) }, /* Elan Digital Systems USBwave12 */
	{ USB_DEVICE(0x10C4, 0xF003) }, /* Elan Digital Systems USBpulse100 */
	{ USB_DEVICE(0x10C4, 0xF004) }, /* Elan Digital Systems USBcount50 */
	{ USB_DEVICE(0x10C5, 0xEA61) }, /* Silicon Labs MobiData GPRS USB Modem */
	{ USB_DEVICE(0x10CE, 0xEA6A) }, /* Silicon Labs MobiData GPRS USB Modem 100EU */
	{ USB_DEVICE(0x12B8, 0xEC60) }, /* Link G4 ECU */
	{ USB_DEVICE(0x12B8, 0xEC62) }, /* Link G4+ ECU */
	{ USB_DEVICE(0x13AD, 0x9999) }, /* Baltech card reader */
	{ USB_DEVICE(0x1555, 0x0004) }, /* Owen AC4 USB-RS485 Converter */
	{ USB_DEVICE(0x155A, 0x1006) },	/* ELDAT Easywave RX09 */
	{ USB_DEVICE(0x166A, 0x0201) }, /* Clipsal 5500PACA C-Bus Pascal Automation Controller */
	{ USB_DEVICE(0x166A, 0x0301) }, /* Clipsal 5800PC C-Bus Wireless PC Interface */
	{ USB_DEVICE(0x166A, 0x0303) }, /* Clipsal 5500PCU C-Bus USB interface */
	{ USB_DEVICE(0x166A, 0x0304) }, /* Clipsal 5000CT2 C-Bus Black and White Touchscreen */
	{ USB_DEVICE(0x166A, 0x0305) }, /* Clipsal C-5000CT2 C-Bus Spectrum Colour Touchscreen */
	{ USB_DEVICE(0x166A, 0x0401) }, /* Clipsal L51xx C-Bus Architectural Dimmer */
	{ USB_DEVICE(0x166A, 0x0101) }, /* Clipsal 5560884 C-Bus Multi-room Audio Matrix Switcher */
	{ USB_DEVICE(0x16C0, 0x09B0) }, /* Lunatico Seletek */
	{ USB_DEVICE(0x16C0, 0x09B1) }, /* Lunatico Seletek */
	{ USB_DEVICE(0x16D6, 0x0001) }, /* Jablotron serial interface */
	{ USB_DEVICE(0x16DC, 0x0010) }, /* W-IE-NE-R Plein & Baus GmbH PL512 Power Supply */
	{ USB_DEVICE(0x16DC, 0x0011) }, /* W-IE-NE-R Plein & Baus GmbH RCM Remote Control for MARATON Power Supply */
	{ USB_DEVICE(0x16DC, 0x0012) }, /* W-IE-NE-R Plein & Baus GmbH MPOD Multi Channel Power Supply */
	{ USB_DEVICE(0x16DC, 0x0015) }, /* W-IE-NE-R Plein & Baus GmbH CML Control, Monitoring and Data Logger */
	{ USB_DEVICE(0x17A8, 0x0001) }, /* Kamstrup Optical Eye/3-wire */
	{ USB_DEVICE(0x17A8, 0x0005) }, /* Kamstrup M-Bus Master MultiPort 250D */
	{ USB_DEVICE(0x17F4, 0xAAAA) }, /* Wavesense Jazz blood glucose meter */
	{ USB_DEVICE(0x1843, 0x0200) }, /* Vaisala USB Instrument Cable */
	{ USB_DEVICE(0x18EF, 0xE00F) }, /* ELV USB-I2C-Interface */
	{ USB_DEVICE(0x18EF, 0xE025) }, /* ELV Marble Sound Board 1 */
	{ USB_DEVICE(0x18EF, 0xE030) }, /* ELV ALC 8xxx Battery Charger */
	{ USB_DEVICE(0x18EF, 0xE032) }, /* ELV TFD500 Data Logger */
	{ USB_DEVICE(0x1901, 0x0190) }, /* GE B850 CP2105 Recorder interface */
	{ USB_DEVICE(0x1901, 0x0193) }, /* GE B650 CP2104 PMC interface */
	{ USB_DEVICE(0x1901, 0x0194) },	/* GE Healthcare Remote Alarm Box */
	{ USB_DEVICE(0x1901, 0x0195) },	/* GE B850/B650/B450 CP2104 DP UART interface */
	{ USB_DEVICE(0x1901, 0x0196) },	/* GE B850 CP2105 DP UART interface */
	{ USB_DEVICE(0x1901, 0x0197) }, /* GE CS1000 M.2 Key E serial interface */
	{ USB_DEVICE(0x1901, 0x0198) }, /* GE CS1000 Display serial interface */
	{ USB_DEVICE(0x199B, 0xBA30) }, /* LORD WSDA-200-USB */
	{ USB_DEVICE(0x19CF, 0x3000) }, /* Parrot NMEA GPS Flight Recorder */
	{ USB_DEVICE(0x1ADB, 0x0001) }, /* Schweitzer Engineering C662 Cable */
	{ USB_DEVICE(0x1B1C, 0x1C00) }, /* Corsair USB Dongle */
	{ USB_DEVICE(0x1BA4, 0x0002) },	/* Silicon Labs 358x factory default */
	{ USB_DEVICE(0x1BE3, 0x07A6) }, /* WAGO 750-923 USB Service Cable */
	{ USB_DEVICE(0x1D6F, 0x0010) }, /* Seluxit ApS RF Dongle */
	{ USB_DEVICE(0x1E29, 0x0102) }, /* Festo CPX-USB */
	{ USB_DEVICE(0x1E29, 0x0501) }, /* Festo CMSP */
	{ USB_DEVICE(0x1FB9, 0x0100) }, /* Lake Shore Model 121 Current Source */
	{ USB_DEVICE(0x1FB9, 0x0200) }, /* Lake Shore Model 218A Temperature Monitor */
	{ USB_DEVICE(0x1FB9, 0x0201) }, /* Lake Shore Model 219 Temperature Monitor */
	{ USB_DEVICE(0x1FB9, 0x0202) }, /* Lake Shore Model 233 Temperature Transmitter */
	{ USB_DEVICE(0x1FB9, 0x0203) }, /* Lake Shore Model 235 Temperature Transmitter */
	{ USB_DEVICE(0x1FB9, 0x0300) }, /* Lake Shore Model 335 Temperature Controller */
	{ USB_DEVICE(0x1FB9, 0x0301) }, /* Lake Shore Model 336 Temperature Controller */
	{ USB_DEVICE(0x1FB9, 0x0302) }, /* Lake Shore Model 350 Temperature Controller */
	{ USB_DEVICE(0x1FB9, 0x0303) }, /* Lake Shore Model 371 AC Bridge */
	{ USB_DEVICE(0x1FB9, 0x0400) }, /* Lake Shore Model 411 Handheld Gaussmeter */
	{ USB_DEVICE(0x1FB9, 0x0401) }, /* Lake Shore Model 425 Gaussmeter */
	{ USB_DEVICE(0x1FB9, 0x0402) }, /* Lake Shore Model 455A Gaussmeter */
	{ USB_DEVICE(0x1FB9, 0x0403) }, /* Lake Shore Model 475A Gaussmeter */
	{ USB_DEVICE(0x1FB9, 0x0404) }, /* Lake Shore Model 465 Three Axis Gaussmeter */
	{ USB_DEVICE(0x1FB9, 0x0600) }, /* Lake Shore Model 625A Superconducting MPS */
	{ USB_DEVICE(0x1FB9, 0x0601) }, /* Lake Shore Model 642A Magnet Power Supply */
	{ USB_DEVICE(0x1FB9, 0x0602) }, /* Lake Shore Model 648 Magnet Power Supply */
	{ USB_DEVICE(0x1FB9, 0x0700) }, /* Lake Shore Model 737 VSM Controller */
	{ USB_DEVICE(0x1FB9, 0x0701) }, /* Lake Shore Model 776 Hall Matrix */
	{ USB_DEVICE(0x2184, 0x0030) }, /* GW Instek GDM-834x Digital Multimeter */
	{ USB_DEVICE(0x2626, 0xEA60) }, /* Aruba Networks 7xxx USB Serial Console */
	{ USB_DEVICE(0x3195, 0xF190) }, /* Link Instruments MSO-19 */
	{ USB_DEVICE(0x3195, 0xF280) }, /* Link Instruments MSO-28 */
	{ USB_DEVICE(0x3195, 0xF281) }, /* Link Instruments MSO-28 */
	{ USB_DEVICE(0x3923, 0x7A0B) }, /* National Instruments USB Serial Console */
	{ USB_DEVICE(0x413C, 0x9500) }, /* DW700 GPS USB interface */
	{ } /* Terminating Entry */
};

MODULE_DEVICE_TABLE(usb, id_table);

struct cp210x_serial_private {
#ifdef CONFIG_GPIOLIB
	struct gpio_chip	gc;
	bool			gpio_registered;
	u16			gpio_pushpull;
	u16			gpio_altfunc;
	u16			gpio_input;
#endif
	u8			partnum;
	u32			fw_version;
	speed_t			min_speed;
	speed_t			max_speed;
	bool			use_actual_rate;
	bool			no_flow_control;
	bool			no_event_mode;
};

enum cp210x_event_state {
	ES_DATA,
	ES_ESCAPE,
	ES_LSR,
	ES_LSR_DATA_0,
	ES_LSR_DATA_1,
	ES_MSR
};

struct cp210x_port_private {
	u8			bInterfaceNumber;
	bool			event_mode;
	enum cp210x_event_state event_state;
	u8			lsr;

	struct mutex		mutex;
	bool			crtscts;
	bool			dtr;
	bool			rts;
};

static struct usb_serial_driver cp210x_device = {
	.driver = {
		.owner =	THIS_MODULE,
		.name =		"cp210x",
	},
	.id_table		= id_table,
	.num_ports		= 1,
	.bulk_in_size		= 256,
	.bulk_out_size		= 256,
	.open			= cp210x_open,
	.close			= cp210x_close,
	.break_ctl		= cp210x_break_ctl,
	.set_termios		= cp210x_set_termios,
	.tx_empty		= cp210x_tx_empty,
	.throttle		= usb_serial_generic_throttle,
	.unthrottle		= usb_serial_generic_unthrottle,
	.tiocmget		= cp210x_tiocmget,
	.tiocmset		= cp210x_tiocmset,
	.get_icount		= usb_serial_generic_get_icount,
	.attach			= cp210x_attach,
	.disconnect		= cp210x_disconnect,
	.release		= cp210x_release,
	.port_probe		= cp210x_port_probe,
	.port_remove		= cp210x_port_remove,
	.dtr_rts		= cp210x_dtr_rts,
	.process_read_urb	= cp210x_process_read_urb,
};

static struct usb_serial_driver * const serial_drivers[] = {
	&cp210x_device, NULL
};

/* Config request types */
#define REQTYPE_HOST_TO_INTERFACE	0x41
#define REQTYPE_INTERFACE_TO_HOST	0xc1
#define REQTYPE_HOST_TO_DEVICE	0x40
#define REQTYPE_DEVICE_TO_HOST	0xc0

/* Config request codes */
#define CP210X_IFC_ENABLE	0x00
#define CP210X_SET_BAUDDIV	0x01
#define CP210X_GET_BAUDDIV	0x02
#define CP210X_SET_LINE_CTL	0x03
#define CP210X_GET_LINE_CTL	0x04
#define CP210X_SET_BREAK	0x05
#define CP210X_IMM_CHAR		0x06
#define CP210X_SET_MHS		0x07
#define CP210X_GET_MDMSTS	0x08
#define CP210X_SET_XON		0x09
#define CP210X_SET_XOFF		0x0A
#define CP210X_SET_EVENTMASK	0x0B
#define CP210X_GET_EVENTMASK	0x0C
#define CP210X_SET_CHAR		0x0D
#define CP210X_GET_CHARS	0x0E
#define CP210X_GET_PROPS	0x0F
#define CP210X_GET_COMM_STATUS	0x10
#define CP210X_RESET		0x11
#define CP210X_PURGE		0x12
#define CP210X_SET_FLOW		0x13
#define CP210X_GET_FLOW		0x14
#define CP210X_EMBED_EVENTS	0x15
#define CP210X_GET_EVENTSTATE	0x16
#define CP210X_SET_CHARS	0x19
#define CP210X_GET_BAUDRATE	0x1D
#define CP210X_SET_BAUDRATE	0x1E
#define CP210X_VENDOR_SPECIFIC	0xFF

/* CP210X_IFC_ENABLE */
#define UART_ENABLE		0x0001
#define UART_DISABLE		0x0000

/* CP210X_(SET|GET)_BAUDDIV */
#define BAUD_RATE_GEN_FREQ	0x384000

/* CP210X_(SET|GET)_LINE_CTL */
#define BITS_DATA_MASK		0X0f00
#define BITS_DATA_5		0X0500
#define BITS_DATA_6		0X0600
#define BITS_DATA_7		0X0700
#define BITS_DATA_8		0X0800
#define BITS_DATA_9		0X0900

#define BITS_PARITY_MASK	0x00f0
#define BITS_PARITY_NONE	0x0000
#define BITS_PARITY_ODD		0x0010
#define BITS_PARITY_EVEN	0x0020
#define BITS_PARITY_MARK	0x0030
#define BITS_PARITY_SPACE	0x0040

#define BITS_STOP_MASK		0x000f
#define BITS_STOP_1		0x0000
#define BITS_STOP_1_5		0x0001
#define BITS_STOP_2		0x0002

/* CP210X_SET_BREAK */
#define BREAK_ON		0x0001
#define BREAK_OFF		0x0000

/* CP210X_(SET_MHS|GET_MDMSTS) */
#define CONTROL_DTR		0x0001
#define CONTROL_RTS		0x0002
#define CONTROL_CTS		0x0010
#define CONTROL_DSR		0x0020
#define CONTROL_RING		0x0040
#define CONTROL_DCD		0x0080
#define CONTROL_WRITE_DTR	0x0100
#define CONTROL_WRITE_RTS	0x0200

/* CP210X_(GET|SET)_CHARS */
struct cp210x_special_chars {
	u8	bEofChar;
	u8	bErrorChar;
	u8	bBreakChar;
	u8	bEventChar;
	u8	bXonChar;
	u8	bXoffChar;
};

/* CP210X_VENDOR_SPECIFIC values */
#define CP210X_GET_FW_VER	0x000E
#define CP210X_READ_2NCONFIG	0x000E
#define CP210X_GET_FW_VER_2N	0x0010
#define CP210X_READ_LATCH	0x00C2
#define CP210X_GET_PARTNUM	0x370B
#define CP210X_GET_PORTCONFIG	0x370C
#define CP210X_GET_DEVICEMODE	0x3711
#define CP210X_WRITE_LATCH	0x37E1

/* Part number definitions */
#define CP210X_PARTNUM_CP2101	0x01
#define CP210X_PARTNUM_CP2102	0x02
#define CP210X_PARTNUM_CP2103	0x03
#define CP210X_PARTNUM_CP2104	0x04
#define CP210X_PARTNUM_CP2105	0x05
#define CP210X_PARTNUM_CP2108	0x08
#define CP210X_PARTNUM_CP2102N_QFN28	0x20
#define CP210X_PARTNUM_CP2102N_QFN24	0x21
#define CP210X_PARTNUM_CP2102N_QFN20	0x22
#define CP210X_PARTNUM_UNKNOWN	0xFF

/* CP210X_GET_COMM_STATUS returns these 0x13 bytes */
struct cp210x_comm_status {
	__le32   ulErrors;
	__le32   ulHoldReasons;
	__le32   ulAmountInInQueue;
	__le32   ulAmountInOutQueue;
	u8       bEofReceived;
	u8       bWaitForImmediate;
	u8       bReserved;
} __packed;

/*
 * CP210X_PURGE - 16 bits passed in wValue of USB request.
 * SiLabs app note AN571 gives a strange description of the 4 bits:
 * bit 0 or bit 2 clears the transmit queue and 1 or 3 receive.
 * writing 1 to all, however, purges cp2108 well enough to avoid the hang.
 */
#define PURGE_ALL		0x000f

/* CP210X_EMBED_EVENTS */
#define CP210X_ESCCHAR		0xec

#define CP210X_LSR_OVERRUN	BIT(1)
#define CP210X_LSR_PARITY	BIT(2)
#define CP210X_LSR_FRAME	BIT(3)
#define CP210X_LSR_BREAK	BIT(4)


/* CP210X_GET_FLOW/CP210X_SET_FLOW read/write these 0x10 bytes */
struct cp210x_flow_ctl {
	__le32	ulControlHandshake;
	__le32	ulFlowReplace;
	__le32	ulXonLimit;
	__le32	ulXoffLimit;
};

/* cp210x_flow_ctl::ulControlHandshake */
#define CP210X_SERIAL_DTR_MASK		GENMASK(1, 0)
#define CP210X_SERIAL_DTR_INACTIVE	(0 << 0)
#define CP210X_SERIAL_DTR_ACTIVE	(1 << 0)
#define CP210X_SERIAL_DTR_FLOW_CTL	(2 << 0)
#define CP210X_SERIAL_CTS_HANDSHAKE	BIT(3)
#define CP210X_SERIAL_DSR_HANDSHAKE	BIT(4)
#define CP210X_SERIAL_DCD_HANDSHAKE	BIT(5)
#define CP210X_SERIAL_DSR_SENSITIVITY	BIT(6)

/* cp210x_flow_ctl::ulFlowReplace */
#define CP210X_SERIAL_AUTO_TRANSMIT	BIT(0)
#define CP210X_SERIAL_AUTO_RECEIVE	BIT(1)
#define CP210X_SERIAL_ERROR_CHAR	BIT(2)
#define CP210X_SERIAL_NULL_STRIPPING	BIT(3)
#define CP210X_SERIAL_BREAK_CHAR	BIT(4)
#define CP210X_SERIAL_RTS_MASK		GENMASK(7, 6)
#define CP210X_SERIAL_RTS_INACTIVE	(0 << 6)
#define CP210X_SERIAL_RTS_ACTIVE	(1 << 6)
#define CP210X_SERIAL_RTS_FLOW_CTL	(2 << 6)
#define CP210X_SERIAL_XOFF_CONTINUE	BIT(31)

/* CP210X_VENDOR_SPECIFIC, CP210X_GET_DEVICEMODE call reads these 0x2 bytes. */
struct cp210x_pin_mode {
	u8	eci;
	u8	sci;
};

#define CP210X_PIN_MODE_MODEM		0
#define CP210X_PIN_MODE_GPIO		BIT(0)

/*
 * CP210X_VENDOR_SPECIFIC, CP210X_GET_PORTCONFIG call reads these 0xf bytes
 * on a CP2105 chip. Structure needs padding due to unused/unspecified bytes.
 */
struct cp210x_dual_port_config {
	__le16	gpio_mode;
	u8	__pad0[2];
	__le16	reset_state;
	u8	__pad1[4];
	__le16	suspend_state;
	u8	sci_cfg;
	u8	eci_cfg;
	u8	device_cfg;
} __packed;

/*
 * CP210X_VENDOR_SPECIFIC, CP210X_GET_PORTCONFIG call reads these 0xd bytes
 * on a CP2104 chip. Structure needs padding due to unused/unspecified bytes.
 */
struct cp210x_single_port_config {
	__le16	gpio_mode;
	u8	__pad0[2];
	__le16	reset_state;
	u8	__pad1[4];
	__le16	suspend_state;
	u8	device_cfg;
} __packed;

/* GPIO modes */
#define CP210X_SCI_GPIO_MODE_OFFSET	9
#define CP210X_SCI_GPIO_MODE_MASK	GENMASK(11, 9)

#define CP210X_ECI_GPIO_MODE_OFFSET	2
#define CP210X_ECI_GPIO_MODE_MASK	GENMASK(3, 2)

#define CP210X_GPIO_MODE_OFFSET		8
#define CP210X_GPIO_MODE_MASK		GENMASK(11, 8)

/* CP2105 port configuration values */
#define CP2105_GPIO0_TXLED_MODE		BIT(0)
#define CP2105_GPIO1_RXLED_MODE		BIT(1)
#define CP2105_GPIO1_RS485_MODE		BIT(2)

/* CP2104 port configuration values */
#define CP2104_GPIO0_TXLED_MODE		BIT(0)
#define CP2104_GPIO1_RXLED_MODE		BIT(1)
#define CP2104_GPIO2_RS485_MODE		BIT(2)

struct cp210x_quad_port_state {
	__le16 gpio_mode_pb0;
	__le16 gpio_mode_pb1;
	__le16 gpio_mode_pb2;
	__le16 gpio_mode_pb3;
	__le16 gpio_mode_pb4;

	__le16 gpio_lowpower_pb0;
	__le16 gpio_lowpower_pb1;
	__le16 gpio_lowpower_pb2;
	__le16 gpio_lowpower_pb3;
	__le16 gpio_lowpower_pb4;

	__le16 gpio_latch_pb0;
	__le16 gpio_latch_pb1;
	__le16 gpio_latch_pb2;
	__le16 gpio_latch_pb3;
	__le16 gpio_latch_pb4;
};

/*
 * CP210X_VENDOR_SPECIFIC, CP210X_GET_PORTCONFIG call reads these 0x49 bytes
 * on a CP2108 chip.
 *
 * See https://www.silabs.com/documents/public/application-notes/an978-cp210x-usb-to-uart-api-specification.pdf
 */
struct cp210x_quad_port_config {
	struct cp210x_quad_port_state reset_state;
	struct cp210x_quad_port_state suspend_state;
	u8 ipdelay_ifc[4];
	u8 enhancedfxn_ifc[4];
	u8 enhancedfxn_device;
	u8 extclkfreq[4];
} __packed;

#define CP2108_EF_IFC_GPIO_TXLED		0x01
#define CP2108_EF_IFC_GPIO_RXLED		0x02
#define CP2108_EF_IFC_GPIO_RS485		0x04
#define CP2108_EF_IFC_GPIO_RS485_LOGIC		0x08
#define CP2108_EF_IFC_GPIO_CLOCK		0x10
#define CP2108_EF_IFC_DYNAMIC_SUSPEND		0x40

/* CP2102N configuration array indices */
#define CP210X_2NCONFIG_CONFIG_VERSION_IDX	2
#define CP210X_2NCONFIG_GPIO_MODE_IDX		581
#define CP210X_2NCONFIG_GPIO_RSTLATCH_IDX	587
#define CP210X_2NCONFIG_GPIO_CONTROL_IDX	600

/* CP2102N QFN20 port configuration values */
#define CP2102N_QFN20_GPIO2_TXLED_MODE		BIT(2)
#define CP2102N_QFN20_GPIO3_RXLED_MODE		BIT(3)
#define CP2102N_QFN20_GPIO1_RS485_MODE		BIT(4)
#define CP2102N_QFN20_GPIO0_CLK_MODE		BIT(6)

/*
 * CP210X_VENDOR_SPECIFIC, CP210X_WRITE_LATCH call writes these 0x02 bytes
 * for CP2102N, CP2103, CP2104 and CP2105.
 */
struct cp210x_gpio_write {
	u8	mask;
	u8	state;
};

/*
 * CP210X_VENDOR_SPECIFIC, CP210X_WRITE_LATCH call writes these 0x04 bytes
 * for CP2108.
 */
struct cp210x_gpio_write16 {
	__le16	mask;
	__le16	state;
};

/*
 * Helper to get interface number when we only have struct usb_serial.
 */
static u8 cp210x_interface_num(struct usb_serial *serial)
{
	struct usb_host_interface *cur_altsetting;

	cur_altsetting = serial->interface->cur_altsetting;

	return cur_altsetting->desc.bInterfaceNumber;
}

/*
 * Reads a variable-sized block of CP210X_ registers, identified by req.
 * Returns data into buf in native USB byte order.
 */
static int cp210x_read_reg_block(struct usb_serial_port *port, u8 req,
		void *buf, int bufsize)
{
	struct usb_serial *serial = port->serial;
	struct cp210x_port_private *port_priv = usb_get_serial_port_data(port);
	void *dmabuf;
	int result;

	dmabuf = kmalloc(bufsize, GFP_KERNEL);
	if (!dmabuf)
		return -ENOMEM;

	result = usb_control_msg(serial->dev, usb_rcvctrlpipe(serial->dev, 0),
			req, REQTYPE_INTERFACE_TO_HOST, 0,
			port_priv->bInterfaceNumber, dmabuf, bufsize,
			USB_CTRL_GET_TIMEOUT);
	if (result == bufsize) {
		memcpy(buf, dmabuf, bufsize);
		result = 0;
	} else {
		dev_err(&port->dev, "failed get req 0x%x size %d status: %d\n",
				req, bufsize, result);
		if (result >= 0)
			result = -EIO;
	}

	kfree(dmabuf);

	return result;
}

/*
 * Reads any 8-bit CP210X_ register identified by req.
 */
static int cp210x_read_u8_reg(struct usb_serial_port *port, u8 req, u8 *val)
{
	return cp210x_read_reg_block(port, req, val, sizeof(*val));
}

/*
 * Reads a variable-sized vendor block of CP210X_ registers, identified by val.
 * Returns data into buf in native USB byte order.
 */
static int cp210x_read_vendor_block(struct usb_serial *serial, u8 type, u16 val,
				    void *buf, int bufsize)
{
	void *dmabuf;
	int result;

	dmabuf = kmalloc(bufsize, GFP_KERNEL);
	if (!dmabuf)
		return -ENOMEM;

	result = usb_control_msg(serial->dev, usb_rcvctrlpipe(serial->dev, 0),
				 CP210X_VENDOR_SPECIFIC, type, val,
				 cp210x_interface_num(serial), dmabuf, bufsize,
				 USB_CTRL_GET_TIMEOUT);
	if (result == bufsize) {
		memcpy(buf, dmabuf, bufsize);
		result = 0;
	} else {
		dev_err(&serial->interface->dev,
			"failed to get vendor val 0x%04x size %d: %d\n", val,
			bufsize, result);
		if (result >= 0)
			result = -EIO;
	}

	kfree(dmabuf);

	return result;
}

/*
 * Writes any 16-bit CP210X_ register (req) whose value is passed
 * entirely in the wValue field of the USB request.
 */
static int cp210x_write_u16_reg(struct usb_serial_port *port, u8 req, u16 val)
{
	struct usb_serial *serial = port->serial;
	struct cp210x_port_private *port_priv = usb_get_serial_port_data(port);
	int result;

	result = usb_control_msg(serial->dev, usb_sndctrlpipe(serial->dev, 0),
			req, REQTYPE_HOST_TO_INTERFACE, val,
			port_priv->bInterfaceNumber, NULL, 0,
			USB_CTRL_SET_TIMEOUT);
	if (result < 0) {
		dev_err(&port->dev, "failed set request 0x%x status: %d\n",
				req, result);
	}

	return result;
}

/*
 * Writes a variable-sized block of CP210X_ registers, identified by req.
 * Data in buf must be in native USB byte order.
 */
static int cp210x_write_reg_block(struct usb_serial_port *port, u8 req,
		void *buf, int bufsize)
{
	struct usb_serial *serial = port->serial;
	struct cp210x_port_private *port_priv = usb_get_serial_port_data(port);
	void *dmabuf;
	int result;

	dmabuf = kmemdup(buf, bufsize, GFP_KERNEL);
	if (!dmabuf)
		return -ENOMEM;

	result = usb_control_msg(serial->dev, usb_sndctrlpipe(serial->dev, 0),
			req, REQTYPE_HOST_TO_INTERFACE, 0,
			port_priv->bInterfaceNumber, dmabuf, bufsize,
			USB_CTRL_SET_TIMEOUT);

	kfree(dmabuf);

	if (result < 0) {
		dev_err(&port->dev, "failed set req 0x%x size %d status: %d\n",
				req, bufsize, result);
		return result;
	}

	return 0;
}

/*
 * Writes any 32-bit CP210X_ register identified by req.
 */
static int cp210x_write_u32_reg(struct usb_serial_port *port, u8 req, u32 val)
{
	__le32 le32_val;

	le32_val = cpu_to_le32(val);

	return cp210x_write_reg_block(port, req, &le32_val, sizeof(le32_val));
}

#ifdef CONFIG_GPIOLIB
/*
 * Writes a variable-sized vendor block of CP210X_ registers, identified by val.
 * Data in buf must be in native USB byte order.
 */
static int cp210x_write_vendor_block(struct usb_serial *serial, u8 type,
				     u16 val, void *buf, int bufsize)
{
	void *dmabuf;
	int result;

	dmabuf = kmemdup(buf, bufsize, GFP_KERNEL);
	if (!dmabuf)
		return -ENOMEM;

	result = usb_control_msg(serial->dev, usb_sndctrlpipe(serial->dev, 0),
				 CP210X_VENDOR_SPECIFIC, type, val,
				 cp210x_interface_num(serial), dmabuf, bufsize,
				 USB_CTRL_SET_TIMEOUT);

	kfree(dmabuf);

	if (result < 0) {
		dev_err(&serial->interface->dev,
			"failed to set vendor val 0x%04x size %d: %d\n", val,
			bufsize, result);
		return result;
	}

	return 0;
}
#endif

static int cp210x_open(struct tty_struct *tty, struct usb_serial_port *port)
{
	struct cp210x_port_private *port_priv = usb_get_serial_port_data(port);
	int result;

	result = cp210x_write_u16_reg(port, CP210X_IFC_ENABLE, UART_ENABLE);
	if (result) {
		dev_err(&port->dev, "%s - Unable to enable UART\n", __func__);
		return result;
	}

	if (tty)
		cp210x_set_termios(tty, port, NULL);

	result = usb_serial_generic_open(tty, port);
	if (result)
		goto err_disable;

	return 0;

err_disable:
	cp210x_write_u16_reg(port, CP210X_IFC_ENABLE, UART_DISABLE);
	port_priv->event_mode = false;

	return result;
}

static void cp210x_close(struct usb_serial_port *port)
{
	struct cp210x_port_private *port_priv = usb_get_serial_port_data(port);

	usb_serial_generic_close(port);

	/* Clear both queues; cp2108 needs this to avoid an occasional hang */
	cp210x_write_u16_reg(port, CP210X_PURGE, PURGE_ALL);

	cp210x_write_u16_reg(port, CP210X_IFC_ENABLE, UART_DISABLE);

	/* Disabling the interface disables event-insertion mode. */
	port_priv->event_mode = false;
}

static void cp210x_process_lsr(struct usb_serial_port *port, unsigned char lsr, char *flag)
{
	if (lsr & CP210X_LSR_BREAK) {
		port->icount.brk++;
		*flag = TTY_BREAK;
	} else if (lsr & CP210X_LSR_PARITY) {
		port->icount.parity++;
		*flag = TTY_PARITY;
	} else if (lsr & CP210X_LSR_FRAME) {
		port->icount.frame++;
		*flag = TTY_FRAME;
	}

	if (lsr & CP210X_LSR_OVERRUN) {
		port->icount.overrun++;
		tty_insert_flip_char(&port->port, 0, TTY_OVERRUN);
	}
}

static bool cp210x_process_char(struct usb_serial_port *port, unsigned char *ch, char *flag)
{
	struct cp210x_port_private *port_priv = usb_get_serial_port_data(port);

	switch (port_priv->event_state) {
	case ES_DATA:
		if (*ch == CP210X_ESCCHAR) {
			port_priv->event_state = ES_ESCAPE;
			break;
		}
		return false;
	case ES_ESCAPE:
		switch (*ch) {
		case 0:
			dev_dbg(&port->dev, "%s - escape char\n", __func__);
			*ch = CP210X_ESCCHAR;
			port_priv->event_state = ES_DATA;
			return false;
		case 1:
			port_priv->event_state = ES_LSR_DATA_0;
			break;
		case 2:
			port_priv->event_state = ES_LSR;
			break;
		case 3:
			port_priv->event_state = ES_MSR;
			break;
		default:
			dev_err(&port->dev, "malformed event 0x%02x\n", *ch);
			port_priv->event_state = ES_DATA;
			break;
		}
		break;
	case ES_LSR_DATA_0:
		port_priv->lsr = *ch;
		port_priv->event_state = ES_LSR_DATA_1;
		break;
	case ES_LSR_DATA_1:
		dev_dbg(&port->dev, "%s - lsr = 0x%02x, data = 0x%02x\n",
				__func__, port_priv->lsr, *ch);
		cp210x_process_lsr(port, port_priv->lsr, flag);
		port_priv->event_state = ES_DATA;
		return false;
	case ES_LSR:
		dev_dbg(&port->dev, "%s - lsr = 0x%02x\n", __func__, *ch);
		port_priv->lsr = *ch;
		cp210x_process_lsr(port, port_priv->lsr, flag);
		port_priv->event_state = ES_DATA;
		break;
	case ES_MSR:
		dev_dbg(&port->dev, "%s - msr = 0x%02x\n", __func__, *ch);
		/* unimplemented */
		port_priv->event_state = ES_DATA;
		break;
	}

	return true;
}

static void cp210x_process_read_urb(struct urb *urb)
{
	struct usb_serial_port *port = urb->context;
	struct cp210x_port_private *port_priv = usb_get_serial_port_data(port);
	unsigned char *ch = urb->transfer_buffer;
	char flag;
	int i;

	if (!urb->actual_length)
		return;

	if (port_priv->event_mode) {
		for (i = 0; i < urb->actual_length; i++, ch++) {
			flag = TTY_NORMAL;

			if (cp210x_process_char(port, ch, &flag))
				continue;

			tty_insert_flip_char(&port->port, *ch, flag);
		}
	} else {
		tty_insert_flip_string(&port->port, ch, urb->actual_length);
	}
	tty_flip_buffer_push(&port->port);
}

/*
 * Read how many bytes are waiting in the TX queue.
 */
static int cp210x_get_tx_queue_byte_count(struct usb_serial_port *port,
		u32 *count)
{
	struct usb_serial *serial = port->serial;
	struct cp210x_port_private *port_priv = usb_get_serial_port_data(port);
	struct cp210x_comm_status *sts;
	int result;

	sts = kmalloc(sizeof(*sts), GFP_KERNEL);
	if (!sts)
		return -ENOMEM;

	result = usb_control_msg(serial->dev, usb_rcvctrlpipe(serial->dev, 0),
			CP210X_GET_COMM_STATUS, REQTYPE_INTERFACE_TO_HOST,
			0, port_priv->bInterfaceNumber, sts, sizeof(*sts),
			USB_CTRL_GET_TIMEOUT);
	if (result == sizeof(*sts)) {
		*count = le32_to_cpu(sts->ulAmountInOutQueue);
		result = 0;
	} else {
		dev_err(&port->dev, "failed to get comm status: %d\n", result);
		if (result >= 0)
			result = -EIO;
	}

	kfree(sts);

	return result;
}

static bool cp210x_tx_empty(struct usb_serial_port *port)
{
	int err;
	u32 count;

	err = cp210x_get_tx_queue_byte_count(port, &count);
	if (err)
		return true;

	return !count;
}

struct cp210x_rate {
	speed_t rate;
	speed_t high;
};

static const struct cp210x_rate cp210x_an205_table1[] = {
	{ 300, 300 },
	{ 600, 600 },
	{ 1200, 1200 },
	{ 1800, 1800 },
	{ 2400, 2400 },
	{ 4000, 4000 },
	{ 4800, 4803 },
	{ 7200, 7207 },
	{ 9600, 9612 },
	{ 14400, 14428 },
	{ 16000, 16062 },
	{ 19200, 19250 },
	{ 28800, 28912 },
	{ 38400, 38601 },
	{ 51200, 51558 },
	{ 56000, 56280 },
	{ 57600, 58053 },
	{ 64000, 64111 },
	{ 76800, 77608 },
	{ 115200, 117028 },
	{ 128000, 129347 },
	{ 153600, 156868 },
	{ 230400, 237832 },
	{ 250000, 254234 },
	{ 256000, 273066 },
	{ 460800, 491520 },
	{ 500000, 567138 },
	{ 576000, 670254 },
	{ 921600, UINT_MAX }
};

/*
 * Quantises the baud rate as per AN205 Table 1
 */
static speed_t cp210x_get_an205_rate(speed_t baud)
{
	int i;

	for (i = 0; i < ARRAY_SIZE(cp210x_an205_table1); ++i) {
		if (baud <= cp210x_an205_table1[i].high)
			break;
	}

	return cp210x_an205_table1[i].rate;
}

static speed_t cp210x_get_actual_rate(speed_t baud)
{
	unsigned int prescale = 1;
	unsigned int div;

	if (baud <= 365)
		prescale = 4;

	div = DIV_ROUND_CLOSEST(48000000, 2 * prescale * baud);
	baud = 48000000 / (2 * prescale * div);

	return baud;
}

/*
 * CP2101 supports the following baud rates:
 *
 *	300, 600, 1200, 1800, 2400, 4800, 7200, 9600, 14400, 19200, 28800,
 *	38400, 56000, 57600, 115200, 128000, 230400, 460800, 921600
 *
 * CP2102 and CP2103 support the following additional rates:
 *
 *	4000, 16000, 51200, 64000, 76800, 153600, 250000, 256000, 500000,
 *	576000
 *
 * The device will map a requested rate to a supported one, but the result
 * of requests for rates greater than 1053257 is undefined (see AN205).
 *
 * CP2104, CP2105 and CP2110 support most rates up to 2M, 921k and 1M baud,
 * respectively, with an error less than 1%. The actual rates are determined
 * by
 *
 *	div = round(freq / (2 x prescale x request))
 *	actual = freq / (2 x prescale x div)
 *
 * For CP2104 and CP2105 freq is 48Mhz and prescale is 4 for request <= 365bps
 * or 1 otherwise.
 * For CP2110 freq is 24Mhz and prescale is 4 for request <= 300bps or 1
 * otherwise.
 */
static void cp210x_change_speed(struct tty_struct *tty,
		struct usb_serial_port *port, struct ktermios *old_termios)
{
	struct usb_serial *serial = port->serial;
	struct cp210x_serial_private *priv = usb_get_serial_data(serial);
	u32 baud;

	/*
	 * This maps the requested rate to the actual rate, a valid rate on
	 * cp2102 or cp2103, or to an arbitrary rate in [1M, max_speed].
	 *
	 * NOTE: B0 is not implemented.
	 */
	baud = clamp(tty->termios.c_ospeed, priv->min_speed, priv->max_speed);

	if (priv->use_actual_rate)
		baud = cp210x_get_actual_rate(baud);
	else if (baud < 1000000)
		baud = cp210x_get_an205_rate(baud);

	dev_dbg(&port->dev, "%s - setting baud rate to %u\n", __func__, baud);
	if (cp210x_write_u32_reg(port, CP210X_SET_BAUDRATE, baud)) {
		dev_warn(&port->dev, "failed to set baud rate to %u\n", baud);
		if (old_termios)
			baud = old_termios->c_ospeed;
		else
			baud = 9600;
	}

	tty_encode_baud_rate(tty, baud, baud);
}

static void cp210x_enable_event_mode(struct usb_serial_port *port)
{
	struct cp210x_serial_private *priv = usb_get_serial_data(port->serial);
	struct cp210x_port_private *port_priv = usb_get_serial_port_data(port);
	int ret;

	if (port_priv->event_mode)
		return;

	if (priv->no_event_mode)
		return;

	port_priv->event_state = ES_DATA;
	port_priv->event_mode = true;

	ret = cp210x_write_u16_reg(port, CP210X_EMBED_EVENTS, CP210X_ESCCHAR);
	if (ret) {
		dev_err(&port->dev, "failed to enable events: %d\n", ret);
		port_priv->event_mode = false;
	}
}

static void cp210x_disable_event_mode(struct usb_serial_port *port)
{
	struct cp210x_port_private *port_priv = usb_get_serial_port_data(port);
	int ret;

	if (!port_priv->event_mode)
		return;

	ret = cp210x_write_u16_reg(port, CP210X_EMBED_EVENTS, 0);
	if (ret) {
		dev_err(&port->dev, "failed to disable events: %d\n", ret);
		return;
	}

	port_priv->event_mode = false;
}

<<<<<<< HEAD
static int cp210x_set_chars(struct usb_serial_port *port,
		struct cp210x_special_chars *chars)
{
	struct cp210x_port_private *port_priv = usb_get_serial_port_data(port);
	struct usb_serial *serial = port->serial;
	void *dmabuf;
	int result;

	dmabuf = kmemdup(chars, sizeof(*chars), GFP_KERNEL);
	if (!dmabuf)
		return -ENOMEM;

	result = usb_control_msg(serial->dev, usb_sndctrlpipe(serial->dev, 0),
				CP210X_SET_CHARS, REQTYPE_HOST_TO_INTERFACE, 0,
				port_priv->bInterfaceNumber,
				dmabuf, sizeof(*chars), USB_CTRL_SET_TIMEOUT);

	kfree(dmabuf);

	if (result < 0)
		return result;

	return 0;
}

=======
>>>>>>> 3b17187f
static bool cp210x_termios_change(const struct ktermios *a, const struct ktermios *b)
{
	bool iflag_change, cc_change;

	iflag_change = ((a->c_iflag ^ b->c_iflag) & (INPCK | IXON | IXOFF));
	cc_change = a->c_cc[VSTART] != b->c_cc[VSTART] ||
			a->c_cc[VSTOP] != b->c_cc[VSTOP];

	return tty_termios_hw_change(a, b) || iflag_change || cc_change;
}

static void cp210x_set_flow_control(struct tty_struct *tty,
		struct usb_serial_port *port, struct ktermios *old_termios)
{
	struct cp210x_serial_private *priv = usb_get_serial_data(port->serial);
	struct cp210x_port_private *port_priv = usb_get_serial_port_data(port);
	struct cp210x_special_chars chars;
	struct cp210x_flow_ctl flow_ctl;
	u32 flow_repl;
	u32 ctl_hs;
	bool crtscts;
	int ret;

	/*
	 * Some CP2102N interpret ulXonLimit as ulFlowReplace (erratum
	 * CP2102N_E104). Report back that flow control is not supported.
	 */
	if (priv->no_flow_control) {
		tty->termios.c_cflag &= ~CRTSCTS;
		tty->termios.c_iflag &= ~(IXON | IXOFF);
	}

	if (old_termios &&
			C_CRTSCTS(tty) == (old_termios->c_cflag & CRTSCTS) &&
			I_IXON(tty) == (old_termios->c_iflag & IXON) &&
			I_IXOFF(tty) == (old_termios->c_iflag & IXOFF) &&
			START_CHAR(tty) == old_termios->c_cc[VSTART] &&
			STOP_CHAR(tty) == old_termios->c_cc[VSTOP]) {
		return;
	}

	if (I_IXON(tty) || I_IXOFF(tty)) {
		memset(&chars, 0, sizeof(chars));

		chars.bXonChar = START_CHAR(tty);
		chars.bXoffChar = STOP_CHAR(tty);

<<<<<<< HEAD
		ret = cp210x_set_chars(port, &chars);
=======
		ret = cp210x_write_reg_block(port, CP210X_SET_CHARS, &chars,
				sizeof(chars));
>>>>>>> 3b17187f
		if (ret) {
			dev_err(&port->dev, "failed to set special chars: %d\n",
					ret);
		}
	}

	mutex_lock(&port_priv->mutex);

	ret = cp210x_read_reg_block(port, CP210X_GET_FLOW, &flow_ctl,
			sizeof(flow_ctl));
	if (ret)
		goto out_unlock;

	ctl_hs = le32_to_cpu(flow_ctl.ulControlHandshake);
	flow_repl = le32_to_cpu(flow_ctl.ulFlowReplace);

	ctl_hs &= ~CP210X_SERIAL_DSR_HANDSHAKE;
	ctl_hs &= ~CP210X_SERIAL_DCD_HANDSHAKE;
	ctl_hs &= ~CP210X_SERIAL_DSR_SENSITIVITY;
	ctl_hs &= ~CP210X_SERIAL_DTR_MASK;
	if (port_priv->dtr)
		ctl_hs |= CP210X_SERIAL_DTR_ACTIVE;
	else
		ctl_hs |= CP210X_SERIAL_DTR_INACTIVE;

	flow_repl &= ~CP210X_SERIAL_RTS_MASK;
	if (C_CRTSCTS(tty)) {
		ctl_hs |= CP210X_SERIAL_CTS_HANDSHAKE;
		if (port_priv->rts)
			flow_repl |= CP210X_SERIAL_RTS_FLOW_CTL;
		else
			flow_repl |= CP210X_SERIAL_RTS_INACTIVE;
		crtscts = true;
	} else {
		ctl_hs &= ~CP210X_SERIAL_CTS_HANDSHAKE;
		if (port_priv->rts)
			flow_repl |= CP210X_SERIAL_RTS_ACTIVE;
		else
			flow_repl |= CP210X_SERIAL_RTS_INACTIVE;
		crtscts = false;
	}

	if (I_IXOFF(tty)) {
		flow_repl |= CP210X_SERIAL_AUTO_RECEIVE;

		flow_ctl.ulXonLimit = cpu_to_le32(128);
		flow_ctl.ulXoffLimit = cpu_to_le32(128);
	} else {
		flow_repl &= ~CP210X_SERIAL_AUTO_RECEIVE;
	}

	if (I_IXON(tty))
		flow_repl |= CP210X_SERIAL_AUTO_TRANSMIT;
	else
		flow_repl &= ~CP210X_SERIAL_AUTO_TRANSMIT;

	dev_dbg(&port->dev, "%s - ctrl = 0x%02x, flow = 0x%02x\n", __func__,
			ctl_hs, flow_repl);

	flow_ctl.ulControlHandshake = cpu_to_le32(ctl_hs);
	flow_ctl.ulFlowReplace = cpu_to_le32(flow_repl);

	ret = cp210x_write_reg_block(port, CP210X_SET_FLOW, &flow_ctl,
			sizeof(flow_ctl));
	if (ret)
		goto out_unlock;

	port_priv->crtscts = crtscts;
out_unlock:
	mutex_unlock(&port_priv->mutex);
}

static void cp210x_set_termios(struct tty_struct *tty,
		struct usb_serial_port *port, struct ktermios *old_termios)
{
	struct cp210x_serial_private *priv = usb_get_serial_data(port->serial);
	u16 bits;
	int ret;

	if (old_termios && !cp210x_termios_change(&tty->termios, old_termios))
		return;

	if (!old_termios || tty->termios.c_ospeed != old_termios->c_ospeed)
		cp210x_change_speed(tty, port, old_termios);

	/* CP2101 only supports CS8, 1 stop bit and non-stick parity. */
	if (priv->partnum == CP210X_PARTNUM_CP2101) {
		tty->termios.c_cflag &= ~(CSIZE | CSTOPB | CMSPAR);
		tty->termios.c_cflag |= CS8;
	}

	bits = 0;

	switch (C_CSIZE(tty)) {
	case CS5:
		bits |= BITS_DATA_5;
		break;
	case CS6:
		bits |= BITS_DATA_6;
		break;
	case CS7:
		bits |= BITS_DATA_7;
		break;
	case CS8:
	default:
		bits |= BITS_DATA_8;
		break;
	}

	if (C_PARENB(tty)) {
		if (C_CMSPAR(tty)) {
			if (C_PARODD(tty))
				bits |= BITS_PARITY_MARK;
			else
				bits |= BITS_PARITY_SPACE;
		} else {
			if (C_PARODD(tty))
				bits |= BITS_PARITY_ODD;
			else
				bits |= BITS_PARITY_EVEN;
		}
	}

	if (C_CSTOPB(tty))
		bits |= BITS_STOP_2;
	else
		bits |= BITS_STOP_1;

	ret = cp210x_write_u16_reg(port, CP210X_SET_LINE_CTL, bits);
	if (ret)
		dev_err(&port->dev, "failed to set line control: %d\n", ret);

	cp210x_set_flow_control(tty, port, old_termios);

	/*
	 * Enable event-insertion mode only if input parity checking is
	 * enabled for now.
	 */
	if (I_INPCK(tty))
		cp210x_enable_event_mode(port);
	else
		cp210x_disable_event_mode(port);
}

static int cp210x_tiocmset(struct tty_struct *tty,
		unsigned int set, unsigned int clear)
{
	struct usb_serial_port *port = tty->driver_data;
	return cp210x_tiocmset_port(port, set, clear);
}

static int cp210x_tiocmset_port(struct usb_serial_port *port,
		unsigned int set, unsigned int clear)
{
	struct cp210x_port_private *port_priv = usb_get_serial_port_data(port);
	struct cp210x_flow_ctl flow_ctl;
	u32 ctl_hs, flow_repl;
	u16 control = 0;
	int ret;

	mutex_lock(&port_priv->mutex);

	if (set & TIOCM_RTS) {
		port_priv->rts = true;
		control |= CONTROL_RTS;
		control |= CONTROL_WRITE_RTS;
	}
	if (set & TIOCM_DTR) {
		port_priv->dtr = true;
		control |= CONTROL_DTR;
		control |= CONTROL_WRITE_DTR;
	}
	if (clear & TIOCM_RTS) {
		port_priv->rts = false;
		control &= ~CONTROL_RTS;
		control |= CONTROL_WRITE_RTS;
	}
	if (clear & TIOCM_DTR) {
		port_priv->dtr = false;
		control &= ~CONTROL_DTR;
		control |= CONTROL_WRITE_DTR;
	}

	/*
	 * Use SET_FLOW to set DTR and enable/disable auto-RTS when hardware
	 * flow control is enabled.
	 */
	if (port_priv->crtscts && control & CONTROL_WRITE_RTS) {
		ret = cp210x_read_reg_block(port, CP210X_GET_FLOW, &flow_ctl,
				sizeof(flow_ctl));
		if (ret)
			goto out_unlock;

		ctl_hs = le32_to_cpu(flow_ctl.ulControlHandshake);
		flow_repl = le32_to_cpu(flow_ctl.ulFlowReplace);

		ctl_hs &= ~CP210X_SERIAL_DTR_MASK;
		if (port_priv->dtr)
			ctl_hs |= CP210X_SERIAL_DTR_ACTIVE;
		else
			ctl_hs |= CP210X_SERIAL_DTR_INACTIVE;

		flow_repl &= ~CP210X_SERIAL_RTS_MASK;
		if (port_priv->rts)
			flow_repl |= CP210X_SERIAL_RTS_FLOW_CTL;
		else
			flow_repl |= CP210X_SERIAL_RTS_INACTIVE;

		flow_ctl.ulControlHandshake = cpu_to_le32(ctl_hs);
		flow_ctl.ulFlowReplace = cpu_to_le32(flow_repl);

		dev_dbg(&port->dev, "%s - ctrl = 0x%02x, flow = 0x%02x\n",
				__func__, ctl_hs, flow_repl);

		ret = cp210x_write_reg_block(port, CP210X_SET_FLOW, &flow_ctl,
				sizeof(flow_ctl));
	} else {
		dev_dbg(&port->dev, "%s - control = 0x%04x\n", __func__, control);

		ret = cp210x_write_u16_reg(port, CP210X_SET_MHS, control);
	}
out_unlock:
	mutex_unlock(&port_priv->mutex);

	return ret;
}

static void cp210x_dtr_rts(struct usb_serial_port *port, int on)
{
	if (on)
		cp210x_tiocmset_port(port, TIOCM_DTR | TIOCM_RTS, 0);
	else
		cp210x_tiocmset_port(port, 0, TIOCM_DTR | TIOCM_RTS);
}

static int cp210x_tiocmget(struct tty_struct *tty)
{
	struct usb_serial_port *port = tty->driver_data;
	u8 control;
	int result;

	result = cp210x_read_u8_reg(port, CP210X_GET_MDMSTS, &control);
	if (result)
		return result;

	result = ((control & CONTROL_DTR) ? TIOCM_DTR : 0)
		|((control & CONTROL_RTS) ? TIOCM_RTS : 0)
		|((control & CONTROL_CTS) ? TIOCM_CTS : 0)
		|((control & CONTROL_DSR) ? TIOCM_DSR : 0)
		|((control & CONTROL_RING)? TIOCM_RI  : 0)
		|((control & CONTROL_DCD) ? TIOCM_CD  : 0);

	dev_dbg(&port->dev, "%s - control = 0x%02x\n", __func__, control);

	return result;
}

static void cp210x_break_ctl(struct tty_struct *tty, int break_state)
{
	struct usb_serial_port *port = tty->driver_data;
	u16 state;

	if (break_state == 0)
		state = BREAK_OFF;
	else
		state = BREAK_ON;
	dev_dbg(&port->dev, "%s - turning break %s\n", __func__,
		state == BREAK_OFF ? "off" : "on");
	cp210x_write_u16_reg(port, CP210X_SET_BREAK, state);
}

#ifdef CONFIG_GPIOLIB
static int cp210x_gpio_get(struct gpio_chip *gc, unsigned int gpio)
{
	struct usb_serial *serial = gpiochip_get_data(gc);
	struct cp210x_serial_private *priv = usb_get_serial_data(serial);
	u8 req_type;
	u16 mask;
	int result;
	int len;

	result = usb_autopm_get_interface(serial->interface);
	if (result)
		return result;

	switch (priv->partnum) {
	case CP210X_PARTNUM_CP2105:
		req_type = REQTYPE_INTERFACE_TO_HOST;
		len = 1;
		break;
	case CP210X_PARTNUM_CP2108:
		req_type = REQTYPE_INTERFACE_TO_HOST;
		len = 2;
		break;
	default:
		req_type = REQTYPE_DEVICE_TO_HOST;
		len = 1;
		break;
	}

	mask = 0;
	result = cp210x_read_vendor_block(serial, req_type, CP210X_READ_LATCH,
					  &mask, len);

	usb_autopm_put_interface(serial->interface);

	if (result < 0)
		return result;

	le16_to_cpus(&mask);

	return !!(mask & BIT(gpio));
}

static void cp210x_gpio_set(struct gpio_chip *gc, unsigned int gpio, int value)
{
	struct usb_serial *serial = gpiochip_get_data(gc);
	struct cp210x_serial_private *priv = usb_get_serial_data(serial);
	struct cp210x_gpio_write16 buf16;
	struct cp210x_gpio_write buf;
	u16 mask, state;
	u16 wIndex;
	int result;

	if (value == 1)
		state = BIT(gpio);
	else
		state = 0;

	mask = BIT(gpio);

	result = usb_autopm_get_interface(serial->interface);
	if (result)
		goto out;

	switch (priv->partnum) {
	case CP210X_PARTNUM_CP2105:
		buf.mask = (u8)mask;
		buf.state = (u8)state;
		result = cp210x_write_vendor_block(serial,
						   REQTYPE_HOST_TO_INTERFACE,
						   CP210X_WRITE_LATCH, &buf,
						   sizeof(buf));
		break;
	case CP210X_PARTNUM_CP2108:
		buf16.mask = cpu_to_le16(mask);
		buf16.state = cpu_to_le16(state);
		result = cp210x_write_vendor_block(serial,
						   REQTYPE_HOST_TO_INTERFACE,
						   CP210X_WRITE_LATCH, &buf16,
						   sizeof(buf16));
		break;
	default:
		wIndex = state << 8 | mask;
		result = usb_control_msg(serial->dev,
					 usb_sndctrlpipe(serial->dev, 0),
					 CP210X_VENDOR_SPECIFIC,
					 REQTYPE_HOST_TO_DEVICE,
					 CP210X_WRITE_LATCH,
					 wIndex,
					 NULL, 0, USB_CTRL_SET_TIMEOUT);
		break;
	}

	usb_autopm_put_interface(serial->interface);
out:
	if (result < 0) {
		dev_err(&serial->interface->dev, "failed to set GPIO value: %d\n",
				result);
	}
}

static int cp210x_gpio_direction_get(struct gpio_chip *gc, unsigned int gpio)
{
	struct usb_serial *serial = gpiochip_get_data(gc);
	struct cp210x_serial_private *priv = usb_get_serial_data(serial);

	return priv->gpio_input & BIT(gpio);
}

static int cp210x_gpio_direction_input(struct gpio_chip *gc, unsigned int gpio)
{
	struct usb_serial *serial = gpiochip_get_data(gc);
	struct cp210x_serial_private *priv = usb_get_serial_data(serial);

	if (priv->partnum == CP210X_PARTNUM_CP2105) {
		/* hardware does not support an input mode */
		return -ENOTSUPP;
	}

	/* push-pull pins cannot be changed to be inputs */
	if (priv->gpio_pushpull & BIT(gpio))
		return -EINVAL;

	/* make sure to release pin if it is being driven low */
	cp210x_gpio_set(gc, gpio, 1);

	priv->gpio_input |= BIT(gpio);

	return 0;
}

static int cp210x_gpio_direction_output(struct gpio_chip *gc, unsigned int gpio,
					int value)
{
	struct usb_serial *serial = gpiochip_get_data(gc);
	struct cp210x_serial_private *priv = usb_get_serial_data(serial);

	priv->gpio_input &= ~BIT(gpio);
	cp210x_gpio_set(gc, gpio, value);

	return 0;
}

static int cp210x_gpio_set_config(struct gpio_chip *gc, unsigned int gpio,
				  unsigned long config)
{
	struct usb_serial *serial = gpiochip_get_data(gc);
	struct cp210x_serial_private *priv = usb_get_serial_data(serial);
	enum pin_config_param param = pinconf_to_config_param(config);

	/* Succeed only if in correct mode (this can't be set at runtime) */
	if ((param == PIN_CONFIG_DRIVE_PUSH_PULL) &&
	    (priv->gpio_pushpull & BIT(gpio)))
		return 0;

	if ((param == PIN_CONFIG_DRIVE_OPEN_DRAIN) &&
	    !(priv->gpio_pushpull & BIT(gpio)))
		return 0;

	return -ENOTSUPP;
}

static int cp210x_gpio_init_valid_mask(struct gpio_chip *gc,
		unsigned long *valid_mask, unsigned int ngpios)
{
	struct usb_serial *serial = gpiochip_get_data(gc);
	struct cp210x_serial_private *priv = usb_get_serial_data(serial);
	struct device *dev = &serial->interface->dev;
	unsigned long altfunc_mask = priv->gpio_altfunc;

	bitmap_complement(valid_mask, &altfunc_mask, ngpios);

	if (bitmap_empty(valid_mask, ngpios))
		dev_dbg(dev, "no pin configured for GPIO\n");
	else
		dev_dbg(dev, "GPIO.%*pbl configured for GPIO\n", ngpios,
				valid_mask);
	return 0;
}

/*
 * This function is for configuring GPIO using shared pins, where other signals
 * are made unavailable by configuring the use of GPIO. This is believed to be
 * only applicable to the cp2105 at this point, the other devices supported by
 * this driver that provide GPIO do so in a way that does not impact other
 * signals and are thus expected to have very different initialisation.
 */
static int cp2105_gpioconf_init(struct usb_serial *serial)
{
	struct cp210x_serial_private *priv = usb_get_serial_data(serial);
	struct cp210x_pin_mode mode;
	struct cp210x_dual_port_config config;
	u8 intf_num = cp210x_interface_num(serial);
	u8 iface_config;
	int result;

	result = cp210x_read_vendor_block(serial, REQTYPE_DEVICE_TO_HOST,
					  CP210X_GET_DEVICEMODE, &mode,
					  sizeof(mode));
	if (result < 0)
		return result;

	result = cp210x_read_vendor_block(serial, REQTYPE_DEVICE_TO_HOST,
					  CP210X_GET_PORTCONFIG, &config,
					  sizeof(config));
	if (result < 0)
		return result;

	/*  2 banks of GPIO - One for the pins taken from each serial port */
	if (intf_num == 0) {
		if (mode.eci == CP210X_PIN_MODE_MODEM) {
			/* mark all GPIOs of this interface as reserved */
			priv->gpio_altfunc = 0xff;
			return 0;
		}

		iface_config = config.eci_cfg;
		priv->gpio_pushpull = (u8)((le16_to_cpu(config.gpio_mode) &
						CP210X_ECI_GPIO_MODE_MASK) >>
						CP210X_ECI_GPIO_MODE_OFFSET);
		priv->gc.ngpio = 2;
	} else if (intf_num == 1) {
		if (mode.sci == CP210X_PIN_MODE_MODEM) {
			/* mark all GPIOs of this interface as reserved */
			priv->gpio_altfunc = 0xff;
			return 0;
		}

		iface_config = config.sci_cfg;
		priv->gpio_pushpull = (u8)((le16_to_cpu(config.gpio_mode) &
						CP210X_SCI_GPIO_MODE_MASK) >>
						CP210X_SCI_GPIO_MODE_OFFSET);
		priv->gc.ngpio = 3;
	} else {
		return -ENODEV;
	}

	/* mark all pins which are not in GPIO mode */
	if (iface_config & CP2105_GPIO0_TXLED_MODE)	/* GPIO 0 */
		priv->gpio_altfunc |= BIT(0);
	if (iface_config & (CP2105_GPIO1_RXLED_MODE |	/* GPIO 1 */
			CP2105_GPIO1_RS485_MODE))
		priv->gpio_altfunc |= BIT(1);

	/* driver implementation for CP2105 only supports outputs */
	priv->gpio_input = 0;

	return 0;
}

static int cp2104_gpioconf_init(struct usb_serial *serial)
{
	struct cp210x_serial_private *priv = usb_get_serial_data(serial);
	struct cp210x_single_port_config config;
	u8 iface_config;
	u8 gpio_latch;
	int result;
	u8 i;

	result = cp210x_read_vendor_block(serial, REQTYPE_DEVICE_TO_HOST,
					  CP210X_GET_PORTCONFIG, &config,
					  sizeof(config));
	if (result < 0)
		return result;

	priv->gc.ngpio = 4;

	iface_config = config.device_cfg;
	priv->gpio_pushpull = (u8)((le16_to_cpu(config.gpio_mode) &
					CP210X_GPIO_MODE_MASK) >>
					CP210X_GPIO_MODE_OFFSET);
	gpio_latch = (u8)((le16_to_cpu(config.reset_state) &
					CP210X_GPIO_MODE_MASK) >>
					CP210X_GPIO_MODE_OFFSET);

	/* mark all pins which are not in GPIO mode */
	if (iface_config & CP2104_GPIO0_TXLED_MODE)	/* GPIO 0 */
		priv->gpio_altfunc |= BIT(0);
	if (iface_config & CP2104_GPIO1_RXLED_MODE)	/* GPIO 1 */
		priv->gpio_altfunc |= BIT(1);
	if (iface_config & CP2104_GPIO2_RS485_MODE)	/* GPIO 2 */
		priv->gpio_altfunc |= BIT(2);

	/*
	 * Like CP2102N, CP2104 has also no strict input and output pin
	 * modes.
	 * Do the same input mode emulation as CP2102N.
	 */
	for (i = 0; i < priv->gc.ngpio; ++i) {
		/*
		 * Set direction to "input" iff pin is open-drain and reset
		 * value is 1.
		 */
		if (!(priv->gpio_pushpull & BIT(i)) && (gpio_latch & BIT(i)))
			priv->gpio_input |= BIT(i);
	}

	return 0;
}

static int cp2108_gpio_init(struct usb_serial *serial)
{
	struct cp210x_serial_private *priv = usb_get_serial_data(serial);
	struct cp210x_quad_port_config config;
	u16 gpio_latch;
	int result;
	u8 i;

	result = cp210x_read_vendor_block(serial, REQTYPE_DEVICE_TO_HOST,
					  CP210X_GET_PORTCONFIG, &config,
					  sizeof(config));
	if (result < 0)
		return result;

	priv->gc.ngpio = 16;
	priv->gpio_pushpull = le16_to_cpu(config.reset_state.gpio_mode_pb1);
	gpio_latch = le16_to_cpu(config.reset_state.gpio_latch_pb1);

	/*
	 * Mark all pins which are not in GPIO mode.
	 *
	 * Refer to table 9.1 "GPIO Mode alternate Functions" in the datasheet:
	 * https://www.silabs.com/documents/public/data-sheets/cp2108-datasheet.pdf
	 *
	 * Alternate functions of GPIO0 to GPIO3 are determine by enhancedfxn_ifc[0]
	 * and the similarly for the other pins; enhancedfxn_ifc[1]: GPIO4 to GPIO7,
	 * enhancedfxn_ifc[2]: GPIO8 to GPIO11, enhancedfxn_ifc[3]: GPIO12 to GPIO15.
	 */
	for (i = 0; i < 4; i++) {
		if (config.enhancedfxn_ifc[i] & CP2108_EF_IFC_GPIO_TXLED)
			priv->gpio_altfunc |= BIT(i * 4);
		if (config.enhancedfxn_ifc[i] & CP2108_EF_IFC_GPIO_RXLED)
			priv->gpio_altfunc |= BIT((i * 4) + 1);
		if (config.enhancedfxn_ifc[i] & CP2108_EF_IFC_GPIO_RS485)
			priv->gpio_altfunc |= BIT((i * 4) + 2);
		if (config.enhancedfxn_ifc[i] & CP2108_EF_IFC_GPIO_CLOCK)
			priv->gpio_altfunc |= BIT((i * 4) + 3);
	}

	/*
	 * Like CP2102N, CP2108 has also no strict input and output pin
	 * modes. Do the same input mode emulation as CP2102N.
	 */
	for (i = 0; i < priv->gc.ngpio; ++i) {
		/*
		 * Set direction to "input" iff pin is open-drain and reset
		 * value is 1.
		 */
		if (!(priv->gpio_pushpull & BIT(i)) && (gpio_latch & BIT(i)))
			priv->gpio_input |= BIT(i);
	}

	return 0;
}

static int cp2102n_gpioconf_init(struct usb_serial *serial)
{
	struct cp210x_serial_private *priv = usb_get_serial_data(serial);
	const u16 config_size = 0x02a6;
	u8 gpio_rst_latch;
	u8 config_version;
	u8 gpio_pushpull;
	u8 *config_buf;
	u8 gpio_latch;
	u8 gpio_ctrl;
	int result;
	u8 i;

	/*
	 * Retrieve device configuration from the device.
	 * The array received contains all customization settings done at the
	 * factory/manufacturer. Format of the array is documented at the
	 * time of writing at:
	 * https://www.silabs.com/community/interface/knowledge-base.entry.html/2017/03/31/cp2102n_setconfig-xsfa
	 */
	config_buf = kmalloc(config_size, GFP_KERNEL);
	if (!config_buf)
		return -ENOMEM;

	result = cp210x_read_vendor_block(serial,
					  REQTYPE_DEVICE_TO_HOST,
					  CP210X_READ_2NCONFIG,
					  config_buf,
					  config_size);
	if (result < 0) {
		kfree(config_buf);
		return result;
	}

	config_version = config_buf[CP210X_2NCONFIG_CONFIG_VERSION_IDX];
	gpio_pushpull = config_buf[CP210X_2NCONFIG_GPIO_MODE_IDX];
	gpio_ctrl = config_buf[CP210X_2NCONFIG_GPIO_CONTROL_IDX];
	gpio_rst_latch = config_buf[CP210X_2NCONFIG_GPIO_RSTLATCH_IDX];

	kfree(config_buf);

	/* Make sure this is a config format we understand. */
	if (config_version != 0x01)
		return -ENOTSUPP;

	priv->gc.ngpio = 4;

	/*
	 * Get default pin states after reset. Needed so we can determine
	 * the direction of an open-drain pin.
	 */
	gpio_latch = (gpio_rst_latch >> 3) & 0x0f;

	/* 0 indicates open-drain mode, 1 is push-pull */
	priv->gpio_pushpull = (gpio_pushpull >> 3) & 0x0f;

	/* 0 indicates GPIO mode, 1 is alternate function */
	if (priv->partnum == CP210X_PARTNUM_CP2102N_QFN20) {
		/* QFN20 is special... */
		if (gpio_ctrl & CP2102N_QFN20_GPIO0_CLK_MODE)   /* GPIO 0 */
			priv->gpio_altfunc |= BIT(0);
		if (gpio_ctrl & CP2102N_QFN20_GPIO1_RS485_MODE) /* GPIO 1 */
			priv->gpio_altfunc |= BIT(1);
		if (gpio_ctrl & CP2102N_QFN20_GPIO2_TXLED_MODE) /* GPIO 2 */
			priv->gpio_altfunc |= BIT(2);
		if (gpio_ctrl & CP2102N_QFN20_GPIO3_RXLED_MODE) /* GPIO 3 */
			priv->gpio_altfunc |= BIT(3);
	} else {
		priv->gpio_altfunc = (gpio_ctrl >> 2) & 0x0f;
	}

	if (priv->partnum == CP210X_PARTNUM_CP2102N_QFN28) {
		/*
		 * For the QFN28 package, GPIO4-6 are controlled by
		 * the low three bits of the mode/latch fields.
		 * Contrary to the document linked above, the bits for
		 * the SUSPEND pins are elsewhere.  No alternate
		 * function is available for these pins.
		 */
		priv->gc.ngpio = 7;
		gpio_latch |= (gpio_rst_latch & 7) << 4;
		priv->gpio_pushpull |= (gpio_pushpull & 7) << 4;
	}

	/*
	 * The CP2102N does not strictly has input and output pin modes,
	 * it only knows open-drain and push-pull modes which is set at
	 * factory. An open-drain pin can function both as an
	 * input or an output. We emulate input mode for open-drain pins
	 * by making sure they are not driven low, and we do not allow
	 * push-pull pins to be set as an input.
	 */
	for (i = 0; i < priv->gc.ngpio; ++i) {
		/*
		 * Set direction to "input" iff pin is open-drain and reset
		 * value is 1.
		 */
		if (!(priv->gpio_pushpull & BIT(i)) && (gpio_latch & BIT(i)))
			priv->gpio_input |= BIT(i);
	}

	return 0;
}

static int cp210x_gpio_init(struct usb_serial *serial)
{
	struct cp210x_serial_private *priv = usb_get_serial_data(serial);
	int result;

	switch (priv->partnum) {
	case CP210X_PARTNUM_CP2104:
		result = cp2104_gpioconf_init(serial);
		break;
	case CP210X_PARTNUM_CP2105:
		result = cp2105_gpioconf_init(serial);
		break;
	case CP210X_PARTNUM_CP2108:
		/*
		 * The GPIOs are not tied to any specific port so only register
		 * once for interface 0.
		 */
		if (cp210x_interface_num(serial) != 0)
			return 0;
		result = cp2108_gpio_init(serial);
		break;
	case CP210X_PARTNUM_CP2102N_QFN28:
	case CP210X_PARTNUM_CP2102N_QFN24:
	case CP210X_PARTNUM_CP2102N_QFN20:
		result = cp2102n_gpioconf_init(serial);
		break;
	default:
		return 0;
	}

	if (result < 0)
		return result;

	priv->gc.label = "cp210x";
	priv->gc.get_direction = cp210x_gpio_direction_get;
	priv->gc.direction_input = cp210x_gpio_direction_input;
	priv->gc.direction_output = cp210x_gpio_direction_output;
	priv->gc.get = cp210x_gpio_get;
	priv->gc.set = cp210x_gpio_set;
	priv->gc.set_config = cp210x_gpio_set_config;
	priv->gc.init_valid_mask = cp210x_gpio_init_valid_mask;
	priv->gc.owner = THIS_MODULE;
	priv->gc.parent = &serial->interface->dev;
	priv->gc.base = -1;
	priv->gc.can_sleep = true;

	result = gpiochip_add_data(&priv->gc, serial);
	if (!result)
		priv->gpio_registered = true;

	return result;
}

static void cp210x_gpio_remove(struct usb_serial *serial)
{
	struct cp210x_serial_private *priv = usb_get_serial_data(serial);

	if (priv->gpio_registered) {
		gpiochip_remove(&priv->gc);
		priv->gpio_registered = false;
	}
}

#else

static int cp210x_gpio_init(struct usb_serial *serial)
{
	return 0;
}

static void cp210x_gpio_remove(struct usb_serial *serial)
{
	/* Nothing to do */
}

#endif

static int cp210x_port_probe(struct usb_serial_port *port)
{
	struct usb_serial *serial = port->serial;
	struct cp210x_port_private *port_priv;

	port_priv = kzalloc(sizeof(*port_priv), GFP_KERNEL);
	if (!port_priv)
		return -ENOMEM;

	port_priv->bInterfaceNumber = cp210x_interface_num(serial);
	mutex_init(&port_priv->mutex);

	usb_set_serial_port_data(port, port_priv);

	return 0;
}

static void cp210x_port_remove(struct usb_serial_port *port)
{
	struct cp210x_port_private *port_priv;

	port_priv = usb_get_serial_port_data(port);
	kfree(port_priv);
}

static void cp210x_init_max_speed(struct usb_serial *serial)
{
	struct cp210x_serial_private *priv = usb_get_serial_data(serial);
	bool use_actual_rate = false;
	speed_t min = 300;
	speed_t max;

	switch (priv->partnum) {
	case CP210X_PARTNUM_CP2101:
		max = 921600;
		break;
	case CP210X_PARTNUM_CP2102:
	case CP210X_PARTNUM_CP2103:
		max = 1000000;
		break;
	case CP210X_PARTNUM_CP2104:
		use_actual_rate = true;
		max = 2000000;
		break;
	case CP210X_PARTNUM_CP2108:
		max = 2000000;
		break;
	case CP210X_PARTNUM_CP2105:
		if (cp210x_interface_num(serial) == 0) {
			use_actual_rate = true;
			max = 2000000;	/* ECI */
		} else {
			min = 2400;
			max = 921600;	/* SCI */
		}
		break;
	case CP210X_PARTNUM_CP2102N_QFN28:
	case CP210X_PARTNUM_CP2102N_QFN24:
	case CP210X_PARTNUM_CP2102N_QFN20:
		use_actual_rate = true;
		max = 3000000;
		break;
	default:
		max = 2000000;
		break;
	}

	priv->min_speed = min;
	priv->max_speed = max;
	priv->use_actual_rate = use_actual_rate;
}

static void cp2102_determine_quirks(struct usb_serial *serial)
{
	struct cp210x_serial_private *priv = usb_get_serial_data(serial);
	u8 *buf;
	int ret;

	buf = kmalloc(2, GFP_KERNEL);
	if (!buf)
		return;
	/*
	 * Some (possibly counterfeit) CP2102 do not support event-insertion
	 * mode and respond differently to malformed vendor requests.
	 * Specifically, they return one instead of two bytes when sent a
	 * two-byte part-number request.
	 */
	ret = usb_control_msg(serial->dev, usb_rcvctrlpipe(serial->dev, 0),
			CP210X_VENDOR_SPECIFIC, REQTYPE_DEVICE_TO_HOST,
			CP210X_GET_PARTNUM, 0, buf, 2, USB_CTRL_GET_TIMEOUT);
	if (ret == 1) {
		dev_dbg(&serial->interface->dev,
				"device does not support event-insertion mode\n");
		priv->no_event_mode = true;
	}

	kfree(buf);
}

static int cp210x_get_fw_version(struct usb_serial *serial, u16 value)
{
	struct cp210x_serial_private *priv = usb_get_serial_data(serial);
	u8 ver[3];
	int ret;

	ret = cp210x_read_vendor_block(serial, REQTYPE_DEVICE_TO_HOST, value,
			ver, sizeof(ver));
	if (ret)
		return ret;

	dev_dbg(&serial->interface->dev, "%s - %d.%d.%d\n", __func__,
			ver[0], ver[1], ver[2]);

	priv->fw_version = ver[0] << 16 | ver[1] << 8 | ver[2];

	return 0;
}

static void cp210x_determine_type(struct usb_serial *serial)
{
	struct cp210x_serial_private *priv = usb_get_serial_data(serial);
	int ret;

	ret = cp210x_read_vendor_block(serial, REQTYPE_DEVICE_TO_HOST,
			CP210X_GET_PARTNUM, &priv->partnum,
			sizeof(priv->partnum));
	if (ret < 0) {
		dev_warn(&serial->interface->dev,
				"querying part number failed\n");
		priv->partnum = CP210X_PARTNUM_UNKNOWN;
		return;
	}

	dev_dbg(&serial->interface->dev, "partnum = 0x%02x\n", priv->partnum);

	switch (priv->partnum) {
	case CP210X_PARTNUM_CP2102:
		cp2102_determine_quirks(serial);
		break;
<<<<<<< HEAD
=======
	case CP210X_PARTNUM_CP2105:
	case CP210X_PARTNUM_CP2108:
		cp210x_get_fw_version(serial, CP210X_GET_FW_VER);
		break;
>>>>>>> 3b17187f
	case CP210X_PARTNUM_CP2102N_QFN28:
	case CP210X_PARTNUM_CP2102N_QFN24:
	case CP210X_PARTNUM_CP2102N_QFN20:
		ret = cp210x_get_fw_version(serial, CP210X_GET_FW_VER_2N);
		if (ret)
			break;
		if (priv->fw_version <= 0x10004)
			priv->no_flow_control = true;
		break;
	default:
		break;
	}
}

static int cp210x_attach(struct usb_serial *serial)
{
	int result;
	struct cp210x_serial_private *priv;

	priv = kzalloc(sizeof(*priv), GFP_KERNEL);
	if (!priv)
		return -ENOMEM;

	usb_set_serial_data(serial, priv);

	cp210x_determine_type(serial);
	cp210x_init_max_speed(serial);

	result = cp210x_gpio_init(serial);
	if (result < 0) {
		dev_err(&serial->interface->dev, "GPIO initialisation failed: %d\n",
				result);
	}

	return 0;
}

static void cp210x_disconnect(struct usb_serial *serial)
{
	cp210x_gpio_remove(serial);
}

static void cp210x_release(struct usb_serial *serial)
{
	struct cp210x_serial_private *priv = usb_get_serial_data(serial);

	cp210x_gpio_remove(serial);

	kfree(priv);
}

module_usb_serial_driver(serial_drivers, id_table);

MODULE_DESCRIPTION(DRIVER_DESC);
MODULE_LICENSE("GPL v2");<|MERGE_RESOLUTION|>--- conflicted
+++ resolved
@@ -1152,34 +1152,6 @@
 	port_priv->event_mode = false;
 }
 
-<<<<<<< HEAD
-static int cp210x_set_chars(struct usb_serial_port *port,
-		struct cp210x_special_chars *chars)
-{
-	struct cp210x_port_private *port_priv = usb_get_serial_port_data(port);
-	struct usb_serial *serial = port->serial;
-	void *dmabuf;
-	int result;
-
-	dmabuf = kmemdup(chars, sizeof(*chars), GFP_KERNEL);
-	if (!dmabuf)
-		return -ENOMEM;
-
-	result = usb_control_msg(serial->dev, usb_sndctrlpipe(serial->dev, 0),
-				CP210X_SET_CHARS, REQTYPE_HOST_TO_INTERFACE, 0,
-				port_priv->bInterfaceNumber,
-				dmabuf, sizeof(*chars), USB_CTRL_SET_TIMEOUT);
-
-	kfree(dmabuf);
-
-	if (result < 0)
-		return result;
-
-	return 0;
-}
-
-=======
->>>>>>> 3b17187f
 static bool cp210x_termios_change(const struct ktermios *a, const struct ktermios *b)
 {
 	bool iflag_change, cc_change;
@@ -1227,12 +1199,8 @@
 		chars.bXonChar = START_CHAR(tty);
 		chars.bXoffChar = STOP_CHAR(tty);
 
-<<<<<<< HEAD
-		ret = cp210x_set_chars(port, &chars);
-=======
 		ret = cp210x_write_reg_block(port, CP210X_SET_CHARS, &chars,
 				sizeof(chars));
->>>>>>> 3b17187f
 		if (ret) {
 			dev_err(&port->dev, "failed to set special chars: %d\n",
 					ret);
@@ -2179,13 +2147,10 @@
 	case CP210X_PARTNUM_CP2102:
 		cp2102_determine_quirks(serial);
 		break;
-<<<<<<< HEAD
-=======
 	case CP210X_PARTNUM_CP2105:
 	case CP210X_PARTNUM_CP2108:
 		cp210x_get_fw_version(serial, CP210X_GET_FW_VER);
 		break;
->>>>>>> 3b17187f
 	case CP210X_PARTNUM_CP2102N_QFN28:
 	case CP210X_PARTNUM_CP2102N_QFN24:
 	case CP210X_PARTNUM_CP2102N_QFN20:
