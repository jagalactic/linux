// SPDX-License-Identifier: GPL-2.0+
/*
 * Copyright (C) 2003-2008 Takahiro Hirofuchi
 */

#include <linux/device.h>
#include <linux/file.h>
#include <linux/kthread.h>
#include <linux/module.h>

#include "usbip_common.h"
#include "stub.h"

/*
 * usbip_status shows the status of usbip-host as long as this driver is bound
 * to the target device.
 */
static ssize_t usbip_status_show(struct device *dev,
				 struct device_attribute *attr, char *buf)
{
	struct stub_device *sdev = dev_get_drvdata(dev);
	int status;

	if (!sdev) {
		dev_err(dev, "sdev is null\n");
		return -ENODEV;
	}

	spin_lock_irq(&sdev->ud.lock);
	status = sdev->ud.status;
	spin_unlock_irq(&sdev->ud.lock);

	return snprintf(buf, PAGE_SIZE, "%d\n", status);
}
static DEVICE_ATTR_RO(usbip_status);

/*
 * usbip_sockfd gets a socket descriptor of an established TCP connection that
 * is used to transfer usbip requests by kernel threads. -1 is a magic number
 * by which usbip connection is finished.
 */
static ssize_t usbip_sockfd_store(struct device *dev, struct device_attribute *attr,
			    const char *buf, size_t count)
{
	struct stub_device *sdev = dev_get_drvdata(dev);
	int sockfd = 0;
	struct socket *socket;
	int rv;

	if (!sdev) {
		dev_err(dev, "sdev is null\n");
		return -ENODEV;
	}

	rv = sscanf(buf, "%d", &sockfd);
	if (rv != 1)
		return -EINVAL;

	if (sockfd != -1) {
		int err;

		dev_info(dev, "stub up\n");

		spin_lock_irq(&sdev->ud.lock);

		if (sdev->ud.status != SDEV_ST_AVAILABLE) {
			dev_err(dev, "not ready\n");
			goto err;
		}

		socket = sockfd_lookup(sockfd, &err);
		if (!socket)
			goto err;

		sdev->ud.tcp_socket = socket;
		sdev->ud.sockfd = sockfd;

		spin_unlock_irq(&sdev->ud.lock);

		sdev->ud.tcp_rx = kthread_get_run(stub_rx_loop, &sdev->ud,
						  "stub_rx");
		sdev->ud.tcp_tx = kthread_get_run(stub_tx_loop, &sdev->ud,
						  "stub_tx");

		spin_lock_irq(&sdev->ud.lock);
		sdev->ud.status = SDEV_ST_USED;
		spin_unlock_irq(&sdev->ud.lock);

	} else {
		dev_info(dev, "stub down\n");

		spin_lock_irq(&sdev->ud.lock);
		if (sdev->ud.status != SDEV_ST_USED)
			goto err;

		spin_unlock_irq(&sdev->ud.lock);

		usbip_event_add(&sdev->ud, SDEV_EVENT_DOWN);
	}

	return count;

err:
	spin_unlock_irq(&sdev->ud.lock);
	return -EINVAL;
}
static DEVICE_ATTR_WO(usbip_sockfd);

static struct attribute *usbip_attrs[] = {
	&dev_attr_usbip_status.attr,
	&dev_attr_usbip_sockfd.attr,
	&dev_attr_usbip_debug.attr,
	NULL,
};
ATTRIBUTE_GROUPS(usbip);

static void stub_shutdown_connection(struct usbip_device *ud)
{
	struct stub_device *sdev = container_of(ud, struct stub_device, ud);

	/*
	 * When removing an exported device, kernel panic sometimes occurred
	 * and then EIP was sk_wait_data of stub_rx thread. Is this because
	 * sk_wait_data returned though stub_rx thread was already finished by
	 * step 1?
	 */
	if (ud->tcp_socket) {
		dev_dbg(&sdev->udev->dev, "shutdown sockfd %d\n", ud->sockfd);
		kernel_sock_shutdown(ud->tcp_socket, SHUT_RDWR);
	}

	/* 1. stop threads */
	if (ud->tcp_rx) {
		kthread_stop_put(ud->tcp_rx);
		ud->tcp_rx = NULL;
	}
	if (ud->tcp_tx) {
		kthread_stop_put(ud->tcp_tx);
		ud->tcp_tx = NULL;
	}

	/*
	 * 2. close the socket
	 *
	 * tcp_socket is freed after threads are killed so that usbip_xmit does
	 * not touch NULL socket.
	 */
	if (ud->tcp_socket) {
		sockfd_put(ud->tcp_socket);
		ud->tcp_socket = NULL;
		ud->sockfd = -1;
	}

	/* 3. free used data */
	stub_device_cleanup_urbs(sdev);

	/* 4. free stub_unlink */
	{
		unsigned long flags;
		struct stub_unlink *unlink, *tmp;

		spin_lock_irqsave(&sdev->priv_lock, flags);
		list_for_each_entry_safe(unlink, tmp, &sdev->unlink_tx, list) {
			list_del(&unlink->list);
			kfree(unlink);
		}
		list_for_each_entry_safe(unlink, tmp, &sdev->unlink_free,
					 list) {
			list_del(&unlink->list);
			kfree(unlink);
		}
		spin_unlock_irqrestore(&sdev->priv_lock, flags);
	}
}

static void stub_device_reset(struct usbip_device *ud)
{
	struct stub_device *sdev = container_of(ud, struct stub_device, ud);
	struct usb_device *udev = sdev->udev;
	int ret;

	dev_dbg(&udev->dev, "device reset");

	ret = usb_lock_device_for_reset(udev, NULL);
	if (ret < 0) {
		dev_err(&udev->dev, "lock for reset\n");
		spin_lock_irq(&ud->lock);
		ud->status = SDEV_ST_ERROR;
		spin_unlock_irq(&ud->lock);
		return;
	}

	/* try to reset the device */
	ret = usb_reset_device(udev);
	usb_unlock_device(udev);

	spin_lock_irq(&ud->lock);
	if (ret) {
		dev_err(&udev->dev, "device reset\n");
		ud->status = SDEV_ST_ERROR;
	} else {
		dev_info(&udev->dev, "device reset\n");
		ud->status = SDEV_ST_AVAILABLE;
	}
	spin_unlock_irq(&ud->lock);
}

static void stub_device_unusable(struct usbip_device *ud)
{
	spin_lock_irq(&ud->lock);
	ud->status = SDEV_ST_ERROR;
	spin_unlock_irq(&ud->lock);
}

/**
 * stub_device_alloc - allocate a new stub_device struct
 * @udev: usb_device of a new device
 *
 * Allocates and initializes a new stub_device struct.
 */
static struct stub_device *stub_device_alloc(struct usb_device *udev)
{
	struct stub_device *sdev;
	int busnum = udev->bus->busnum;
	int devnum = udev->devnum;

	dev_dbg(&udev->dev, "allocating stub device");

	/* yes, it's a new device */
	sdev = kzalloc(sizeof(struct stub_device), GFP_KERNEL);
	if (!sdev)
		return NULL;

	sdev->udev = usb_get_dev(udev);

	/*
	 * devid is defined with devnum when this driver is first allocated.
	 * devnum may change later if a device is reset. However, devid never
	 * changes during a usbip connection.
	 */
	sdev->devid		= (busnum << 16) | devnum;
	sdev->ud.side		= USBIP_STUB;
	sdev->ud.status		= SDEV_ST_AVAILABLE;
	spin_lock_init(&sdev->ud.lock);
	sdev->ud.tcp_socket	= NULL;
	sdev->ud.sockfd		= -1;

	INIT_LIST_HEAD(&sdev->priv_init);
	INIT_LIST_HEAD(&sdev->priv_tx);
	INIT_LIST_HEAD(&sdev->priv_free);
	INIT_LIST_HEAD(&sdev->unlink_free);
	INIT_LIST_HEAD(&sdev->unlink_tx);
	spin_lock_init(&sdev->priv_lock);

	init_waitqueue_head(&sdev->tx_waitq);

	sdev->ud.eh_ops.shutdown = stub_shutdown_connection;
	sdev->ud.eh_ops.reset    = stub_device_reset;
	sdev->ud.eh_ops.unusable = stub_device_unusable;

	usbip_start_eh(&sdev->ud);

	dev_dbg(&udev->dev, "register new device\n");

	return sdev;
}

static void stub_device_free(struct stub_device *sdev)
{
	kfree(sdev);
}

static int stub_probe(struct usb_device *udev)
{
	struct stub_device *sdev = NULL;
	const char *udev_busid = dev_name(&udev->dev);
	struct bus_id_priv *busid_priv;
	int rc = 0;
	char save_status;

	dev_dbg(&udev->dev, "Enter probe\n");

	/* Not sure if this is our device. Allocate here to avoid
	 * calling alloc while holding busid_table lock.
	 */
	sdev = stub_device_alloc(udev);
	if (!sdev)
		return -ENOMEM;

	/* check we should claim or not by busid_table */
	busid_priv = get_busid_priv(udev_busid);
	if (!busid_priv || (busid_priv->status == STUB_BUSID_REMOV) ||
	    (busid_priv->status == STUB_BUSID_OTHER)) {
		dev_info(&udev->dev,
			"%s is not in match_busid table... skip!\n",
			udev_busid);

		/*
		 * Return value should be ENODEV or ENOXIO to continue trying
		 * other matched drivers by the driver core.
		 * See driver_probe_device() in driver/base/dd.c
		 */
		rc = -ENODEV;
		if (!busid_priv)
			goto sdev_free;

		goto call_put_busid_priv;
	}

	if (udev->descriptor.bDeviceClass == USB_CLASS_HUB) {
		dev_dbg(&udev->dev, "%s is a usb hub device... skip!\n",
			 udev_busid);
		rc = -ENODEV;
		goto call_put_busid_priv;
	}

	if (!strcmp(udev->bus->bus_name, "vhci_hcd")) {
		dev_dbg(&udev->dev,
			"%s is attached on vhci_hcd... skip!\n",
			udev_busid);

		rc = -ENODEV;
		goto call_put_busid_priv;
	}


	dev_info(&udev->dev,
		"usbip-host: register new device (bus %u dev %u)\n",
		udev->bus->busnum, udev->devnum);

	busid_priv->shutdown_busid = 0;

	/* set private data to usb_device */
	dev_set_drvdata(&udev->dev, sdev);

	busid_priv->sdev = sdev;
	busid_priv->udev = udev;

	save_status = busid_priv->status;
	busid_priv->status = STUB_BUSID_ALLOC;

	/* release the busid_lock */
	put_busid_priv(busid_priv);

	/*
	 * Claim this hub port.
	 * It doesn't matter what value we pass as owner
	 * (struct dev_state) as long as it is unique.
	 */
	rc = usb_hub_claim_port(udev->parent, udev->portnum,
			(struct usb_dev_state *) udev);
	if (rc) {
		dev_dbg(&udev->dev, "unable to claim port\n");
		goto err_port;
	}

<<<<<<< HEAD
	rc = stub_add_files(&udev->dev);
	if (rc) {
		dev_err(&udev->dev, "stub_add_files for %s\n", udev_busid);
		goto err_files;
	}

=======
>>>>>>> f7688b48
	return 0;

err_port:
	dev_set_drvdata(&udev->dev, NULL);
	usb_put_dev(udev);

	/* we already have busid_priv, just lock busid_lock */
	spin_lock(&busid_priv->busid_lock);
	busid_priv->sdev = NULL;
	busid_priv->status = save_status;
	spin_unlock(&busid_priv->busid_lock);
	/* lock is released - go to free */
	goto sdev_free;

call_put_busid_priv:
	/* release the busid_lock */
	put_busid_priv(busid_priv);

sdev_free:
	stub_device_free(sdev);

	return rc;
}

static void shutdown_busid(struct bus_id_priv *busid_priv)
{
	usbip_event_add(&busid_priv->sdev->ud, SDEV_EVENT_REMOVED);

	/* wait for the stop of the event handler */
	usbip_stop_eh(&busid_priv->sdev->ud);
}

/*
 * called in usb_disconnect() or usb_deregister()
 * but only if actconfig(active configuration) exists
 */
static void stub_disconnect(struct usb_device *udev)
{
	struct stub_device *sdev;
	const char *udev_busid = dev_name(&udev->dev);
	struct bus_id_priv *busid_priv;
	int rc;

	dev_dbg(&udev->dev, "Enter disconnect\n");

	busid_priv = get_busid_priv(udev_busid);
	if (!busid_priv) {
		BUG();
		return;
	}

	sdev = dev_get_drvdata(&udev->dev);

	/* get stub_device */
	if (!sdev) {
		dev_err(&udev->dev, "could not get device");
		/* release busid_lock */
		put_busid_priv(busid_priv);
		return;
	}

	dev_set_drvdata(&udev->dev, NULL);

	/* release busid_lock before call to remove device files */
	put_busid_priv(busid_priv);

	/*
	 * NOTE: rx/tx threads are invoked for each usb_device.
	 */

	/* release port */
	rc = usb_hub_release_port(udev->parent, udev->portnum,
				  (struct usb_dev_state *) udev);
	if (rc) {
		dev_dbg(&udev->dev, "unable to release port\n");
		return;
	}

	/* If usb reset is called from event handler */
	if (usbip_in_eh(current))
		return;

	/* we already have busid_priv, just lock busid_lock */
	spin_lock(&busid_priv->busid_lock);
	if (!busid_priv->shutdown_busid)
		busid_priv->shutdown_busid = 1;
	/* release busid_lock */
	spin_unlock(&busid_priv->busid_lock);

	/* shutdown the current connection */
	shutdown_busid(busid_priv);

	usb_put_dev(sdev->udev);

	/* we already have busid_priv, just lock busid_lock */
	spin_lock(&busid_priv->busid_lock);
	/* free sdev */
	busid_priv->sdev = NULL;
	stub_device_free(sdev);

	if (busid_priv->status == STUB_BUSID_ALLOC)
		busid_priv->status = STUB_BUSID_ADDED;
	/* release busid_lock */
	spin_unlock(&busid_priv->busid_lock);
	return;
}

#ifdef CONFIG_PM

/* These functions need usb_port_suspend and usb_port_resume,
 * which reside in drivers/usb/core/usb.h. Skip for now. */

static int stub_suspend(struct usb_device *udev, pm_message_t message)
{
	dev_dbg(&udev->dev, "stub_suspend\n");

	return 0;
}

static int stub_resume(struct usb_device *udev, pm_message_t message)
{
	dev_dbg(&udev->dev, "stub_resume\n");

	return 0;
}

#endif	/* CONFIG_PM */

struct usb_device_driver stub_driver = {
	.name		= "usbip-host",
	.probe		= stub_probe,
	.disconnect	= stub_disconnect,
#ifdef CONFIG_PM
	.suspend	= stub_suspend,
	.resume		= stub_resume,
#endif
	.supports_autosuspend	=	0,
	.dev_groups	= usbip_groups,
};<|MERGE_RESOLUTION|>--- conflicted
+++ resolved
@@ -354,15 +354,6 @@
 		goto err_port;
 	}
 
-<<<<<<< HEAD
-	rc = stub_add_files(&udev->dev);
-	if (rc) {
-		dev_err(&udev->dev, "stub_add_files for %s\n", udev_busid);
-		goto err_files;
-	}
-
-=======
->>>>>>> f7688b48
 	return 0;
 
 err_port:
