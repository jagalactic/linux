--- conflicted
+++ resolved
@@ -1552,11 +1552,7 @@
 		}
 		if (r == req) {
 			/* wait until it is processed */
-<<<<<<< HEAD
-			dwc3_stop_active_transfer(dep, true);
-=======
 			dwc3_stop_active_transfer(dep, true, true);
->>>>>>> f7688b48
 
 			if (!r->trb)
 				goto out0;
@@ -2079,8 +2075,6 @@
 	spin_unlock_irqrestore(&dwc->lock, flags);
 
 	free_irq(dwc->irq_gadget, dwc->ev_buf);
-<<<<<<< HEAD
-=======
 
 	return 0;
 }
@@ -2115,7 +2109,6 @@
 		params->bU1devExitLat = 0;
 	else
 		params->bU1devExitLat = DWC3_DEFAULT_U1_DEV_EXIT_LAT;
->>>>>>> f7688b48
 
 	/* U2 Device exit Latency */
 	if (dwc->dis_u2_entry_quirk)
@@ -2625,12 +2618,7 @@
 		cmd = DEPEVT_PARAMETER_CMD(event->parameters);
 
 		if (cmd == DWC3_DEPCMD_ENDTRANSFER) {
-<<<<<<< HEAD
-			dep->flags &= ~(DWC3_EP_END_TRANSFER_PENDING |
-					DWC3_EP_TRANSFER_STARTED);
-=======
 			dep->flags &= ~DWC3_EP_TRANSFER_STARTED;
->>>>>>> f7688b48
 			dwc3_gadget_ep_cleanup_cancelled_requests(dep);
 		}
 		break;
