--- conflicted
+++ resolved
@@ -964,11 +964,7 @@
 			     ctrl->val);
 		return 0;
 	case V4L2_CID_HUE:
-<<<<<<< HEAD
-		tvp5150_write(sd, TVP5150_HUE_CTL, ctrl->val);
-=======
 		regmap_write(decoder->regmap, TVP5150_HUE_CTL, ctrl->val);
->>>>>>> f7688b48
 		return 0;
 	case V4L2_CID_TEST_PATTERN:
 		decoder->enable = ctrl->val ? false : true;
@@ -1056,20 +1052,6 @@
 			      hmax - TVP5150_MAX_CROP_TOP - rect.top,
 			      hmax - rect.top, 0, 0);
 
-<<<<<<< HEAD
-	tvp5150_write(sd, TVP5150_VERT_BLANKING_START, rect.top);
-	tvp5150_write(sd, TVP5150_VERT_BLANKING_STOP,
-		      rect.top + rect.height - hmax);
-	tvp5150_write(sd, TVP5150_ACT_VD_CROP_ST_MSB,
-		      rect.left >> TVP5150_CROP_SHIFT);
-	tvp5150_write(sd, TVP5150_ACT_VD_CROP_ST_LSB,
-		      rect.left | (1 << TVP5150_CROP_SHIFT));
-	tvp5150_write(sd, TVP5150_ACT_VD_CROP_STP_MSB,
-		      (rect.left + rect.width - TVP5150_MAX_CROP_LEFT) >>
-		      TVP5150_CROP_SHIFT);
-	tvp5150_write(sd, TVP5150_ACT_VD_CROP_STP_LSB,
-		      rect.left + rect.width - TVP5150_MAX_CROP_LEFT);
-=======
 	regmap_write(decoder->regmap, TVP5150_VERT_BLANKING_START, rect.top);
 	regmap_write(decoder->regmap, TVP5150_VERT_BLANKING_STOP,
 		     rect.top + rect.height - hmax);
@@ -1082,7 +1064,6 @@
 		     TVP5150_CROP_SHIFT);
 	regmap_write(decoder->regmap, TVP5150_ACT_VD_CROP_STP_LSB,
 		     rect.left + rect.width - TVP5150_MAX_CROP_LEFT);
->>>>>>> f7688b48
 
 	decoder->rect = rect;
 
