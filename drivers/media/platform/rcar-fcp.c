--- conflicted
+++ resolved
@@ -22,7 +22,6 @@
 struct rcar_fcp_device {
 	struct list_head list;
 	struct device *dev;
-	struct device_dma_parameters dma_parms;
 };
 
 static LIST_HEAD(fcp_devices);
@@ -140,12 +139,7 @@
 
 	fcp->dev = &pdev->dev;
 
-<<<<<<< HEAD
-	fcp->dev->dma_parms = &fcp->dma_parms;
-	dma_set_max_seg_size(fcp->dev, DMA_BIT_MASK(32));
-=======
 	dma_set_max_seg_size(fcp->dev, UINT_MAX);
->>>>>>> d1988041
 
 	pm_runtime_enable(&pdev->dev);
 
