// SPDX-License-Identifier: GPL-2.0-or-later
/*
 * S5P/EXYNOS4 SoC series camera host interface media device driver
 *
 * Copyright (C) 2011 - 2013 Samsung Electronics Co., Ltd.
 * Author: Sylwester Nawrocki <s.nawrocki@samsung.com>
 */

#include <linux/bug.h>
#include <linux/clk.h>
#include <linux/clk-provider.h>
#include <linux/device.h>
#include <linux/errno.h>
#include <linux/i2c.h>
#include <linux/kernel.h>
#include <linux/list.h>
#include <linux/module.h>
#include <linux/of.h>
#include <linux/of_platform.h>
#include <linux/of_device.h>
#include <linux/of_graph.h>
#include <linux/pinctrl/consumer.h>
#include <linux/platform_device.h>
#include <linux/pm_runtime.h>
#include <linux/types.h>
#include <linux/slab.h>
#include <media/v4l2-async.h>
#include <media/v4l2-ctrls.h>
#include <media/v4l2-fwnode.h>
#include <media/media-device.h>
#include <media/drv-intf/exynos-fimc.h>

#include "media-dev.h"
#include "fimc-core.h"
#include "fimc-is.h"
#include "fimc-lite.h"
#include "mipi-csis.h"

/* Set up image sensor subdev -> FIMC capture node notifications. */
static void __setup_sensor_notification(struct fimc_md *fmd,
					struct v4l2_subdev *sensor,
					struct v4l2_subdev *fimc_sd)
{
	struct fimc_source_info *src_inf;
	struct fimc_sensor_info *md_si;
	unsigned long flags;

	src_inf = v4l2_get_subdev_hostdata(sensor);
	if (!src_inf || WARN_ON(fmd == NULL))
		return;

	md_si = source_to_sensor_info(src_inf);
	spin_lock_irqsave(&fmd->slock, flags);
	md_si->host = v4l2_get_subdevdata(fimc_sd);
	spin_unlock_irqrestore(&fmd->slock, flags);
}

/**
 * fimc_pipeline_prepare - update pipeline information with subdevice pointers
 * @p: fimc pipeline
 * @me: media entity terminating the pipeline
 *
 * Caller holds the graph mutex.
 */
static void fimc_pipeline_prepare(struct fimc_pipeline *p,
					struct media_entity *me)
{
	struct fimc_md *fmd = entity_to_fimc_mdev(me);
	struct v4l2_subdev *sd;
	struct v4l2_subdev *sensor = NULL;
	int i;

	for (i = 0; i < IDX_MAX; i++)
		p->subdevs[i] = NULL;

	while (1) {
		struct media_pad *pad = NULL;

		/* Find remote source pad */
		for (i = 0; i < me->num_pads; i++) {
			struct media_pad *spad = &me->pads[i];
			if (!(spad->flags & MEDIA_PAD_FL_SINK))
				continue;
			pad = media_entity_remote_pad(spad);
			if (pad)
				break;
		}

		if (!pad || !is_media_entity_v4l2_subdev(pad->entity))
			break;
		sd = media_entity_to_v4l2_subdev(pad->entity);

		switch (sd->grp_id) {
		case GRP_ID_SENSOR:
			sensor = sd;
			fallthrough;
		case GRP_ID_FIMC_IS_SENSOR:
			p->subdevs[IDX_SENSOR] = sd;
			break;
		case GRP_ID_CSIS:
			p->subdevs[IDX_CSIS] = sd;
			break;
		case GRP_ID_FLITE:
			p->subdevs[IDX_FLITE] = sd;
			break;
		case GRP_ID_FIMC:
			p->subdevs[IDX_FIMC] = sd;
			break;
		case GRP_ID_FIMC_IS:
			p->subdevs[IDX_IS_ISP] = sd;
			break;
		default:
			break;
		}
		me = &sd->entity;
		if (me->num_pads == 1)
			break;
	}

	if (sensor && p->subdevs[IDX_FIMC])
		__setup_sensor_notification(fmd, sensor, p->subdevs[IDX_FIMC]);
}

/**
 * __subdev_set_power - change power state of a single subdev
 * @sd: subdevice to change power state for
 * @on: 1 to enable power or 0 to disable
 *
 * Return result of s_power subdev operation or -ENXIO if sd argument
 * is NULL. Return 0 if the subdevice does not implement s_power.
 */
static int __subdev_set_power(struct v4l2_subdev *sd, int on)
{
	int *use_count;
	int ret;

	if (sd == NULL)
		return -ENXIO;

	use_count = &sd->entity.use_count;
	if (on && (*use_count)++ > 0)
		return 0;
	else if (!on && (*use_count == 0 || --(*use_count) > 0))
		return 0;
	ret = v4l2_subdev_call(sd, core, s_power, on);

	return ret != -ENOIOCTLCMD ? ret : 0;
}

/**
 * fimc_pipeline_s_power - change power state of all pipeline subdevs
 * @p: fimc device terminating the pipeline
 * @on: true to power on, false to power off
 *
 * Needs to be called with the graph mutex held.
 */
static int fimc_pipeline_s_power(struct fimc_pipeline *p, bool on)
{
	static const u8 seq[2][IDX_MAX - 1] = {
		{ IDX_IS_ISP, IDX_SENSOR, IDX_CSIS, IDX_FLITE },
		{ IDX_CSIS, IDX_FLITE, IDX_SENSOR, IDX_IS_ISP },
	};
	int i, ret = 0;

	if (p->subdevs[IDX_SENSOR] == NULL)
		return -ENXIO;

	for (i = 0; i < IDX_MAX - 1; i++) {
		unsigned int idx = seq[on][i];

		ret = __subdev_set_power(p->subdevs[idx], on);


		if (ret < 0 && ret != -ENXIO)
			goto error;
	}
	return 0;
error:
	for (; i >= 0; i--) {
		unsigned int idx = seq[on][i];
		__subdev_set_power(p->subdevs[idx], !on);
	}
	return ret;
}

/**
 * __fimc_pipeline_enable - enable power of all pipeline subdevs
 *			    and the sensor clock
 * @ep: video pipeline structure
 * @fmd: fimc media device
 *
 * Called with the graph mutex held.
 */
static int __fimc_pipeline_enable(struct exynos_media_pipeline *ep,
				  struct fimc_md *fmd)
{
	struct fimc_pipeline *p = to_fimc_pipeline(ep);
	int ret;

	/* Enable PXLASYNC clock if this pipeline includes FIMC-IS */
	if (!IS_ERR(fmd->wbclk[CLK_IDX_WB_B]) && p->subdevs[IDX_IS_ISP]) {
		ret = clk_prepare_enable(fmd->wbclk[CLK_IDX_WB_B]);
		if (ret < 0)
			return ret;
	}

	ret = fimc_pipeline_s_power(p, 1);
	if (!ret)
		return 0;

	if (!IS_ERR(fmd->wbclk[CLK_IDX_WB_B]) && p->subdevs[IDX_IS_ISP])
		clk_disable_unprepare(fmd->wbclk[CLK_IDX_WB_B]);

	return ret;
}

/**
 * __fimc_pipeline_open - update the pipeline information, enable power
 *                        of all pipeline subdevs and the sensor clock
 * @ep: fimc device terminating the pipeline
 * @me: media entity to start graph walk with
 * @prepare: true to walk the current pipeline and acquire all subdevs
 *
 * Called with the graph mutex held.
 */
static int __fimc_pipeline_open(struct exynos_media_pipeline *ep,
				struct media_entity *me, bool prepare)
{
	struct fimc_md *fmd = entity_to_fimc_mdev(me);
	struct fimc_pipeline *p = to_fimc_pipeline(ep);
	struct v4l2_subdev *sd;

	if (WARN_ON(p == NULL || me == NULL))
		return -EINVAL;

	if (prepare)
		fimc_pipeline_prepare(p, me);

	sd = p->subdevs[IDX_SENSOR];
	if (sd == NULL) {
		pr_warn("%s(): No sensor subdev\n", __func__);
		/*
		 * Pipeline open cannot fail so as to make it possible
		 * for the user space to configure the pipeline.
		 */
		return 0;
	}

	return __fimc_pipeline_enable(ep, fmd);
}

/**
 * __fimc_pipeline_close - disable the sensor clock and pipeline power
 * @ep: fimc device terminating the pipeline
 *
 * Disable power of all subdevs and turn the external sensor clock off.
 */
static int __fimc_pipeline_close(struct exynos_media_pipeline *ep)
{
	struct fimc_pipeline *p = to_fimc_pipeline(ep);
	struct v4l2_subdev *sd = p ? p->subdevs[IDX_SENSOR] : NULL;
	struct fimc_md *fmd;
	int ret;

	if (sd == NULL) {
		pr_warn("%s(): No sensor subdev\n", __func__);
		return 0;
	}

	ret = fimc_pipeline_s_power(p, 0);

	fmd = entity_to_fimc_mdev(&sd->entity);

	/* Disable PXLASYNC clock if this pipeline includes FIMC-IS */
	if (!IS_ERR(fmd->wbclk[CLK_IDX_WB_B]) && p->subdevs[IDX_IS_ISP])
		clk_disable_unprepare(fmd->wbclk[CLK_IDX_WB_B]);

	return ret == -ENXIO ? 0 : ret;
}

/**
 * __fimc_pipeline_s_stream - call s_stream() on pipeline subdevs
 * @ep: video pipeline structure
 * @on: passed as the s_stream() callback argument
 */
static int __fimc_pipeline_s_stream(struct exynos_media_pipeline *ep, bool on)
{
	static const u8 seq[2][IDX_MAX] = {
		{ IDX_FIMC, IDX_SENSOR, IDX_IS_ISP, IDX_CSIS, IDX_FLITE },
		{ IDX_CSIS, IDX_FLITE, IDX_FIMC, IDX_SENSOR, IDX_IS_ISP },
	};
	struct fimc_pipeline *p = to_fimc_pipeline(ep);
	enum fimc_subdev_index sd_id;
	int i, ret = 0;

	if (p->subdevs[IDX_SENSOR] == NULL) {
		struct fimc_md *fmd;
		struct v4l2_subdev *sd = p->subdevs[IDX_CSIS];

		if (!sd)
			sd = p->subdevs[IDX_FIMC];

		if (!sd) {
			/*
			 * If neither CSIS nor FIMC was set up,
			 * it's impossible to have any sensors
			 */
			return -ENODEV;
		}

		fmd = entity_to_fimc_mdev(&sd->entity);

		if (!fmd->user_subdev_api) {
			/*
			 * Sensor must be already discovered if we
			 * aren't in the user_subdev_api mode
			 */
			return -ENODEV;
		}

		/* Get pipeline sink entity */
		if (p->subdevs[IDX_FIMC])
			sd_id = IDX_FIMC;
		else if (p->subdevs[IDX_IS_ISP])
			sd_id = IDX_IS_ISP;
		else if (p->subdevs[IDX_FLITE])
			sd_id = IDX_FLITE;
		else
			return -ENODEV;

		/*
		 * Sensor could have been linked between open and STREAMON -
		 * check if this is the case.
		 */
		fimc_pipeline_prepare(p, &p->subdevs[sd_id]->entity);

		if (p->subdevs[IDX_SENSOR] == NULL)
			return -ENODEV;

		ret = __fimc_pipeline_enable(ep, fmd);
		if (ret < 0)
			return ret;

	}

	for (i = 0; i < IDX_MAX; i++) {
		unsigned int idx = seq[on][i];

		ret = v4l2_subdev_call(p->subdevs[idx], video, s_stream, on);

		if (ret < 0 && ret != -ENOIOCTLCMD && ret != -ENODEV)
			goto error;
	}

	return 0;
error:
	fimc_pipeline_s_power(p, !on);
	for (; i >= 0; i--) {
		unsigned int idx = seq[on][i];
		v4l2_subdev_call(p->subdevs[idx], video, s_stream, !on);
	}
	return ret;
}

/* Media pipeline operations for the FIMC/FIMC-LITE video device driver */
static const struct exynos_media_pipeline_ops fimc_pipeline_ops = {
	.open		= __fimc_pipeline_open,
	.close		= __fimc_pipeline_close,
	.set_stream	= __fimc_pipeline_s_stream,
};

static struct exynos_media_pipeline *fimc_md_pipeline_create(
						struct fimc_md *fmd)
{
	struct fimc_pipeline *p;

	p = kzalloc(sizeof(*p), GFP_KERNEL);
	if (!p)
		return NULL;

	list_add_tail(&p->list, &fmd->pipelines);

	p->ep.ops = &fimc_pipeline_ops;
	return &p->ep;
}

static void fimc_md_pipelines_free(struct fimc_md *fmd)
{
	while (!list_empty(&fmd->pipelines)) {
		struct fimc_pipeline *p;

		p = list_entry(fmd->pipelines.next, typeof(*p), list);
		list_del(&p->list);
		kfree(p);
	}
}

static int fimc_md_parse_one_endpoint(struct fimc_md *fmd,
				   struct device_node *ep)
{
	int index = fmd->num_sensors;
	struct fimc_source_info *pd = &fmd->sensor[index].pdata;
	struct device_node *rem, *np;
	struct v4l2_fwnode_endpoint endpoint = { .bus_type = 0 };
	int ret;

	ret = v4l2_fwnode_endpoint_parse(of_fwnode_handle(ep), &endpoint);
	if (ret) {
		of_node_put(ep);
		return ret;
	}

	if (WARN_ON(endpoint.base.port == 0) || index >= FIMC_MAX_SENSORS) {
		of_node_put(ep);
		return -EINVAL;
	}

	pd->mux_id = (endpoint.base.port - 1) & 0x1;

	rem = of_graph_get_remote_port_parent(ep);
	of_node_put(ep);
	if (rem == NULL) {
		v4l2_info(&fmd->v4l2_dev, "Remote device at %pOF not found\n",
							ep);
		return 0;
	}

	if (fimc_input_is_parallel(endpoint.base.port)) {
		if (endpoint.bus_type == V4L2_MBUS_PARALLEL)
			pd->sensor_bus_type = FIMC_BUS_TYPE_ITU_601;
		else
			pd->sensor_bus_type = FIMC_BUS_TYPE_ITU_656;
		pd->flags = endpoint.bus.parallel.flags;
	} else if (fimc_input_is_mipi_csi(endpoint.base.port)) {
		/*
		 * MIPI CSI-2: only input mux selection and
		 * the sensor's clock frequency is needed.
		 */
		pd->sensor_bus_type = FIMC_BUS_TYPE_MIPI_CSI2;
	} else {
		v4l2_err(&fmd->v4l2_dev, "Wrong port id (%u) at node %pOF\n",
			 endpoint.base.port, rem);
	}
	/*
	 * For FIMC-IS handled sensors, that are placed under i2c-isp device
	 * node, FIMC is connected to the FIMC-IS through its ISP Writeback
	 * input. Sensors are attached to the FIMC-LITE hostdata interface
	 * directly or through MIPI-CSIS, depending on the external media bus
	 * used. This needs to be handled in a more reliable way, not by just
	 * checking parent's node name.
	 */
	np = of_get_parent(rem);

	if (of_node_name_eq(np, "i2c-isp"))
		pd->fimc_bus_type = FIMC_BUS_TYPE_ISP_WRITEBACK;
	else
		pd->fimc_bus_type = pd->sensor_bus_type;
	of_node_put(np);

	if (WARN_ON(index >= ARRAY_SIZE(fmd->sensor))) {
		of_node_put(rem);
		return -EINVAL;
	}

	fmd->sensor[index].asd.match_type = V4L2_ASYNC_MATCH_FWNODE;
	fmd->sensor[index].asd.match.fwnode = of_fwnode_handle(rem);

	ret = v4l2_async_notifier_add_subdev(&fmd->subdev_notifier,
					     &fmd->sensor[index].asd);
	if (ret) {
		of_node_put(rem);
		return ret;
	}

	fmd->num_sensors++;

	return 0;
}

/* Parse port node and register as a sub-device any sensor specified there. */
static int fimc_md_parse_port_node(struct fimc_md *fmd,
				   struct device_node *port)
{
	struct device_node *ep;
	int ret;

	for_each_child_of_node(port, ep) {
		ret = fimc_md_parse_one_endpoint(fmd, ep);
		if (ret < 0)
			return ret;
	}

	return 0;
}

/* Register all SoC external sub-devices */
static int fimc_md_register_sensor_entities(struct fimc_md *fmd)
{
	struct device_node *parent = fmd->pdev->dev.of_node;
	struct device_node *ports = NULL;
	struct device_node *node;
	int ret;

	/*
	 * Runtime resume one of the FIMC entities to make sure
	 * the sclk_cam clocks are not globally disabled.
	 */
	if (!fmd->pmf)
		return -ENXIO;

	ret = pm_runtime_get_sync(fmd->pmf);
	if (ret < 0) {
		pm_runtime_put(fmd->pmf);
		return ret;
	}

	fmd->num_sensors = 0;

	/* Attach sensors linked to MIPI CSI-2 receivers */
	for_each_available_child_of_node(parent, node) {
		struct device_node *port;

		if (!of_node_name_eq(node, "csis"))
			continue;
		/* The csis node can have only port subnode. */
		port = of_get_next_child(node, NULL);
		if (!port)
			continue;

		ret = fimc_md_parse_port_node(fmd, port);
		of_node_put(port);
		if (ret < 0) {
			of_node_put(node);
			goto cleanup;
		}
	}

	/* Attach sensors listed in the parallel-ports node */
	ports = of_get_child_by_name(parent, "parallel-ports");
	if (!ports)
		goto rpm_put;

	for_each_child_of_node(ports, node) {
		ret = fimc_md_parse_port_node(fmd, node);
		if (ret < 0) {
			of_node_put(node);
			goto cleanup;
		}
	}
	of_node_put(ports);

rpm_put:
	pm_runtime_put(fmd->pmf);
	return 0;

cleanup:
	of_node_put(ports);
	v4l2_async_notifier_cleanup(&fmd->subdev_notifier);
	pm_runtime_put(fmd->pmf);
	return ret;
}

static int __of_get_csis_id(struct device_node *np)
{
	u32 reg = 0;

	np = of_get_child_by_name(np, "port");
	if (!np)
		return -EINVAL;
	of_property_read_u32(np, "reg", &reg);
	of_node_put(np);
	return reg - FIMC_INPUT_MIPI_CSI2_0;
}

/*
 * MIPI-CSIS, FIMC and FIMC-LITE platform devices registration.
 */
static int register_fimc_lite_entity(struct fimc_md *fmd,
				     struct fimc_lite *fimc_lite)
{
	struct v4l2_subdev *sd;
	struct exynos_media_pipeline *ep;
	int ret;

	if (WARN_ON(fimc_lite->index >= FIMC_LITE_MAX_DEVS ||
		    fmd->fimc_lite[fimc_lite->index]))
		return -EBUSY;

	sd = &fimc_lite->subdev;
	sd->grp_id = GRP_ID_FLITE;

	ep = fimc_md_pipeline_create(fmd);
	if (!ep)
		return -ENOMEM;

	v4l2_set_subdev_hostdata(sd, ep);

	ret = v4l2_device_register_subdev(&fmd->v4l2_dev, sd);
	if (!ret)
		fmd->fimc_lite[fimc_lite->index] = fimc_lite;
	else
		v4l2_err(&fmd->v4l2_dev, "Failed to register FIMC.LITE%d\n",
			 fimc_lite->index);
	return ret;
}

static int register_fimc_entity(struct fimc_md *fmd, struct fimc_dev *fimc)
{
	struct v4l2_subdev *sd;
	struct exynos_media_pipeline *ep;
	int ret;

	if (WARN_ON(fimc->id >= FIMC_MAX_DEVS || fmd->fimc[fimc->id]))
		return -EBUSY;

	sd = &fimc->vid_cap.subdev;
	sd->grp_id = GRP_ID_FIMC;

	ep = fimc_md_pipeline_create(fmd);
	if (!ep)
		return -ENOMEM;

	v4l2_set_subdev_hostdata(sd, ep);

	ret = v4l2_device_register_subdev(&fmd->v4l2_dev, sd);
	if (!ret) {
		if (!fmd->pmf && fimc->pdev)
			fmd->pmf = &fimc->pdev->dev;
		fmd->fimc[fimc->id] = fimc;
		fimc->vid_cap.user_subdev_api = fmd->user_subdev_api;
	} else {
		v4l2_err(&fmd->v4l2_dev, "Failed to register FIMC.%d (%d)\n",
			 fimc->id, ret);
	}
	return ret;
}

static int register_csis_entity(struct fimc_md *fmd,
				struct platform_device *pdev,
				struct v4l2_subdev *sd)
{
	struct device_node *node = pdev->dev.of_node;
	int id, ret;

	id = node ? __of_get_csis_id(node) : max(0, pdev->id);

	if (WARN_ON(id < 0 || id >= CSIS_MAX_ENTITIES))
		return -ENOENT;

	if (WARN_ON(fmd->csis[id].sd))
		return -EBUSY;

	sd->grp_id = GRP_ID_CSIS;
	ret = v4l2_device_register_subdev(&fmd->v4l2_dev, sd);
	if (!ret)
		fmd->csis[id].sd = sd;
	else
		v4l2_err(&fmd->v4l2_dev,
			 "Failed to register MIPI-CSIS.%d (%d)\n", id, ret);
	return ret;
}

static int register_fimc_is_entity(struct fimc_md *fmd, struct fimc_is *is)
{
	struct v4l2_subdev *sd = &is->isp.subdev;
	struct exynos_media_pipeline *ep;
	int ret;

	/* Allocate pipeline object for the ISP capture video node. */
	ep = fimc_md_pipeline_create(fmd);
	if (!ep)
		return -ENOMEM;

	v4l2_set_subdev_hostdata(sd, ep);

	ret = v4l2_device_register_subdev(&fmd->v4l2_dev, sd);
	if (ret) {
		v4l2_err(&fmd->v4l2_dev,
			 "Failed to register FIMC-ISP (%d)\n", ret);
		return ret;
	}

	fmd->fimc_is = is;
	return 0;
}

static int fimc_md_register_platform_entity(struct fimc_md *fmd,
					    struct platform_device *pdev,
					    int plat_entity)
{
	struct device *dev = &pdev->dev;
	int ret = -EPROBE_DEFER;
	void *drvdata;

	/* Lock to ensure dev->driver won't change. */
	device_lock(dev);

	if (!dev->driver || !try_module_get(dev->driver->owner))
		goto dev_unlock;

	drvdata = dev_get_drvdata(dev);
	/* Some subdev didn't probe successfully id drvdata is NULL */
	if (drvdata) {
		switch (plat_entity) {
		case IDX_FIMC:
			ret = register_fimc_entity(fmd, drvdata);
			break;
		case IDX_FLITE:
			ret = register_fimc_lite_entity(fmd, drvdata);
			break;
		case IDX_CSIS:
			ret = register_csis_entity(fmd, pdev, drvdata);
			break;
		case IDX_IS_ISP:
			ret = register_fimc_is_entity(fmd, drvdata);
			break;
		default:
			ret = -ENODEV;
		}
	}

	module_put(dev->driver->owner);
dev_unlock:
	device_unlock(dev);
	if (ret == -EPROBE_DEFER)
		dev_info(&fmd->pdev->dev, "deferring %s device registration\n",
			dev_name(dev));
	else if (ret < 0)
		dev_err(&fmd->pdev->dev, "%s device registration failed (%d)\n",
			dev_name(dev), ret);
	return ret;
}

/* Register FIMC, FIMC-LITE and CSIS media entities */
static int fimc_md_register_platform_entities(struct fimc_md *fmd,
					      struct device_node *parent)
{
	struct device_node *node;
	int ret = 0;

	for_each_available_child_of_node(parent, node) {
		struct platform_device *pdev;
		int plat_entity = -1;

		pdev = of_find_device_by_node(node);
		if (!pdev)
			continue;

		/* If driver of any entity isn't ready try all again later. */
		if (of_node_name_eq(node, CSIS_OF_NODE_NAME))
			plat_entity = IDX_CSIS;
		else if (of_node_name_eq(node, FIMC_IS_OF_NODE_NAME))
			plat_entity = IDX_IS_ISP;
		else if (of_node_name_eq(node, FIMC_LITE_OF_NODE_NAME))
			plat_entity = IDX_FLITE;
		else if (of_node_name_eq(node, FIMC_OF_NODE_NAME) &&
			 !of_property_read_bool(node, "samsung,lcd-wb"))
			plat_entity = IDX_FIMC;

		if (plat_entity >= 0)
			ret = fimc_md_register_platform_entity(fmd, pdev,
							plat_entity);
		put_device(&pdev->dev);
		if (ret < 0) {
			of_node_put(node);
			break;
		}
	}

	return ret;
}

static void fimc_md_unregister_entities(struct fimc_md *fmd)
{
	int i;

	for (i = 0; i < FIMC_MAX_DEVS; i++) {
		struct fimc_dev *dev = fmd->fimc[i];
		if (dev == NULL)
			continue;
		v4l2_device_unregister_subdev(&dev->vid_cap.subdev);
		dev->vid_cap.ve.pipe = NULL;
		fmd->fimc[i] = NULL;
	}
	for (i = 0; i < FIMC_LITE_MAX_DEVS; i++) {
		struct fimc_lite *dev = fmd->fimc_lite[i];
		if (dev == NULL)
			continue;
		v4l2_device_unregister_subdev(&dev->subdev);
		dev->ve.pipe = NULL;
		fmd->fimc_lite[i] = NULL;
	}
	for (i = 0; i < CSIS_MAX_ENTITIES; i++) {
		if (fmd->csis[i].sd == NULL)
			continue;
		v4l2_device_unregister_subdev(fmd->csis[i].sd);
		fmd->csis[i].sd = NULL;
	}

	if (fmd->fimc_is)
		v4l2_device_unregister_subdev(&fmd->fimc_is->isp.subdev);

	v4l2_info(&fmd->v4l2_dev, "Unregistered all entities\n");
}

/**
 * __fimc_md_create_fimc_links - create links to all FIMC entities
 * @fmd: fimc media device
 * @source: the source entity to create links to all fimc entities from
 * @sensor: sensor subdev linked to FIMC[fimc_id] entity, may be null
 * @pad: the source entity pad index
 * @link_mask: bitmask of the fimc devices for which link should be enabled
 */
static int __fimc_md_create_fimc_sink_links(struct fimc_md *fmd,
					    struct media_entity *source,
					    struct v4l2_subdev *sensor,
					    int pad, int link_mask)
{
	struct fimc_source_info *si = NULL;
	struct media_entity *sink;
	unsigned int flags = 0;
	int i, ret = 0;

	if (sensor) {
		si = v4l2_get_subdev_hostdata(sensor);
		/* Skip direct FIMC links in the logical FIMC-IS sensor path */
		if (si && si->fimc_bus_type == FIMC_BUS_TYPE_ISP_WRITEBACK)
			ret = 1;
	}

	for (i = 0; !ret && i < FIMC_MAX_DEVS; i++) {
		if (!fmd->fimc[i])
			continue;
		/*
		 * Some FIMC variants are not fitted with camera capture
		 * interface. Skip creating a link from sensor for those.
		 */
		if (!fmd->fimc[i]->variant->has_cam_if)
			continue;

		flags = ((1 << i) & link_mask) ? MEDIA_LNK_FL_ENABLED : 0;

		sink = &fmd->fimc[i]->vid_cap.subdev.entity;
		ret = media_create_pad_link(source, pad, sink,
					      FIMC_SD_PAD_SINK_CAM, flags);
		if (ret)
			return ret;

		/* Notify FIMC capture subdev entity */
		ret = media_entity_call(sink, link_setup, &sink->pads[0],
					&source->pads[pad], flags);
		if (ret)
			break;

		v4l2_info(&fmd->v4l2_dev, "created link [%s] %c> [%s]\n",
			  source->name, flags ? '=' : '-', sink->name);
	}

	for (i = 0; i < FIMC_LITE_MAX_DEVS; i++) {
		if (!fmd->fimc_lite[i])
			continue;

		sink = &fmd->fimc_lite[i]->subdev.entity;
		ret = media_create_pad_link(source, pad, sink,
					       FLITE_SD_PAD_SINK, 0);
		if (ret)
			return ret;

		/* Notify FIMC-LITE subdev entity */
		ret = media_entity_call(sink, link_setup, &sink->pads[0],
					&source->pads[pad], 0);
		if (ret)
			break;

		v4l2_info(&fmd->v4l2_dev, "created link [%s] -> [%s]\n",
			  source->name, sink->name);
	}
	return 0;
}

/* Create links from FIMC-LITE source pads to other entities */
static int __fimc_md_create_flite_source_links(struct fimc_md *fmd)
{
	struct media_entity *source, *sink;
	int i, ret = 0;

	for (i = 0; i < FIMC_LITE_MAX_DEVS; i++) {
		struct fimc_lite *fimc = fmd->fimc_lite[i];

		if (fimc == NULL)
			continue;

		source = &fimc->subdev.entity;
		sink = &fimc->ve.vdev.entity;
		/* FIMC-LITE's subdev and video node */
		ret = media_create_pad_link(source, FLITE_SD_PAD_SOURCE_DMA,
					       sink, 0, 0);
		if (ret)
			break;
		/* Link from FIMC-LITE to IS-ISP subdev */
		sink = &fmd->fimc_is->isp.subdev.entity;
		ret = media_create_pad_link(source, FLITE_SD_PAD_SOURCE_ISP,
					       sink, 0, 0);
		if (ret)
			break;
	}

	return ret;
}

/* Create FIMC-IS links */
static int __fimc_md_create_fimc_is_links(struct fimc_md *fmd)
{
	struct fimc_isp *isp = &fmd->fimc_is->isp;
	struct media_entity *source, *sink;
	int i, ret;

	source = &isp->subdev.entity;

	for (i = 0; i < FIMC_MAX_DEVS; i++) {
		if (fmd->fimc[i] == NULL)
			continue;

		/* Link from FIMC-IS-ISP subdev to FIMC */
		sink = &fmd->fimc[i]->vid_cap.subdev.entity;
		ret = media_create_pad_link(source, FIMC_ISP_SD_PAD_SRC_FIFO,
					       sink, FIMC_SD_PAD_SINK_FIFO, 0);
		if (ret)
			return ret;
	}

	/* Link from FIMC-IS-ISP subdev to fimc-is-isp.capture video node */
	sink = &isp->video_capture.ve.vdev.entity;

	/* Skip this link if the fimc-is-isp video node driver isn't built-in */
	if (sink->num_pads == 0)
		return 0;

	return media_create_pad_link(source, FIMC_ISP_SD_PAD_SRC_DMA,
					sink, 0, 0);
}

/**
 * fimc_md_create_links - create default links between registered entities
 * @fmd: fimc media device
 *
 * Parallel interface sensor entities are connected directly to FIMC capture
 * entities. The sensors using MIPI CSIS bus are connected through immutable
 * link with CSI receiver entity specified by mux_id. Any registered CSIS
 * entity has a link to each registered FIMC capture entity. Enabled links
 * are created by default between each subsequent registered sensor and
 * subsequent FIMC capture entity. The number of default active links is
 * determined by the number of available sensors or FIMC entities,
 * whichever is less.
 */
static int fimc_md_create_links(struct fimc_md *fmd)
{
	struct v4l2_subdev *csi_sensors[CSIS_MAX_ENTITIES] = { NULL };
	struct v4l2_subdev *sensor, *csis;
	struct fimc_source_info *pdata;
	struct media_entity *source, *sink;
	int i, pad, fimc_id = 0, ret = 0;
	u32 flags, link_mask = 0;

	for (i = 0; i < fmd->num_sensors; i++) {
		if (fmd->sensor[i].subdev == NULL)
			continue;

		sensor = fmd->sensor[i].subdev;
		pdata = v4l2_get_subdev_hostdata(sensor);
		if (!pdata)
			continue;

		source = NULL;

		switch (pdata->sensor_bus_type) {
		case FIMC_BUS_TYPE_MIPI_CSI2:
			if (WARN(pdata->mux_id >= CSIS_MAX_ENTITIES,
				"Wrong CSI channel id: %d\n", pdata->mux_id))
				return -EINVAL;

			csis = fmd->csis[pdata->mux_id].sd;
			if (WARN(csis == NULL,
				 "MIPI-CSI interface specified but s5p-csis module is not loaded!\n"))
				return -EINVAL;

			pad = sensor->entity.num_pads - 1;
			ret = media_create_pad_link(&sensor->entity, pad,
					      &csis->entity, CSIS_PAD_SINK,
					      MEDIA_LNK_FL_IMMUTABLE |
					      MEDIA_LNK_FL_ENABLED);
			if (ret)
				return ret;

			v4l2_info(&fmd->v4l2_dev, "created link [%s] => [%s]\n",
				  sensor->entity.name, csis->entity.name);

			source = NULL;
			csi_sensors[pdata->mux_id] = sensor;
			break;

		case FIMC_BUS_TYPE_ITU_601...FIMC_BUS_TYPE_ITU_656:
			source = &sensor->entity;
			pad = 0;
			break;

		default:
			v4l2_err(&fmd->v4l2_dev, "Wrong bus_type: %x\n",
				 pdata->sensor_bus_type);
			return -EINVAL;
		}
		if (source == NULL)
			continue;

		link_mask = 1 << fimc_id++;
		ret = __fimc_md_create_fimc_sink_links(fmd, source, sensor,
						       pad, link_mask);
	}

	for (i = 0; i < CSIS_MAX_ENTITIES; i++) {
		if (fmd->csis[i].sd == NULL)
			continue;

		source = &fmd->csis[i].sd->entity;
		pad = CSIS_PAD_SOURCE;
		sensor = csi_sensors[i];

		link_mask = 1 << fimc_id++;
		ret = __fimc_md_create_fimc_sink_links(fmd, source, sensor,
						       pad, link_mask);
	}

	/* Create immutable links between each FIMC's subdev and video node */
	flags = MEDIA_LNK_FL_IMMUTABLE | MEDIA_LNK_FL_ENABLED;
	for (i = 0; i < FIMC_MAX_DEVS; i++) {
		if (!fmd->fimc[i])
			continue;

		source = &fmd->fimc[i]->vid_cap.subdev.entity;
		sink = &fmd->fimc[i]->vid_cap.ve.vdev.entity;

		ret = media_create_pad_link(source, FIMC_SD_PAD_SOURCE,
					      sink, 0, flags);
		if (ret)
			break;
	}

	ret = __fimc_md_create_flite_source_links(fmd);
	if (ret < 0)
		return ret;

	if (fmd->use_isp)
		ret = __fimc_md_create_fimc_is_links(fmd);

	return ret;
}

/*
 * The peripheral sensor and CAM_BLK (PIXELASYNCMx) clocks management.
 */
static void fimc_md_put_clocks(struct fimc_md *fmd)
{
	int i = FIMC_MAX_CAMCLKS;

	while (--i >= 0) {
		if (IS_ERR(fmd->camclk[i].clock))
			continue;
		clk_put(fmd->camclk[i].clock);
		fmd->camclk[i].clock = ERR_PTR(-EINVAL);
	}

	/* Writeback (PIXELASYNCMx) clocks */
	for (i = 0; i < FIMC_MAX_WBCLKS; i++) {
		if (IS_ERR(fmd->wbclk[i]))
			continue;
		clk_put(fmd->wbclk[i]);
		fmd->wbclk[i] = ERR_PTR(-EINVAL);
	}
}

static int fimc_md_get_clocks(struct fimc_md *fmd)
{
	struct device *dev = &fmd->pdev->dev;
	char clk_name[32];
	struct clk *clock;
	int i, ret = 0;

	for (i = 0; i < FIMC_MAX_CAMCLKS; i++)
		fmd->camclk[i].clock = ERR_PTR(-EINVAL);

	for (i = 0; i < FIMC_MAX_CAMCLKS; i++) {
		snprintf(clk_name, sizeof(clk_name), "sclk_cam%u", i);
		clock = clk_get(dev, clk_name);

		if (IS_ERR(clock)) {
			dev_err(dev, "Failed to get clock: %s\n", clk_name);
			ret = PTR_ERR(clock);
			break;
		}
		fmd->camclk[i].clock = clock;
	}
	if (ret)
		fimc_md_put_clocks(fmd);

	if (!fmd->use_isp)
		return 0;
	/*
	 * For now get only PIXELASYNCM1 clock (Writeback B/ISP),
	 * leave PIXELASYNCM0 out for the LCD Writeback driver.
	 */
	fmd->wbclk[CLK_IDX_WB_A] = ERR_PTR(-EINVAL);

	for (i = CLK_IDX_WB_B; i < FIMC_MAX_WBCLKS; i++) {
		snprintf(clk_name, sizeof(clk_name), "pxl_async%u", i);
		clock = clk_get(dev, clk_name);
		if (IS_ERR(clock)) {
			v4l2_err(&fmd->v4l2_dev, "Failed to get clock: %s\n",
				  clk_name);
			ret = PTR_ERR(clock);
			break;
		}
		fmd->wbclk[i] = clock;
	}
	if (ret)
		fimc_md_put_clocks(fmd);

	return ret;
}

static int __fimc_md_modify_pipeline(struct media_entity *entity, bool enable)
{
	struct exynos_video_entity *ve;
	struct fimc_pipeline *p;
	struct video_device *vdev;
	int ret;

	vdev = media_entity_to_video_device(entity);
	if (vdev->entity.use_count == 0)
		return 0;

	ve = vdev_to_exynos_video_entity(vdev);
	p = to_fimc_pipeline(ve->pipe);
	/*
	 * Nothing to do if we are disabling the pipeline, some link
	 * has been disconnected and p->subdevs array is cleared now.
	 */
	if (!enable && p->subdevs[IDX_SENSOR] == NULL)
		return 0;

	if (enable)
		ret = __fimc_pipeline_open(ve->pipe, entity, true);
	else
		ret = __fimc_pipeline_close(ve->pipe);

	if (ret == 0 && !enable)
		memset(p->subdevs, 0, sizeof(p->subdevs));

	return ret;
}

/* Locking: called with entity->graph_obj.mdev->graph_mutex mutex held. */
static int __fimc_md_modify_pipelines(struct media_entity *entity, bool enable,
				      struct media_graph *graph)
{
	struct media_entity *entity_err = entity;
	int ret;

	/*
	 * Walk current graph and call the pipeline open/close routine for each
	 * opened video node that belongs to the graph of entities connected
	 * through active links. This is needed as we cannot power on/off the
	 * subdevs in random order.
	 */
	media_graph_walk_start(graph, entity);

	while ((entity = media_graph_walk_next(graph))) {
		if (!is_media_entity_v4l2_video_device(entity))
			continue;

		ret  = __fimc_md_modify_pipeline(entity, enable);

		if (ret < 0)
			goto err;
	}

	return 0;

err:
	media_graph_walk_start(graph, entity_err);

	while ((entity_err = media_graph_walk_next(graph))) {
		if (!is_media_entity_v4l2_video_device(entity_err))
			continue;

		__fimc_md_modify_pipeline(entity_err, !enable);

		if (entity_err == entity)
			break;
	}

	return ret;
}

static int fimc_md_link_notify(struct media_link *link, unsigned int flags,
				unsigned int notification)
{
	struct media_graph *graph =
		&container_of(link->graph_obj.mdev, struct fimc_md,
			      media_dev)->link_setup_graph;
	struct media_entity *sink = link->sink->entity;
	int ret = 0;

	/* Before link disconnection */
	if (notification == MEDIA_DEV_NOTIFY_PRE_LINK_CH) {
		ret = media_graph_walk_init(graph,
						   link->graph_obj.mdev);
		if (ret)
			return ret;
		if (!(flags & MEDIA_LNK_FL_ENABLED))
			ret = __fimc_md_modify_pipelines(sink, false, graph);
#if 0
		else
			/* TODO: Link state change validation */
#endif
	/* After link activation */
	} else if (notification == MEDIA_DEV_NOTIFY_POST_LINK_CH) {
		if (link->flags & MEDIA_LNK_FL_ENABLED)
			ret = __fimc_md_modify_pipelines(sink, true, graph);
		media_graph_walk_cleanup(graph);
	}

	return ret ? -EPIPE : 0;
}

static const struct media_device_ops fimc_md_ops = {
	.link_notify = fimc_md_link_notify,
};

static ssize_t fimc_md_sysfs_show(struct device *dev,
				  struct device_attribute *attr, char *buf)
{
	struct fimc_md *fmd = dev_get_drvdata(dev);

	if (fmd->user_subdev_api)
		return strscpy(buf, "Sub-device API (sub-dev)\n", PAGE_SIZE);

	return strscpy(buf, "V4L2 video node only API (vid-dev)\n", PAGE_SIZE);
}

static ssize_t fimc_md_sysfs_store(struct device *dev,
				   struct device_attribute *attr,
				   const char *buf, size_t count)
{
	struct fimc_md *fmd = dev_get_drvdata(dev);
	bool subdev_api;
	int i;

	if (!strcmp(buf, "vid-dev\n"))
		subdev_api = false;
	else if (!strcmp(buf, "sub-dev\n"))
		subdev_api = true;
	else
		return count;

	fmd->user_subdev_api = subdev_api;
	for (i = 0; i < FIMC_MAX_DEVS; i++)
		if (fmd->fimc[i])
			fmd->fimc[i]->vid_cap.user_subdev_api = subdev_api;
	return count;
}
/*
 * This device attribute is to select video pipeline configuration method.
 * There are following valid values:
 *  vid-dev - for V4L2 video node API only, subdevice will be configured
 *  by the host driver.
 *  sub-dev - for media controller API, subdevs must be configured in user
 *  space before starting streaming.
 */
static DEVICE_ATTR(subdev_conf_mode, S_IWUSR | S_IRUGO,
		   fimc_md_sysfs_show, fimc_md_sysfs_store);

<<<<<<< HEAD
static int fimc_md_get_pinctrl(struct fimc_md *fmd)
{
	struct device *dev = &fmd->pdev->dev;
	struct fimc_pinctrl *pctl = &fmd->pinctl;

	pctl->pinctrl = devm_pinctrl_get(dev);
	if (IS_ERR(pctl->pinctrl))
		return PTR_ERR(pctl->pinctrl);

	pctl->state_default = pinctrl_lookup_state(pctl->pinctrl,
					PINCTRL_STATE_DEFAULT);
	if (IS_ERR(pctl->state_default))
		return PTR_ERR(pctl->state_default);

	/* PINCTRL_STATE_IDLE is optional */
	pctl->state_idle = pinctrl_lookup_state(pctl->pinctrl,
					PINCTRL_STATE_IDLE);
	return 0;
}

=======
>>>>>>> d1988041
static int cam_clk_prepare(struct clk_hw *hw)
{
	struct cam_clk *camclk = to_cam_clk(hw);
	int ret;

	if (camclk->fmd->pmf == NULL)
		return -ENODEV;

	ret = pm_runtime_get_sync(camclk->fmd->pmf);
	return ret < 0 ? ret : 0;
}

static void cam_clk_unprepare(struct clk_hw *hw)
{
	struct cam_clk *camclk = to_cam_clk(hw);

	if (camclk->fmd->pmf == NULL)
		return;

	pm_runtime_put_sync(camclk->fmd->pmf);
}

static const struct clk_ops cam_clk_ops = {
	.prepare = cam_clk_prepare,
	.unprepare = cam_clk_unprepare,
};

static void fimc_md_unregister_clk_provider(struct fimc_md *fmd)
{
	struct cam_clk_provider *cp = &fmd->clk_provider;
	unsigned int i;

	if (cp->of_node)
		of_clk_del_provider(cp->of_node);

	for (i = 0; i < cp->num_clocks; i++)
		clk_unregister(cp->clks[i]);
}

static int fimc_md_register_clk_provider(struct fimc_md *fmd)
{
	struct cam_clk_provider *cp = &fmd->clk_provider;
	struct device *dev = &fmd->pdev->dev;
	int i, ret;

	for (i = 0; i < FIMC_MAX_CAMCLKS; i++) {
		struct cam_clk *camclk = &cp->camclk[i];
		struct clk_init_data init;
		const char *p_name;

		ret = of_property_read_string_index(dev->of_node,
					"clock-output-names", i, &init.name);
		if (ret < 0)
			break;

		p_name = __clk_get_name(fmd->camclk[i].clock);

		/* It's safe since clk_register() will duplicate the string. */
		init.parent_names = &p_name;
		init.num_parents = 1;
		init.ops = &cam_clk_ops;
		init.flags = CLK_SET_RATE_PARENT;
		camclk->hw.init = &init;
		camclk->fmd = fmd;

		cp->clks[i] = clk_register(NULL, &camclk->hw);
		if (IS_ERR(cp->clks[i])) {
			dev_err(dev, "failed to register clock: %s (%ld)\n",
					init.name, PTR_ERR(cp->clks[i]));
			ret = PTR_ERR(cp->clks[i]);
			goto err;
		}
		cp->num_clocks++;
	}

	if (cp->num_clocks == 0) {
		dev_warn(dev, "clk provider not registered\n");
		return 0;
	}

	cp->clk_data.clks = cp->clks;
	cp->clk_data.clk_num = cp->num_clocks;
	cp->of_node = dev->of_node;
	ret = of_clk_add_provider(dev->of_node, of_clk_src_onecell_get,
				  &cp->clk_data);
	if (ret == 0)
		return 0;
err:
	fimc_md_unregister_clk_provider(fmd);
	return ret;
}

static int subdev_notifier_bound(struct v4l2_async_notifier *notifier,
				 struct v4l2_subdev *subdev,
				 struct v4l2_async_subdev *asd)
{
	struct fimc_md *fmd = notifier_to_fimc_md(notifier);
	struct fimc_sensor_info *si = NULL;
	int i;

	/* Find platform data for this sensor subdev */
	for (i = 0; i < ARRAY_SIZE(fmd->sensor); i++)
		if (fmd->sensor[i].asd.match.fwnode ==
		    of_fwnode_handle(subdev->dev->of_node))
			si = &fmd->sensor[i];

	if (si == NULL)
		return -EINVAL;

	v4l2_set_subdev_hostdata(subdev, &si->pdata);

	if (si->pdata.fimc_bus_type == FIMC_BUS_TYPE_ISP_WRITEBACK)
		subdev->grp_id = GRP_ID_FIMC_IS_SENSOR;
	else
		subdev->grp_id = GRP_ID_SENSOR;

	si->subdev = subdev;

	v4l2_info(&fmd->v4l2_dev, "Registered sensor subdevice: %s (%d)\n",
		  subdev->name, fmd->num_sensors);

	fmd->num_sensors++;

	return 0;
}

static int subdev_notifier_complete(struct v4l2_async_notifier *notifier)
{
	struct fimc_md *fmd = notifier_to_fimc_md(notifier);
	int ret;

	mutex_lock(&fmd->media_dev.graph_mutex);

	ret = fimc_md_create_links(fmd);
	if (ret < 0)
		goto unlock;

	ret = v4l2_device_register_subdev_nodes(&fmd->v4l2_dev);
unlock:
	mutex_unlock(&fmd->media_dev.graph_mutex);
	if (ret < 0)
		return ret;

	return media_device_register(&fmd->media_dev);
}

static const struct v4l2_async_notifier_operations subdev_notifier_ops = {
	.bound = subdev_notifier_bound,
	.complete = subdev_notifier_complete,
};

static int fimc_md_probe(struct platform_device *pdev)
{
	struct device *dev = &pdev->dev;
	struct v4l2_device *v4l2_dev;
	struct pinctrl *pinctrl;
	struct fimc_md *fmd;
	int ret;

	fmd = devm_kzalloc(dev, sizeof(*fmd), GFP_KERNEL);
	if (!fmd)
		return -ENOMEM;

	spin_lock_init(&fmd->slock);
	INIT_LIST_HEAD(&fmd->pipelines);
	fmd->pdev = pdev;

	strscpy(fmd->media_dev.model, "Samsung S5P FIMC",
		sizeof(fmd->media_dev.model));
	fmd->media_dev.ops = &fimc_md_ops;
	fmd->media_dev.dev = dev;

	v4l2_dev = &fmd->v4l2_dev;
	v4l2_dev->mdev = &fmd->media_dev;
	v4l2_dev->notify = fimc_sensor_notify;
	strscpy(v4l2_dev->name, "s5p-fimc-md", sizeof(v4l2_dev->name));

	fmd->use_isp = fimc_md_is_isp_available(dev->of_node);
	fmd->user_subdev_api = true;

	media_device_init(&fmd->media_dev);

	ret = v4l2_device_register(dev, &fmd->v4l2_dev);
	if (ret < 0) {
		v4l2_err(v4l2_dev, "Failed to register v4l2_device: %d\n", ret);
		goto err_md;
	}

	ret = fimc_md_get_clocks(fmd);
	if (ret)
		goto err_v4l2dev;

	pinctrl = devm_pinctrl_get(dev);
	if (IS_ERR(pinctrl)) {
		ret = PTR_ERR(pinctrl);
		if (ret != EPROBE_DEFER)
			dev_err(dev, "Failed to get pinctrl: %d\n", ret);
		goto err_clk;
	}

	platform_set_drvdata(pdev, fmd);

	v4l2_async_notifier_init(&fmd->subdev_notifier);

	ret = fimc_md_register_platform_entities(fmd, dev->of_node);
	if (ret)
		goto err_clk;

	ret = fimc_md_register_sensor_entities(fmd);
	if (ret)
		goto err_m_ent;

	ret = device_create_file(&pdev->dev, &dev_attr_subdev_conf_mode);
	if (ret)
		goto err_cleanup;
	/*
	 * FIMC platform devices need to be registered before the sclk_cam
	 * clocks provider, as one of these devices needs to be activated
	 * to enable the clock.
	 */
	ret = fimc_md_register_clk_provider(fmd);
	if (ret < 0) {
		v4l2_err(v4l2_dev, "clock provider registration failed\n");
		goto err_attr;
	}

	if (fmd->num_sensors > 0) {
		fmd->subdev_notifier.ops = &subdev_notifier_ops;
		fmd->num_sensors = 0;

		ret = v4l2_async_notifier_register(&fmd->v4l2_dev,
						&fmd->subdev_notifier);
		if (ret)
			goto err_clk_p;
	}

	return 0;

err_clk_p:
	fimc_md_unregister_clk_provider(fmd);
err_attr:
	device_remove_file(&pdev->dev, &dev_attr_subdev_conf_mode);
err_cleanup:
	v4l2_async_notifier_cleanup(&fmd->subdev_notifier);
err_m_ent:
	fimc_md_unregister_entities(fmd);
err_clk:
	fimc_md_put_clocks(fmd);
err_v4l2dev:
	v4l2_device_unregister(&fmd->v4l2_dev);
err_md:
	media_device_cleanup(&fmd->media_dev);
	return ret;
}

static int fimc_md_remove(struct platform_device *pdev)
{
	struct fimc_md *fmd = platform_get_drvdata(pdev);

	if (!fmd)
		return 0;

	fimc_md_unregister_clk_provider(fmd);
	v4l2_async_notifier_unregister(&fmd->subdev_notifier);
	v4l2_async_notifier_cleanup(&fmd->subdev_notifier);

	v4l2_device_unregister(&fmd->v4l2_dev);
	device_remove_file(&pdev->dev, &dev_attr_subdev_conf_mode);
	fimc_md_unregister_entities(fmd);
	fimc_md_pipelines_free(fmd);
	media_device_unregister(&fmd->media_dev);
	media_device_cleanup(&fmd->media_dev);
	fimc_md_put_clocks(fmd);

	return 0;
}

static const struct platform_device_id fimc_driver_ids[] __always_unused = {
	{ .name = "s5p-fimc-md" },
	{ },
};
MODULE_DEVICE_TABLE(platform, fimc_driver_ids);

static const struct of_device_id fimc_md_of_match[] = {
	{ .compatible = "samsung,fimc" },
	{ },
};
MODULE_DEVICE_TABLE(of, fimc_md_of_match);

static struct platform_driver fimc_md_driver = {
	.probe		= fimc_md_probe,
	.remove		= fimc_md_remove,
	.driver = {
		.of_match_table = of_match_ptr(fimc_md_of_match),
		.name		= "s5p-fimc-md",
	}
};

static int __init fimc_md_init(void)
{
	int ret;

	request_module("s5p-csis");
	ret = fimc_register_driver();
	if (ret)
		return ret;

	return platform_driver_register(&fimc_md_driver);
}

static void __exit fimc_md_exit(void)
{
	platform_driver_unregister(&fimc_md_driver);
	fimc_unregister_driver();
}

module_init(fimc_md_init);
module_exit(fimc_md_exit);

MODULE_AUTHOR("Sylwester Nawrocki <s.nawrocki@samsung.com>");
MODULE_DESCRIPTION("S5P FIMC camera host interface/video postprocessor driver");
MODULE_LICENSE("GPL");
MODULE_VERSION("2.0.1");<|MERGE_RESOLUTION|>--- conflicted
+++ resolved
@@ -1279,29 +1279,6 @@
 static DEVICE_ATTR(subdev_conf_mode, S_IWUSR | S_IRUGO,
 		   fimc_md_sysfs_show, fimc_md_sysfs_store);
 
-<<<<<<< HEAD
-static int fimc_md_get_pinctrl(struct fimc_md *fmd)
-{
-	struct device *dev = &fmd->pdev->dev;
-	struct fimc_pinctrl *pctl = &fmd->pinctl;
-
-	pctl->pinctrl = devm_pinctrl_get(dev);
-	if (IS_ERR(pctl->pinctrl))
-		return PTR_ERR(pctl->pinctrl);
-
-	pctl->state_default = pinctrl_lookup_state(pctl->pinctrl,
-					PINCTRL_STATE_DEFAULT);
-	if (IS_ERR(pctl->state_default))
-		return PTR_ERR(pctl->state_default);
-
-	/* PINCTRL_STATE_IDLE is optional */
-	pctl->state_idle = pinctrl_lookup_state(pctl->pinctrl,
-					PINCTRL_STATE_IDLE);
-	return 0;
-}
-
-=======
->>>>>>> d1988041
 static int cam_clk_prepare(struct clk_hw *hw)
 {
 	struct cam_clk *camclk = to_cam_clk(hw);
