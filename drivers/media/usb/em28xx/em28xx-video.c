--- conflicted
+++ resolved
@@ -1717,7 +1717,6 @@
 				   unsigned int index)
 {
 	unsigned int idx = dev->amux_map[index];
-<<<<<<< HEAD
 
 	/*
 	 * With msp3400, almost all mappings use the default (amux = 0).
@@ -1729,19 +1728,6 @@
 	if (dev->has_msp34xx && idx != EM28XX_AMUX_UNUSED)
 		idx = EM28XX_AMUX_LINE_IN;
 
-=======
-
-	/*
-	 * With msp3400, almost all mappings use the default (amux = 0).
-	 * The only one may use a different value is WinTV USB2, where it
-	 * can also be SCART1 input.
-	 * As it is very doubtful that we would see new boards with msp3400,
-	 * let's just reuse the existing switch.
-	 */
-	if (dev->has_msp34xx && idx != EM28XX_AMUX_UNUSED)
-		idx = EM28XX_AMUX_LINE_IN;
-
->>>>>>> f7688b48
 	switch (idx) {
 	case EM28XX_AMUX_VIDEO:
 		strscpy(a->name, "Television", sizeof(a->name));
@@ -1815,7 +1801,6 @@
 	idx = dev->amux_map[a->index];
 
 	if (idx == EM28XX_AMUX_UNUSED)
-<<<<<<< HEAD
 		return -EINVAL;
 
 	dev->ctl_ainput = idx;
@@ -1833,25 +1818,6 @@
 	if (i == MAX_EM28XX_INPUT)
 		return -EINVAL;
 
-=======
-		return -EINVAL;
-
-	dev->ctl_ainput = idx;
-
-	/*
-	 * FIXME: This is wrong, as different inputs at em28xx_cards
-	 * may have different audio outputs. So, the right thing
-	 * to do is to implement VIDIOC_G_AUDOUT/VIDIOC_S_AUDOUT.
-	 * With the current board definitions, this would work fine,
-	 * as, currently, all boards fit.
-	 */
-	for (i = 0; i < MAX_EM28XX_INPUT; i++)
-		if (idx == dev->amux_map[i])
-			break;
-	if (i == MAX_EM28XX_INPUT)
-		return -EINVAL;
-
->>>>>>> f7688b48
 	dev->ctl_aoutput = INPUT(i)->aout;
 
 	if (!dev->ctl_aoutput)
