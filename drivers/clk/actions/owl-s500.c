// SPDX-License-Identifier: GPL-2.0+
/*
 * Actions Semi Owl S500 SoC clock driver
 *
 * Copyright (c) 2014 Actions Semi Inc.
 * Author: David Liu <liuwei@actions-semi.com>
 *
 * Copyright (c) 2018 Linaro Ltd.
 * Author: Manivannan Sadhasivam <manivannan.sadhasivam@linaro.org>
 *
 * Copyright (c) 2018 LSI-TEC - Caninos Loucos
 * Author: Edgar Bernardi Righi <edgar.righi@lsitec.org.br>
 */

#include <linux/clk-provider.h>
#include <linux/platform_device.h>

#include "owl-common.h"
#include "owl-composite.h"
#include "owl-divider.h"
#include "owl-factor.h"
#include "owl-fixed-factor.h"
#include "owl-gate.h"
#include "owl-mux.h"
#include "owl-pll.h"
#include "owl-reset.h"

#include <dt-bindings/clock/actions,s500-cmu.h>
#include <dt-bindings/reset/actions,s500-reset.h>

#define CMU_COREPLL			(0x0000)
#define CMU_DEVPLL			(0x0004)
#define CMU_DDRPLL			(0x0008)
#define CMU_NANDPLL			(0x000C)
#define CMU_DISPLAYPLL			(0x0010)
#define CMU_AUDIOPLL			(0x0014)
#define CMU_TVOUTPLL			(0x0018)
#define CMU_BUSCLK			(0x001C)
#define CMU_SENSORCLK			(0x0020)
#define CMU_LCDCLK			(0x0024)
#define CMU_DSICLK			(0x0028)
#define CMU_CSICLK			(0x002C)
#define CMU_DECLK			(0x0030)
#define CMU_BISPCLK			(0x0034)
#define CMU_BUSCLK1			(0x0038)
#define CMU_VDECLK			(0x0040)
#define CMU_VCECLK			(0x0044)
#define CMU_NANDCCLK			(0x004C)
#define CMU_SD0CLK			(0x0050)
#define CMU_SD1CLK			(0x0054)
#define CMU_SD2CLK			(0x0058)
#define CMU_UART0CLK			(0x005C)
#define CMU_UART1CLK			(0x0060)
#define CMU_UART2CLK			(0x0064)
#define CMU_PWM4CLK			(0x0068)
#define CMU_PWM5CLK			(0x006C)
#define CMU_PWM0CLK			(0x0070)
#define CMU_PWM1CLK			(0x0074)
#define CMU_PWM2CLK			(0x0078)
#define CMU_PWM3CLK			(0x007C)
#define CMU_USBPLL			(0x0080)
#define CMU_ETHERNETPLL			(0x0084)
#define CMU_CVBSPLL			(0x0088)
#define CMU_LENSCLK			(0x008C)
#define CMU_GPU3DCLK			(0x0090)
#define CMU_CORECTL			(0x009C)
#define CMU_DEVCLKEN0			(0x00A0)
#define CMU_DEVCLKEN1			(0x00A4)
#define CMU_DEVRST0			(0x00A8)
#define CMU_DEVRST1			(0x00AC)
#define CMU_UART3CLK			(0x00B0)
#define CMU_UART4CLK			(0x00B4)
#define CMU_UART5CLK			(0x00B8)
#define CMU_UART6CLK			(0x00BC)
#define CMU_SSCLK			(0x00C0)
#define CMU_DIGITALDEBUG		(0x00D0)
#define CMU_ANALOGDEBUG			(0x00D4)
#define CMU_COREPLLDEBUG		(0x00D8)
#define CMU_DEVPLLDEBUG			(0x00DC)
#define CMU_DDRPLLDEBUG			(0x00E0)
#define CMU_NANDPLLDEBUG		(0x00E4)
#define CMU_DISPLAYPLLDEBUG		(0x00E8)
#define CMU_TVOUTPLLDEBUG		(0x00EC)
#define CMU_DEEPCOLORPLLDEBUG		(0x00F4)
#define CMU_AUDIOPLL_ETHPLLDEBUG	(0x00F8)
#define CMU_CVBSPLLDEBUG		(0x00FC)

#define OWL_S500_COREPLL_DELAY		(150)
#define OWL_S500_DDRPLL_DELAY		(63)
#define OWL_S500_DEVPLL_DELAY		(28)
#define OWL_S500_NANDPLL_DELAY		(44)
#define OWL_S500_DISPLAYPLL_DELAY	(57)
#define OWL_S500_ETHERNETPLL_DELAY	(25)
#define OWL_S500_AUDIOPLL_DELAY		(100)

static const struct clk_pll_table clk_audio_pll_table[] = {
	{ 0, 45158400 }, { 1, 49152000 },
	{ 0, 0 },
};

/* pll clocks */
static OWL_PLL_NO_PARENT_DELAY(ethernet_pll_clk, "ethernet_pll_clk", CMU_ETHERNETPLL, 500000000, 0, 0, 0, 0, 0, OWL_S500_ETHERNETPLL_DELAY, NULL, CLK_IGNORE_UNUSED);
static OWL_PLL_NO_PARENT_DELAY(core_pll_clk, "core_pll_clk", CMU_COREPLL, 12000000, 9, 0, 8, 4, 134, OWL_S500_COREPLL_DELAY, NULL, CLK_IGNORE_UNUSED);
static OWL_PLL_NO_PARENT_DELAY(ddr_pll_clk, "ddr_pll_clk", CMU_DDRPLL, 12000000, 8, 0, 8, 1, 67, OWL_S500_DDRPLL_DELAY, NULL, CLK_IGNORE_UNUSED);
static OWL_PLL_NO_PARENT_DELAY(nand_pll_clk, "nand_pll_clk", CMU_NANDPLL, 6000000, 8, 0, 7, 2, 86, OWL_S500_NANDPLL_DELAY, NULL, CLK_IGNORE_UNUSED);
static OWL_PLL_NO_PARENT_DELAY(display_pll_clk, "display_pll_clk", CMU_DISPLAYPLL, 6000000, 8, 0, 8, 2, 126, OWL_S500_DISPLAYPLL_DELAY, NULL, CLK_IGNORE_UNUSED);
static OWL_PLL_NO_PARENT_DELAY(dev_pll_clk, "dev_pll_clk", CMU_DEVPLL, 6000000, 8, 0, 7, 8, 126, OWL_S500_DEVPLL_DELAY, NULL, CLK_IGNORE_UNUSED);
static OWL_PLL_NO_PARENT_DELAY(audio_pll_clk, "audio_pll_clk", CMU_AUDIOPLL, 0, 4, 0, 1, 0, 0, OWL_S500_AUDIOPLL_DELAY, clk_audio_pll_table, CLK_IGNORE_UNUSED);

static const char * const dev_clk_mux_p[] = { "hosc", "dev_pll_clk" };
static const char * const bisp_clk_mux_p[] = { "display_pll_clk", "dev_clk" };
static const char * const sensor_clk_mux_p[] = { "hosc", "bisp_clk" };
static const char * const sd_clk_mux_p[] = { "dev_clk", "nand_pll_clk" };
static const char * const pwm_clk_mux_p[] = { "losc", "hosc" };
static const char * const ahbprediv_clk_mux_p[] = { "dev_clk", "display_pll_clk", "nand_pll_clk", "ddr_pll_clk" };
static const char * const uart_clk_mux_p[] = { "hosc", "dev_pll_clk" };
static const char * const de_clk_mux_p[] = { "display_pll_clk", "dev_clk" };
static const char * const i2s_clk_mux_p[] = { "audio_pll_clk" };
static const char * const hde_clk_mux_p[] = { "dev_clk", "display_pll_clk", "nand_pll_clk", "ddr_pll_clk" };
static const char * const nand_clk_mux_p[] = { "nand_pll_clk", "display_pll_clk", "dev_clk", "ddr_pll_clk" };

static struct clk_factor_table sd_factor_table[] = {
	/* bit0 ~ 4 */
	{ 0, 1, 1 }, { 1, 1, 2 }, { 2, 1, 3 }, { 3, 1, 4 },
	{ 4, 1, 5 }, { 5, 1, 6 }, { 6, 1, 7 }, { 7, 1, 8 },
	{ 8, 1, 9 }, { 9, 1, 10 }, { 10, 1, 11 }, { 11, 1, 12 },
	{ 12, 1, 13 }, { 13, 1, 14 }, { 14, 1, 15 }, { 15, 1, 16 },
	{ 16, 1, 17 }, { 17, 1, 18 }, { 18, 1, 19 }, { 19, 1, 20 },
	{ 20, 1, 21 }, { 21, 1, 22 }, { 22, 1, 23 }, { 23, 1, 24 },
	{ 24, 1, 25 }, { 25, 1, 26 }, { 26, 1, 27 }, { 27, 1, 28 },
	{ 28, 1, 29 }, { 29, 1, 30 }, { 30, 1, 31 }, { 31, 1, 32 },

	/* bit8: /128 */
	{ 256, 1, 1 * 128 }, { 257, 1, 2 * 128 }, { 258, 1, 3 * 128 }, { 259, 1, 4 * 128 },
	{ 260, 1, 5 * 128 }, { 261, 1, 6 * 128 }, { 262, 1, 7 * 128 }, { 263, 1, 8 * 128 },
	{ 264, 1, 9 * 128 }, { 265, 1, 10 * 128 }, { 266, 1, 11 * 128 }, { 267, 1, 12 * 128 },
	{ 268, 1, 13 * 128 }, { 269, 1, 14 * 128 }, { 270, 1, 15 * 128 }, { 271, 1, 16 * 128 },
	{ 272, 1, 17 * 128 }, { 273, 1, 18 * 128 }, { 274, 1, 19 * 128 }, { 275, 1, 20 * 128 },
	{ 276, 1, 21 * 128 }, { 277, 1, 22 * 128 }, { 278, 1, 23 * 128 }, { 279, 1, 24 * 128 },
	{ 280, 1, 25 * 128 }, { 281, 1, 26 * 128 }, { 282, 1, 27 * 128 }, { 283, 1, 28 * 128 },
	{ 284, 1, 29 * 128 }, { 285, 1, 30 * 128 }, { 286, 1, 31 * 128 }, { 287, 1, 32 * 128 },
	{ 0, 0, 0 },
};

static struct clk_factor_table bisp_factor_table[] = {
	{ 0, 1, 1 }, { 1, 1, 2 }, { 2, 1, 3 }, { 3, 1, 4 },
	{ 4, 1, 5 }, { 5, 1, 6 }, { 6, 1, 7 }, { 7, 1, 8 },
	{ 0, 0, 0 },
};

static struct clk_factor_table ahb_factor_table[] = {
	{ 1, 1, 2 }, { 2, 1, 3 },
	{ 0, 0, 0 },
};

static struct clk_div_table rmii_ref_div_table[] = {
	{ 0, 4 }, { 1, 10 },
	{ 0, 0 },
};

static struct clk_div_table i2s_div_table[] = {
	{ 0, 1 }, { 1, 2 }, { 2, 3 }, { 3, 4 },
	{ 4, 6 }, { 5, 8 }, { 6, 12 }, { 7, 16 },
	{ 8, 24 },
	{ 0, 0 },
};

static struct clk_div_table nand_div_table[] = {
	{ 0, 1 }, { 1, 2 }, { 2, 4 }, { 3, 6 },
	{ 4, 8 }, { 5, 10 }, { 6, 12 }, { 7, 14 },
	{ 8, 16 }, { 9, 18 }, { 10, 20 }, { 11, 22 },
	{ 0, 0 },
};

/* mux clock */
static OWL_MUX(dev_clk, "dev_clk", dev_clk_mux_p, CMU_DEVPLL, 12, 1, CLK_SET_RATE_PARENT);
static OWL_MUX(ahbprediv_clk, "ahbprediv_clk", ahbprediv_clk_mux_p, CMU_BUSCLK1, 8, 3, CLK_SET_RATE_PARENT);

/* gate clocks */
static OWL_GATE(gpio_clk, "gpio_clk", "apb_clk", CMU_DEVCLKEN0, 18, 0, 0);
static OWL_GATE(dmac_clk, "dmac_clk", "h_clk", CMU_DEVCLKEN0, 1, 0, 0);
static OWL_GATE(spi0_clk, "spi0_clk", "ahb_clk", CMU_DEVCLKEN1, 10, 0, CLK_IGNORE_UNUSED);
static OWL_GATE(spi1_clk, "spi1_clk", "ahb_clk", CMU_DEVCLKEN1, 11, 0, CLK_IGNORE_UNUSED);
static OWL_GATE(spi2_clk, "spi2_clk", "ahb_clk", CMU_DEVCLKEN1, 12, 0, CLK_IGNORE_UNUSED);
static OWL_GATE(spi3_clk, "spi3_clk", "ahb_clk", CMU_DEVCLKEN1, 13, 0, CLK_IGNORE_UNUSED);
static OWL_GATE(timer_clk, "timer_clk", "hosc", CMU_DEVCLKEN1, 27, 0, 0);
static OWL_GATE(hdmi_clk, "hdmi_clk", "hosc", CMU_DEVCLKEN1, 3, 0, 0);

/* divider clocks */
static OWL_DIVIDER(h_clk, "h_clk", "ahbprediv_clk", CMU_BUSCLK1, 12, 2, NULL, 0, 0);
<<<<<<< HEAD
=======
static OWL_DIVIDER(apb_clk, "apb_clk", "ahb_clk", CMU_BUSCLK1, 14, 2, NULL, 0, 0);
>>>>>>> 85b047c6
static OWL_DIVIDER(rmii_ref_clk, "rmii_ref_clk", "ethernet_pll_clk", CMU_ETHERNETPLL, 1, 1, rmii_ref_div_table, 0, 0);

/* factor clocks */
static OWL_FACTOR(ahb_clk, "ahb_clk", "h_clk", CMU_BUSCLK1, 2, 2, ahb_factor_table, 0, 0);
static OWL_FACTOR(de1_clk, "de_clk1", "de_clk", CMU_DECLK, 0, 3, bisp_factor_table, 0, 0);
static OWL_FACTOR(de2_clk, "de_clk2", "de_clk", CMU_DECLK, 4, 3, bisp_factor_table, 0, 0);

/* composite clocks */
static OWL_COMP_FACTOR(vce_clk, "vce_clk", hde_clk_mux_p,
			OWL_MUX_HW(CMU_VCECLK, 4, 2),
			OWL_GATE_HW(CMU_DEVCLKEN0, 26, 0),
			OWL_FACTOR_HW(CMU_VCECLK, 0, 3, 0, bisp_factor_table),
			0);

static OWL_COMP_FACTOR(vde_clk, "vde_clk", hde_clk_mux_p,
			OWL_MUX_HW(CMU_VDECLK, 4, 2),
			OWL_GATE_HW(CMU_DEVCLKEN0, 25, 0),
			OWL_FACTOR_HW(CMU_VDECLK, 0, 3, 0, bisp_factor_table),
			0);

static OWL_COMP_FACTOR(bisp_clk, "bisp_clk", bisp_clk_mux_p,
			OWL_MUX_HW(CMU_BISPCLK, 4, 1),
			OWL_GATE_HW(CMU_DEVCLKEN0, 14, 0),
			OWL_FACTOR_HW(CMU_BISPCLK, 0, 3, 0, bisp_factor_table),
			0);

static OWL_COMP_FACTOR(sensor0_clk, "sensor0_clk", sensor_clk_mux_p,
			OWL_MUX_HW(CMU_SENSORCLK, 4, 1),
			OWL_GATE_HW(CMU_DEVCLKEN0, 14, 0),
			OWL_FACTOR_HW(CMU_SENSORCLK, 0, 3, 0, bisp_factor_table),
			CLK_IGNORE_UNUSED);

static OWL_COMP_FACTOR(sensor1_clk, "sensor1_clk", sensor_clk_mux_p,
			OWL_MUX_HW(CMU_SENSORCLK, 4, 1),
			OWL_GATE_HW(CMU_DEVCLKEN0, 14, 0),
			OWL_FACTOR_HW(CMU_SENSORCLK, 8, 3, 0, bisp_factor_table),
			CLK_IGNORE_UNUSED);

static OWL_COMP_FACTOR(sd0_clk, "sd0_clk", sd_clk_mux_p,
			OWL_MUX_HW(CMU_SD0CLK, 9, 1),
			OWL_GATE_HW(CMU_DEVCLKEN0, 5, 0),
			OWL_FACTOR_HW(CMU_SD0CLK, 0, 9, 0, sd_factor_table),
			0);

static OWL_COMP_FACTOR(sd1_clk, "sd1_clk", sd_clk_mux_p,
			OWL_MUX_HW(CMU_SD1CLK, 9, 1),
			OWL_GATE_HW(CMU_DEVCLKEN0, 6, 0),
			OWL_FACTOR_HW(CMU_SD1CLK, 0, 9, 0, sd_factor_table),
			0);

static OWL_COMP_FACTOR(sd2_clk, "sd2_clk", sd_clk_mux_p,
			OWL_MUX_HW(CMU_SD2CLK, 9, 1),
			OWL_GATE_HW(CMU_DEVCLKEN0, 7, 0),
			OWL_FACTOR_HW(CMU_SD2CLK, 0, 9, 0, sd_factor_table),
			0);

static OWL_COMP_DIV(pwm0_clk, "pwm0_clk", pwm_clk_mux_p,
			OWL_MUX_HW(CMU_PWM0CLK, 12, 1),
			OWL_GATE_HW(CMU_DEVCLKEN1, 23, 0),
			OWL_DIVIDER_HW(CMU_PWM0CLK, 0, 10, 0, NULL),
			0);

static OWL_COMP_DIV(pwm1_clk, "pwm1_clk", pwm_clk_mux_p,
			OWL_MUX_HW(CMU_PWM1CLK, 12, 1),
			OWL_GATE_HW(CMU_DEVCLKEN1, 24, 0),
			OWL_DIVIDER_HW(CMU_PWM1CLK, 0, 10, 0, NULL),
			0);

static OWL_COMP_DIV(pwm2_clk, "pwm2_clk", pwm_clk_mux_p,
			OWL_MUX_HW(CMU_PWM2CLK, 12, 1),
			OWL_GATE_HW(CMU_DEVCLKEN1, 25, 0),
			OWL_DIVIDER_HW(CMU_PWM2CLK, 0, 10, 0, NULL),
			0);

static OWL_COMP_DIV(pwm3_clk, "pwm3_clk", pwm_clk_mux_p,
			OWL_MUX_HW(CMU_PWM3CLK, 12, 1),
			OWL_GATE_HW(CMU_DEVCLKEN1, 26, 0),
			OWL_DIVIDER_HW(CMU_PWM3CLK, 0, 10, 0, NULL),
			0);

static OWL_COMP_DIV(pwm4_clk, "pwm4_clk", pwm_clk_mux_p,
			OWL_MUX_HW(CMU_PWM4CLK, 12, 1),
			OWL_GATE_HW(CMU_DEVCLKEN0, 11, 0),
			OWL_DIVIDER_HW(CMU_PWM4CLK, 0, 10, 0, NULL),
			0);

static OWL_COMP_DIV(pwm5_clk, "pwm5_clk", pwm_clk_mux_p,
			OWL_MUX_HW(CMU_PWM5CLK, 12, 1),
			OWL_GATE_HW(CMU_DEVCLKEN0, 0, 0),
			OWL_DIVIDER_HW(CMU_PWM5CLK, 0, 10, 0, NULL),
			0);

static OWL_COMP_PASS(de_clk, "de_clk", de_clk_mux_p,
			OWL_MUX_HW(CMU_DECLK, 12, 1),
			OWL_GATE_HW(CMU_DEVCLKEN0, 8, 0),
			0);

static OWL_COMP_FIXED_FACTOR(i2c0_clk, "i2c0_clk", "ethernet_pll_clk",
			OWL_GATE_HW(CMU_DEVCLKEN1, 14, 0),
			1, 5, 0);

static OWL_COMP_FIXED_FACTOR(i2c1_clk, "i2c1_clk", "ethernet_pll_clk",
			OWL_GATE_HW(CMU_DEVCLKEN1, 15, 0),
			1, 5, 0);

static OWL_COMP_FIXED_FACTOR(i2c2_clk, "i2c2_clk", "ethernet_pll_clk",
			OWL_GATE_HW(CMU_DEVCLKEN1, 30, 0),
			1, 5, 0);

static OWL_COMP_FIXED_FACTOR(i2c3_clk, "i2c3_clk", "ethernet_pll_clk",
			OWL_GATE_HW(CMU_DEVCLKEN1, 31, 0),
			1, 5, 0);

static OWL_COMP_DIV(uart0_clk, "uart0_clk", uart_clk_mux_p,
			OWL_MUX_HW(CMU_UART0CLK, 16, 1),
			OWL_GATE_HW(CMU_DEVCLKEN1, 6, 0),
			OWL_DIVIDER_HW(CMU_UART1CLK, 0, 8, CLK_DIVIDER_ROUND_CLOSEST, NULL),
			CLK_IGNORE_UNUSED);

static OWL_COMP_DIV(uart1_clk, "uart1_clk", uart_clk_mux_p,
			OWL_MUX_HW(CMU_UART1CLK, 16, 1),
			OWL_GATE_HW(CMU_DEVCLKEN1, 7, 0),
			OWL_DIVIDER_HW(CMU_UART1CLK, 0, 8, CLK_DIVIDER_ROUND_CLOSEST, NULL),
			CLK_IGNORE_UNUSED);

static OWL_COMP_DIV(uart2_clk, "uart2_clk", uart_clk_mux_p,
			OWL_MUX_HW(CMU_UART2CLK, 16, 1),
			OWL_GATE_HW(CMU_DEVCLKEN1, 8, 0),
			OWL_DIVIDER_HW(CMU_UART1CLK, 0, 8, CLK_DIVIDER_ROUND_CLOSEST, NULL),
			CLK_IGNORE_UNUSED);

static OWL_COMP_DIV(uart3_clk, "uart3_clk", uart_clk_mux_p,
			OWL_MUX_HW(CMU_UART3CLK, 16, 1),
			OWL_GATE_HW(CMU_DEVCLKEN1, 19, 0),
			OWL_DIVIDER_HW(CMU_UART1CLK, 0, 8, CLK_DIVIDER_ROUND_CLOSEST, NULL),
			CLK_IGNORE_UNUSED);

static OWL_COMP_DIV(uart4_clk, "uart4_clk", uart_clk_mux_p,
			OWL_MUX_HW(CMU_UART4CLK, 16, 1),
			OWL_GATE_HW(CMU_DEVCLKEN1, 20, 0),
			OWL_DIVIDER_HW(CMU_UART1CLK, 0, 8, CLK_DIVIDER_ROUND_CLOSEST, NULL),
			CLK_IGNORE_UNUSED);

static OWL_COMP_DIV(uart5_clk, "uart5_clk", uart_clk_mux_p,
			OWL_MUX_HW(CMU_UART5CLK, 16, 1),
			OWL_GATE_HW(CMU_DEVCLKEN1, 21, 0),
			OWL_DIVIDER_HW(CMU_UART1CLK, 0, 8, CLK_DIVIDER_ROUND_CLOSEST, NULL),
			CLK_IGNORE_UNUSED);

static OWL_COMP_DIV(uart6_clk, "uart6_clk", uart_clk_mux_p,
			OWL_MUX_HW(CMU_UART6CLK, 16, 1),
			OWL_GATE_HW(CMU_DEVCLKEN1, 18, 0),
			OWL_DIVIDER_HW(CMU_UART1CLK, 0, 8, CLK_DIVIDER_ROUND_CLOSEST, NULL),
			CLK_IGNORE_UNUSED);

static OWL_COMP_DIV(i2srx_clk, "i2srx_clk", i2s_clk_mux_p,
			OWL_MUX_HW(CMU_AUDIOPLL, 24, 1),
			OWL_GATE_HW(CMU_DEVCLKEN0, 21, 0),
			OWL_DIVIDER_HW(CMU_AUDIOPLL, 20, 4, 0, i2s_div_table),
			0);

static OWL_COMP_DIV(i2stx_clk, "i2stx_clk", i2s_clk_mux_p,
			OWL_MUX_HW(CMU_AUDIOPLL, 24, 1),
			OWL_GATE_HW(CMU_DEVCLKEN0, 20, 0),
			OWL_DIVIDER_HW(CMU_AUDIOPLL, 16, 4, 0, i2s_div_table),
			0);

static OWL_COMP_DIV(hdmia_clk, "hdmia_clk", i2s_clk_mux_p,
			OWL_MUX_HW(CMU_AUDIOPLL, 24, 1),
			OWL_GATE_HW(CMU_DEVCLKEN0, 22, 0),
			OWL_DIVIDER_HW(CMU_AUDIOPLL, 24, 4, 0, i2s_div_table),
			0);

static OWL_COMP_DIV(spdif_clk, "spdif_clk", i2s_clk_mux_p,
			OWL_MUX_HW(CMU_AUDIOPLL, 24, 1),
			OWL_GATE_HW(CMU_DEVCLKEN0, 23, 0),
			OWL_DIVIDER_HW(CMU_AUDIOPLL, 28, 4, 0, i2s_div_table),
			0);

static OWL_COMP_DIV(nand_clk, "nand_clk", nand_clk_mux_p,
			OWL_MUX_HW(CMU_NANDCCLK, 8, 2),
			OWL_GATE_HW(CMU_DEVCLKEN0, 4, 0),
			OWL_DIVIDER_HW(CMU_NANDCCLK, 0, 3, 0, nand_div_table),
			CLK_SET_RATE_PARENT);

static OWL_COMP_DIV(ecc_clk, "ecc_clk", nand_clk_mux_p,
			OWL_MUX_HW(CMU_NANDCCLK, 8, 2),
			OWL_GATE_HW(CMU_DEVCLKEN0, 4, 0),
			OWL_DIVIDER_HW(CMU_NANDCCLK, 4, 3, 0, nand_div_table),
			CLK_SET_RATE_PARENT);

static struct owl_clk_common *s500_clks[] = {
	&ethernet_pll_clk.common,
	&core_pll_clk.common,
	&ddr_pll_clk.common,
	&dev_pll_clk.common,
	&nand_pll_clk.common,
	&audio_pll_clk.common,
	&display_pll_clk.common,
	&dev_clk.common,
	&timer_clk.common,
	&i2c0_clk.common,
	&i2c1_clk.common,
	&i2c2_clk.common,
	&i2c3_clk.common,
	&uart0_clk.common,
	&uart1_clk.common,
	&uart2_clk.common,
	&uart3_clk.common,
	&uart4_clk.common,
	&uart5_clk.common,
	&uart6_clk.common,
	&pwm0_clk.common,
	&pwm1_clk.common,
	&pwm2_clk.common,
	&pwm3_clk.common,
	&pwm4_clk.common,
	&pwm5_clk.common,
	&sensor0_clk.common,
	&sensor1_clk.common,
	&sd0_clk.common,
	&sd1_clk.common,
	&sd2_clk.common,
	&bisp_clk.common,
	&ahb_clk.common,
	&ahbprediv_clk.common,
	&h_clk.common,
	&spi0_clk.common,
	&spi1_clk.common,
	&spi2_clk.common,
	&spi3_clk.common,
	&rmii_ref_clk.common,
	&de_clk.common,
	&de1_clk.common,
	&de2_clk.common,
	&i2srx_clk.common,
	&i2stx_clk.common,
	&hdmia_clk.common,
	&hdmi_clk.common,
	&vce_clk.common,
	&vde_clk.common,
	&spdif_clk.common,
	&nand_clk.common,
	&ecc_clk.common,
	&apb_clk.common,
	&dmac_clk.common,
	&gpio_clk.common,
};

static struct clk_hw_onecell_data s500_hw_clks = {
	.hws = {
		[CLK_ETHERNET_PLL]	= &ethernet_pll_clk.common.hw,
		[CLK_CORE_PLL]		= &core_pll_clk.common.hw,
		[CLK_DDR_PLL]		= &ddr_pll_clk.common.hw,
		[CLK_NAND_PLL]		= &nand_pll_clk.common.hw,
		[CLK_DISPLAY_PLL]	= &display_pll_clk.common.hw,
		[CLK_DEV_PLL]		= &dev_pll_clk.common.hw,
		[CLK_AUDIO_PLL]		= &audio_pll_clk.common.hw,
		[CLK_TIMER]		= &timer_clk.common.hw,
		[CLK_DEV]		= &dev_clk.common.hw,
		[CLK_DE]		= &de_clk.common.hw,
		[CLK_DE1]		= &de1_clk.common.hw,
		[CLK_DE2]		= &de2_clk.common.hw,
		[CLK_I2C0]		= &i2c0_clk.common.hw,
		[CLK_I2C1]		= &i2c1_clk.common.hw,
		[CLK_I2C2]		= &i2c2_clk.common.hw,
		[CLK_I2C3]		= &i2c3_clk.common.hw,
		[CLK_I2SRX]		= &i2srx_clk.common.hw,
		[CLK_I2STX]		= &i2stx_clk.common.hw,
		[CLK_UART0]		= &uart0_clk.common.hw,
		[CLK_UART1]		= &uart1_clk.common.hw,
		[CLK_UART2]		= &uart2_clk.common.hw,
		[CLK_UART3]		= &uart3_clk.common.hw,
		[CLK_UART4]		= &uart4_clk.common.hw,
		[CLK_UART5]		= &uart5_clk.common.hw,
		[CLK_UART6]		= &uart6_clk.common.hw,
		[CLK_PWM0]		= &pwm0_clk.common.hw,
		[CLK_PWM1]		= &pwm1_clk.common.hw,
		[CLK_PWM2]		= &pwm2_clk.common.hw,
		[CLK_PWM3]		= &pwm3_clk.common.hw,
		[CLK_PWM4]		= &pwm4_clk.common.hw,
		[CLK_PWM5]		= &pwm5_clk.common.hw,
		[CLK_SENSOR0]		= &sensor0_clk.common.hw,
		[CLK_SENSOR1]		= &sensor1_clk.common.hw,
		[CLK_SD0]		= &sd0_clk.common.hw,
		[CLK_SD1]		= &sd1_clk.common.hw,
		[CLK_SD2]		= &sd2_clk.common.hw,
		[CLK_BISP]		= &bisp_clk.common.hw,
		[CLK_SPI0]		= &spi0_clk.common.hw,
		[CLK_SPI1]		= &spi1_clk.common.hw,
		[CLK_SPI2]		= &spi2_clk.common.hw,
		[CLK_SPI3]		= &spi3_clk.common.hw,
		[CLK_AHB]		= &ahb_clk.common.hw,
		[CLK_H]			= &h_clk.common.hw,
		[CLK_AHBPREDIV]		= &ahbprediv_clk.common.hw,
		[CLK_RMII_REF]		= &rmii_ref_clk.common.hw,
		[CLK_HDMI_AUDIO]	= &hdmia_clk.common.hw,
		[CLK_HDMI]		= &hdmi_clk.common.hw,
		[CLK_VDE]		= &vde_clk.common.hw,
		[CLK_VCE]		= &vce_clk.common.hw,
		[CLK_SPDIF]		= &spdif_clk.common.hw,
		[CLK_NAND]		= &nand_clk.common.hw,
		[CLK_ECC]		= &ecc_clk.common.hw,
		[CLK_APB]		= &apb_clk.common.hw,
		[CLK_DMAC]		= &dmac_clk.common.hw,
		[CLK_GPIO]		= &gpio_clk.common.hw,
	},
	.num = CLK_NR_CLKS,
};

static const struct owl_reset_map s500_resets[] = {
	[RESET_DMAC]	= { CMU_DEVRST0, BIT(0) },
	[RESET_NORIF]	= { CMU_DEVRST0, BIT(1) },
	[RESET_DDR]	= { CMU_DEVRST0, BIT(2) },
	[RESET_NANDC]	= { CMU_DEVRST0, BIT(3) },
	[RESET_SD0]	= { CMU_DEVRST0, BIT(4) },
	[RESET_SD1]	= { CMU_DEVRST0, BIT(5) },
	[RESET_PCM1]	= { CMU_DEVRST0, BIT(6) },
	[RESET_DE]	= { CMU_DEVRST0, BIT(7) },
	[RESET_LCD]	= { CMU_DEVRST0, BIT(8) },
	[RESET_SD2]	= { CMU_DEVRST0, BIT(9) },
	[RESET_DSI]	= { CMU_DEVRST0, BIT(10) },
	[RESET_CSI]	= { CMU_DEVRST0, BIT(11) },
	[RESET_BISP]	= { CMU_DEVRST0, BIT(12) },
	[RESET_KEY]	= { CMU_DEVRST0, BIT(14) },
	[RESET_GPIO]	= { CMU_DEVRST0, BIT(15) },
	[RESET_AUDIO]	= { CMU_DEVRST0, BIT(17) },
	[RESET_PCM0]	= { CMU_DEVRST0, BIT(18) },
	[RESET_VDE]	= { CMU_DEVRST0, BIT(19) },
	[RESET_VCE]	= { CMU_DEVRST0, BIT(20) },
	[RESET_GPU3D]	= { CMU_DEVRST0, BIT(22) },
	[RESET_NIC301]	= { CMU_DEVRST0, BIT(23) },
	[RESET_LENS]	= { CMU_DEVRST0, BIT(26) },
	[RESET_PERIPHRESET] = { CMU_DEVRST0, BIT(27) },
	[RESET_USB2_0]	= { CMU_DEVRST1, BIT(0) },
	[RESET_TVOUT]	= { CMU_DEVRST1, BIT(1) },
	[RESET_HDMI]	= { CMU_DEVRST1, BIT(2) },
	[RESET_HDCP2TX]	= { CMU_DEVRST1, BIT(3) },
	[RESET_UART6]	= { CMU_DEVRST1, BIT(4) },
	[RESET_UART0]	= { CMU_DEVRST1, BIT(5) },
	[RESET_UART1]	= { CMU_DEVRST1, BIT(6) },
	[RESET_UART2]	= { CMU_DEVRST1, BIT(7) },
	[RESET_SPI0]	= { CMU_DEVRST1, BIT(8) },
	[RESET_SPI1]	= { CMU_DEVRST1, BIT(9) },
	[RESET_SPI2]	= { CMU_DEVRST1, BIT(10) },
	[RESET_SPI3]	= { CMU_DEVRST1, BIT(11) },
	[RESET_I2C0]	= { CMU_DEVRST1, BIT(12) },
	[RESET_I2C1]	= { CMU_DEVRST1, BIT(13) },
	[RESET_USB3]	= { CMU_DEVRST1, BIT(14) },
	[RESET_UART3]	= { CMU_DEVRST1, BIT(15) },
	[RESET_UART4]	= { CMU_DEVRST1, BIT(16) },
	[RESET_UART5]	= { CMU_DEVRST1, BIT(17) },
	[RESET_I2C2]	= { CMU_DEVRST1, BIT(18) },
	[RESET_I2C3]	= { CMU_DEVRST1, BIT(19) },
	[RESET_ETHERNET] = { CMU_DEVRST1, BIT(20) },
	[RESET_CHIPID]	= { CMU_DEVRST1, BIT(21) },
	[RESET_USB2_1]	= { CMU_DEVRST1, BIT(22) },
	[RESET_WD0RESET] = { CMU_DEVRST1, BIT(24) },
	[RESET_WD1RESET] = { CMU_DEVRST1, BIT(25) },
	[RESET_WD2RESET] = { CMU_DEVRST1, BIT(26) },
	[RESET_WD3RESET] = { CMU_DEVRST1, BIT(27) },
	[RESET_DBG0RESET] = { CMU_DEVRST1, BIT(28) },
	[RESET_DBG1RESET] = { CMU_DEVRST1, BIT(29) },
	[RESET_DBG2RESET] = { CMU_DEVRST1, BIT(30) },
	[RESET_DBG3RESET] = { CMU_DEVRST1, BIT(31) },
};

static struct owl_clk_desc s500_clk_desc = {
	.clks	    = s500_clks,
	.num_clks   = ARRAY_SIZE(s500_clks),

	.hw_clks    = &s500_hw_clks,

	.resets     = s500_resets,
	.num_resets = ARRAY_SIZE(s500_resets),
};

static int s500_clk_probe(struct platform_device *pdev)
{
	struct owl_clk_desc *desc;
	struct owl_reset *reset;
	int ret;

	desc = &s500_clk_desc;
	owl_clk_regmap_init(pdev, desc);

	reset = devm_kzalloc(&pdev->dev, sizeof(*reset), GFP_KERNEL);
	if (!reset)
		return -ENOMEM;

	reset->rcdev.of_node = pdev->dev.of_node;
	reset->rcdev.ops = &owl_reset_ops;
	reset->rcdev.nr_resets = desc->num_resets;
	reset->reset_map = desc->resets;
	reset->regmap = desc->regmap;

	ret = devm_reset_controller_register(&pdev->dev, &reset->rcdev);
	if (ret)
		dev_err(&pdev->dev, "Failed to register reset controller\n");

	return owl_clk_probe(&pdev->dev, desc->hw_clks);
}

static const struct of_device_id s500_clk_of_match[] = {
	{ .compatible = "actions,s500-cmu", },
	{ /* sentinel */ }
};

static struct platform_driver s500_clk_driver = {
	.probe = s500_clk_probe,
	.driver = {
		.name = "s500-cmu",
		.of_match_table = s500_clk_of_match,
	},
};

static int __init s500_clk_init(void)
{
	return platform_driver_register(&s500_clk_driver);
}
core_initcall(s500_clk_init);<|MERGE_RESOLUTION|>--- conflicted
+++ resolved
@@ -188,10 +188,7 @@
 
 /* divider clocks */
 static OWL_DIVIDER(h_clk, "h_clk", "ahbprediv_clk", CMU_BUSCLK1, 12, 2, NULL, 0, 0);
-<<<<<<< HEAD
-=======
 static OWL_DIVIDER(apb_clk, "apb_clk", "ahb_clk", CMU_BUSCLK1, 14, 2, NULL, 0, 0);
->>>>>>> 85b047c6
 static OWL_DIVIDER(rmii_ref_clk, "rmii_ref_clk", "ethernet_pll_clk", CMU_ETHERNETPLL, 1, 1, rmii_ref_div_table, 0, 0);
 
 /* factor clocks */
