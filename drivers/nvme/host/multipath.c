// SPDX-License-Identifier: GPL-2.0
/*
 * Copyright (c) 2017-2018 Christoph Hellwig.
 */

#include <linux/backing-dev.h>
#include <linux/moduleparam.h>
#include <trace/events/block.h>
#include "nvme.h"

static bool multipath = true;
module_param(multipath, bool, 0444);
MODULE_PARM_DESC(multipath,
	"turn on native support for multiple controllers per subsystem");

void nvme_mpath_unfreeze(struct nvme_subsystem *subsys)
{
	struct nvme_ns_head *h;

	lockdep_assert_held(&subsys->lock);
	list_for_each_entry(h, &subsys->nsheads, entry)
		if (h->disk)
			blk_mq_unfreeze_queue(h->disk->queue);
}

void nvme_mpath_wait_freeze(struct nvme_subsystem *subsys)
{
	struct nvme_ns_head *h;

	lockdep_assert_held(&subsys->lock);
	list_for_each_entry(h, &subsys->nsheads, entry)
		if (h->disk)
			blk_mq_freeze_queue_wait(h->disk->queue);
}

void nvme_mpath_start_freeze(struct nvme_subsystem *subsys)
{
	struct nvme_ns_head *h;

	lockdep_assert_held(&subsys->lock);
	list_for_each_entry(h, &subsys->nsheads, entry)
		if (h->disk)
			blk_freeze_queue_start(h->disk->queue);
}

/*
 * If multipathing is enabled we need to always use the subsystem instance
 * number for numbering our devices to avoid conflicts between subsystems that
 * have multiple controllers and thus use the multipath-aware subsystem node
 * and those that have a single controller and use the controller node
 * directly.
 */
void nvme_set_disk_name(char *disk_name, struct nvme_ns *ns,
			struct nvme_ctrl *ctrl, int *flags)
{
	if (!multipath) {
		sprintf(disk_name, "nvme%dn%d", ctrl->instance, ns->head->instance);
	} else if (ns->head->disk) {
		sprintf(disk_name, "nvme%dc%dn%d", ctrl->subsys->instance,
				ctrl->instance, ns->head->instance);
		*flags = GENHD_FL_HIDDEN;
	} else {
		sprintf(disk_name, "nvme%dn%d", ctrl->subsys->instance,
				ns->head->instance);
	}
}

bool nvme_failover_req(struct request *req)
{
	struct nvme_ns *ns = req->q->queuedata;
	u16 status = nvme_req(req)->status & 0x7ff;
	unsigned long flags;

<<<<<<< HEAD
	switch (status & 0x7ff) {
	case NVME_SC_ANA_TRANSITION:
	case NVME_SC_ANA_INACCESSIBLE:
	case NVME_SC_ANA_PERSISTENT_LOSS:
		/*
		 * If we got back an ANA error we know the controller is alive,
		 * but not ready to serve this namespaces.  The spec suggests
		 * we should update our general state here, but due to the fact
		 * that the admin and I/O queues are not serialized that is
		 * fundamentally racy.  So instead just clear the current path,
		 * mark the the path as pending and kick of a re-read of the ANA
		 * log page ASAP.
		 */
		nvme_mpath_clear_current_path(ns);
		if (ns->ctrl->ana_log_buf) {
			set_bit(NVME_NS_ANA_PENDING, &ns->flags);
			queue_work(nvme_wq, &ns->ctrl->ana_work);
		}
		break;
	case NVME_SC_HOST_PATH_ERROR:
	case NVME_SC_HOST_ABORTED_CMD:
		/*
		 * Temporary transport disruption in talking to the controller.
		 * Try to send on a new path.
		 */
		nvme_mpath_clear_current_path(ns);
		break;
	default:
		/* This was a non-ANA error so follow the normal error path. */
		return false;
	}

	spin_lock_irqsave(&ns->head->requeue_lock, flags);
	blk_steal_bios(&ns->head->requeue_list, req);
	spin_unlock_irqrestore(&ns->head->requeue_lock, flags);
	blk_mq_end_request(req, 0);

=======
	nvme_mpath_clear_current_path(ns);

	/*
	 * If we got back an ANA error, we know the controller is alive but not
	 * ready to serve this namespace.  Kick of a re-read of the ANA
	 * information page, and just try any other available path for now.
	 */
	if (nvme_is_ana_error(status) && ns->ctrl->ana_log_buf) {
		set_bit(NVME_NS_ANA_PENDING, &ns->flags);
		queue_work(nvme_wq, &ns->ctrl->ana_work);
	}

	spin_lock_irqsave(&ns->head->requeue_lock, flags);
	blk_steal_bios(&ns->head->requeue_list, req);
	spin_unlock_irqrestore(&ns->head->requeue_lock, flags);

	blk_mq_end_request(req, 0);
>>>>>>> d1988041
	kblockd_schedule_work(&ns->head->requeue_work);
	return true;
}

void nvme_kick_requeue_lists(struct nvme_ctrl *ctrl)
{
	struct nvme_ns *ns;

	down_read(&ctrl->namespaces_rwsem);
	list_for_each_entry(ns, &ctrl->namespaces, list) {
		if (ns->head->disk)
			kblockd_schedule_work(&ns->head->requeue_work);
	}
	up_read(&ctrl->namespaces_rwsem);
}

static const char *nvme_ana_state_names[] = {
	[0]				= "invalid state",
	[NVME_ANA_OPTIMIZED]		= "optimized",
	[NVME_ANA_NONOPTIMIZED]		= "non-optimized",
	[NVME_ANA_INACCESSIBLE]		= "inaccessible",
	[NVME_ANA_PERSISTENT_LOSS]	= "persistent-loss",
	[NVME_ANA_CHANGE]		= "change",
};

bool nvme_mpath_clear_current_path(struct nvme_ns *ns)
{
	struct nvme_ns_head *head = ns->head;
	bool changed = false;
	int node;

	if (!head)
		goto out;

	for_each_node(node) {
		if (ns == rcu_access_pointer(head->current_path[node])) {
			rcu_assign_pointer(head->current_path[node], NULL);
			changed = true;
		}
	}
out:
	return changed;
}

void nvme_mpath_clear_ctrl_paths(struct nvme_ctrl *ctrl)
{
	struct nvme_ns *ns;

	mutex_lock(&ctrl->scan_lock);
	down_read(&ctrl->namespaces_rwsem);
	list_for_each_entry(ns, &ctrl->namespaces, list)
		if (nvme_mpath_clear_current_path(ns))
			kblockd_schedule_work(&ns->head->requeue_work);
	up_read(&ctrl->namespaces_rwsem);
	mutex_unlock(&ctrl->scan_lock);
}

static bool nvme_path_is_disabled(struct nvme_ns *ns)
{
	/*
	 * We don't treat NVME_CTRL_DELETING as a disabled path as I/O should
	 * still be able to complete assuming that the controller is connected.
	 * Otherwise it will fail immediately and return to the requeue list.
	 */
	if (ns->ctrl->state != NVME_CTRL_LIVE &&
	    ns->ctrl->state != NVME_CTRL_DELETING)
		return true;
	if (test_bit(NVME_NS_ANA_PENDING, &ns->flags) ||
	    test_bit(NVME_NS_REMOVING, &ns->flags))
		return true;
	return false;
}

static struct nvme_ns *__nvme_find_path(struct nvme_ns_head *head, int node)
{
	int found_distance = INT_MAX, fallback_distance = INT_MAX, distance;
	struct nvme_ns *found = NULL, *fallback = NULL, *ns;

	list_for_each_entry_rcu(ns, &head->list, siblings) {
		if (nvme_path_is_disabled(ns))
			continue;

		if (READ_ONCE(head->subsys->iopolicy) == NVME_IOPOLICY_NUMA)
			distance = node_distance(node, ns->ctrl->numa_node);
		else
			distance = LOCAL_DISTANCE;

		switch (ns->ana_state) {
		case NVME_ANA_OPTIMIZED:
			if (distance < found_distance) {
				found_distance = distance;
				found = ns;
			}
			break;
		case NVME_ANA_NONOPTIMIZED:
			if (distance < fallback_distance) {
				fallback_distance = distance;
				fallback = ns;
			}
			break;
		default:
			break;
		}
	}

	if (!found)
		found = fallback;
	if (found)
		rcu_assign_pointer(head->current_path[node], found);
	return found;
}

static struct nvme_ns *nvme_next_ns(struct nvme_ns_head *head,
		struct nvme_ns *ns)
{
	ns = list_next_or_null_rcu(&head->list, &ns->siblings, struct nvme_ns,
			siblings);
	if (ns)
		return ns;
	return list_first_or_null_rcu(&head->list, struct nvme_ns, siblings);
}

static struct nvme_ns *nvme_round_robin_path(struct nvme_ns_head *head,
		int node, struct nvme_ns *old)
{
	struct nvme_ns *ns, *found = NULL;

	if (list_is_singular(&head->list)) {
		if (nvme_path_is_disabled(old))
			return NULL;
		return old;
	}

	for (ns = nvme_next_ns(head, old);
	     ns != old;
	     ns = nvme_next_ns(head, ns)) {
		if (nvme_path_is_disabled(ns))
			continue;

		if (ns->ana_state == NVME_ANA_OPTIMIZED) {
			found = ns;
			goto out;
		}
		if (ns->ana_state == NVME_ANA_NONOPTIMIZED)
			found = ns;
	}

	/*
	 * The loop above skips the current path for round-robin semantics.
	 * Fall back to the current path if either:
	 *  - no other optimized path found and current is optimized,
	 *  - no other usable path found and current is usable.
	 */
	if (!nvme_path_is_disabled(old) &&
	    (old->ana_state == NVME_ANA_OPTIMIZED ||
<<<<<<< HEAD
	     (!fallback && old->ana_state == NVME_ANA_NONOPTIMIZED)))
		return old;

	if (!fallback)
=======
	     (!found && old->ana_state == NVME_ANA_NONOPTIMIZED)))
		return old;

	if (!found)
>>>>>>> d1988041
		return NULL;
out:
	rcu_assign_pointer(head->current_path[node], found);
	return found;
}

static inline bool nvme_path_is_optimized(struct nvme_ns *ns)
{
	return ns->ctrl->state == NVME_CTRL_LIVE &&
		ns->ana_state == NVME_ANA_OPTIMIZED;
}

inline struct nvme_ns *nvme_find_path(struct nvme_ns_head *head)
{
	int node = numa_node_id();
	struct nvme_ns *ns;

	ns = srcu_dereference(head->current_path[node], &head->srcu);
	if (unlikely(!ns))
		return __nvme_find_path(head, node);

	if (READ_ONCE(head->subsys->iopolicy) == NVME_IOPOLICY_RR)
		return nvme_round_robin_path(head, node, ns);
	if (unlikely(!nvme_path_is_optimized(ns)))
		return __nvme_find_path(head, node);
	return ns;
}

static bool nvme_available_path(struct nvme_ns_head *head)
{
	struct nvme_ns *ns;

	list_for_each_entry_rcu(ns, &head->list, siblings) {
		switch (ns->ctrl->state) {
		case NVME_CTRL_LIVE:
		case NVME_CTRL_RESETTING:
		case NVME_CTRL_CONNECTING:
			/* fallthru */
			return true;
		default:
			break;
		}
	}
	return false;
}

blk_qc_t nvme_ns_head_submit_bio(struct bio *bio)
{
	struct nvme_ns_head *head = bio->bi_disk->private_data;
	struct device *dev = disk_to_dev(head->disk);
	struct nvme_ns *ns;
	blk_qc_t ret = BLK_QC_T_NONE;
	int srcu_idx;

	/*
	 * The namespace might be going away and the bio might be moved to a
	 * different queue via blk_steal_bios(), so we need to use the bio_split
	 * pool from the original queue to allocate the bvecs from.
	 */
	blk_queue_split(&bio);

	srcu_idx = srcu_read_lock(&head->srcu);
	ns = nvme_find_path(head);
	if (likely(ns)) {
		bio->bi_disk = ns->disk;
		bio->bi_opf |= REQ_NVME_MPATH;
		trace_block_bio_remap(bio->bi_disk->queue, bio,
				      disk_devt(ns->head->disk),
				      bio->bi_iter.bi_sector);
		ret = submit_bio_noacct(bio);
	} else if (nvme_available_path(head)) {
		dev_warn_ratelimited(dev, "no usable path - requeuing I/O\n");

		spin_lock_irq(&head->requeue_lock);
		bio_list_add(&head->requeue_list, bio);
		spin_unlock_irq(&head->requeue_lock);
	} else {
		dev_warn_ratelimited(dev, "no available path - failing I/O\n");

		bio->bi_status = BLK_STS_IOERR;
		bio_endio(bio);
	}

	srcu_read_unlock(&head->srcu, srcu_idx);
	return ret;
}

static void nvme_requeue_work(struct work_struct *work)
{
	struct nvme_ns_head *head =
		container_of(work, struct nvme_ns_head, requeue_work);
	struct bio *bio, *next;

	spin_lock_irq(&head->requeue_lock);
	next = bio_list_get(&head->requeue_list);
	spin_unlock_irq(&head->requeue_lock);

	while ((bio = next) != NULL) {
		next = bio->bi_next;
		bio->bi_next = NULL;

		/*
		 * Reset disk to the mpath node and resubmit to select a new
		 * path.
		 */
		bio->bi_disk = head->disk;
		submit_bio_noacct(bio);
	}
}

int nvme_mpath_alloc_disk(struct nvme_ctrl *ctrl, struct nvme_ns_head *head)
{
	struct request_queue *q;
	bool vwc = false;

	mutex_init(&head->lock);
	bio_list_init(&head->requeue_list);
	spin_lock_init(&head->requeue_lock);
	INIT_WORK(&head->requeue_work, nvme_requeue_work);

	/*
	 * Add a multipath node if the subsystems supports multiple controllers.
	 * We also do this for private namespaces as the namespace sharing data could
	 * change after a rescan.
	 */
	if (!(ctrl->subsys->cmic & NVME_CTRL_CMIC_MULTI_CTRL) || !multipath)
		return 0;

	q = blk_alloc_queue(ctrl->numa_node);
	if (!q)
		goto out;
	blk_queue_flag_set(QUEUE_FLAG_NONROT, q);
	/* set to a default value for 512 until disk is validated */
	blk_queue_logical_block_size(q, 512);
	blk_set_stacking_limits(&q->limits);

	/* we need to propagate up the VMC settings */
	if (ctrl->vwc & NVME_CTRL_VWC_PRESENT)
		vwc = true;
	blk_queue_write_cache(q, vwc, vwc);

	head->disk = alloc_disk(0);
	if (!head->disk)
		goto out_cleanup_queue;
	head->disk->fops = &nvme_ns_head_ops;
	head->disk->private_data = head;
	head->disk->queue = q;
	head->disk->flags = GENHD_FL_EXT_DEVT;
	sprintf(head->disk->disk_name, "nvme%dn%d",
			ctrl->subsys->instance, head->instance);
	return 0;

out_cleanup_queue:
	blk_cleanup_queue(q);
out:
	return -ENOMEM;
}

static void nvme_mpath_set_live(struct nvme_ns *ns)
{
	struct nvme_ns_head *head = ns->head;

	if (!head->disk)
		return;

	if (!test_and_set_bit(NVME_NSHEAD_DISK_LIVE, &head->flags))
		device_add_disk(&head->subsys->dev, head->disk,
				nvme_ns_id_attr_groups);

	mutex_lock(&head->lock);
	if (nvme_path_is_optimized(ns)) {
		int node, srcu_idx;

		srcu_idx = srcu_read_lock(&head->srcu);
		for_each_node(node)
			__nvme_find_path(head, node);
		srcu_read_unlock(&head->srcu, srcu_idx);
	}
	mutex_unlock(&head->lock);

	synchronize_srcu(&head->srcu);
	kblockd_schedule_work(&head->requeue_work);
}

static int nvme_parse_ana_log(struct nvme_ctrl *ctrl, void *data,
		int (*cb)(struct nvme_ctrl *ctrl, struct nvme_ana_group_desc *,
			void *))
{
	void *base = ctrl->ana_log_buf;
	size_t offset = sizeof(struct nvme_ana_rsp_hdr);
	int error, i;

	lockdep_assert_held(&ctrl->ana_lock);

	for (i = 0; i < le16_to_cpu(ctrl->ana_log_buf->ngrps); i++) {
		struct nvme_ana_group_desc *desc = base + offset;
		u32 nr_nsids;
		size_t nsid_buf_size;

		if (WARN_ON_ONCE(offset > ctrl->ana_log_size - sizeof(*desc)))
			return -EINVAL;

		nr_nsids = le32_to_cpu(desc->nnsids);
		nsid_buf_size = nr_nsids * sizeof(__le32);

		if (WARN_ON_ONCE(desc->grpid == 0))
			return -EINVAL;
		if (WARN_ON_ONCE(le32_to_cpu(desc->grpid) > ctrl->anagrpmax))
			return -EINVAL;
		if (WARN_ON_ONCE(desc->state == 0))
			return -EINVAL;
		if (WARN_ON_ONCE(desc->state > NVME_ANA_CHANGE))
			return -EINVAL;

		offset += sizeof(*desc);
		if (WARN_ON_ONCE(offset > ctrl->ana_log_size - nsid_buf_size))
			return -EINVAL;

		error = cb(ctrl, desc, data);
		if (error)
			return error;

		offset += nsid_buf_size;
	}

	return 0;
}

static inline bool nvme_state_is_live(enum nvme_ana_state state)
{
	return state == NVME_ANA_OPTIMIZED || state == NVME_ANA_NONOPTIMIZED;
}

static void nvme_update_ns_ana_state(struct nvme_ana_group_desc *desc,
		struct nvme_ns *ns)
{
	ns->ana_grpid = le32_to_cpu(desc->grpid);
	ns->ana_state = desc->state;
	clear_bit(NVME_NS_ANA_PENDING, &ns->flags);

	if (nvme_state_is_live(ns->ana_state))
		nvme_mpath_set_live(ns);
}

static int nvme_update_ana_state(struct nvme_ctrl *ctrl,
		struct nvme_ana_group_desc *desc, void *data)
{
	u32 nr_nsids = le32_to_cpu(desc->nnsids), n = 0;
	unsigned *nr_change_groups = data;
	struct nvme_ns *ns;

	dev_dbg(ctrl->device, "ANA group %d: %s.\n",
			le32_to_cpu(desc->grpid),
			nvme_ana_state_names[desc->state]);

	if (desc->state == NVME_ANA_CHANGE)
		(*nr_change_groups)++;

	if (!nr_nsids)
		return 0;

	down_read(&ctrl->namespaces_rwsem);
	list_for_each_entry(ns, &ctrl->namespaces, list) {
		unsigned nsid = le32_to_cpu(desc->nsids[n]);

		if (ns->head->ns_id < nsid)
			continue;
		if (ns->head->ns_id == nsid)
			nvme_update_ns_ana_state(desc, ns);
		if (++n == nr_nsids)
			break;
	}
	up_read(&ctrl->namespaces_rwsem);
	return 0;
}

static int nvme_read_ana_log(struct nvme_ctrl *ctrl)
{
	u32 nr_change_groups = 0;
	int error;

	mutex_lock(&ctrl->ana_lock);
	error = nvme_get_log(ctrl, NVME_NSID_ALL, NVME_LOG_ANA, 0, NVME_CSI_NVM,
			ctrl->ana_log_buf, ctrl->ana_log_size, 0);
	if (error) {
		dev_warn(ctrl->device, "Failed to get ANA log: %d\n", error);
		goto out_unlock;
	}

	error = nvme_parse_ana_log(ctrl, &nr_change_groups,
			nvme_update_ana_state);
	if (error)
		goto out_unlock;

	/*
	 * In theory we should have an ANATT timer per group as they might enter
	 * the change state at different times.  But that is a lot of overhead
	 * just to protect against a target that keeps entering new changes
	 * states while never finishing previous ones.  But we'll still
	 * eventually time out once all groups are in change state, so this
	 * isn't a big deal.
	 *
	 * We also double the ANATT value to provide some slack for transports
	 * or AEN processing overhead.
	 */
	if (nr_change_groups)
		mod_timer(&ctrl->anatt_timer, ctrl->anatt * HZ * 2 + jiffies);
	else
		del_timer_sync(&ctrl->anatt_timer);
out_unlock:
	mutex_unlock(&ctrl->ana_lock);
	return error;
}

static void nvme_ana_work(struct work_struct *work)
{
	struct nvme_ctrl *ctrl = container_of(work, struct nvme_ctrl, ana_work);

	if (ctrl->state != NVME_CTRL_LIVE)
		return;

	nvme_read_ana_log(ctrl);
}

static void nvme_anatt_timeout(struct timer_list *t)
{
	struct nvme_ctrl *ctrl = from_timer(ctrl, t, anatt_timer);

	dev_info(ctrl->device, "ANATT timeout, resetting controller.\n");
	nvme_reset_ctrl(ctrl);
}

void nvme_mpath_stop(struct nvme_ctrl *ctrl)
{
	if (!nvme_ctrl_use_ana(ctrl))
		return;
	del_timer_sync(&ctrl->anatt_timer);
	cancel_work_sync(&ctrl->ana_work);
}

#define SUBSYS_ATTR_RW(_name, _mode, _show, _store)  \
	struct device_attribute subsys_attr_##_name =	\
		__ATTR(_name, _mode, _show, _store)

static const char *nvme_iopolicy_names[] = {
	[NVME_IOPOLICY_NUMA]	= "numa",
	[NVME_IOPOLICY_RR]	= "round-robin",
};

static ssize_t nvme_subsys_iopolicy_show(struct device *dev,
		struct device_attribute *attr, char *buf)
{
	struct nvme_subsystem *subsys =
		container_of(dev, struct nvme_subsystem, dev);

	return sprintf(buf, "%s\n",
			nvme_iopolicy_names[READ_ONCE(subsys->iopolicy)]);
}

static ssize_t nvme_subsys_iopolicy_store(struct device *dev,
		struct device_attribute *attr, const char *buf, size_t count)
{
	struct nvme_subsystem *subsys =
		container_of(dev, struct nvme_subsystem, dev);
	int i;

	for (i = 0; i < ARRAY_SIZE(nvme_iopolicy_names); i++) {
		if (sysfs_streq(buf, nvme_iopolicy_names[i])) {
			WRITE_ONCE(subsys->iopolicy, i);
			return count;
		}
	}

	return -EINVAL;
}
SUBSYS_ATTR_RW(iopolicy, S_IRUGO | S_IWUSR,
		      nvme_subsys_iopolicy_show, nvme_subsys_iopolicy_store);

static ssize_t ana_grpid_show(struct device *dev, struct device_attribute *attr,
		char *buf)
{
	return sprintf(buf, "%d\n", nvme_get_ns_from_dev(dev)->ana_grpid);
}
DEVICE_ATTR_RO(ana_grpid);

static ssize_t ana_state_show(struct device *dev, struct device_attribute *attr,
		char *buf)
{
	struct nvme_ns *ns = nvme_get_ns_from_dev(dev);

	return sprintf(buf, "%s\n", nvme_ana_state_names[ns->ana_state]);
}
DEVICE_ATTR_RO(ana_state);

static int nvme_lookup_ana_group_desc(struct nvme_ctrl *ctrl,
		struct nvme_ana_group_desc *desc, void *data)
{
	struct nvme_ana_group_desc *dst = data;

	if (desc->grpid != dst->grpid)
		return 0;

	*dst = *desc;
	return -ENXIO; /* just break out of the loop */
}

void nvme_mpath_add_disk(struct nvme_ns *ns, struct nvme_id_ns *id)
{
	if (nvme_ctrl_use_ana(ns->ctrl)) {
		struct nvme_ana_group_desc desc = {
			.grpid = id->anagrpid,
			.state = 0,
		};

		mutex_lock(&ns->ctrl->ana_lock);
		ns->ana_grpid = le32_to_cpu(id->anagrpid);
		nvme_parse_ana_log(ns->ctrl, &desc, nvme_lookup_ana_group_desc);
		mutex_unlock(&ns->ctrl->ana_lock);
		if (desc.state) {
			/* found the group desc: update */
			nvme_update_ns_ana_state(&desc, ns);
		}
	} else {
		ns->ana_state = NVME_ANA_OPTIMIZED; 
		nvme_mpath_set_live(ns);
<<<<<<< HEAD
	}

	if (bdi_cap_stable_pages_required(ns->queue->backing_dev_info)) {
		struct gendisk *disk = ns->head->disk;

		if (disk)
			disk->queue->backing_dev_info->capabilities |=
					BDI_CAP_STABLE_WRITES;
=======
>>>>>>> d1988041
	}

	if (blk_queue_stable_writes(ns->queue) && ns->head->disk)
		blk_queue_flag_set(QUEUE_FLAG_STABLE_WRITES,
				   ns->head->disk->queue);
}

void nvme_mpath_remove_disk(struct nvme_ns_head *head)
{
	if (!head->disk)
		return;
	if (head->disk->flags & GENHD_FL_UP)
		del_gendisk(head->disk);
	blk_set_queue_dying(head->disk->queue);
	/* make sure all pending bios are cleaned up */
	kblockd_schedule_work(&head->requeue_work);
	flush_work(&head->requeue_work);
	blk_cleanup_queue(head->disk->queue);
	if (!test_bit(NVME_NSHEAD_DISK_LIVE, &head->flags)) {
		/*
		 * if device_add_disk wasn't called, prevent
		 * disk release to put a bogus reference on the
		 * request queue
		 */
		head->disk->queue = NULL;
	}
	put_disk(head->disk);
}

int nvme_mpath_init(struct nvme_ctrl *ctrl, struct nvme_id_ctrl *id)
{
	int error;

	/* check if multipath is enabled and we have the capability */
	if (!multipath || !ctrl->subsys ||
	    !(ctrl->subsys->cmic & NVME_CTRL_CMIC_ANA))
		return 0;

	ctrl->anacap = id->anacap;
	ctrl->anatt = id->anatt;
	ctrl->nanagrpid = le32_to_cpu(id->nanagrpid);
	ctrl->anagrpmax = le32_to_cpu(id->anagrpmax);

	mutex_init(&ctrl->ana_lock);
	timer_setup(&ctrl->anatt_timer, nvme_anatt_timeout, 0);
	ctrl->ana_log_size = sizeof(struct nvme_ana_rsp_hdr) +
		ctrl->nanagrpid * sizeof(struct nvme_ana_group_desc);
	ctrl->ana_log_size += ctrl->max_namespaces * sizeof(__le32);

	if (ctrl->ana_log_size > ctrl->max_hw_sectors << SECTOR_SHIFT) {
		dev_err(ctrl->device,
			"ANA log page size (%zd) larger than MDTS (%d).\n",
			ctrl->ana_log_size,
			ctrl->max_hw_sectors << SECTOR_SHIFT);
		dev_err(ctrl->device, "disabling ANA support.\n");
		return 0;
	}

	INIT_WORK(&ctrl->ana_work, nvme_ana_work);
	kfree(ctrl->ana_log_buf);
	ctrl->ana_log_buf = kmalloc(ctrl->ana_log_size, GFP_KERNEL);
	if (!ctrl->ana_log_buf) {
		error = -ENOMEM;
		goto out;
	}

	error = nvme_read_ana_log(ctrl);
	if (error)
		goto out_free_ana_log_buf;
	return 0;
out_free_ana_log_buf:
	kfree(ctrl->ana_log_buf);
	ctrl->ana_log_buf = NULL;
out:
	return error;
}

void nvme_mpath_uninit(struct nvme_ctrl *ctrl)
{
	kfree(ctrl->ana_log_buf);
	ctrl->ana_log_buf = NULL;
}
<|MERGE_RESOLUTION|>--- conflicted
+++ resolved
@@ -65,51 +65,12 @@
 	}
 }
 
-bool nvme_failover_req(struct request *req)
+void nvme_failover_req(struct request *req)
 {
 	struct nvme_ns *ns = req->q->queuedata;
 	u16 status = nvme_req(req)->status & 0x7ff;
 	unsigned long flags;
 
-<<<<<<< HEAD
-	switch (status & 0x7ff) {
-	case NVME_SC_ANA_TRANSITION:
-	case NVME_SC_ANA_INACCESSIBLE:
-	case NVME_SC_ANA_PERSISTENT_LOSS:
-		/*
-		 * If we got back an ANA error we know the controller is alive,
-		 * but not ready to serve this namespaces.  The spec suggests
-		 * we should update our general state here, but due to the fact
-		 * that the admin and I/O queues are not serialized that is
-		 * fundamentally racy.  So instead just clear the current path,
-		 * mark the the path as pending and kick of a re-read of the ANA
-		 * log page ASAP.
-		 */
-		nvme_mpath_clear_current_path(ns);
-		if (ns->ctrl->ana_log_buf) {
-			set_bit(NVME_NS_ANA_PENDING, &ns->flags);
-			queue_work(nvme_wq, &ns->ctrl->ana_work);
-		}
-		break;
-	case NVME_SC_HOST_PATH_ERROR:
-	case NVME_SC_HOST_ABORTED_CMD:
-		/*
-		 * Temporary transport disruption in talking to the controller.
-		 * Try to send on a new path.
-		 */
-		nvme_mpath_clear_current_path(ns);
-		break;
-	default:
-		/* This was a non-ANA error so follow the normal error path. */
-		return false;
-	}
-
-	spin_lock_irqsave(&ns->head->requeue_lock, flags);
-	blk_steal_bios(&ns->head->requeue_list, req);
-	spin_unlock_irqrestore(&ns->head->requeue_lock, flags);
-	blk_mq_end_request(req, 0);
-
-=======
 	nvme_mpath_clear_current_path(ns);
 
 	/*
@@ -127,9 +88,7 @@
 	spin_unlock_irqrestore(&ns->head->requeue_lock, flags);
 
 	blk_mq_end_request(req, 0);
->>>>>>> d1988041
 	kblockd_schedule_work(&ns->head->requeue_work);
-	return true;
 }
 
 void nvme_kick_requeue_lists(struct nvme_ctrl *ctrl)
@@ -283,17 +242,10 @@
 	 */
 	if (!nvme_path_is_disabled(old) &&
 	    (old->ana_state == NVME_ANA_OPTIMIZED ||
-<<<<<<< HEAD
-	     (!fallback && old->ana_state == NVME_ANA_NONOPTIMIZED)))
-		return old;
-
-	if (!fallback)
-=======
 	     (!found && old->ana_state == NVME_ANA_NONOPTIMIZED)))
 		return old;
 
 	if (!found)
->>>>>>> d1988041
 		return NULL;
 out:
 	rcu_assign_pointer(head->current_path[node], found);
@@ -719,17 +671,6 @@
 	} else {
 		ns->ana_state = NVME_ANA_OPTIMIZED; 
 		nvme_mpath_set_live(ns);
-<<<<<<< HEAD
-	}
-
-	if (bdi_cap_stable_pages_required(ns->queue->backing_dev_info)) {
-		struct gendisk *disk = ns->head->disk;
-
-		if (disk)
-			disk->queue->backing_dev_info->capabilities |=
-					BDI_CAP_STABLE_WRITES;
-=======
->>>>>>> d1988041
 	}
 
 	if (blk_queue_stable_writes(ns->queue) && ns->head->disk)
