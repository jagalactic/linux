// SPDX-License-Identifier: GPL-2.0+
/*
 * ADC driver for the RICOH RN5T618 power management chip family
 *
 * Copyright (C) 2019 Andreas Kemnade
 */

#include <linux/kernel.h>
#include <linux/device.h>
#include <linux/errno.h>
#include <linux/interrupt.h>
#include <linux/init.h>
#include <linux/module.h>
#include <linux/mfd/rn5t618.h>
#include <linux/platform_device.h>
#include <linux/completion.h>
#include <linux/regmap.h>
#include <linux/iio/iio.h>
#include <linux/iio/driver.h>
#include <linux/iio/machine.h>
#include <linux/slab.h>

#define RN5T618_ADC_CONVERSION_TIMEOUT   (msecs_to_jiffies(500))
#define RN5T618_REFERENCE_VOLT 2500

/* mask for selecting channels for single conversion */
#define RN5T618_ADCCNT3_CHANNEL_MASK 0x7
/* average 4-time conversion mode */
#define RN5T618_ADCCNT3_AVG BIT(3)
/* set for starting a single conversion, gets cleared by hw when done */
#define RN5T618_ADCCNT3_GODONE BIT(4)
/* automatic conversion, period is in ADCCNT2, selected channels are
 * in ADCCNT1
 */
#define RN5T618_ADCCNT3_AUTO BIT(5)
#define RN5T618_ADCEND_IRQ BIT(0)

struct rn5t618_adc_data {
	struct device *dev;
	struct rn5t618 *rn5t618;
	struct completion conv_completion;
	int irq;
};

struct rn5t618_channel_ratios {
	u16 numerator;
	u16 denominator;
};

enum rn5t618_channels {
	LIMMON = 0,
	VBAT,
	VADP,
	VUSB,
	VSYS,
	VTHM,
	AIN1,
	AIN0
};

static const struct rn5t618_channel_ratios rn5t618_ratios[8] = {
	[LIMMON] = {50, 32}, /* measured across 20mOhm, amplified by 32 */
	[VBAT] = {2, 1},
	[VADP] = {3, 1},
	[VUSB] = {3, 1},
	[VSYS] = {3, 1},
	[VTHM] = {1, 1},
	[AIN1] = {1, 1},
	[AIN0] = {1, 1},
};

static int rn5t618_read_adc_reg(struct rn5t618 *rn5t618, int reg, u16 *val)
{
	u8 data[2];
	int ret;

	ret = regmap_bulk_read(rn5t618->regmap, reg, data, sizeof(data));
	if (ret < 0)
		return ret;

	*val = (data[0] << 4) | (data[1] & 0xF);

	return 0;
}

static irqreturn_t rn5t618_adc_irq(int irq, void *data)
{
	struct rn5t618_adc_data *adc = data;
	unsigned int r = 0;
	int ret;

	/* clear low & high threshold irqs */
	regmap_write(adc->rn5t618->regmap, RN5T618_IR_ADC1, 0);
	regmap_write(adc->rn5t618->regmap, RN5T618_IR_ADC2, 0);

	ret = regmap_read(adc->rn5t618->regmap, RN5T618_IR_ADC3, &r);
	if (ret < 0)
		dev_err(adc->dev, "failed to read IRQ status: %d\n", ret);

	regmap_write(adc->rn5t618->regmap, RN5T618_IR_ADC3, 0);

	if (r & RN5T618_ADCEND_IRQ)
		complete(&adc->conv_completion);

	return IRQ_HANDLED;
}

static int rn5t618_adc_read(struct iio_dev *iio_dev,
			    const struct iio_chan_spec *chan,
			    int *val, int *val2, long mask)
{
	struct rn5t618_adc_data *adc = iio_priv(iio_dev);
	u16 raw;
	int ret;

	if (mask == IIO_CHAN_INFO_SCALE) {
		*val = RN5T618_REFERENCE_VOLT *
		       rn5t618_ratios[chan->channel].numerator;
		*val2 = rn5t618_ratios[chan->channel].denominator * 4095;

		return IIO_VAL_FRACTIONAL;
	}

	/* select channel */
	ret = regmap_update_bits(adc->rn5t618->regmap, RN5T618_ADCCNT3,
				 RN5T618_ADCCNT3_CHANNEL_MASK,
				 chan->channel);
	if (ret < 0)
		return ret;

	ret = regmap_write(adc->rn5t618->regmap, RN5T618_EN_ADCIR3,
			   RN5T618_ADCEND_IRQ);
	if (ret < 0)
		return ret;

	ret = regmap_update_bits(adc->rn5t618->regmap, RN5T618_ADCCNT3,
				 RN5T618_ADCCNT3_AVG,
				 mask == IIO_CHAN_INFO_AVERAGE_RAW ?
				 RN5T618_ADCCNT3_AVG : 0);
	if (ret < 0)
		return ret;

	init_completion(&adc->conv_completion);
	/* single conversion */
	ret = regmap_update_bits(adc->rn5t618->regmap, RN5T618_ADCCNT3,
				 RN5T618_ADCCNT3_GODONE,
				 RN5T618_ADCCNT3_GODONE);
	if (ret < 0)
		return ret;

	ret = wait_for_completion_timeout(&adc->conv_completion,
					  RN5T618_ADC_CONVERSION_TIMEOUT);
	if (ret == 0) {
		dev_warn(adc->dev, "timeout waiting for adc result\n");
		return -ETIMEDOUT;
	}

	ret = rn5t618_read_adc_reg(adc->rn5t618,
				   RN5T618_ILIMDATAH + 2 * chan->channel,
				   &raw);
	if (ret < 0)
		return ret;

	*val = raw;

	return IIO_VAL_INT;
}

static const struct iio_info rn5t618_adc_iio_info = {
	.read_raw = &rn5t618_adc_read,
};

#define RN5T618_ADC_CHANNEL(_channel, _type, _name) { \
	.type = _type, \
	.channel = _channel, \
	.info_mask_separate = BIT(IIO_CHAN_INFO_RAW) | \
			      BIT(IIO_CHAN_INFO_AVERAGE_RAW) | \
			      BIT(IIO_CHAN_INFO_SCALE), \
	.datasheet_name = _name, \
	.indexed = 1. \
}

static const struct iio_chan_spec rn5t618_adc_iio_channels[] = {
	RN5T618_ADC_CHANNEL(LIMMON, IIO_CURRENT, "LIMMON"),
	RN5T618_ADC_CHANNEL(VBAT, IIO_VOLTAGE, "VBAT"),
	RN5T618_ADC_CHANNEL(VADP, IIO_VOLTAGE, "VADP"),
	RN5T618_ADC_CHANNEL(VUSB, IIO_VOLTAGE, "VUSB"),
	RN5T618_ADC_CHANNEL(VSYS, IIO_VOLTAGE, "VSYS"),
	RN5T618_ADC_CHANNEL(VTHM, IIO_VOLTAGE, "VTHM"),
	RN5T618_ADC_CHANNEL(AIN1, IIO_VOLTAGE, "AIN1"),
	RN5T618_ADC_CHANNEL(AIN0, IIO_VOLTAGE, "AIN0")
};

static struct iio_map rn5t618_maps[] = {
	IIO_MAP("VADP", "rn5t618-power", "vadp"),
	IIO_MAP("VUSB", "rn5t618-power", "vusb"),
	{ /* sentinel */ }
};

<<<<<<< HEAD
static void unregister_map(void *data)
{
	struct iio_dev *iio_dev = (struct iio_dev *) data;

	iio_map_array_unregister(iio_dev);
}

=======
>>>>>>> df0cc57e
static int rn5t618_adc_probe(struct platform_device *pdev)
{
	int ret;
	struct iio_dev *iio_dev;
	struct rn5t618_adc_data *adc;
	struct rn5t618 *rn5t618 = dev_get_drvdata(pdev->dev.parent);

	iio_dev = devm_iio_device_alloc(&pdev->dev, sizeof(*adc));
	if (!iio_dev) {
		dev_err(&pdev->dev, "failed allocating iio device\n");
		return -ENOMEM;
	}

	adc = iio_priv(iio_dev);
	adc->dev = &pdev->dev;
	adc->rn5t618 = rn5t618;

	if (rn5t618->irq_data)
		adc->irq = regmap_irq_get_virq(rn5t618->irq_data,
					       RN5T618_IRQ_ADC);

	if (adc->irq <= 0) {
		dev_err(&pdev->dev, "get virq failed\n");
		return -EINVAL;
	}

	init_completion(&adc->conv_completion);

	iio_dev->name = dev_name(&pdev->dev);
	iio_dev->info = &rn5t618_adc_iio_info;
	iio_dev->modes = INDIO_DIRECT_MODE;
	iio_dev->channels = rn5t618_adc_iio_channels;
	iio_dev->num_channels = ARRAY_SIZE(rn5t618_adc_iio_channels);

	/* stop any auto-conversion */
	ret = regmap_write(rn5t618->regmap, RN5T618_ADCCNT3, 0);
	if (ret < 0)
		return ret;

	platform_set_drvdata(pdev, iio_dev);

	ret = devm_request_threaded_irq(adc->dev, adc->irq, NULL,
					rn5t618_adc_irq,
					IRQF_ONESHOT, dev_name(adc->dev),
					adc);
	if (ret < 0) {
		dev_err(adc->dev, "request irq %d failed: %d\n", adc->irq, ret);
		return ret;
	}

<<<<<<< HEAD
	ret = iio_map_array_register(iio_dev, rn5t618_maps);
	if (ret < 0)
		return ret;

	ret = devm_add_action_or_reset(adc->dev, unregister_map, iio_dev);
=======
	ret = devm_iio_map_array_register(adc->dev, iio_dev, rn5t618_maps);
>>>>>>> df0cc57e
	if (ret < 0)
		return ret;

	return devm_iio_device_register(adc->dev, iio_dev);
}

static struct platform_driver rn5t618_adc_driver = {
	.driver = {
		.name   = "rn5t618-adc",
	},
	.probe = rn5t618_adc_probe,
};

module_platform_driver(rn5t618_adc_driver);
MODULE_ALIAS("platform:rn5t618-adc");
MODULE_DESCRIPTION("RICOH RN5T618 ADC driver");
MODULE_LICENSE("GPL");<|MERGE_RESOLUTION|>--- conflicted
+++ resolved
@@ -197,16 +197,6 @@
 	{ /* sentinel */ }
 };
 
-<<<<<<< HEAD
-static void unregister_map(void *data)
-{
-	struct iio_dev *iio_dev = (struct iio_dev *) data;
-
-	iio_map_array_unregister(iio_dev);
-}
-
-=======
->>>>>>> df0cc57e
 static int rn5t618_adc_probe(struct platform_device *pdev)
 {
 	int ret;
@@ -257,15 +247,7 @@
 		return ret;
 	}
 
-<<<<<<< HEAD
-	ret = iio_map_array_register(iio_dev, rn5t618_maps);
-	if (ret < 0)
-		return ret;
-
-	ret = devm_add_action_or_reset(adc->dev, unregister_map, iio_dev);
-=======
 	ret = devm_iio_map_array_register(adc->dev, iio_dev, rn5t618_maps);
->>>>>>> df0cc57e
 	if (ret < 0)
 		return ret;
 
