// SPDX-License-Identifier: GPL-2.0-or-later
/*
 * ASIX AX88179/178A USB 3.0/2.0 to Gigabit Ethernet Devices
 *
 * Copyright (C) 2011-2013 ASIX
 */

#include <linux/module.h>
#include <linux/etherdevice.h>
#include <linux/mii.h>
#include <linux/usb.h>
#include <linux/crc32.h>
#include <linux/usb/usbnet.h>
#include <uapi/linux/mdio.h>
#include <linux/mdio.h>

#define AX88179_PHY_ID				0x03
#define AX_EEPROM_LEN				0x100
#define AX88179_EEPROM_MAGIC			0x17900b95
#define AX_MCAST_FLTSIZE			8
#define AX_MAX_MCAST				64
#define AX_INT_PPLS_LINK			((u32)BIT(16))
#define AX_RXHDR_L4_TYPE_MASK			0x1c
#define AX_RXHDR_L4_TYPE_UDP			4
#define AX_RXHDR_L4_TYPE_TCP			16
#define AX_RXHDR_L3CSUM_ERR			2
#define AX_RXHDR_L4CSUM_ERR			1
#define AX_RXHDR_CRC_ERR			((u32)BIT(29))
#define AX_RXHDR_DROP_ERR			((u32)BIT(31))
#define AX_ACCESS_MAC				0x01
#define AX_ACCESS_PHY				0x02
#define AX_ACCESS_EEPROM			0x04
#define AX_ACCESS_EFUS				0x05
#define AX_RELOAD_EEPROM_EFUSE			0x06
#define AX_PAUSE_WATERLVL_HIGH			0x54
#define AX_PAUSE_WATERLVL_LOW			0x55

#define PHYSICAL_LINK_STATUS			0x02
	#define	AX_USB_SS		0x04
	#define	AX_USB_HS		0x02

#define GENERAL_STATUS				0x03
/* Check AX88179 version. UA1:Bit2 = 0,  UA2:Bit2 = 1 */
	#define	AX_SECLD		0x04

#define AX_SROM_ADDR				0x07
#define AX_SROM_CMD				0x0a
	#define EEP_RD			0x04
	#define EEP_BUSY		0x10

#define AX_SROM_DATA_LOW			0x08
#define AX_SROM_DATA_HIGH			0x09

#define AX_RX_CTL				0x0b
	#define AX_RX_CTL_DROPCRCERR	0x0100
	#define AX_RX_CTL_IPE		0x0200
	#define AX_RX_CTL_START		0x0080
	#define AX_RX_CTL_AP		0x0020
	#define AX_RX_CTL_AM		0x0010
	#define AX_RX_CTL_AB		0x0008
	#define AX_RX_CTL_AMALL		0x0002
	#define AX_RX_CTL_PRO		0x0001
	#define AX_RX_CTL_STOP		0x0000

#define AX_NODE_ID				0x10
#define AX_MULFLTARY				0x16

#define AX_MEDIUM_STATUS_MODE			0x22
	#define AX_MEDIUM_GIGAMODE	0x01
	#define AX_MEDIUM_FULL_DUPLEX	0x02
	#define AX_MEDIUM_EN_125MHZ	0x08
	#define AX_MEDIUM_RXFLOW_CTRLEN	0x10
	#define AX_MEDIUM_TXFLOW_CTRLEN	0x20
	#define AX_MEDIUM_RECEIVE_EN	0x100
	#define AX_MEDIUM_PS		0x200
	#define AX_MEDIUM_JUMBO_EN	0x8040

#define AX_MONITOR_MOD				0x24
	#define AX_MONITOR_MODE_RWLC	0x02
	#define AX_MONITOR_MODE_RWMP	0x04
	#define AX_MONITOR_MODE_PMEPOL	0x20
	#define AX_MONITOR_MODE_PMETYPE	0x40

#define AX_GPIO_CTRL				0x25
	#define AX_GPIO_CTRL_GPIO3EN	0x80
	#define AX_GPIO_CTRL_GPIO2EN	0x40
	#define AX_GPIO_CTRL_GPIO1EN	0x20

#define AX_PHYPWR_RSTCTL			0x26
	#define AX_PHYPWR_RSTCTL_BZ	0x0010
	#define AX_PHYPWR_RSTCTL_IPRL	0x0020
	#define AX_PHYPWR_RSTCTL_AT	0x1000

#define AX_RX_BULKIN_QCTRL			0x2e
#define AX_CLK_SELECT				0x33
	#define AX_CLK_SELECT_BCS	0x01
	#define AX_CLK_SELECT_ACS	0x02
	#define AX_CLK_SELECT_ULR	0x08

#define AX_RXCOE_CTL				0x34
	#define AX_RXCOE_IP		0x01
	#define AX_RXCOE_TCP		0x02
	#define AX_RXCOE_UDP		0x04
	#define AX_RXCOE_TCPV6		0x20
	#define AX_RXCOE_UDPV6		0x40

#define AX_TXCOE_CTL				0x35
	#define AX_TXCOE_IP		0x01
	#define AX_TXCOE_TCP		0x02
	#define AX_TXCOE_UDP		0x04
	#define AX_TXCOE_TCPV6		0x20
	#define AX_TXCOE_UDPV6		0x40

#define AX_LEDCTRL				0x73

#define GMII_PHY_PHYSR				0x11
	#define GMII_PHY_PHYSR_SMASK	0xc000
	#define GMII_PHY_PHYSR_GIGA	0x8000
	#define GMII_PHY_PHYSR_100	0x4000
	#define GMII_PHY_PHYSR_FULL	0x2000
	#define GMII_PHY_PHYSR_LINK	0x400

#define GMII_LED_ACT				0x1a
	#define	GMII_LED_ACTIVE_MASK	0xff8f
	#define	GMII_LED0_ACTIVE	BIT(4)
	#define	GMII_LED1_ACTIVE	BIT(5)
	#define	GMII_LED2_ACTIVE	BIT(6)

#define GMII_LED_LINK				0x1c
	#define	GMII_LED_LINK_MASK	0xf888
	#define	GMII_LED0_LINK_10	BIT(0)
	#define	GMII_LED0_LINK_100	BIT(1)
	#define	GMII_LED0_LINK_1000	BIT(2)
	#define	GMII_LED1_LINK_10	BIT(4)
	#define	GMII_LED1_LINK_100	BIT(5)
	#define	GMII_LED1_LINK_1000	BIT(6)
	#define	GMII_LED2_LINK_10	BIT(8)
	#define	GMII_LED2_LINK_100	BIT(9)
	#define	GMII_LED2_LINK_1000	BIT(10)
	#define	LED0_ACTIVE		BIT(0)
	#define	LED0_LINK_10		BIT(1)
	#define	LED0_LINK_100		BIT(2)
	#define	LED0_LINK_1000		BIT(3)
	#define	LED0_FD			BIT(4)
	#define	LED0_USB3_MASK		0x001f
	#define	LED1_ACTIVE		BIT(5)
	#define	LED1_LINK_10		BIT(6)
	#define	LED1_LINK_100		BIT(7)
	#define	LED1_LINK_1000		BIT(8)
	#define	LED1_FD			BIT(9)
	#define	LED1_USB3_MASK		0x03e0
	#define	LED2_ACTIVE		BIT(10)
	#define	LED2_LINK_1000		BIT(13)
	#define	LED2_LINK_100		BIT(12)
	#define	LED2_LINK_10		BIT(11)
	#define	LED2_FD			BIT(14)
	#define	LED_VALID		BIT(15)
	#define	LED2_USB3_MASK		0x7c00

#define GMII_PHYPAGE				0x1e
#define GMII_PHY_PAGE_SELECT			0x1f
	#define GMII_PHY_PGSEL_EXT	0x0007
	#define GMII_PHY_PGSEL_PAGE0	0x0000
	#define GMII_PHY_PGSEL_PAGE3	0x0003
	#define GMII_PHY_PGSEL_PAGE5	0x0005

struct ax88179_data {
	u8  eee_enabled;
	u8  eee_active;
	u16 rxctl;
	u16 reserved;
};

struct ax88179_int_data {
	__le32 intdata1;
	__le32 intdata2;
};

static const struct {
	unsigned char ctrl, timer_l, timer_h, size, ifg;
} AX88179_BULKIN_SIZE[] =	{
	{7, 0x4f, 0,	0x12, 0xff},
	{7, 0x20, 3,	0x16, 0xff},
	{7, 0xae, 7,	0x18, 0xff},
	{7, 0xcc, 0x4c, 0x18, 8},
};

static int __ax88179_read_cmd(struct usbnet *dev, u8 cmd, u16 value, u16 index,
			      u16 size, void *data, int in_pm)
{
	int ret;
	int (*fn)(struct usbnet *, u8, u8, u16, u16, void *, u16);

	BUG_ON(!dev);

	if (!in_pm)
		fn = usbnet_read_cmd;
	else
		fn = usbnet_read_cmd_nopm;

	ret = fn(dev, cmd, USB_DIR_IN | USB_TYPE_VENDOR | USB_RECIP_DEVICE,
		 value, index, data, size);

	if (unlikely(ret < 0))
		netdev_warn(dev->net, "Failed to read reg index 0x%04x: %d\n",
			    index, ret);

	return ret;
}

static int __ax88179_write_cmd(struct usbnet *dev, u8 cmd, u16 value, u16 index,
			       u16 size, void *data, int in_pm)
{
	int ret;
	int (*fn)(struct usbnet *, u8, u8, u16, u16, const void *, u16);

	BUG_ON(!dev);

	if (!in_pm)
		fn = usbnet_write_cmd;
	else
		fn = usbnet_write_cmd_nopm;

	ret = fn(dev, cmd, USB_DIR_OUT | USB_TYPE_VENDOR | USB_RECIP_DEVICE,
		 value, index, data, size);

	if (unlikely(ret < 0))
		netdev_warn(dev->net, "Failed to write reg index 0x%04x: %d\n",
			    index, ret);

	return ret;
}

static void ax88179_write_cmd_async(struct usbnet *dev, u8 cmd, u16 value,
				    u16 index, u16 size, void *data)
{
	u16 buf;

	if (2 == size) {
		buf = *((u16 *)data);
		cpu_to_le16s(&buf);
		usbnet_write_cmd_async(dev, cmd, USB_DIR_OUT | USB_TYPE_VENDOR |
				       USB_RECIP_DEVICE, value, index, &buf,
				       size);
	} else {
		usbnet_write_cmd_async(dev, cmd, USB_DIR_OUT | USB_TYPE_VENDOR |
				       USB_RECIP_DEVICE, value, index, data,
				       size);
	}
}

static int ax88179_read_cmd_nopm(struct usbnet *dev, u8 cmd, u16 value,
				 u16 index, u16 size, void *data)
{
	int ret;

	if (2 == size) {
		u16 buf;
		ret = __ax88179_read_cmd(dev, cmd, value, index, size, &buf, 1);
		le16_to_cpus(&buf);
		*((u16 *)data) = buf;
	} else if (4 == size) {
		u32 buf;
		ret = __ax88179_read_cmd(dev, cmd, value, index, size, &buf, 1);
		le32_to_cpus(&buf);
		*((u32 *)data) = buf;
	} else {
		ret = __ax88179_read_cmd(dev, cmd, value, index, size, data, 1);
	}

	return ret;
}

static int ax88179_write_cmd_nopm(struct usbnet *dev, u8 cmd, u16 value,
				  u16 index, u16 size, void *data)
{
	int ret;

	if (2 == size) {
		u16 buf;
		buf = *((u16 *)data);
		cpu_to_le16s(&buf);
		ret = __ax88179_write_cmd(dev, cmd, value, index,
					  size, &buf, 1);
	} else {
		ret = __ax88179_write_cmd(dev, cmd, value, index,
					  size, data, 1);
	}

	return ret;
}

static int ax88179_read_cmd(struct usbnet *dev, u8 cmd, u16 value, u16 index,
			    u16 size, void *data)
{
	int ret;

	if (2 == size) {
		u16 buf;
		ret = __ax88179_read_cmd(dev, cmd, value, index, size, &buf, 0);
		le16_to_cpus(&buf);
		*((u16 *)data) = buf;
	} else if (4 == size) {
		u32 buf;
		ret = __ax88179_read_cmd(dev, cmd, value, index, size, &buf, 0);
		le32_to_cpus(&buf);
		*((u32 *)data) = buf;
	} else {
		ret = __ax88179_read_cmd(dev, cmd, value, index, size, data, 0);
	}

	return ret;
}

static int ax88179_write_cmd(struct usbnet *dev, u8 cmd, u16 value, u16 index,
			     u16 size, void *data)
{
	int ret;

	if (2 == size) {
		u16 buf;
		buf = *((u16 *)data);
		cpu_to_le16s(&buf);
		ret = __ax88179_write_cmd(dev, cmd, value, index,
					  size, &buf, 0);
	} else {
		ret = __ax88179_write_cmd(dev, cmd, value, index,
					  size, data, 0);
	}

	return ret;
}

static void ax88179_status(struct usbnet *dev, struct urb *urb)
{
	struct ax88179_int_data *event;
	u32 link;

	if (urb->actual_length < 8)
		return;

	event = urb->transfer_buffer;
	le32_to_cpus((void *)&event->intdata1);

	link = (((__force u32)event->intdata1) & AX_INT_PPLS_LINK) >> 16;

	if (netif_carrier_ok(dev->net) != link) {
		usbnet_link_change(dev, link, 1);
		netdev_info(dev->net, "ax88179 - Link status is: %d\n", link);
	}
}

static int ax88179_mdio_read(struct net_device *netdev, int phy_id, int loc)
{
	struct usbnet *dev = netdev_priv(netdev);
	u16 res;

	ax88179_read_cmd(dev, AX_ACCESS_PHY, phy_id, (__u16)loc, 2, &res);
	return res;
}

static void ax88179_mdio_write(struct net_device *netdev, int phy_id, int loc,
			       int val)
{
	struct usbnet *dev = netdev_priv(netdev);
	u16 res = (u16) val;

	ax88179_write_cmd(dev, AX_ACCESS_PHY, phy_id, (__u16)loc, 2, &res);
}

static inline int ax88179_phy_mmd_indirect(struct usbnet *dev, u16 prtad,
					   u16 devad)
{
	u16 tmp16;
	int ret;

	tmp16 = devad;
	ret = ax88179_write_cmd(dev, AX_ACCESS_PHY, AX88179_PHY_ID,
				MII_MMD_CTRL, 2, &tmp16);

	tmp16 = prtad;
	ret = ax88179_write_cmd(dev, AX_ACCESS_PHY, AX88179_PHY_ID,
				MII_MMD_DATA, 2, &tmp16);

	tmp16 = devad | MII_MMD_CTRL_NOINCR;
	ret = ax88179_write_cmd(dev, AX_ACCESS_PHY, AX88179_PHY_ID,
				MII_MMD_CTRL, 2, &tmp16);

	return ret;
}

static int
ax88179_phy_read_mmd_indirect(struct usbnet *dev, u16 prtad, u16 devad)
{
	int ret;
	u16 tmp16;

	ax88179_phy_mmd_indirect(dev, prtad, devad);

	ret = ax88179_read_cmd(dev, AX_ACCESS_PHY, AX88179_PHY_ID,
			       MII_MMD_DATA, 2, &tmp16);
	if (ret < 0)
		return ret;

	return tmp16;
}

static int
ax88179_phy_write_mmd_indirect(struct usbnet *dev, u16 prtad, u16 devad,
			       u16 data)
{
	int ret;

	ax88179_phy_mmd_indirect(dev, prtad, devad);

	ret = ax88179_write_cmd(dev, AX_ACCESS_PHY, AX88179_PHY_ID,
				MII_MMD_DATA, 2, &data);

	if (ret < 0)
		return ret;

	return 0;
}

static int ax88179_suspend(struct usb_interface *intf, pm_message_t message)
{
	struct usbnet *dev = usb_get_intfdata(intf);
	u16 tmp16;
	u8 tmp8;

	usbnet_suspend(intf, message);

	/* Disable RX path */
	ax88179_read_cmd_nopm(dev, AX_ACCESS_MAC, AX_MEDIUM_STATUS_MODE,
			      2, 2, &tmp16);
	tmp16 &= ~AX_MEDIUM_RECEIVE_EN;
	ax88179_write_cmd_nopm(dev, AX_ACCESS_MAC, AX_MEDIUM_STATUS_MODE,
			       2, 2, &tmp16);

	/* Force bulk-in zero length */
	ax88179_read_cmd_nopm(dev, AX_ACCESS_MAC, AX_PHYPWR_RSTCTL,
			      2, 2, &tmp16);

	tmp16 |= AX_PHYPWR_RSTCTL_BZ | AX_PHYPWR_RSTCTL_IPRL;
	ax88179_write_cmd_nopm(dev, AX_ACCESS_MAC, AX_PHYPWR_RSTCTL,
			       2, 2, &tmp16);

	/* change clock */
	tmp8 = 0;
	ax88179_write_cmd_nopm(dev, AX_ACCESS_MAC, AX_CLK_SELECT, 1, 1, &tmp8);

	/* Configure RX control register => stop operation */
	tmp16 = AX_RX_CTL_STOP;
	ax88179_write_cmd_nopm(dev, AX_ACCESS_MAC, AX_RX_CTL, 2, 2, &tmp16);

	return 0;
}

/* This function is used to enable the autodetach function. */
/* This function is determined by offset 0x43 of EEPROM */
static int ax88179_auto_detach(struct usbnet *dev, int in_pm)
{
	u16 tmp16;
	u8 tmp8;
	int (*fnr)(struct usbnet *, u8, u16, u16, u16, void *);
	int (*fnw)(struct usbnet *, u8, u16, u16, u16, void *);

	if (!in_pm) {
		fnr = ax88179_read_cmd;
		fnw = ax88179_write_cmd;
	} else {
		fnr = ax88179_read_cmd_nopm;
		fnw = ax88179_write_cmd_nopm;
	}

	if (fnr(dev, AX_ACCESS_EEPROM, 0x43, 1, 2, &tmp16) < 0)
		return 0;

	if ((tmp16 == 0xFFFF) || (!(tmp16 & 0x0100)))
		return 0;

	/* Enable Auto Detach bit */
	tmp8 = 0;
	fnr(dev, AX_ACCESS_MAC, AX_CLK_SELECT, 1, 1, &tmp8);
	tmp8 |= AX_CLK_SELECT_ULR;
	fnw(dev, AX_ACCESS_MAC, AX_CLK_SELECT, 1, 1, &tmp8);

	fnr(dev, AX_ACCESS_MAC, AX_PHYPWR_RSTCTL, 2, 2, &tmp16);
	tmp16 |= AX_PHYPWR_RSTCTL_AT;
	fnw(dev, AX_ACCESS_MAC, AX_PHYPWR_RSTCTL, 2, 2, &tmp16);

	return 0;
}

static int ax88179_resume(struct usb_interface *intf)
{
	struct usbnet *dev = usb_get_intfdata(intf);
	u16 tmp16;
	u8 tmp8;

	usbnet_link_change(dev, 0, 0);

	/* Power up ethernet PHY */
	tmp16 = 0;
	ax88179_write_cmd_nopm(dev, AX_ACCESS_MAC, AX_PHYPWR_RSTCTL,
			       2, 2, &tmp16);
	udelay(1000);

	tmp16 = AX_PHYPWR_RSTCTL_IPRL;
	ax88179_write_cmd_nopm(dev, AX_ACCESS_MAC, AX_PHYPWR_RSTCTL,
			       2, 2, &tmp16);
	msleep(200);

	/* Ethernet PHY Auto Detach*/
	ax88179_auto_detach(dev, 1);

	/* Enable clock */
	ax88179_read_cmd_nopm(dev, AX_ACCESS_MAC,  AX_CLK_SELECT, 1, 1, &tmp8);
	tmp8 |= AX_CLK_SELECT_ACS | AX_CLK_SELECT_BCS;
	ax88179_write_cmd_nopm(dev, AX_ACCESS_MAC, AX_CLK_SELECT, 1, 1, &tmp8);
	msleep(100);

	/* Configure RX control register => start operation */
	tmp16 = AX_RX_CTL_DROPCRCERR | AX_RX_CTL_IPE | AX_RX_CTL_START |
		AX_RX_CTL_AP | AX_RX_CTL_AMALL | AX_RX_CTL_AB;
	ax88179_write_cmd_nopm(dev, AX_ACCESS_MAC, AX_RX_CTL, 2, 2, &tmp16);

	return usbnet_resume(intf);
}

static void
ax88179_get_wol(struct net_device *net, struct ethtool_wolinfo *wolinfo)
{
	struct usbnet *dev = netdev_priv(net);
	u8 opt;

	if (ax88179_read_cmd(dev, AX_ACCESS_MAC, AX_MONITOR_MOD,
			     1, 1, &opt) < 0) {
		wolinfo->supported = 0;
		wolinfo->wolopts = 0;
		return;
	}

	wolinfo->supported = WAKE_PHY | WAKE_MAGIC;
	wolinfo->wolopts = 0;
	if (opt & AX_MONITOR_MODE_RWLC)
		wolinfo->wolopts |= WAKE_PHY;
	if (opt & AX_MONITOR_MODE_RWMP)
		wolinfo->wolopts |= WAKE_MAGIC;
}

static int
ax88179_set_wol(struct net_device *net, struct ethtool_wolinfo *wolinfo)
{
	struct usbnet *dev = netdev_priv(net);
	u8 opt = 0;

	if (wolinfo->wolopts & ~(WAKE_PHY | WAKE_MAGIC))
		return -EINVAL;

	if (wolinfo->wolopts & WAKE_PHY)
		opt |= AX_MONITOR_MODE_RWLC;
	if (wolinfo->wolopts & WAKE_MAGIC)
		opt |= AX_MONITOR_MODE_RWMP;

	if (ax88179_write_cmd(dev, AX_ACCESS_MAC, AX_MONITOR_MOD,
			      1, 1, &opt) < 0)
		return -EINVAL;

	return 0;
}

static int ax88179_get_eeprom_len(struct net_device *net)
{
	return AX_EEPROM_LEN;
}

static int
ax88179_get_eeprom(struct net_device *net, struct ethtool_eeprom *eeprom,
		   u8 *data)
{
	struct usbnet *dev = netdev_priv(net);
	u16 *eeprom_buff;
	int first_word, last_word;
	int i, ret;

	if (eeprom->len == 0)
		return -EINVAL;

	eeprom->magic = AX88179_EEPROM_MAGIC;

	first_word = eeprom->offset >> 1;
	last_word = (eeprom->offset + eeprom->len - 1) >> 1;
	eeprom_buff = kmalloc_array(last_word - first_word + 1, sizeof(u16),
				    GFP_KERNEL);
	if (!eeprom_buff)
		return -ENOMEM;

	/* ax88179/178A returns 2 bytes from eeprom on read */
	for (i = first_word; i <= last_word; i++) {
		ret = __ax88179_read_cmd(dev, AX_ACCESS_EEPROM, i, 1, 2,
					 &eeprom_buff[i - first_word],
					 0);
		if (ret < 0) {
			kfree(eeprom_buff);
			return -EIO;
		}
	}

	memcpy(data, (u8 *)eeprom_buff + (eeprom->offset & 1), eeprom->len);
	kfree(eeprom_buff);
	return 0;
}

static int
ax88179_set_eeprom(struct net_device *net, struct ethtool_eeprom *eeprom,
		   u8 *data)
{
	struct usbnet *dev = netdev_priv(net);
	u16 *eeprom_buff;
	int first_word;
	int last_word;
	int ret;
	int i;

	netdev_dbg(net, "write EEPROM len %d, offset %d, magic 0x%x\n",
		   eeprom->len, eeprom->offset, eeprom->magic);

	if (eeprom->len == 0)
		return -EINVAL;

	if (eeprom->magic != AX88179_EEPROM_MAGIC)
		return -EINVAL;

	first_word = eeprom->offset >> 1;
	last_word = (eeprom->offset + eeprom->len - 1) >> 1;

	eeprom_buff = kmalloc_array(last_word - first_word + 1, sizeof(u16),
				    GFP_KERNEL);
	if (!eeprom_buff)
		return -ENOMEM;

	/* align data to 16 bit boundaries, read the missing data from
	   the EEPROM */
	if (eeprom->offset & 1) {
		ret = ax88179_read_cmd(dev, AX_ACCESS_EEPROM, first_word, 1, 2,
				       &eeprom_buff[0]);
		if (ret < 0) {
			netdev_err(net, "Failed to read EEPROM at offset 0x%02x.\n", first_word);
			goto free;
		}
	}

	if ((eeprom->offset + eeprom->len) & 1) {
		ret = ax88179_read_cmd(dev, AX_ACCESS_EEPROM, last_word, 1, 2,
				       &eeprom_buff[last_word - first_word]);
		if (ret < 0) {
			netdev_err(net, "Failed to read EEPROM at offset 0x%02x.\n", last_word);
			goto free;
		}
	}

	memcpy((u8 *)eeprom_buff + (eeprom->offset & 1), data, eeprom->len);

	for (i = first_word; i <= last_word; i++) {
		netdev_dbg(net, "write to EEPROM at offset 0x%02x, data 0x%04x\n",
			   i, eeprom_buff[i - first_word]);
		ret = ax88179_write_cmd(dev, AX_ACCESS_EEPROM, i, 1, 2,
					&eeprom_buff[i - first_word]);
		if (ret < 0) {
			netdev_err(net, "Failed to write EEPROM at offset 0x%02x.\n", i);
			goto free;
		}
		msleep(20);
	}

	/* reload EEPROM data */
	ret = ax88179_write_cmd(dev, AX_RELOAD_EEPROM_EFUSE, 0x0000, 0, 0, NULL);
	if (ret < 0) {
		netdev_err(net, "Failed to reload EEPROM data\n");
		goto free;
	}

	ret = 0;
free:
	kfree(eeprom_buff);
	return ret;
}

static int ax88179_get_link_ksettings(struct net_device *net,
				      struct ethtool_link_ksettings *cmd)
{
	struct usbnet *dev = netdev_priv(net);

	mii_ethtool_get_link_ksettings(&dev->mii, cmd);

	return 0;
}

static int ax88179_set_link_ksettings(struct net_device *net,
				      const struct ethtool_link_ksettings *cmd)
{
	struct usbnet *dev = netdev_priv(net);
	return mii_ethtool_set_link_ksettings(&dev->mii, cmd);
}

static int
ax88179_ethtool_get_eee(struct usbnet *dev, struct ethtool_eee *data)
{
	int val;

	/* Get Supported EEE */
	val = ax88179_phy_read_mmd_indirect(dev, MDIO_PCS_EEE_ABLE,
					    MDIO_MMD_PCS);
	if (val < 0)
		return val;
	data->supported = mmd_eee_cap_to_ethtool_sup_t(val);

	/* Get advertisement EEE */
	val = ax88179_phy_read_mmd_indirect(dev, MDIO_AN_EEE_ADV,
					    MDIO_MMD_AN);
	if (val < 0)
		return val;
	data->advertised = mmd_eee_adv_to_ethtool_adv_t(val);

	/* Get LP advertisement EEE */
	val = ax88179_phy_read_mmd_indirect(dev, MDIO_AN_EEE_LPABLE,
					    MDIO_MMD_AN);
	if (val < 0)
		return val;
	data->lp_advertised = mmd_eee_adv_to_ethtool_adv_t(val);

	return 0;
}

static int
ax88179_ethtool_set_eee(struct usbnet *dev, struct ethtool_eee *data)
{
	u16 tmp16 = ethtool_adv_to_mmd_eee_adv_t(data->advertised);

	return ax88179_phy_write_mmd_indirect(dev, MDIO_AN_EEE_ADV,
					      MDIO_MMD_AN, tmp16);
}

static int ax88179_chk_eee(struct usbnet *dev)
{
	struct ethtool_cmd ecmd = { .cmd = ETHTOOL_GSET };
	struct ax88179_data *priv = (struct ax88179_data *)dev->data;

	mii_ethtool_gset(&dev->mii, &ecmd);

	if (ecmd.duplex & DUPLEX_FULL) {
		int eee_lp, eee_cap, eee_adv;
		u32 lp, cap, adv, supported = 0;

		eee_cap = ax88179_phy_read_mmd_indirect(dev,
							MDIO_PCS_EEE_ABLE,
							MDIO_MMD_PCS);
		if (eee_cap < 0) {
			priv->eee_active = 0;
			return false;
		}

		cap = mmd_eee_cap_to_ethtool_sup_t(eee_cap);
		if (!cap) {
			priv->eee_active = 0;
			return false;
		}

		eee_lp = ax88179_phy_read_mmd_indirect(dev,
						       MDIO_AN_EEE_LPABLE,
						       MDIO_MMD_AN);
		if (eee_lp < 0) {
			priv->eee_active = 0;
			return false;
		}

		eee_adv = ax88179_phy_read_mmd_indirect(dev,
							MDIO_AN_EEE_ADV,
							MDIO_MMD_AN);

		if (eee_adv < 0) {
			priv->eee_active = 0;
			return false;
		}

		adv = mmd_eee_adv_to_ethtool_adv_t(eee_adv);
		lp = mmd_eee_adv_to_ethtool_adv_t(eee_lp);
		supported = (ecmd.speed == SPEED_1000) ?
			     SUPPORTED_1000baseT_Full :
			     SUPPORTED_100baseT_Full;

		if (!(lp & adv & supported)) {
			priv->eee_active = 0;
			return false;
		}

		priv->eee_active = 1;
		return true;
	}

	priv->eee_active = 0;
	return false;
}

static void ax88179_disable_eee(struct usbnet *dev)
{
	u16 tmp16;

	tmp16 = GMII_PHY_PGSEL_PAGE3;
	ax88179_write_cmd(dev, AX_ACCESS_PHY, AX88179_PHY_ID,
			  GMII_PHY_PAGE_SELECT, 2, &tmp16);

	tmp16 = 0x3246;
	ax88179_write_cmd(dev, AX_ACCESS_PHY, AX88179_PHY_ID,
			  MII_PHYADDR, 2, &tmp16);

	tmp16 = GMII_PHY_PGSEL_PAGE0;
	ax88179_write_cmd(dev, AX_ACCESS_PHY, AX88179_PHY_ID,
			  GMII_PHY_PAGE_SELECT, 2, &tmp16);
}

static void ax88179_enable_eee(struct usbnet *dev)
{
	u16 tmp16;

	tmp16 = GMII_PHY_PGSEL_PAGE3;
	ax88179_write_cmd(dev, AX_ACCESS_PHY, AX88179_PHY_ID,
			  GMII_PHY_PAGE_SELECT, 2, &tmp16);

	tmp16 = 0x3247;
	ax88179_write_cmd(dev, AX_ACCESS_PHY, AX88179_PHY_ID,
			  MII_PHYADDR, 2, &tmp16);

	tmp16 = GMII_PHY_PGSEL_PAGE5;
	ax88179_write_cmd(dev, AX_ACCESS_PHY, AX88179_PHY_ID,
			  GMII_PHY_PAGE_SELECT, 2, &tmp16);

	tmp16 = 0x0680;
	ax88179_write_cmd(dev, AX_ACCESS_PHY, AX88179_PHY_ID,
			  MII_BMSR, 2, &tmp16);

	tmp16 = GMII_PHY_PGSEL_PAGE0;
	ax88179_write_cmd(dev, AX_ACCESS_PHY, AX88179_PHY_ID,
			  GMII_PHY_PAGE_SELECT, 2, &tmp16);
}

static int ax88179_get_eee(struct net_device *net, struct ethtool_eee *edata)
{
	struct usbnet *dev = netdev_priv(net);
	struct ax88179_data *priv = (struct ax88179_data *)dev->data;

	edata->eee_enabled = priv->eee_enabled;
	edata->eee_active = priv->eee_active;

	return ax88179_ethtool_get_eee(dev, edata);
}

static int ax88179_set_eee(struct net_device *net, struct ethtool_eee *edata)
{
	struct usbnet *dev = netdev_priv(net);
	struct ax88179_data *priv = (struct ax88179_data *)dev->data;
	int ret;

	priv->eee_enabled = edata->eee_enabled;
	if (!priv->eee_enabled) {
		ax88179_disable_eee(dev);
	} else {
		priv->eee_enabled = ax88179_chk_eee(dev);
		if (!priv->eee_enabled)
			return -EOPNOTSUPP;

		ax88179_enable_eee(dev);
	}

	ret = ax88179_ethtool_set_eee(dev, edata);
	if (ret)
		return ret;

	mii_nway_restart(&dev->mii);

	usbnet_link_change(dev, 0, 0);

	return ret;
}

static int ax88179_ioctl(struct net_device *net, struct ifreq *rq, int cmd)
{
	struct usbnet *dev = netdev_priv(net);
	return generic_mii_ioctl(&dev->mii, if_mii(rq), cmd, NULL);
}

static const struct ethtool_ops ax88179_ethtool_ops = {
	.get_link		= ethtool_op_get_link,
	.get_msglevel		= usbnet_get_msglevel,
	.set_msglevel		= usbnet_set_msglevel,
	.get_wol		= ax88179_get_wol,
	.set_wol		= ax88179_set_wol,
	.get_eeprom_len		= ax88179_get_eeprom_len,
	.get_eeprom		= ax88179_get_eeprom,
	.set_eeprom		= ax88179_set_eeprom,
	.get_eee		= ax88179_get_eee,
	.set_eee		= ax88179_set_eee,
	.nway_reset		= usbnet_nway_reset,
	.get_link_ksettings	= ax88179_get_link_ksettings,
	.set_link_ksettings	= ax88179_set_link_ksettings,
	.get_ts_info		= ethtool_op_get_ts_info,
};

static void ax88179_set_multicast(struct net_device *net)
{
	struct usbnet *dev = netdev_priv(net);
	struct ax88179_data *data = (struct ax88179_data *)dev->data;
	u8 *m_filter = ((u8 *)dev->data) + 12;

	data->rxctl = (AX_RX_CTL_START | AX_RX_CTL_AB | AX_RX_CTL_IPE);

	if (net->flags & IFF_PROMISC) {
		data->rxctl |= AX_RX_CTL_PRO;
	} else if (net->flags & IFF_ALLMULTI ||
		   netdev_mc_count(net) > AX_MAX_MCAST) {
		data->rxctl |= AX_RX_CTL_AMALL;
	} else if (netdev_mc_empty(net)) {
		/* just broadcast and directed */
	} else {
		/* We use the 20 byte dev->data for our 8 byte filter buffer
		 * to avoid allocating memory that is tricky to free later
		 */
		u32 crc_bits;
		struct netdev_hw_addr *ha;

		memset(m_filter, 0, AX_MCAST_FLTSIZE);

		netdev_for_each_mc_addr(ha, net) {
			crc_bits = ether_crc(ETH_ALEN, ha->addr) >> 26;
			*(m_filter + (crc_bits >> 3)) |= (1 << (crc_bits & 7));
		}

		ax88179_write_cmd_async(dev, AX_ACCESS_MAC, AX_MULFLTARY,
					AX_MCAST_FLTSIZE, AX_MCAST_FLTSIZE,
					m_filter);

		data->rxctl |= AX_RX_CTL_AM;
	}

	ax88179_write_cmd_async(dev, AX_ACCESS_MAC, AX_RX_CTL,
				2, 2, &data->rxctl);
}

static int
ax88179_set_features(struct net_device *net, netdev_features_t features)
{
	u8 tmp;
	struct usbnet *dev = netdev_priv(net);
	netdev_features_t changed = net->features ^ features;

	if (changed & NETIF_F_IP_CSUM) {
		ax88179_read_cmd(dev, AX_ACCESS_MAC, AX_TXCOE_CTL, 1, 1, &tmp);
		tmp ^= AX_TXCOE_TCP | AX_TXCOE_UDP;
		ax88179_write_cmd(dev, AX_ACCESS_MAC, AX_TXCOE_CTL, 1, 1, &tmp);
	}

	if (changed & NETIF_F_IPV6_CSUM) {
		ax88179_read_cmd(dev, AX_ACCESS_MAC, AX_TXCOE_CTL, 1, 1, &tmp);
		tmp ^= AX_TXCOE_TCPV6 | AX_TXCOE_UDPV6;
		ax88179_write_cmd(dev, AX_ACCESS_MAC, AX_TXCOE_CTL, 1, 1, &tmp);
	}

	if (changed & NETIF_F_RXCSUM) {
		ax88179_read_cmd(dev, AX_ACCESS_MAC, AX_RXCOE_CTL, 1, 1, &tmp);
		tmp ^= AX_RXCOE_IP | AX_RXCOE_TCP | AX_RXCOE_UDP |
		       AX_RXCOE_TCPV6 | AX_RXCOE_UDPV6;
		ax88179_write_cmd(dev, AX_ACCESS_MAC, AX_RXCOE_CTL, 1, 1, &tmp);
	}

	return 0;
}

static int ax88179_change_mtu(struct net_device *net, int new_mtu)
{
	struct usbnet *dev = netdev_priv(net);
	u16 tmp16;

	net->mtu = new_mtu;
	dev->hard_mtu = net->mtu + net->hard_header_len;

	if (net->mtu > 1500) {
		ax88179_read_cmd(dev, AX_ACCESS_MAC, AX_MEDIUM_STATUS_MODE,
				 2, 2, &tmp16);
		tmp16 |= AX_MEDIUM_JUMBO_EN;
		ax88179_write_cmd(dev, AX_ACCESS_MAC, AX_MEDIUM_STATUS_MODE,
				  2, 2, &tmp16);
	} else {
		ax88179_read_cmd(dev, AX_ACCESS_MAC, AX_MEDIUM_STATUS_MODE,
				 2, 2, &tmp16);
		tmp16 &= ~AX_MEDIUM_JUMBO_EN;
		ax88179_write_cmd(dev, AX_ACCESS_MAC, AX_MEDIUM_STATUS_MODE,
				  2, 2, &tmp16);
	}

	/* max qlen depend on hard_mtu and rx_urb_size */
	usbnet_update_max_qlen(dev);

	return 0;
}

static int ax88179_set_mac_addr(struct net_device *net, void *p)
{
	struct usbnet *dev = netdev_priv(net);
	struct sockaddr *addr = p;
	int ret;

	if (netif_running(net))
		return -EBUSY;
	if (!is_valid_ether_addr(addr->sa_data))
		return -EADDRNOTAVAIL;

	memcpy(net->dev_addr, addr->sa_data, ETH_ALEN);

	/* Set the MAC address */
	ret = ax88179_write_cmd(dev, AX_ACCESS_MAC, AX_NODE_ID, ETH_ALEN,
				 ETH_ALEN, net->dev_addr);
	if (ret < 0)
		return ret;

	return 0;
}

static const struct net_device_ops ax88179_netdev_ops = {
	.ndo_open		= usbnet_open,
	.ndo_stop		= usbnet_stop,
	.ndo_start_xmit		= usbnet_start_xmit,
	.ndo_tx_timeout		= usbnet_tx_timeout,
	.ndo_get_stats64	= usbnet_get_stats64,
	.ndo_change_mtu		= ax88179_change_mtu,
	.ndo_set_mac_address	= ax88179_set_mac_addr,
	.ndo_validate_addr	= eth_validate_addr,
	.ndo_do_ioctl		= ax88179_ioctl,
	.ndo_set_rx_mode	= ax88179_set_multicast,
	.ndo_set_features	= ax88179_set_features,
};

static int ax88179_check_eeprom(struct usbnet *dev)
{
	u8 i, buf, eeprom[20];
	u16 csum, delay = HZ / 10;
	unsigned long jtimeout;

	/* Read EEPROM content */
	for (i = 0; i < 6; i++) {
		buf = i;
		if (ax88179_write_cmd(dev, AX_ACCESS_MAC, AX_SROM_ADDR,
				      1, 1, &buf) < 0)
			return -EINVAL;

		buf = EEP_RD;
		if (ax88179_write_cmd(dev, AX_ACCESS_MAC, AX_SROM_CMD,
				      1, 1, &buf) < 0)
			return -EINVAL;

		jtimeout = jiffies + delay;
		do {
			ax88179_read_cmd(dev, AX_ACCESS_MAC, AX_SROM_CMD,
					 1, 1, &buf);

			if (time_after(jiffies, jtimeout))
				return -EINVAL;

		} while (buf & EEP_BUSY);

		__ax88179_read_cmd(dev, AX_ACCESS_MAC, AX_SROM_DATA_LOW,
				   2, 2, &eeprom[i * 2], 0);

		if ((i == 0) && (eeprom[0] == 0xFF))
			return -EINVAL;
	}

	csum = eeprom[6] + eeprom[7] + eeprom[8] + eeprom[9];
	csum = (csum >> 8) + (csum & 0xff);
	if ((csum + eeprom[10]) != 0xff)
		return -EINVAL;

	return 0;
}

static int ax88179_check_efuse(struct usbnet *dev, u16 *ledmode)
{
	u8	i;
	u8	efuse[64];
	u16	csum = 0;

	if (ax88179_read_cmd(dev, AX_ACCESS_EFUS, 0, 64, 64, efuse) < 0)
		return -EINVAL;

	if (*efuse == 0xFF)
		return -EINVAL;

	for (i = 0; i < 64; i++)
		csum = csum + efuse[i];

	while (csum > 255)
		csum = (csum & 0x00FF) + ((csum >> 8) & 0x00FF);

	if (csum != 0xFF)
		return -EINVAL;

	*ledmode = (efuse[51] << 8) | efuse[52];

	return 0;
}

static int ax88179_convert_old_led(struct usbnet *dev, u16 *ledvalue)
{
	u16 led;

	/* Loaded the old eFuse LED Mode */
	if (ax88179_read_cmd(dev, AX_ACCESS_EEPROM, 0x3C, 1, 2, &led) < 0)
		return -EINVAL;

	led >>= 8;
	switch (led) {
	case 0xFF:
		led = LED0_ACTIVE | LED1_LINK_10 | LED1_LINK_100 |
		      LED1_LINK_1000 | LED2_ACTIVE | LED2_LINK_10 |
		      LED2_LINK_100 | LED2_LINK_1000 | LED_VALID;
		break;
	case 0xFE:
		led = LED0_ACTIVE | LED1_LINK_1000 | LED2_LINK_100 | LED_VALID;
		break;
	case 0xFD:
		led = LED0_ACTIVE | LED1_LINK_1000 | LED2_LINK_100 |
		      LED2_LINK_10 | LED_VALID;
		break;
	case 0xFC:
		led = LED0_ACTIVE | LED1_ACTIVE | LED1_LINK_1000 | LED2_ACTIVE |
		      LED2_LINK_100 | LED2_LINK_10 | LED_VALID;
		break;
	default:
		led = LED0_ACTIVE | LED1_LINK_10 | LED1_LINK_100 |
		      LED1_LINK_1000 | LED2_ACTIVE | LED2_LINK_10 |
		      LED2_LINK_100 | LED2_LINK_1000 | LED_VALID;
		break;
	}

	*ledvalue = led;

	return 0;
}

static int ax88179_led_setting(struct usbnet *dev)
{
	u8 ledfd, value = 0;
	u16 tmp, ledact, ledlink, ledvalue = 0, delay = HZ / 10;
	unsigned long jtimeout;

	/* Check AX88179 version. UA1 or UA2*/
	ax88179_read_cmd(dev, AX_ACCESS_MAC, GENERAL_STATUS, 1, 1, &value);

	if (!(value & AX_SECLD)) {	/* UA1 */
		value = AX_GPIO_CTRL_GPIO3EN | AX_GPIO_CTRL_GPIO2EN |
			AX_GPIO_CTRL_GPIO1EN;
		if (ax88179_write_cmd(dev, AX_ACCESS_MAC, AX_GPIO_CTRL,
				      1, 1, &value) < 0)
			return -EINVAL;
	}

	/* Check EEPROM */
	if (!ax88179_check_eeprom(dev)) {
		value = 0x42;
		if (ax88179_write_cmd(dev, AX_ACCESS_MAC, AX_SROM_ADDR,
				      1, 1, &value) < 0)
			return -EINVAL;

		value = EEP_RD;
		if (ax88179_write_cmd(dev, AX_ACCESS_MAC, AX_SROM_CMD,
				      1, 1, &value) < 0)
			return -EINVAL;

		jtimeout = jiffies + delay;
		do {
			ax88179_read_cmd(dev, AX_ACCESS_MAC, AX_SROM_CMD,
					 1, 1, &value);

			if (time_after(jiffies, jtimeout))
				return -EINVAL;

		} while (value & EEP_BUSY);

		ax88179_read_cmd(dev, AX_ACCESS_MAC, AX_SROM_DATA_HIGH,
				 1, 1, &value);
		ledvalue = (value << 8);

		ax88179_read_cmd(dev, AX_ACCESS_MAC, AX_SROM_DATA_LOW,
				 1, 1, &value);
		ledvalue |= value;

		/* load internal ROM for defaule setting */
		if ((ledvalue == 0xFFFF) || ((ledvalue & LED_VALID) == 0))
			ax88179_convert_old_led(dev, &ledvalue);

	} else if (!ax88179_check_efuse(dev, &ledvalue)) {
		if ((ledvalue == 0xFFFF) || ((ledvalue & LED_VALID) == 0))
			ax88179_convert_old_led(dev, &ledvalue);
	} else {
		ax88179_convert_old_led(dev, &ledvalue);
	}

	tmp = GMII_PHY_PGSEL_EXT;
	ax88179_write_cmd(dev, AX_ACCESS_PHY, AX88179_PHY_ID,
			  GMII_PHY_PAGE_SELECT, 2, &tmp);

	tmp = 0x2c;
	ax88179_write_cmd(dev, AX_ACCESS_PHY, AX88179_PHY_ID,
			  GMII_PHYPAGE, 2, &tmp);

	ax88179_read_cmd(dev, AX_ACCESS_PHY, AX88179_PHY_ID,
			 GMII_LED_ACT, 2, &ledact);

	ax88179_read_cmd(dev, AX_ACCESS_PHY, AX88179_PHY_ID,
			 GMII_LED_LINK, 2, &ledlink);

	ledact &= GMII_LED_ACTIVE_MASK;
	ledlink &= GMII_LED_LINK_MASK;

	if (ledvalue & LED0_ACTIVE)
		ledact |= GMII_LED0_ACTIVE;

	if (ledvalue & LED1_ACTIVE)
		ledact |= GMII_LED1_ACTIVE;

	if (ledvalue & LED2_ACTIVE)
		ledact |= GMII_LED2_ACTIVE;

	if (ledvalue & LED0_LINK_10)
		ledlink |= GMII_LED0_LINK_10;

	if (ledvalue & LED1_LINK_10)
		ledlink |= GMII_LED1_LINK_10;

	if (ledvalue & LED2_LINK_10)
		ledlink |= GMII_LED2_LINK_10;

	if (ledvalue & LED0_LINK_100)
		ledlink |= GMII_LED0_LINK_100;

	if (ledvalue & LED1_LINK_100)
		ledlink |= GMII_LED1_LINK_100;

	if (ledvalue & LED2_LINK_100)
		ledlink |= GMII_LED2_LINK_100;

	if (ledvalue & LED0_LINK_1000)
		ledlink |= GMII_LED0_LINK_1000;

	if (ledvalue & LED1_LINK_1000)
		ledlink |= GMII_LED1_LINK_1000;

	if (ledvalue & LED2_LINK_1000)
		ledlink |= GMII_LED2_LINK_1000;

	tmp = ledact;
	ax88179_write_cmd(dev, AX_ACCESS_PHY, AX88179_PHY_ID,
			  GMII_LED_ACT, 2, &tmp);

	tmp = ledlink;
	ax88179_write_cmd(dev, AX_ACCESS_PHY, AX88179_PHY_ID,
			  GMII_LED_LINK, 2, &tmp);

	tmp = GMII_PHY_PGSEL_PAGE0;
	ax88179_write_cmd(dev, AX_ACCESS_PHY, AX88179_PHY_ID,
			  GMII_PHY_PAGE_SELECT, 2, &tmp);

	/* LED full duplex setting */
	ledfd = 0;
	if (ledvalue & LED0_FD)
		ledfd |= 0x01;
	else if ((ledvalue & LED0_USB3_MASK) == 0)
		ledfd |= 0x02;

	if (ledvalue & LED1_FD)
		ledfd |= 0x04;
	else if ((ledvalue & LED1_USB3_MASK) == 0)
		ledfd |= 0x08;

	if (ledvalue & LED2_FD)
		ledfd |= 0x10;
	else if ((ledvalue & LED2_USB3_MASK) == 0)
		ledfd |= 0x20;

	ax88179_write_cmd(dev, AX_ACCESS_MAC, AX_LEDCTRL, 1, 1, &ledfd);

	return 0;
}

static void ax88179_get_mac_addr(struct usbnet *dev)
{
	u8 mac[ETH_ALEN];

	/* Maybe the boot loader passed the MAC address via device tree */
	if (!eth_platform_get_mac_address(&dev->udev->dev, mac)) {
		netif_dbg(dev, ifup, dev->net,
			  "MAC address read from device tree");
	} else {
		ax88179_read_cmd(dev, AX_ACCESS_MAC, AX_NODE_ID, ETH_ALEN,
				 ETH_ALEN, mac);
		netif_dbg(dev, ifup, dev->net,
			  "MAC address read from ASIX chip");
	}

	if (is_valid_ether_addr(mac)) {
		memcpy(dev->net->dev_addr, mac, ETH_ALEN);
	} else {
		netdev_info(dev->net, "invalid MAC address, using random\n");
		eth_hw_addr_random(dev->net);
	}

	ax88179_write_cmd(dev, AX_ACCESS_MAC, AX_NODE_ID, ETH_ALEN, ETH_ALEN,
			  dev->net->dev_addr);
}

static int ax88179_bind(struct usbnet *dev, struct usb_interface *intf)
{
	u8 buf[5];
	u16 *tmp16;
	u8 *tmp;
	struct ax88179_data *ax179_data = (struct ax88179_data *)dev->data;
	struct ethtool_eee eee_data;

	usbnet_get_endpoints(dev, intf);

	tmp16 = (u16 *)buf;
	tmp = (u8 *)buf;

	memset(ax179_data, 0, sizeof(*ax179_data));

	/* Power up ethernet PHY */
	*tmp16 = 0;
	ax88179_write_cmd(dev, AX_ACCESS_MAC, AX_PHYPWR_RSTCTL, 2, 2, tmp16);
	*tmp16 = AX_PHYPWR_RSTCTL_IPRL;
	ax88179_write_cmd(dev, AX_ACCESS_MAC, AX_PHYPWR_RSTCTL, 2, 2, tmp16);
	msleep(200);

	*tmp = AX_CLK_SELECT_ACS | AX_CLK_SELECT_BCS;
	ax88179_write_cmd(dev, AX_ACCESS_MAC, AX_CLK_SELECT, 1, 1, tmp);
	msleep(100);

	/* Read MAC address from DTB or asix chip */
	ax88179_get_mac_addr(dev);
	memcpy(dev->net->perm_addr, dev->net->dev_addr, ETH_ALEN);

	/* RX bulk configuration */
	memcpy(tmp, &AX88179_BULKIN_SIZE[0], 5);
	ax88179_write_cmd(dev, AX_ACCESS_MAC, AX_RX_BULKIN_QCTRL, 5, 5, tmp);

	dev->rx_urb_size = 1024 * 20;

	*tmp = 0x34;
	ax88179_write_cmd(dev, AX_ACCESS_MAC, AX_PAUSE_WATERLVL_LOW, 1, 1, tmp);

	*tmp = 0x52;
	ax88179_write_cmd(dev, AX_ACCESS_MAC, AX_PAUSE_WATERLVL_HIGH,
			  1, 1, tmp);

	dev->net->netdev_ops = &ax88179_netdev_ops;
	dev->net->ethtool_ops = &ax88179_ethtool_ops;
	dev->net->needed_headroom = 8;
	dev->net->max_mtu = 4088;

	/* Initialize MII structure */
	dev->mii.dev = dev->net;
	dev->mii.mdio_read = ax88179_mdio_read;
	dev->mii.mdio_write = ax88179_mdio_write;
	dev->mii.phy_id_mask = 0xff;
	dev->mii.reg_num_mask = 0xff;
	dev->mii.phy_id = 0x03;
	dev->mii.supports_gmii = 1;

	dev->net->features |= NETIF_F_IP_CSUM | NETIF_F_IPV6_CSUM |
			      NETIF_F_RXCSUM;

	dev->net->hw_features |= NETIF_F_IP_CSUM | NETIF_F_IPV6_CSUM |
				 NETIF_F_RXCSUM;

	/* Enable checksum offload */
	*tmp = AX_RXCOE_IP | AX_RXCOE_TCP | AX_RXCOE_UDP |
	       AX_RXCOE_TCPV6 | AX_RXCOE_UDPV6;
	ax88179_write_cmd(dev, AX_ACCESS_MAC, AX_RXCOE_CTL, 1, 1, tmp);

	*tmp = AX_TXCOE_IP | AX_TXCOE_TCP | AX_TXCOE_UDP |
	       AX_TXCOE_TCPV6 | AX_TXCOE_UDPV6;
	ax88179_write_cmd(dev, AX_ACCESS_MAC, AX_TXCOE_CTL, 1, 1, tmp);

	/* Configure RX control register => start operation */
	*tmp16 = AX_RX_CTL_DROPCRCERR | AX_RX_CTL_IPE | AX_RX_CTL_START |
		 AX_RX_CTL_AP | AX_RX_CTL_AMALL | AX_RX_CTL_AB;
	ax88179_write_cmd(dev, AX_ACCESS_MAC, AX_RX_CTL, 2, 2, tmp16);

	*tmp = AX_MONITOR_MODE_PMETYPE | AX_MONITOR_MODE_PMEPOL |
	       AX_MONITOR_MODE_RWMP;
	ax88179_write_cmd(dev, AX_ACCESS_MAC, AX_MONITOR_MOD, 1, 1, tmp);

	/* Configure default medium type => giga */
	*tmp16 = AX_MEDIUM_RECEIVE_EN | AX_MEDIUM_TXFLOW_CTRLEN |
		 AX_MEDIUM_RXFLOW_CTRLEN | AX_MEDIUM_FULL_DUPLEX |
		 AX_MEDIUM_GIGAMODE;
	ax88179_write_cmd(dev, AX_ACCESS_MAC, AX_MEDIUM_STATUS_MODE,
			  2, 2, tmp16);

	ax88179_led_setting(dev);

	ax179_data->eee_enabled = 0;
	ax179_data->eee_active = 0;

	ax88179_disable_eee(dev);

	ax88179_ethtool_get_eee(dev, &eee_data);
	eee_data.advertised = 0;
	ax88179_ethtool_set_eee(dev, &eee_data);

	/* Restart autoneg */
	mii_nway_restart(&dev->mii);

	usbnet_link_change(dev, 0, 0);

	return 0;
}

static void ax88179_unbind(struct usbnet *dev, struct usb_interface *intf)
{
	u16 tmp16;

	/* Configure RX control register => stop operation */
	tmp16 = AX_RX_CTL_STOP;
	ax88179_write_cmd(dev, AX_ACCESS_MAC, AX_RX_CTL, 2, 2, &tmp16);

	tmp16 = 0;
	ax88179_write_cmd(dev, AX_ACCESS_MAC, AX_CLK_SELECT, 1, 1, &tmp16);

	/* Power down ethernet PHY */
	tmp16 = 0;
	ax88179_write_cmd(dev, AX_ACCESS_MAC, AX_PHYPWR_RSTCTL, 2, 2, &tmp16);
}

static void
ax88179_rx_checksum(struct sk_buff *skb, u32 *pkt_hdr)
{
	skb->ip_summed = CHECKSUM_NONE;

	/* checksum error bit is set */
	if ((*pkt_hdr & AX_RXHDR_L3CSUM_ERR) ||
	    (*pkt_hdr & AX_RXHDR_L4CSUM_ERR))
		return;

	/* It must be a TCP or UDP packet with a valid checksum */
	if (((*pkt_hdr & AX_RXHDR_L4_TYPE_MASK) == AX_RXHDR_L4_TYPE_TCP) ||
	    ((*pkt_hdr & AX_RXHDR_L4_TYPE_MASK) == AX_RXHDR_L4_TYPE_UDP))
		skb->ip_summed = CHECKSUM_UNNECESSARY;
}

static int ax88179_rx_fixup(struct usbnet *dev, struct sk_buff *skb)
{
	struct sk_buff *ax_skb;
	int pkt_cnt;
	u32 rx_hdr;
	u16 hdr_off;
	u32 *pkt_hdr;

	/* This check is no longer done by usbnet */
	if (skb->len < dev->net->hard_header_len)
		return 0;

	skb_trim(skb, skb->len - 4);
	rx_hdr = get_unaligned_le32(skb_tail_pointer(skb));

	pkt_cnt = (u16)rx_hdr;
	hdr_off = (u16)(rx_hdr >> 16);
	pkt_hdr = (u32 *)(skb->data + hdr_off);

	while (pkt_cnt--) {
		u16 pkt_len;

		le32_to_cpus(pkt_hdr);
		pkt_len = (*pkt_hdr >> 16) & 0x1fff;

		/* Check CRC or runt packet */
		if ((*pkt_hdr & AX_RXHDR_CRC_ERR) ||
		    (*pkt_hdr & AX_RXHDR_DROP_ERR)) {
			skb_pull(skb, (pkt_len + 7) & 0xFFF8);
			pkt_hdr++;
			continue;
		}

		if (pkt_cnt == 0) {
			skb->len = pkt_len;
			/* Skip IP alignment pseudo header */
			skb_pull(skb, 2);
			skb_set_tail_pointer(skb, skb->len);
			skb->truesize = pkt_len + sizeof(struct sk_buff);
			ax88179_rx_checksum(skb, pkt_hdr);
			return 1;
		}

		ax_skb = skb_clone(skb, GFP_ATOMIC);
		if (ax_skb) {
			ax_skb->len = pkt_len;
			/* Skip IP alignment pseudo header */
			skb_pull(ax_skb, 2);
			skb_set_tail_pointer(ax_skb, ax_skb->len);
			ax_skb->truesize = pkt_len + sizeof(struct sk_buff);
			ax88179_rx_checksum(ax_skb, pkt_hdr);
			usbnet_skb_return(dev, ax_skb);
		} else {
			return 0;
		}

		skb_pull(skb, (pkt_len + 7) & 0xFFF8);
		pkt_hdr++;
	}
	return 1;
}

static struct sk_buff *
ax88179_tx_fixup(struct usbnet *dev, struct sk_buff *skb, gfp_t flags)
{
	u32 tx_hdr1, tx_hdr2;
	int frame_size = dev->maxpacket;
	int mss = skb_shinfo(skb)->gso_size;
	int headroom;
	void *ptr;

	tx_hdr1 = skb->len;
	tx_hdr2 = mss;
	if (((skb->len + 8) % frame_size) == 0)
		tx_hdr2 |= 0x80008000;	/* Enable padding */

	headroom = skb_headroom(skb) - 8;

	if ((skb_header_cloned(skb) || headroom < 0) &&
	    pskb_expand_head(skb, headroom < 0 ? 8 : 0, 0, GFP_ATOMIC)) {
		dev_kfree_skb_any(skb);
		return NULL;
	}

	ptr = skb_push(skb, 8);
	put_unaligned_le32(tx_hdr1, ptr);
	put_unaligned_le32(tx_hdr2, ptr + 4);

	return skb;
}

static int ax88179_link_reset(struct usbnet *dev)
{
	struct ax88179_data *ax179_data = (struct ax88179_data *)dev->data;
	u8 tmp[5], link_sts;
	u16 mode, tmp16, delay = HZ / 10;
	u32 tmp32 = 0x40000000;
	unsigned long jtimeout;

	jtimeout = jiffies + delay;
	while (tmp32 & 0x40000000) {
		mode = 0;
		ax88179_write_cmd(dev, AX_ACCESS_MAC, AX_RX_CTL, 2, 2, &mode);
		ax88179_write_cmd(dev, AX_ACCESS_MAC, AX_RX_CTL, 2, 2,
				  &ax179_data->rxctl);

		/*link up, check the usb device control TX FIFO full or empty*/
		ax88179_read_cmd(dev, 0x81, 0x8c, 0, 4, &tmp32);

		if (time_after(jiffies, jtimeout))
			return 0;
	}

	mode = AX_MEDIUM_RECEIVE_EN | AX_MEDIUM_TXFLOW_CTRLEN |
	       AX_MEDIUM_RXFLOW_CTRLEN;

	ax88179_read_cmd(dev, AX_ACCESS_MAC, PHYSICAL_LINK_STATUS,
			 1, 1, &link_sts);

	ax88179_read_cmd(dev, AX_ACCESS_PHY, AX88179_PHY_ID,
			 GMII_PHY_PHYSR, 2, &tmp16);

	if (!(tmp16 & GMII_PHY_PHYSR_LINK)) {
		return 0;
	} else if (GMII_PHY_PHYSR_GIGA == (tmp16 & GMII_PHY_PHYSR_SMASK)) {
		mode |= AX_MEDIUM_GIGAMODE | AX_MEDIUM_EN_125MHZ;
		if (dev->net->mtu > 1500)
			mode |= AX_MEDIUM_JUMBO_EN;

		if (link_sts & AX_USB_SS)
			memcpy(tmp, &AX88179_BULKIN_SIZE[0], 5);
		else if (link_sts & AX_USB_HS)
			memcpy(tmp, &AX88179_BULKIN_SIZE[1], 5);
		else
			memcpy(tmp, &AX88179_BULKIN_SIZE[3], 5);
	} else if (GMII_PHY_PHYSR_100 == (tmp16 & GMII_PHY_PHYSR_SMASK)) {
		mode |= AX_MEDIUM_PS;

		if (link_sts & (AX_USB_SS | AX_USB_HS))
			memcpy(tmp, &AX88179_BULKIN_SIZE[2], 5);
		else
			memcpy(tmp, &AX88179_BULKIN_SIZE[3], 5);
	} else {
		memcpy(tmp, &AX88179_BULKIN_SIZE[3], 5);
	}

	/* RX bulk configuration */
	ax88179_write_cmd(dev, AX_ACCESS_MAC, AX_RX_BULKIN_QCTRL, 5, 5, tmp);

	dev->rx_urb_size = (1024 * (tmp[3] + 2));

	if (tmp16 & GMII_PHY_PHYSR_FULL)
		mode |= AX_MEDIUM_FULL_DUPLEX;
	ax88179_write_cmd(dev, AX_ACCESS_MAC, AX_MEDIUM_STATUS_MODE,
			  2, 2, &mode);

	ax179_data->eee_enabled = ax88179_chk_eee(dev);

	netif_carrier_on(dev->net);

	return 0;
}

static int ax88179_reset(struct usbnet *dev)
{
	u8 buf[5];
	u16 *tmp16;
	u8 *tmp;
	struct ax88179_data *ax179_data = (struct ax88179_data *)dev->data;
	struct ethtool_eee eee_data;

	tmp16 = (u16 *)buf;
	tmp = (u8 *)buf;

	/* Power up ethernet PHY */
	*tmp16 = 0;
	ax88179_write_cmd(dev, AX_ACCESS_MAC, AX_PHYPWR_RSTCTL, 2, 2, tmp16);

	*tmp16 = AX_PHYPWR_RSTCTL_IPRL;
	ax88179_write_cmd(dev, AX_ACCESS_MAC, AX_PHYPWR_RSTCTL, 2, 2, tmp16);
	msleep(200);

	*tmp = AX_CLK_SELECT_ACS | AX_CLK_SELECT_BCS;
	ax88179_write_cmd(dev, AX_ACCESS_MAC, AX_CLK_SELECT, 1, 1, tmp);
	msleep(100);

	/* Ethernet PHY Auto Detach*/
	ax88179_auto_detach(dev, 0);

	/* Read MAC address from DTB or asix chip */
	ax88179_get_mac_addr(dev);

	/* RX bulk configuration */
	memcpy(tmp, &AX88179_BULKIN_SIZE[0], 5);
	ax88179_write_cmd(dev, AX_ACCESS_MAC, AX_RX_BULKIN_QCTRL, 5, 5, tmp);

	dev->rx_urb_size = 1024 * 20;

	*tmp = 0x34;
	ax88179_write_cmd(dev, AX_ACCESS_MAC, AX_PAUSE_WATERLVL_LOW, 1, 1, tmp);

	*tmp = 0x52;
	ax88179_write_cmd(dev, AX_ACCESS_MAC, AX_PAUSE_WATERLVL_HIGH,
			  1, 1, tmp);

	dev->net->features |= NETIF_F_IP_CSUM | NETIF_F_IPV6_CSUM |
			      NETIF_F_RXCSUM;

	dev->net->hw_features |= NETIF_F_IP_CSUM | NETIF_F_IPV6_CSUM |
				 NETIF_F_RXCSUM;

	/* Enable checksum offload */
	*tmp = AX_RXCOE_IP | AX_RXCOE_TCP | AX_RXCOE_UDP |
	       AX_RXCOE_TCPV6 | AX_RXCOE_UDPV6;
	ax88179_write_cmd(dev, AX_ACCESS_MAC, AX_RXCOE_CTL, 1, 1, tmp);

	*tmp = AX_TXCOE_IP | AX_TXCOE_TCP | AX_TXCOE_UDP |
	       AX_TXCOE_TCPV6 | AX_TXCOE_UDPV6;
	ax88179_write_cmd(dev, AX_ACCESS_MAC, AX_TXCOE_CTL, 1, 1, tmp);

	/* Configure RX control register => start operation */
	*tmp16 = AX_RX_CTL_DROPCRCERR | AX_RX_CTL_IPE | AX_RX_CTL_START |
		 AX_RX_CTL_AP | AX_RX_CTL_AMALL | AX_RX_CTL_AB;
	ax88179_write_cmd(dev, AX_ACCESS_MAC, AX_RX_CTL, 2, 2, tmp16);

	*tmp = AX_MONITOR_MODE_PMETYPE | AX_MONITOR_MODE_PMEPOL |
	       AX_MONITOR_MODE_RWMP;
	ax88179_write_cmd(dev, AX_ACCESS_MAC, AX_MONITOR_MOD, 1, 1, tmp);

	/* Configure default medium type => giga */
	*tmp16 = AX_MEDIUM_RECEIVE_EN | AX_MEDIUM_TXFLOW_CTRLEN |
		 AX_MEDIUM_RXFLOW_CTRLEN | AX_MEDIUM_FULL_DUPLEX |
		 AX_MEDIUM_GIGAMODE;
	ax88179_write_cmd(dev, AX_ACCESS_MAC, AX_MEDIUM_STATUS_MODE,
			  2, 2, tmp16);

	ax88179_led_setting(dev);

	ax179_data->eee_enabled = 0;
	ax179_data->eee_active = 0;

	ax88179_disable_eee(dev);

	ax88179_ethtool_get_eee(dev, &eee_data);
	eee_data.advertised = 0;
	ax88179_ethtool_set_eee(dev, &eee_data);

	/* Restart autoneg */
	mii_nway_restart(&dev->mii);

	usbnet_link_change(dev, 0, 0);

	return 0;
}

static int ax88179_stop(struct usbnet *dev)
{
	u16 tmp16;

	ax88179_read_cmd(dev, AX_ACCESS_MAC, AX_MEDIUM_STATUS_MODE,
			 2, 2, &tmp16);
	tmp16 &= ~AX_MEDIUM_RECEIVE_EN;
	ax88179_write_cmd(dev, AX_ACCESS_MAC, AX_MEDIUM_STATUS_MODE,
			  2, 2, &tmp16);

	return 0;
}

static const struct driver_info ax88179_info = {
	.description = "ASIX AX88179 USB 3.0 Gigabit Ethernet",
	.bind = ax88179_bind,
	.unbind = ax88179_unbind,
	.status = ax88179_status,
	.link_reset = ax88179_link_reset,
	.reset = ax88179_reset,
	.stop = ax88179_stop,
	.flags = FLAG_ETHER | FLAG_FRAMING_AX,
	.rx_fixup = ax88179_rx_fixup,
	.tx_fixup = ax88179_tx_fixup,
};

static const struct driver_info ax88178a_info = {
	.description = "ASIX AX88178A USB 2.0 Gigabit Ethernet",
	.bind = ax88179_bind,
	.unbind = ax88179_unbind,
	.status = ax88179_status,
	.link_reset = ax88179_link_reset,
	.reset = ax88179_reset,
	.stop = ax88179_stop,
	.flags = FLAG_ETHER | FLAG_FRAMING_AX,
	.rx_fixup = ax88179_rx_fixup,
	.tx_fixup = ax88179_tx_fixup,
};

static const struct driver_info cypress_GX3_info = {
	.description = "Cypress GX3 SuperSpeed to Gigabit Ethernet Controller",
	.bind = ax88179_bind,
	.unbind = ax88179_unbind,
	.status = ax88179_status,
	.link_reset = ax88179_link_reset,
	.reset = ax88179_reset,
	.stop = ax88179_stop,
	.flags = FLAG_ETHER | FLAG_FRAMING_AX,
	.rx_fixup = ax88179_rx_fixup,
	.tx_fixup = ax88179_tx_fixup,
};

static const struct driver_info dlink_dub1312_info = {
	.description = "D-Link DUB-1312 USB 3.0 to Gigabit Ethernet Adapter",
	.bind = ax88179_bind,
	.unbind = ax88179_unbind,
	.status = ax88179_status,
	.link_reset = ax88179_link_reset,
	.reset = ax88179_reset,
	.stop = ax88179_stop,
	.flags = FLAG_ETHER | FLAG_FRAMING_AX,
	.rx_fixup = ax88179_rx_fixup,
	.tx_fixup = ax88179_tx_fixup,
};

static const struct driver_info sitecom_info = {
	.description = "Sitecom USB 3.0 to Gigabit Adapter",
	.bind = ax88179_bind,
	.unbind = ax88179_unbind,
	.status = ax88179_status,
	.link_reset = ax88179_link_reset,
	.reset = ax88179_reset,
	.stop = ax88179_stop,
	.flags = FLAG_ETHER | FLAG_FRAMING_AX,
	.rx_fixup = ax88179_rx_fixup,
	.tx_fixup = ax88179_tx_fixup,
};

static const struct driver_info samsung_info = {
	.description = "Samsung USB Ethernet Adapter",
	.bind = ax88179_bind,
	.unbind = ax88179_unbind,
	.status = ax88179_status,
	.link_reset = ax88179_link_reset,
	.reset = ax88179_reset,
	.stop = ax88179_stop,
	.flags = FLAG_ETHER | FLAG_FRAMING_AX,
	.rx_fixup = ax88179_rx_fixup,
	.tx_fixup = ax88179_tx_fixup,
};

static const struct driver_info lenovo_info = {
	.description = "Lenovo OneLinkDock Gigabit LAN",
	.bind = ax88179_bind,
	.unbind = ax88179_unbind,
	.status = ax88179_status,
	.link_reset = ax88179_link_reset,
	.reset = ax88179_reset,
	.stop = ax88179_stop,
	.flags = FLAG_ETHER | FLAG_FRAMING_AX,
	.rx_fixup = ax88179_rx_fixup,
	.tx_fixup = ax88179_tx_fixup,
};

static const struct driver_info belkin_info = {
	.description = "Belkin USB Ethernet Adapter",
	.bind	= ax88179_bind,
	.unbind = ax88179_unbind,
	.status = ax88179_status,
	.link_reset = ax88179_link_reset,
	.reset	= ax88179_reset,
	.stop	= ax88179_stop,
<<<<<<< HEAD
=======
	.flags	= FLAG_ETHER | FLAG_FRAMING_AX,
	.rx_fixup = ax88179_rx_fixup,
	.tx_fixup = ax88179_tx_fixup,
};

static const struct driver_info toshiba_info = {
	.description = "Toshiba USB Ethernet Adapter",
	.bind	= ax88179_bind,
	.unbind = ax88179_unbind,
	.status = ax88179_status,
	.link_reset = ax88179_link_reset,
	.reset	= ax88179_reset,
	.stop = ax88179_stop,
	.flags	= FLAG_ETHER | FLAG_FRAMING_AX,
	.rx_fixup = ax88179_rx_fixup,
	.tx_fixup = ax88179_tx_fixup,
};

static const struct driver_info mct_info = {
	.description = "MCT USB 3.0 Gigabit Ethernet Adapter",
	.bind	= ax88179_bind,
	.unbind	= ax88179_unbind,
	.status	= ax88179_status,
	.link_reset = ax88179_link_reset,
	.reset	= ax88179_reset,
	.stop	= ax88179_stop,
>>>>>>> 85b047c6
	.flags	= FLAG_ETHER | FLAG_FRAMING_AX,
	.rx_fixup = ax88179_rx_fixup,
	.tx_fixup = ax88179_tx_fixup,
};

static const struct usb_device_id products[] = {
{
	/* ASIX AX88179 10/100/1000 */
	USB_DEVICE(0x0b95, 0x1790),
	.driver_info = (unsigned long)&ax88179_info,
}, {
	/* ASIX AX88178A 10/100/1000 */
	USB_DEVICE(0x0b95, 0x178a),
	.driver_info = (unsigned long)&ax88178a_info,
}, {
	/* Cypress GX3 SuperSpeed to Gigabit Ethernet Bridge Controller */
	USB_DEVICE(0x04b4, 0x3610),
	.driver_info = (unsigned long)&cypress_GX3_info,
}, {
	/* D-Link DUB-1312 USB 3.0 to Gigabit Ethernet Adapter */
	USB_DEVICE(0x2001, 0x4a00),
	.driver_info = (unsigned long)&dlink_dub1312_info,
}, {
	/* Sitecom USB 3.0 to Gigabit Adapter */
	USB_DEVICE(0x0df6, 0x0072),
	.driver_info = (unsigned long)&sitecom_info,
}, {
	/* Samsung USB Ethernet Adapter */
	USB_DEVICE(0x04e8, 0xa100),
	.driver_info = (unsigned long)&samsung_info,
}, {
	/* Lenovo OneLinkDock Gigabit LAN */
	USB_DEVICE(0x17ef, 0x304b),
	.driver_info = (unsigned long)&lenovo_info,
}, {
	/* Belkin B2B128 USB 3.0 Hub + Gigabit Ethernet Adapter */
	USB_DEVICE(0x050d, 0x0128),
	.driver_info = (unsigned long)&belkin_info,
}, {
	/* Toshiba USB 3.0 GBit Ethernet Adapter */
	USB_DEVICE(0x0930, 0x0a13),
	.driver_info = (unsigned long)&toshiba_info,
}, {
	/* Magic Control Technology U3-A9003 USB 3.0 Gigabit Ethernet Adapter */
	USB_DEVICE(0x0711, 0x0179),
	.driver_info = (unsigned long)&mct_info,
},
	{ },
};
MODULE_DEVICE_TABLE(usb, products);

static struct usb_driver ax88179_178a_driver = {
	.name =		"ax88179_178a",
	.id_table =	products,
	.probe =	usbnet_probe,
	.suspend =	ax88179_suspend,
	.resume =	ax88179_resume,
	.reset_resume =	ax88179_resume,
	.disconnect =	usbnet_disconnect,
	.supports_autosuspend = 1,
	.disable_hub_initiated_lpm = 1,
};

module_usb_driver(ax88179_178a_driver);

MODULE_DESCRIPTION("ASIX AX88179/178A based USB 3.0/2.0 Gigabit Ethernet Devices");
MODULE_LICENSE("GPL");<|MERGE_RESOLUTION|>--- conflicted
+++ resolved
@@ -1824,8 +1824,6 @@
 	.link_reset = ax88179_link_reset,
 	.reset	= ax88179_reset,
 	.stop	= ax88179_stop,
-<<<<<<< HEAD
-=======
 	.flags	= FLAG_ETHER | FLAG_FRAMING_AX,
 	.rx_fixup = ax88179_rx_fixup,
 	.tx_fixup = ax88179_tx_fixup,
@@ -1852,7 +1850,6 @@
 	.link_reset = ax88179_link_reset,
 	.reset	= ax88179_reset,
 	.stop	= ax88179_stop,
->>>>>>> 85b047c6
 	.flags	= FLAG_ETHER | FLAG_FRAMING_AX,
 	.rx_fixup = ax88179_rx_fixup,
 	.tx_fixup = ax88179_tx_fixup,
