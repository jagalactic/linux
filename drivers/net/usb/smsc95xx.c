// SPDX-License-Identifier: GPL-2.0-or-later
 /***************************************************************************
 *
 * Copyright (C) 2007-2008 SMSC
 *
 *****************************************************************************/

#include <linux/module.h>
#include <linux/kmod.h>
#include <linux/netdevice.h>
#include <linux/etherdevice.h>
#include <linux/ethtool.h>
#include <linux/mii.h>
#include <linux/usb.h>
#include <linux/bitrev.h>
#include <linux/crc16.h>
#include <linux/crc32.h>
#include <linux/usb/usbnet.h>
#include <linux/slab.h>
#include <linux/of_net.h>
#include <linux/mdio.h>
#include <linux/phy.h>
#include "smsc95xx.h"

#define SMSC_CHIPNAME			"smsc95xx"
#define SMSC_DRIVER_VERSION		"2.0.0"
#define HS_USB_PKT_SIZE			(512)
#define FS_USB_PKT_SIZE			(64)
#define DEFAULT_HS_BURST_CAP_SIZE	(16 * 1024 + 5 * HS_USB_PKT_SIZE)
#define DEFAULT_FS_BURST_CAP_SIZE	(6 * 1024 + 33 * FS_USB_PKT_SIZE)
#define DEFAULT_BULK_IN_DELAY		(0x00002000)
#define MAX_SINGLE_PACKET_SIZE		(2048)
#define LAN95XX_EEPROM_MAGIC		(0x9500)
#define EEPROM_MAC_OFFSET		(0x01)
#define DEFAULT_TX_CSUM_ENABLE		(true)
#define DEFAULT_RX_CSUM_ENABLE		(true)
#define SMSC95XX_INTERNAL_PHY_ID	(1)
#define SMSC95XX_TX_OVERHEAD		(8)
#define SMSC95XX_TX_OVERHEAD_CSUM	(12)
#define SUPPORTED_WAKE			(WAKE_PHY | WAKE_UCAST | WAKE_BCAST | \
					 WAKE_MCAST | WAKE_ARP | WAKE_MAGIC)

#define FEATURE_8_WAKEUP_FILTERS	(0x01)
#define FEATURE_PHY_NLP_CROSSOVER	(0x02)
#define FEATURE_REMOTE_WAKEUP		(0x04)

#define SUSPEND_SUSPEND0		(0x01)
#define SUSPEND_SUSPEND1		(0x02)
#define SUSPEND_SUSPEND2		(0x04)
#define SUSPEND_SUSPEND3		(0x08)
#define SUSPEND_ALLMODES		(SUSPEND_SUSPEND0 | SUSPEND_SUSPEND1 | \
					 SUSPEND_SUSPEND2 | SUSPEND_SUSPEND3)

struct smsc95xx_priv {
	u32 mac_cr;
	u32 hash_hi;
	u32 hash_lo;
	u32 wolopts;
	spinlock_t mac_cr_lock;
	u8 features;
	u8 suspend_flags;
	struct mii_bus *mdiobus;
	struct phy_device *phydev;
};

static bool turbo_mode = true;
module_param(turbo_mode, bool, 0644);
MODULE_PARM_DESC(turbo_mode, "Enable multiple frames per Rx transaction");

static int __must_check __smsc95xx_read_reg(struct usbnet *dev, u32 index,
					    u32 *data, int in_pm)
{
	u32 buf;
	int ret;
	int (*fn)(struct usbnet *, u8, u8, u16, u16, void *, u16);

	BUG_ON(!dev);

	if (!in_pm)
		fn = usbnet_read_cmd;
	else
		fn = usbnet_read_cmd_nopm;

	ret = fn(dev, USB_VENDOR_REQUEST_READ_REGISTER, USB_DIR_IN
		 | USB_TYPE_VENDOR | USB_RECIP_DEVICE,
		 0, index, &buf, 4);
	if (unlikely(ret < 0)) {
		netdev_warn(dev->net, "Failed to read reg index 0x%08x: %d\n",
			    index, ret);
		return ret;
	}

	le32_to_cpus(&buf);
	*data = buf;

	return ret;
}

static int __must_check __smsc95xx_write_reg(struct usbnet *dev, u32 index,
					     u32 data, int in_pm)
{
	u32 buf;
	int ret;
	int (*fn)(struct usbnet *, u8, u8, u16, u16, const void *, u16);

	BUG_ON(!dev);

	if (!in_pm)
		fn = usbnet_write_cmd;
	else
		fn = usbnet_write_cmd_nopm;

	buf = data;
	cpu_to_le32s(&buf);

	ret = fn(dev, USB_VENDOR_REQUEST_WRITE_REGISTER, USB_DIR_OUT
		 | USB_TYPE_VENDOR | USB_RECIP_DEVICE,
		 0, index, &buf, 4);
	if (unlikely(ret < 0))
		netdev_warn(dev->net, "Failed to write reg index 0x%08x: %d\n",
			    index, ret);

	return ret;
}

static int __must_check smsc95xx_read_reg_nopm(struct usbnet *dev, u32 index,
					       u32 *data)
{
	return __smsc95xx_read_reg(dev, index, data, 1);
}

static int __must_check smsc95xx_write_reg_nopm(struct usbnet *dev, u32 index,
						u32 data)
{
	return __smsc95xx_write_reg(dev, index, data, 1);
}

static int __must_check smsc95xx_read_reg(struct usbnet *dev, u32 index,
					  u32 *data)
{
	return __smsc95xx_read_reg(dev, index, data, 0);
}

static int __must_check smsc95xx_write_reg(struct usbnet *dev, u32 index,
					   u32 data)
{
	return __smsc95xx_write_reg(dev, index, data, 0);
}

/* Loop until the read is completed with timeout
 * called with phy_mutex held */
static int __must_check __smsc95xx_phy_wait_not_busy(struct usbnet *dev,
						     int in_pm)
{
	unsigned long start_time = jiffies;
	u32 val;
	int ret;

	do {
		ret = __smsc95xx_read_reg(dev, MII_ADDR, &val, in_pm);
		if (ret < 0) {
			netdev_warn(dev->net, "Error reading MII_ACCESS\n");
			return ret;
		}

		if (!(val & MII_BUSY_))
			return 0;
	} while (!time_after(jiffies, start_time + HZ));

	return -EIO;
}

static u32 mii_address_cmd(int phy_id, int idx, u16 op)
{
	return (phy_id & 0x1f) << 11 | (idx & 0x1f) << 6 | op;
}

static int __smsc95xx_mdio_read(struct usbnet *dev, int phy_id, int idx,
				int in_pm)
{
	u32 val, addr;
	int ret;

	mutex_lock(&dev->phy_mutex);

	/* confirm MII not busy */
	ret = __smsc95xx_phy_wait_not_busy(dev, in_pm);
	if (ret < 0) {
		netdev_warn(dev->net, "%s: MII is busy\n", __func__);
		goto done;
	}

	/* set the address, index & direction (read from PHY) */
	addr = mii_address_cmd(phy_id, idx, MII_READ_ | MII_BUSY_);
	ret = __smsc95xx_write_reg(dev, MII_ADDR, addr, in_pm);
	if (ret < 0) {
		netdev_warn(dev->net, "Error writing MII_ADDR\n");
		goto done;
	}

	ret = __smsc95xx_phy_wait_not_busy(dev, in_pm);
	if (ret < 0) {
		netdev_warn(dev->net, "Timed out reading MII reg %02X\n", idx);
		goto done;
	}

	ret = __smsc95xx_read_reg(dev, MII_DATA, &val, in_pm);
	if (ret < 0) {
		netdev_warn(dev->net, "Error reading MII_DATA\n");
		goto done;
	}

	ret = (u16)(val & 0xFFFF);

done:
	mutex_unlock(&dev->phy_mutex);
	return ret;
}

static void __smsc95xx_mdio_write(struct usbnet *dev, int phy_id,
				  int idx, int regval, int in_pm)
{
	u32 val, addr;
	int ret;

	mutex_lock(&dev->phy_mutex);

	/* confirm MII not busy */
	ret = __smsc95xx_phy_wait_not_busy(dev, in_pm);
	if (ret < 0) {
		netdev_warn(dev->net, "%s: MII is busy\n", __func__);
		goto done;
	}

	val = regval;
	ret = __smsc95xx_write_reg(dev, MII_DATA, val, in_pm);
	if (ret < 0) {
		netdev_warn(dev->net, "Error writing MII_DATA\n");
		goto done;
	}

	/* set the address, index & direction (write to PHY) */
	addr = mii_address_cmd(phy_id, idx, MII_WRITE_ | MII_BUSY_);
	ret = __smsc95xx_write_reg(dev, MII_ADDR, addr, in_pm);
	if (ret < 0) {
		netdev_warn(dev->net, "Error writing MII_ADDR\n");
		goto done;
	}

	ret = __smsc95xx_phy_wait_not_busy(dev, in_pm);
	if (ret < 0) {
		netdev_warn(dev->net, "Timed out writing MII reg %02X\n", idx);
		goto done;
	}

done:
	mutex_unlock(&dev->phy_mutex);
}

static int smsc95xx_mdio_read_nopm(struct usbnet *dev, int idx)
{
	struct smsc95xx_priv *pdata = dev->driver_priv;

	return __smsc95xx_mdio_read(dev, pdata->phydev->mdio.addr, idx, 1);
}

static void smsc95xx_mdio_write_nopm(struct usbnet *dev, int idx, int regval)
{
	struct smsc95xx_priv *pdata = dev->driver_priv;

	__smsc95xx_mdio_write(dev, pdata->phydev->mdio.addr, idx, regval, 1);
}

static int smsc95xx_mdiobus_read(struct mii_bus *bus, int phy_id, int idx)
{
	struct usbnet *dev = bus->priv;

	return __smsc95xx_mdio_read(dev, phy_id, idx, 0);
}

static int smsc95xx_mdiobus_write(struct mii_bus *bus, int phy_id, int idx,
				  u16 regval)
{
	struct usbnet *dev = bus->priv;

	__smsc95xx_mdio_write(dev, phy_id, idx, regval, 0);
	return 0;
}

static int __must_check smsc95xx_wait_eeprom(struct usbnet *dev)
{
	unsigned long start_time = jiffies;
	u32 val;
	int ret;

	do {
		ret = smsc95xx_read_reg(dev, E2P_CMD, &val);
		if (ret < 0) {
			netdev_warn(dev->net, "Error reading E2P_CMD\n");
			return ret;
		}

		if (!(val & E2P_CMD_BUSY_) || (val & E2P_CMD_TIMEOUT_))
			break;
		udelay(40);
	} while (!time_after(jiffies, start_time + HZ));

	if (val & (E2P_CMD_TIMEOUT_ | E2P_CMD_BUSY_)) {
		netdev_warn(dev->net, "EEPROM read operation timeout\n");
		return -EIO;
	}

	return 0;
}

static int __must_check smsc95xx_eeprom_confirm_not_busy(struct usbnet *dev)
{
	unsigned long start_time = jiffies;
	u32 val;
	int ret;

	do {
		ret = smsc95xx_read_reg(dev, E2P_CMD, &val);
		if (ret < 0) {
			netdev_warn(dev->net, "Error reading E2P_CMD\n");
			return ret;
		}

		if (!(val & E2P_CMD_BUSY_))
			return 0;

		udelay(40);
	} while (!time_after(jiffies, start_time + HZ));

	netdev_warn(dev->net, "EEPROM is busy\n");
	return -EIO;
}

static int smsc95xx_read_eeprom(struct usbnet *dev, u32 offset, u32 length,
				u8 *data)
{
	u32 val;
	int i, ret;

	BUG_ON(!dev);
	BUG_ON(!data);

	ret = smsc95xx_eeprom_confirm_not_busy(dev);
	if (ret)
		return ret;

	for (i = 0; i < length; i++) {
		val = E2P_CMD_BUSY_ | E2P_CMD_READ_ | (offset & E2P_CMD_ADDR_);
		ret = smsc95xx_write_reg(dev, E2P_CMD, val);
		if (ret < 0) {
			netdev_warn(dev->net, "Error writing E2P_CMD\n");
			return ret;
		}

		ret = smsc95xx_wait_eeprom(dev);
		if (ret < 0)
			return ret;

		ret = smsc95xx_read_reg(dev, E2P_DATA, &val);
		if (ret < 0) {
			netdev_warn(dev->net, "Error reading E2P_DATA\n");
			return ret;
		}

		data[i] = val & 0xFF;
		offset++;
	}

	return 0;
}

static int smsc95xx_write_eeprom(struct usbnet *dev, u32 offset, u32 length,
				 u8 *data)
{
	u32 val;
	int i, ret;

	BUG_ON(!dev);
	BUG_ON(!data);

	ret = smsc95xx_eeprom_confirm_not_busy(dev);
	if (ret)
		return ret;

	/* Issue write/erase enable command */
	val = E2P_CMD_BUSY_ | E2P_CMD_EWEN_;
	ret = smsc95xx_write_reg(dev, E2P_CMD, val);
	if (ret < 0) {
		netdev_warn(dev->net, "Error writing E2P_DATA\n");
		return ret;
	}

	ret = smsc95xx_wait_eeprom(dev);
	if (ret < 0)
		return ret;

	for (i = 0; i < length; i++) {

		/* Fill data register */
		val = data[i];
		ret = smsc95xx_write_reg(dev, E2P_DATA, val);
		if (ret < 0) {
			netdev_warn(dev->net, "Error writing E2P_DATA\n");
			return ret;
		}

		/* Send "write" command */
		val = E2P_CMD_BUSY_ | E2P_CMD_WRITE_ | (offset & E2P_CMD_ADDR_);
		ret = smsc95xx_write_reg(dev, E2P_CMD, val);
		if (ret < 0) {
			netdev_warn(dev->net, "Error writing E2P_CMD\n");
			return ret;
		}

		ret = smsc95xx_wait_eeprom(dev);
		if (ret < 0)
			return ret;

		offset++;
	}

	return 0;
}

static int __must_check smsc95xx_write_reg_async(struct usbnet *dev, u16 index,
						 u32 data)
{
	const u16 size = 4;
	u32 buf;
	int ret;

	buf = data;
	cpu_to_le32s(&buf);

	ret = usbnet_write_cmd_async(dev, USB_VENDOR_REQUEST_WRITE_REGISTER,
				     USB_DIR_OUT | USB_TYPE_VENDOR |
				     USB_RECIP_DEVICE,
				     0, index, &buf, size);
	if (ret < 0)
		netdev_warn(dev->net, "Error write async cmd, sts=%d\n",
			    ret);
	return ret;
}

/* returns hash bit number for given MAC address
 * example:
 * 01 00 5E 00 00 01 -> returns bit number 31 */
static unsigned int smsc95xx_hash(char addr[ETH_ALEN])
{
	return (ether_crc(ETH_ALEN, addr) >> 26) & 0x3f;
}

static void smsc95xx_set_multicast(struct net_device *netdev)
{
	struct usbnet *dev = netdev_priv(netdev);
	struct smsc95xx_priv *pdata = dev->driver_priv;
	unsigned long flags;
	int ret;

	pdata->hash_hi = 0;
	pdata->hash_lo = 0;

	spin_lock_irqsave(&pdata->mac_cr_lock, flags);

	if (dev->net->flags & IFF_PROMISC) {
		netif_dbg(dev, drv, dev->net, "promiscuous mode enabled\n");
		pdata->mac_cr |= MAC_CR_PRMS_;
		pdata->mac_cr &= ~(MAC_CR_MCPAS_ | MAC_CR_HPFILT_);
	} else if (dev->net->flags & IFF_ALLMULTI) {
		netif_dbg(dev, drv, dev->net, "receive all multicast enabled\n");
		pdata->mac_cr |= MAC_CR_MCPAS_;
		pdata->mac_cr &= ~(MAC_CR_PRMS_ | MAC_CR_HPFILT_);
	} else if (!netdev_mc_empty(dev->net)) {
		struct netdev_hw_addr *ha;

		pdata->mac_cr |= MAC_CR_HPFILT_;
		pdata->mac_cr &= ~(MAC_CR_PRMS_ | MAC_CR_MCPAS_);

		netdev_for_each_mc_addr(ha, netdev) {
			u32 bitnum = smsc95xx_hash(ha->addr);
			u32 mask = 0x01 << (bitnum & 0x1F);
			if (bitnum & 0x20)
				pdata->hash_hi |= mask;
			else
				pdata->hash_lo |= mask;
		}

		netif_dbg(dev, drv, dev->net, "HASHH=0x%08X, HASHL=0x%08X\n",
				   pdata->hash_hi, pdata->hash_lo);
	} else {
		netif_dbg(dev, drv, dev->net, "receive own packets only\n");
		pdata->mac_cr &=
			~(MAC_CR_PRMS_ | MAC_CR_MCPAS_ | MAC_CR_HPFILT_);
	}

	spin_unlock_irqrestore(&pdata->mac_cr_lock, flags);

	/* Initiate async writes, as we can't wait for completion here */
	ret = smsc95xx_write_reg_async(dev, HASHH, pdata->hash_hi);
	if (ret < 0)
		netdev_warn(dev->net, "failed to initiate async write to HASHH\n");

	ret = smsc95xx_write_reg_async(dev, HASHL, pdata->hash_lo);
	if (ret < 0)
		netdev_warn(dev->net, "failed to initiate async write to HASHL\n");

	ret = smsc95xx_write_reg_async(dev, MAC_CR, pdata->mac_cr);
	if (ret < 0)
		netdev_warn(dev->net, "failed to initiate async write to MAC_CR\n");
}

static int smsc95xx_phy_update_flowcontrol(struct usbnet *dev)
{
	u32 flow = 0, afc_cfg;
	struct smsc95xx_priv *pdata = dev->driver_priv;
	bool tx_pause, rx_pause;

	int ret = smsc95xx_read_reg(dev, AFC_CFG, &afc_cfg);
	if (ret < 0)
		return ret;

	if (pdata->phydev->duplex == DUPLEX_FULL) {
		phy_get_pause(pdata->phydev, &tx_pause, &rx_pause);

		if (rx_pause)
			flow = 0xFFFF0002;

		if (tx_pause) {
			afc_cfg |= 0xF;
			flow |= 0xFFFF0000;
		} else {
			afc_cfg &= ~0xF;
		}

		netif_dbg(dev, link, dev->net, "rx pause %s, tx pause %s\n",
			  rx_pause ? "enabled" : "disabled",
			  tx_pause ? "enabled" : "disabled");
	} else {
		netif_dbg(dev, link, dev->net, "half duplex\n");
		afc_cfg |= 0xF;
	}

	ret = smsc95xx_write_reg(dev, FLOW, flow);
	if (ret < 0)
		return ret;

	return smsc95xx_write_reg(dev, AFC_CFG, afc_cfg);
}

static int smsc95xx_link_reset(struct usbnet *dev)
{
	struct smsc95xx_priv *pdata = dev->driver_priv;
	unsigned long flags;
	int ret;

	ret = smsc95xx_write_reg(dev, INT_STS, INT_STS_CLEAR_ALL_);
	if (ret < 0)
		return ret;

	spin_lock_irqsave(&pdata->mac_cr_lock, flags);
	if (pdata->phydev->duplex != DUPLEX_FULL) {
		pdata->mac_cr &= ~MAC_CR_FDPX_;
		pdata->mac_cr |= MAC_CR_RCVOWN_;
	} else {
		pdata->mac_cr &= ~MAC_CR_RCVOWN_;
		pdata->mac_cr |= MAC_CR_FDPX_;
	}
	spin_unlock_irqrestore(&pdata->mac_cr_lock, flags);

	ret = smsc95xx_write_reg(dev, MAC_CR, pdata->mac_cr);
	if (ret < 0)
		return ret;

	ret = smsc95xx_phy_update_flowcontrol(dev);
	if (ret < 0)
		netdev_warn(dev->net, "Error updating PHY flow control\n");

	return ret;
}

static void smsc95xx_status(struct usbnet *dev, struct urb *urb)
{
	u32 intdata;

	if (urb->actual_length != 4) {
		netdev_warn(dev->net, "unexpected urb length %d\n",
			    urb->actual_length);
		return;
	}

	intdata = get_unaligned_le32(urb->transfer_buffer);
	netif_dbg(dev, link, dev->net, "intdata: 0x%08X\n", intdata);

	if (intdata & INT_ENP_PHY_INT_)
		usbnet_defer_kevent(dev, EVENT_LINK_RESET);
	else
		netdev_warn(dev->net, "unexpected interrupt, intdata=0x%08X\n",
			    intdata);
}

/* Enable or disable Tx & Rx checksum offload engines */
static int smsc95xx_set_features(struct net_device *netdev,
	netdev_features_t features)
{
	struct usbnet *dev = netdev_priv(netdev);
	u32 read_buf;
	int ret;

	ret = smsc95xx_read_reg(dev, COE_CR, &read_buf);
	if (ret < 0)
		return ret;

	if (features & NETIF_F_IP_CSUM)
		read_buf |= Tx_COE_EN_;
	else
		read_buf &= ~Tx_COE_EN_;

	if (features & NETIF_F_RXCSUM)
		read_buf |= Rx_COE_EN_;
	else
		read_buf &= ~Rx_COE_EN_;

	ret = smsc95xx_write_reg(dev, COE_CR, read_buf);
	if (ret < 0)
		return ret;

	netif_dbg(dev, hw, dev->net, "COE_CR = 0x%08x\n", read_buf);
	return 0;
}

static int smsc95xx_ethtool_get_eeprom_len(struct net_device *net)
{
	return MAX_EEPROM_SIZE;
}

static int smsc95xx_ethtool_get_eeprom(struct net_device *netdev,
				       struct ethtool_eeprom *ee, u8 *data)
{
	struct usbnet *dev = netdev_priv(netdev);

	ee->magic = LAN95XX_EEPROM_MAGIC;

	return smsc95xx_read_eeprom(dev, ee->offset, ee->len, data);
}

static int smsc95xx_ethtool_set_eeprom(struct net_device *netdev,
				       struct ethtool_eeprom *ee, u8 *data)
{
	struct usbnet *dev = netdev_priv(netdev);

	if (ee->magic != LAN95XX_EEPROM_MAGIC) {
		netdev_warn(dev->net, "EEPROM: magic value mismatch, magic = 0x%x\n",
			    ee->magic);
		return -EINVAL;
	}

	return smsc95xx_write_eeprom(dev, ee->offset, ee->len, data);
}

static int smsc95xx_ethtool_getregslen(struct net_device *netdev)
{
	/* all smsc95xx registers */
	return COE_CR - ID_REV + sizeof(u32);
}

static void
smsc95xx_ethtool_getregs(struct net_device *netdev, struct ethtool_regs *regs,
			 void *buf)
{
	struct usbnet *dev = netdev_priv(netdev);
	unsigned int i, j;
	int retval;
	u32 *data = buf;

	retval = smsc95xx_read_reg(dev, ID_REV, &regs->version);
	if (retval < 0) {
		netdev_warn(netdev, "REGS: cannot read ID_REV\n");
		return;
	}

	for (i = ID_REV, j = 0; i <= COE_CR; i += (sizeof(u32)), j++) {
		retval = smsc95xx_read_reg(dev, i, &data[j]);
		if (retval < 0) {
			netdev_warn(netdev, "REGS: cannot read reg[%x]\n", i);
			return;
		}
	}
}

static void smsc95xx_ethtool_get_wol(struct net_device *net,
				     struct ethtool_wolinfo *wolinfo)
{
	struct usbnet *dev = netdev_priv(net);
	struct smsc95xx_priv *pdata = dev->driver_priv;

	wolinfo->supported = SUPPORTED_WAKE;
	wolinfo->wolopts = pdata->wolopts;
}

static int smsc95xx_ethtool_set_wol(struct net_device *net,
				    struct ethtool_wolinfo *wolinfo)
{
	struct usbnet *dev = netdev_priv(net);
	struct smsc95xx_priv *pdata = dev->driver_priv;
	int ret;

	if (wolinfo->wolopts & ~SUPPORTED_WAKE)
		return -EINVAL;

	pdata->wolopts = wolinfo->wolopts & SUPPORTED_WAKE;

	ret = device_set_wakeup_enable(&dev->udev->dev, pdata->wolopts);
	if (ret < 0)
		netdev_warn(dev->net, "device_set_wakeup_enable error %d\n", ret);

	return ret;
}

static u32 smsc95xx_get_link(struct net_device *net)
{
	phy_read_status(net->phydev);
	return net->phydev->link;
}

static const struct ethtool_ops smsc95xx_ethtool_ops = {
	.get_link	= smsc95xx_get_link,
	.nway_reset	= phy_ethtool_nway_reset,
	.get_drvinfo	= usbnet_get_drvinfo,
	.get_msglevel	= usbnet_get_msglevel,
	.set_msglevel	= usbnet_set_msglevel,
	.get_eeprom_len	= smsc95xx_ethtool_get_eeprom_len,
	.get_eeprom	= smsc95xx_ethtool_get_eeprom,
	.set_eeprom	= smsc95xx_ethtool_set_eeprom,
	.get_regs_len	= smsc95xx_ethtool_getregslen,
	.get_regs	= smsc95xx_ethtool_getregs,
	.get_wol	= smsc95xx_ethtool_get_wol,
	.set_wol	= smsc95xx_ethtool_set_wol,
	.get_link_ksettings	= phy_ethtool_get_link_ksettings,
	.set_link_ksettings	= phy_ethtool_set_link_ksettings,
	.get_ts_info	= ethtool_op_get_ts_info,
};

static int smsc95xx_ioctl(struct net_device *netdev, struct ifreq *rq, int cmd)
{
	if (!netif_running(netdev))
		return -EINVAL;

	return phy_mii_ioctl(netdev->phydev, rq, cmd);
}

static void smsc95xx_init_mac_address(struct usbnet *dev)
{
	/* maybe the boot loader passed the MAC address in devicetree */
	if (!eth_platform_get_mac_address(&dev->udev->dev,
			dev->net->dev_addr)) {
		if (is_valid_ether_addr(dev->net->dev_addr)) {
			/* device tree values are valid so use them */
			netif_dbg(dev, ifup, dev->net, "MAC address read from the device tree\n");
			return;
		}
	}

	/* try reading mac address from EEPROM */
	if (smsc95xx_read_eeprom(dev, EEPROM_MAC_OFFSET, ETH_ALEN,
			dev->net->dev_addr) == 0) {
		if (is_valid_ether_addr(dev->net->dev_addr)) {
			/* eeprom values are valid so use them */
			netif_dbg(dev, ifup, dev->net, "MAC address read from EEPROM\n");
			return;
		}
	}

	/* no useful static MAC address found. generate a random one */
	eth_hw_addr_random(dev->net);
	netif_dbg(dev, ifup, dev->net, "MAC address set to eth_random_addr\n");
}

static int smsc95xx_set_mac_address(struct usbnet *dev)
{
	u32 addr_lo = dev->net->dev_addr[0] | dev->net->dev_addr[1] << 8 |
		dev->net->dev_addr[2] << 16 | dev->net->dev_addr[3] << 24;
	u32 addr_hi = dev->net->dev_addr[4] | dev->net->dev_addr[5] << 8;
	int ret;

	ret = smsc95xx_write_reg(dev, ADDRL, addr_lo);
	if (ret < 0)
		return ret;

	return smsc95xx_write_reg(dev, ADDRH, addr_hi);
}

/* starts the TX path */
static int smsc95xx_start_tx_path(struct usbnet *dev)
{
	struct smsc95xx_priv *pdata = dev->driver_priv;
	unsigned long flags;
	int ret;

	/* Enable Tx at MAC */
	spin_lock_irqsave(&pdata->mac_cr_lock, flags);
	pdata->mac_cr |= MAC_CR_TXEN_;
	spin_unlock_irqrestore(&pdata->mac_cr_lock, flags);

	ret = smsc95xx_write_reg(dev, MAC_CR, pdata->mac_cr);
	if (ret < 0)
		return ret;

	/* Enable Tx at SCSRs */
	return smsc95xx_write_reg(dev, TX_CFG, TX_CFG_ON_);
}

/* Starts the Receive path */
static int smsc95xx_start_rx_path(struct usbnet *dev, int in_pm)
{
	struct smsc95xx_priv *pdata = dev->driver_priv;
	unsigned long flags;

	spin_lock_irqsave(&pdata->mac_cr_lock, flags);
	pdata->mac_cr |= MAC_CR_RXEN_;
	spin_unlock_irqrestore(&pdata->mac_cr_lock, flags);

	return __smsc95xx_write_reg(dev, MAC_CR, pdata->mac_cr, in_pm);
}

static int smsc95xx_reset(struct usbnet *dev)
{
	struct smsc95xx_priv *pdata = dev->driver_priv;
	u32 read_buf, write_buf, burst_cap;
	int ret = 0, timeout;

	netif_dbg(dev, ifup, dev->net, "entering smsc95xx_reset\n");

	ret = smsc95xx_write_reg(dev, HW_CFG, HW_CFG_LRST_);
	if (ret < 0)
		return ret;

	timeout = 0;
	do {
		msleep(10);
		ret = smsc95xx_read_reg(dev, HW_CFG, &read_buf);
		if (ret < 0)
			return ret;
		timeout++;
	} while ((read_buf & HW_CFG_LRST_) && (timeout < 100));

	if (timeout >= 100) {
		netdev_warn(dev->net, "timeout waiting for completion of Lite Reset\n");
		return ret;
	}

	ret = smsc95xx_write_reg(dev, PM_CTRL, PM_CTL_PHY_RST_);
	if (ret < 0)
		return ret;

	timeout = 0;
	do {
		msleep(10);
		ret = smsc95xx_read_reg(dev, PM_CTRL, &read_buf);
		if (ret < 0)
			return ret;
		timeout++;
	} while ((read_buf & PM_CTL_PHY_RST_) && (timeout < 100));

	if (timeout >= 100) {
		netdev_warn(dev->net, "timeout waiting for PHY Reset\n");
		return ret;
	}

	ret = smsc95xx_set_mac_address(dev);
	if (ret < 0)
		return ret;

	netif_dbg(dev, ifup, dev->net, "MAC Address: %pM\n",
		  dev->net->dev_addr);

	ret = smsc95xx_read_reg(dev, HW_CFG, &read_buf);
	if (ret < 0)
		return ret;

	netif_dbg(dev, ifup, dev->net, "Read Value from HW_CFG : 0x%08x\n",
		  read_buf);

	read_buf |= HW_CFG_BIR_;

	ret = smsc95xx_write_reg(dev, HW_CFG, read_buf);
	if (ret < 0)
		return ret;

	ret = smsc95xx_read_reg(dev, HW_CFG, &read_buf);
	if (ret < 0)
		return ret;

	netif_dbg(dev, ifup, dev->net,
		  "Read Value from HW_CFG after writing HW_CFG_BIR_: 0x%08x\n",
		  read_buf);

	if (!turbo_mode) {
		burst_cap = 0;
		dev->rx_urb_size = MAX_SINGLE_PACKET_SIZE;
	} else if (dev->udev->speed == USB_SPEED_HIGH) {
		burst_cap = DEFAULT_HS_BURST_CAP_SIZE / HS_USB_PKT_SIZE;
		dev->rx_urb_size = DEFAULT_HS_BURST_CAP_SIZE;
	} else {
		burst_cap = DEFAULT_FS_BURST_CAP_SIZE / FS_USB_PKT_SIZE;
		dev->rx_urb_size = DEFAULT_FS_BURST_CAP_SIZE;
	}

	netif_dbg(dev, ifup, dev->net, "rx_urb_size=%ld\n",
		  (ulong)dev->rx_urb_size);

	ret = smsc95xx_write_reg(dev, BURST_CAP, burst_cap);
	if (ret < 0)
		return ret;

	ret = smsc95xx_read_reg(dev, BURST_CAP, &read_buf);
	if (ret < 0)
		return ret;

	netif_dbg(dev, ifup, dev->net,
		  "Read Value from BURST_CAP after writing: 0x%08x\n",
		  read_buf);

	ret = smsc95xx_write_reg(dev, BULK_IN_DLY, DEFAULT_BULK_IN_DELAY);
	if (ret < 0)
		return ret;

	ret = smsc95xx_read_reg(dev, BULK_IN_DLY, &read_buf);
	if (ret < 0)
		return ret;

	netif_dbg(dev, ifup, dev->net,
		  "Read Value from BULK_IN_DLY after writing: 0x%08x\n",
		  read_buf);

	ret = smsc95xx_read_reg(dev, HW_CFG, &read_buf);
	if (ret < 0)
		return ret;

	netif_dbg(dev, ifup, dev->net, "Read Value from HW_CFG: 0x%08x\n",
		  read_buf);

	if (turbo_mode)
		read_buf |= (HW_CFG_MEF_ | HW_CFG_BCE_);

	read_buf &= ~HW_CFG_RXDOFF_;

	/* set Rx data offset=2, Make IP header aligns on word boundary. */
	read_buf |= NET_IP_ALIGN << 9;

	ret = smsc95xx_write_reg(dev, HW_CFG, read_buf);
	if (ret < 0)
		return ret;

	ret = smsc95xx_read_reg(dev, HW_CFG, &read_buf);
	if (ret < 0)
		return ret;

	netif_dbg(dev, ifup, dev->net,
		  "Read Value from HW_CFG after writing: 0x%08x\n", read_buf);

	ret = smsc95xx_write_reg(dev, INT_STS, INT_STS_CLEAR_ALL_);
	if (ret < 0)
		return ret;

	ret = smsc95xx_read_reg(dev, ID_REV, &read_buf);
	if (ret < 0)
		return ret;
	netif_dbg(dev, ifup, dev->net, "ID_REV = 0x%08x\n", read_buf);

	/* Configure GPIO pins as LED outputs */
	write_buf = LED_GPIO_CFG_SPD_LED | LED_GPIO_CFG_LNK_LED |
		LED_GPIO_CFG_FDX_LED;
	ret = smsc95xx_write_reg(dev, LED_GPIO_CFG, write_buf);
	if (ret < 0)
		return ret;

	/* Init Tx */
	ret = smsc95xx_write_reg(dev, FLOW, 0);
	if (ret < 0)
		return ret;

	ret = smsc95xx_write_reg(dev, AFC_CFG, AFC_CFG_DEFAULT);
	if (ret < 0)
		return ret;

	/* Don't need mac_cr_lock during initialisation */
	ret = smsc95xx_read_reg(dev, MAC_CR, &pdata->mac_cr);
	if (ret < 0)
		return ret;

	/* Init Rx */
	/* Set Vlan */
	ret = smsc95xx_write_reg(dev, VLAN1, (u32)ETH_P_8021Q);
	if (ret < 0)
		return ret;

	/* Enable or disable checksum offload engines */
	ret = smsc95xx_set_features(dev->net, dev->net->features);
	if (ret < 0) {
		netdev_warn(dev->net, "Failed to set checksum offload features\n");
		return ret;
	}

	smsc95xx_set_multicast(dev->net);

	ret = smsc95xx_read_reg(dev, INT_EP_CTL, &read_buf);
	if (ret < 0)
		return ret;

	/* enable PHY interrupts */
	read_buf |= INT_EP_CTL_PHY_INT_;

	ret = smsc95xx_write_reg(dev, INT_EP_CTL, read_buf);
	if (ret < 0)
		return ret;

	ret = smsc95xx_start_tx_path(dev);
	if (ret < 0) {
		netdev_warn(dev->net, "Failed to start TX path\n");
		return ret;
	}

	ret = smsc95xx_start_rx_path(dev, 0);
	if (ret < 0) {
		netdev_warn(dev->net, "Failed to start RX path\n");
		return ret;
	}

	netif_dbg(dev, ifup, dev->net, "smsc95xx_reset, return 0\n");
	return 0;
}

static const struct net_device_ops smsc95xx_netdev_ops = {
	.ndo_open		= usbnet_open,
	.ndo_stop		= usbnet_stop,
	.ndo_start_xmit		= usbnet_start_xmit,
	.ndo_tx_timeout		= usbnet_tx_timeout,
	.ndo_change_mtu		= usbnet_change_mtu,
	.ndo_get_stats64	= usbnet_get_stats64,
	.ndo_set_mac_address 	= eth_mac_addr,
	.ndo_validate_addr	= eth_validate_addr,
	.ndo_do_ioctl 		= smsc95xx_ioctl,
	.ndo_set_rx_mode	= smsc95xx_set_multicast,
	.ndo_set_features	= smsc95xx_set_features,
};

static int smsc95xx_bind(struct usbnet *dev, struct usb_interface *intf)
{
	struct smsc95xx_priv *pdata;
	bool is_internal_phy;
	u32 val;
	int ret;

	printk(KERN_INFO SMSC_CHIPNAME " v" SMSC_DRIVER_VERSION "\n");

	ret = usbnet_get_endpoints(dev, intf);
	if (ret < 0) {
		netdev_warn(dev->net, "usbnet_get_endpoints failed: %d\n", ret);
		return ret;
	}

	pdata = kzalloc(sizeof(*pdata), GFP_KERNEL);
	if (!pdata)
		return -ENOMEM;

	dev->driver_priv = pdata;

	spin_lock_init(&pdata->mac_cr_lock);

	/* LAN95xx devices do not alter the computed checksum of 0 to 0xffff.
	 * RFC 2460, ipv6 UDP calculated checksum yields a result of zero must
	 * be changed to 0xffff. RFC 768, ipv4 UDP computed checksum is zero,
	 * it is transmitted as all ones. The zero transmitted checksum means
	 * transmitter generated no checksum. Hence, enable csum offload only
	 * for ipv4 packets.
	 */
	if (DEFAULT_TX_CSUM_ENABLE)
		dev->net->features |= NETIF_F_IP_CSUM;
	if (DEFAULT_RX_CSUM_ENABLE)
		dev->net->features |= NETIF_F_RXCSUM;

	dev->net->hw_features = NETIF_F_IP_CSUM | NETIF_F_RXCSUM;
	set_bit(EVENT_NO_IP_ALIGN, &dev->flags);

	smsc95xx_init_mac_address(dev);

	/* Init all registers */
	ret = smsc95xx_reset(dev);
	if (ret)
		goto free_pdata;
<<<<<<< HEAD
=======

	pdata->mdiobus = mdiobus_alloc();
	if (!pdata->mdiobus) {
		ret = -ENOMEM;
		goto free_pdata;
	}

	ret = smsc95xx_read_reg(dev, HW_CFG, &val);
	if (ret < 0)
		goto free_mdio;

	is_internal_phy = !(val & HW_CFG_PSEL_);
	if (is_internal_phy)
		pdata->mdiobus->phy_mask = ~(1u << SMSC95XX_INTERNAL_PHY_ID);

	pdata->mdiobus->priv = dev;
	pdata->mdiobus->read = smsc95xx_mdiobus_read;
	pdata->mdiobus->write = smsc95xx_mdiobus_write;
	pdata->mdiobus->name = "smsc95xx-mdiobus";
	pdata->mdiobus->parent = &dev->udev->dev;

	snprintf(pdata->mdiobus->id, ARRAY_SIZE(pdata->mdiobus->id),
		 "usb-%03d:%03d", dev->udev->bus->busnum, dev->udev->devnum);

	ret = mdiobus_register(pdata->mdiobus);
	if (ret) {
		netdev_err(dev->net, "Could not register MDIO bus\n");
		goto free_mdio;
	}

	pdata->phydev = phy_find_first(pdata->mdiobus);
	if (!pdata->phydev) {
		netdev_err(dev->net, "no PHY found\n");
		ret = -ENODEV;
		goto unregister_mdio;
	}

	pdata->phydev->is_internal = is_internal_phy;
>>>>>>> d1988041

	/* detect device revision as different features may be available */
	ret = smsc95xx_read_reg(dev, ID_REV, &val);
	if (ret < 0)
<<<<<<< HEAD
		goto free_pdata;

	val >>= 16;
	pdata->chip_id = val;
	pdata->mdix_ctrl = get_mdix_status(dev->net);
=======
		goto unregister_mdio;
>>>>>>> d1988041

	val >>= 16;
	if ((val == ID_REV_CHIP_ID_9500A_) || (val == ID_REV_CHIP_ID_9530_) ||
	    (val == ID_REV_CHIP_ID_89530_) || (val == ID_REV_CHIP_ID_9730_))
		pdata->features = (FEATURE_8_WAKEUP_FILTERS |
			FEATURE_PHY_NLP_CROSSOVER |
			FEATURE_REMOTE_WAKEUP);
	else if (val == ID_REV_CHIP_ID_9512_)
		pdata->features = FEATURE_8_WAKEUP_FILTERS;

	dev->net->netdev_ops = &smsc95xx_netdev_ops;
	dev->net->ethtool_ops = &smsc95xx_ethtool_ops;
	dev->net->flags |= IFF_MULTICAST;
	dev->net->hard_header_len += SMSC95XX_TX_OVERHEAD_CSUM;
	dev->net->min_mtu = ETH_MIN_MTU;
	dev->net->max_mtu = ETH_DATA_LEN;
	dev->hard_mtu = dev->net->mtu + dev->net->hard_header_len;
	return 0;

unregister_mdio:
	mdiobus_unregister(pdata->mdiobus);

<<<<<<< HEAD
	return 0;
=======
free_mdio:
	mdiobus_free(pdata->mdiobus);
>>>>>>> d1988041

free_pdata:
	kfree(pdata);
	return ret;
}

static void smsc95xx_unbind(struct usbnet *dev, struct usb_interface *intf)
{
<<<<<<< HEAD
	struct smsc95xx_priv *pdata = (struct smsc95xx_priv *)(dev->data[0]);

	if (pdata) {
		cancel_delayed_work_sync(&pdata->carrier_check);
		netif_dbg(dev, ifdown, dev->net, "free pdata\n");
		kfree(pdata);
		pdata = NULL;
		dev->data[0] = 0;
=======
	struct smsc95xx_priv *pdata = dev->driver_priv;

	mdiobus_unregister(pdata->mdiobus);
	mdiobus_free(pdata->mdiobus);
	netif_dbg(dev, ifdown, dev->net, "free pdata\n");
	kfree(pdata);
}

static void smsc95xx_handle_link_change(struct net_device *net)
{
	phy_print_status(net->phydev);
}

static int smsc95xx_start_phy(struct usbnet *dev)
{
	struct smsc95xx_priv *pdata = dev->driver_priv;
	struct net_device *net = dev->net;
	int ret;

	ret = smsc95xx_reset(dev);
	if (ret < 0)
		return ret;

	ret = phy_connect_direct(net, pdata->phydev,
				 &smsc95xx_handle_link_change,
				 PHY_INTERFACE_MODE_MII);
	if (ret) {
		netdev_err(net, "can't attach PHY to %s\n", pdata->mdiobus->id);
		return ret;
>>>>>>> d1988041
	}

	phy_attached_info(net->phydev);
	phy_start(net->phydev);
	return 0;
}

static int smsc95xx_disconnect_phy(struct usbnet *dev)
{
	phy_stop(dev->net->phydev);
	phy_disconnect(dev->net->phydev);
	return 0;
}

static u32 smsc_crc(const u8 *buffer, size_t len, int filter)
{
	u32 crc = bitrev16(crc16(0xFFFF, buffer, len));
	return crc << ((filter % 2) * 16);
}

static int smsc95xx_enable_phy_wakeup_interrupts(struct usbnet *dev, u16 mask)
{
	int ret;

	netdev_dbg(dev->net, "enabling PHY wakeup interrupts\n");

	/* read to clear */
	ret = smsc95xx_mdio_read_nopm(dev, PHY_INT_SRC);
	if (ret < 0)
		return ret;

	/* enable interrupt source */
	ret = smsc95xx_mdio_read_nopm(dev, PHY_INT_MASK);
	if (ret < 0)
		return ret;

	ret |= mask;

	smsc95xx_mdio_write_nopm(dev, PHY_INT_MASK, ret);

	return 0;
}

static int smsc95xx_link_ok_nopm(struct usbnet *dev)
{
	int ret;

	/* first, a dummy read, needed to latch some MII phys */
	ret = smsc95xx_mdio_read_nopm(dev, MII_BMSR);
	if (ret < 0)
		return ret;

	ret = smsc95xx_mdio_read_nopm(dev, MII_BMSR);
	if (ret < 0)
		return ret;

	return !!(ret & BMSR_LSTATUS);
}

static int smsc95xx_enter_suspend0(struct usbnet *dev)
{
	struct smsc95xx_priv *pdata = dev->driver_priv;
	u32 val;
	int ret;

	ret = smsc95xx_read_reg_nopm(dev, PM_CTRL, &val);
	if (ret < 0)
		return ret;

	val &= (~(PM_CTL_SUS_MODE_ | PM_CTL_WUPS_ | PM_CTL_PHY_RST_));
	val |= PM_CTL_SUS_MODE_0;

	ret = smsc95xx_write_reg_nopm(dev, PM_CTRL, val);
	if (ret < 0)
		return ret;

	/* clear wol status */
	val &= ~PM_CTL_WUPS_;
	val |= PM_CTL_WUPS_WOL_;

	/* enable energy detection */
	if (pdata->wolopts & WAKE_PHY)
		val |= PM_CTL_WUPS_ED_;

	ret = smsc95xx_write_reg_nopm(dev, PM_CTRL, val);
	if (ret < 0)
		return ret;

	/* read back PM_CTRL */
	ret = smsc95xx_read_reg_nopm(dev, PM_CTRL, &val);
	if (ret < 0)
		return ret;

	pdata->suspend_flags |= SUSPEND_SUSPEND0;

	return 0;
}

static int smsc95xx_enter_suspend1(struct usbnet *dev)
{
	struct smsc95xx_priv *pdata = dev->driver_priv;
	u32 val;
	int ret;

	/* reconfigure link pulse detection timing for
	 * compatibility with non-standard link partners
	 */
	if (pdata->features & FEATURE_PHY_NLP_CROSSOVER)
		smsc95xx_mdio_write_nopm(dev, PHY_EDPD_CONFIG,
					 PHY_EDPD_CONFIG_DEFAULT);

	/* enable energy detect power-down mode */
	ret = smsc95xx_mdio_read_nopm(dev, PHY_MODE_CTRL_STS);
	if (ret < 0)
		return ret;

	ret |= MODE_CTRL_STS_EDPWRDOWN_;

	smsc95xx_mdio_write_nopm(dev, PHY_MODE_CTRL_STS, ret);

	/* enter SUSPEND1 mode */
	ret = smsc95xx_read_reg_nopm(dev, PM_CTRL, &val);
	if (ret < 0)
		return ret;

	val &= ~(PM_CTL_SUS_MODE_ | PM_CTL_WUPS_ | PM_CTL_PHY_RST_);
	val |= PM_CTL_SUS_MODE_1;

	ret = smsc95xx_write_reg_nopm(dev, PM_CTRL, val);
	if (ret < 0)
		return ret;

	/* clear wol status, enable energy detection */
	val &= ~PM_CTL_WUPS_;
	val |= (PM_CTL_WUPS_ED_ | PM_CTL_ED_EN_);

	ret = smsc95xx_write_reg_nopm(dev, PM_CTRL, val);
	if (ret < 0)
		return ret;

	pdata->suspend_flags |= SUSPEND_SUSPEND1;

	return 0;
}

static int smsc95xx_enter_suspend2(struct usbnet *dev)
{
	struct smsc95xx_priv *pdata = dev->driver_priv;
	u32 val;
	int ret;

	ret = smsc95xx_read_reg_nopm(dev, PM_CTRL, &val);
	if (ret < 0)
		return ret;

	val &= ~(PM_CTL_SUS_MODE_ | PM_CTL_WUPS_ | PM_CTL_PHY_RST_);
	val |= PM_CTL_SUS_MODE_2;

	ret = smsc95xx_write_reg_nopm(dev, PM_CTRL, val);
	if (ret < 0)
		return ret;

	pdata->suspend_flags |= SUSPEND_SUSPEND2;

	return 0;
}

static int smsc95xx_enter_suspend3(struct usbnet *dev)
{
	struct smsc95xx_priv *pdata = dev->driver_priv;
	u32 val;
	int ret;

	ret = smsc95xx_read_reg_nopm(dev, RX_FIFO_INF, &val);
	if (ret < 0)
		return ret;

	if (val & RX_FIFO_INF_USED_) {
		netdev_info(dev->net, "rx fifo not empty in autosuspend\n");
		return -EBUSY;
	}

	ret = smsc95xx_read_reg_nopm(dev, PM_CTRL, &val);
	if (ret < 0)
		return ret;

	val &= ~(PM_CTL_SUS_MODE_ | PM_CTL_WUPS_ | PM_CTL_PHY_RST_);
	val |= PM_CTL_SUS_MODE_3 | PM_CTL_RES_CLR_WKP_STS;

	ret = smsc95xx_write_reg_nopm(dev, PM_CTRL, val);
	if (ret < 0)
		return ret;

	/* clear wol status */
	val &= ~PM_CTL_WUPS_;
	val |= PM_CTL_WUPS_WOL_;

	ret = smsc95xx_write_reg_nopm(dev, PM_CTRL, val);
	if (ret < 0)
		return ret;

	pdata->suspend_flags |= SUSPEND_SUSPEND3;

	return 0;
}

static int smsc95xx_autosuspend(struct usbnet *dev, u32 link_up)
{
	struct smsc95xx_priv *pdata = dev->driver_priv;
	int ret;

	if (!netif_running(dev->net)) {
		/* interface is ifconfig down so fully power down hw */
		netdev_dbg(dev->net, "autosuspend entering SUSPEND2\n");
		return smsc95xx_enter_suspend2(dev);
	}

	if (!link_up) {
		/* link is down so enter EDPD mode, but only if device can
		 * reliably resume from it.  This check should be redundant
		 * as current FEATURE_REMOTE_WAKEUP parts also support
		 * FEATURE_PHY_NLP_CROSSOVER but it's included for clarity */
		if (!(pdata->features & FEATURE_PHY_NLP_CROSSOVER)) {
			netdev_warn(dev->net, "EDPD not supported\n");
			return -EBUSY;
		}

		netdev_dbg(dev->net, "autosuspend entering SUSPEND1\n");

		/* enable PHY wakeup events for if cable is attached */
		ret = smsc95xx_enable_phy_wakeup_interrupts(dev,
			PHY_INT_MASK_ANEG_COMP_);
		if (ret < 0) {
			netdev_warn(dev->net, "error enabling PHY wakeup ints\n");
			return ret;
		}

		netdev_info(dev->net, "entering SUSPEND1 mode\n");
		return smsc95xx_enter_suspend1(dev);
	}

	/* enable PHY wakeup events so we remote wakeup if cable is pulled */
	ret = smsc95xx_enable_phy_wakeup_interrupts(dev,
		PHY_INT_MASK_LINK_DOWN_);
	if (ret < 0) {
		netdev_warn(dev->net, "error enabling PHY wakeup ints\n");
		return ret;
	}

	netdev_dbg(dev->net, "autosuspend entering SUSPEND3\n");
	return smsc95xx_enter_suspend3(dev);
}

static int smsc95xx_suspend(struct usb_interface *intf, pm_message_t message)
{
	struct usbnet *dev = usb_get_intfdata(intf);
	struct smsc95xx_priv *pdata = dev->driver_priv;
	u32 val, link_up;
	int ret;

	ret = usbnet_suspend(intf, message);
	if (ret < 0) {
		netdev_warn(dev->net, "usbnet_suspend error\n");
		return ret;
	}

	if (pdata->suspend_flags) {
		netdev_warn(dev->net, "error during last resume\n");
		pdata->suspend_flags = 0;
	}

	/* determine if link is up using only _nopm functions */
	link_up = smsc95xx_link_ok_nopm(dev);

	if (message.event == PM_EVENT_AUTO_SUSPEND &&
	    (pdata->features & FEATURE_REMOTE_WAKEUP)) {
		ret = smsc95xx_autosuspend(dev, link_up);
		goto done;
	}

	/* if we get this far we're not autosuspending */
	/* if no wol options set, or if link is down and we're not waking on
	 * PHY activity, enter lowest power SUSPEND2 mode
	 */
	if (!(pdata->wolopts & SUPPORTED_WAKE) ||
		!(link_up || (pdata->wolopts & WAKE_PHY))) {
		netdev_info(dev->net, "entering SUSPEND2 mode\n");

		/* disable energy detect (link up) & wake up events */
		ret = smsc95xx_read_reg_nopm(dev, WUCSR, &val);
		if (ret < 0)
			goto done;

		val &= ~(WUCSR_MPEN_ | WUCSR_WAKE_EN_);

		ret = smsc95xx_write_reg_nopm(dev, WUCSR, val);
		if (ret < 0)
			goto done;

		ret = smsc95xx_read_reg_nopm(dev, PM_CTRL, &val);
		if (ret < 0)
			goto done;

		val &= ~(PM_CTL_ED_EN_ | PM_CTL_WOL_EN_);

		ret = smsc95xx_write_reg_nopm(dev, PM_CTRL, val);
		if (ret < 0)
			goto done;

		ret = smsc95xx_enter_suspend2(dev);
		goto done;
	}

	if (pdata->wolopts & WAKE_PHY) {
		ret = smsc95xx_enable_phy_wakeup_interrupts(dev,
			(PHY_INT_MASK_ANEG_COMP_ | PHY_INT_MASK_LINK_DOWN_));
		if (ret < 0) {
			netdev_warn(dev->net, "error enabling PHY wakeup ints\n");
			goto done;
		}

		/* if link is down then configure EDPD and enter SUSPEND1,
		 * otherwise enter SUSPEND0 below
		 */
		if (!link_up) {
			netdev_info(dev->net, "entering SUSPEND1 mode\n");
			ret = smsc95xx_enter_suspend1(dev);
			goto done;
		}
	}

	if (pdata->wolopts & (WAKE_BCAST | WAKE_MCAST | WAKE_ARP | WAKE_UCAST)) {
		u32 *filter_mask = kcalloc(32, sizeof(u32), GFP_KERNEL);
		u32 command[2];
		u32 offset[2];
		u32 crc[4];
		int wuff_filter_count =
			(pdata->features & FEATURE_8_WAKEUP_FILTERS) ?
			LAN9500A_WUFF_NUM : LAN9500_WUFF_NUM;
		int i, filter = 0;

		if (!filter_mask) {
			netdev_warn(dev->net, "Unable to allocate filter_mask\n");
			ret = -ENOMEM;
			goto done;
		}

		memset(command, 0, sizeof(command));
		memset(offset, 0, sizeof(offset));
		memset(crc, 0, sizeof(crc));

		if (pdata->wolopts & WAKE_BCAST) {
			const u8 bcast[] = {0xFF, 0xFF, 0xFF, 0xFF, 0xFF, 0xFF};
			netdev_info(dev->net, "enabling broadcast detection\n");
			filter_mask[filter * 4] = 0x003F;
			filter_mask[filter * 4 + 1] = 0x00;
			filter_mask[filter * 4 + 2] = 0x00;
			filter_mask[filter * 4 + 3] = 0x00;
			command[filter/4] |= 0x05UL << ((filter % 4) * 8);
			offset[filter/4] |= 0x00 << ((filter % 4) * 8);
			crc[filter/2] |= smsc_crc(bcast, 6, filter);
			filter++;
		}

		if (pdata->wolopts & WAKE_MCAST) {
			const u8 mcast[] = {0x01, 0x00, 0x5E};
			netdev_info(dev->net, "enabling multicast detection\n");
			filter_mask[filter * 4] = 0x0007;
			filter_mask[filter * 4 + 1] = 0x00;
			filter_mask[filter * 4 + 2] = 0x00;
			filter_mask[filter * 4 + 3] = 0x00;
			command[filter/4] |= 0x09UL << ((filter % 4) * 8);
			offset[filter/4] |= 0x00  << ((filter % 4) * 8);
			crc[filter/2] |= smsc_crc(mcast, 3, filter);
			filter++;
		}

		if (pdata->wolopts & WAKE_ARP) {
			const u8 arp[] = {0x08, 0x06};
			netdev_info(dev->net, "enabling ARP detection\n");
			filter_mask[filter * 4] = 0x0003;
			filter_mask[filter * 4 + 1] = 0x00;
			filter_mask[filter * 4 + 2] = 0x00;
			filter_mask[filter * 4 + 3] = 0x00;
			command[filter/4] |= 0x05UL << ((filter % 4) * 8);
			offset[filter/4] |= 0x0C << ((filter % 4) * 8);
			crc[filter/2] |= smsc_crc(arp, 2, filter);
			filter++;
		}

		if (pdata->wolopts & WAKE_UCAST) {
			netdev_info(dev->net, "enabling unicast detection\n");
			filter_mask[filter * 4] = 0x003F;
			filter_mask[filter * 4 + 1] = 0x00;
			filter_mask[filter * 4 + 2] = 0x00;
			filter_mask[filter * 4 + 3] = 0x00;
			command[filter/4] |= 0x01UL << ((filter % 4) * 8);
			offset[filter/4] |= 0x00 << ((filter % 4) * 8);
			crc[filter/2] |= smsc_crc(dev->net->dev_addr, ETH_ALEN, filter);
			filter++;
		}

		for (i = 0; i < (wuff_filter_count * 4); i++) {
			ret = smsc95xx_write_reg_nopm(dev, WUFF, filter_mask[i]);
			if (ret < 0) {
				kfree(filter_mask);
				goto done;
			}
		}
		kfree(filter_mask);

		for (i = 0; i < (wuff_filter_count / 4); i++) {
			ret = smsc95xx_write_reg_nopm(dev, WUFF, command[i]);
			if (ret < 0)
				goto done;
		}

		for (i = 0; i < (wuff_filter_count / 4); i++) {
			ret = smsc95xx_write_reg_nopm(dev, WUFF, offset[i]);
			if (ret < 0)
				goto done;
		}

		for (i = 0; i < (wuff_filter_count / 2); i++) {
			ret = smsc95xx_write_reg_nopm(dev, WUFF, crc[i]);
			if (ret < 0)
				goto done;
		}

		/* clear any pending pattern match packet status */
		ret = smsc95xx_read_reg_nopm(dev, WUCSR, &val);
		if (ret < 0)
			goto done;

		val |= WUCSR_WUFR_;

		ret = smsc95xx_write_reg_nopm(dev, WUCSR, val);
		if (ret < 0)
			goto done;
	}

	if (pdata->wolopts & WAKE_MAGIC) {
		/* clear any pending magic packet status */
		ret = smsc95xx_read_reg_nopm(dev, WUCSR, &val);
		if (ret < 0)
			goto done;

		val |= WUCSR_MPR_;

		ret = smsc95xx_write_reg_nopm(dev, WUCSR, val);
		if (ret < 0)
			goto done;
	}

	/* enable/disable wakeup sources */
	ret = smsc95xx_read_reg_nopm(dev, WUCSR, &val);
	if (ret < 0)
		goto done;

	if (pdata->wolopts & (WAKE_BCAST | WAKE_MCAST | WAKE_ARP | WAKE_UCAST)) {
		netdev_info(dev->net, "enabling pattern match wakeup\n");
		val |= WUCSR_WAKE_EN_;
	} else {
		netdev_info(dev->net, "disabling pattern match wakeup\n");
		val &= ~WUCSR_WAKE_EN_;
	}

	if (pdata->wolopts & WAKE_MAGIC) {
		netdev_info(dev->net, "enabling magic packet wakeup\n");
		val |= WUCSR_MPEN_;
	} else {
		netdev_info(dev->net, "disabling magic packet wakeup\n");
		val &= ~WUCSR_MPEN_;
	}

	ret = smsc95xx_write_reg_nopm(dev, WUCSR, val);
	if (ret < 0)
		goto done;

	/* enable wol wakeup source */
	ret = smsc95xx_read_reg_nopm(dev, PM_CTRL, &val);
	if (ret < 0)
		goto done;

	val |= PM_CTL_WOL_EN_;

	/* phy energy detect wakeup source */
	if (pdata->wolopts & WAKE_PHY)
		val |= PM_CTL_ED_EN_;

	ret = smsc95xx_write_reg_nopm(dev, PM_CTRL, val);
	if (ret < 0)
		goto done;

	/* enable receiver to enable frame reception */
	smsc95xx_start_rx_path(dev, 1);

	/* some wol options are enabled, so enter SUSPEND0 */
	netdev_info(dev->net, "entering SUSPEND0 mode\n");
	ret = smsc95xx_enter_suspend0(dev);

done:
	/*
	 * TODO: resume() might need to handle the suspend failure
	 * in system sleep
	 */
	if (ret && PMSG_IS_AUTO(message))
		usbnet_resume(intf);

	return ret;
}

static int smsc95xx_resume(struct usb_interface *intf)
{
	struct usbnet *dev = usb_get_intfdata(intf);
	struct smsc95xx_priv *pdata;
	u8 suspend_flags;
	int ret;
	u32 val;

	BUG_ON(!dev);
	pdata = dev->driver_priv;
	suspend_flags = pdata->suspend_flags;

	netdev_dbg(dev->net, "resume suspend_flags=0x%02x\n", suspend_flags);

	/* do this first to ensure it's cleared even in error case */
	pdata->suspend_flags = 0;

	if (suspend_flags & SUSPEND_ALLMODES) {
		/* clear wake-up sources */
		ret = smsc95xx_read_reg_nopm(dev, WUCSR, &val);
		if (ret < 0)
			return ret;

		val &= ~(WUCSR_WAKE_EN_ | WUCSR_MPEN_);

		ret = smsc95xx_write_reg_nopm(dev, WUCSR, val);
		if (ret < 0)
			return ret;

		/* clear wake-up status */
		ret = smsc95xx_read_reg_nopm(dev, PM_CTRL, &val);
		if (ret < 0)
			return ret;

		val &= ~PM_CTL_WOL_EN_;
		val |= PM_CTL_WUPS_;

		ret = smsc95xx_write_reg_nopm(dev, PM_CTRL, val);
		if (ret < 0)
			return ret;
	}

	ret = usbnet_resume(intf);
	if (ret < 0)
		netdev_warn(dev->net, "usbnet_resume error\n");

	phy_init_hw(pdata->phydev);
	return ret;
}

static int smsc95xx_reset_resume(struct usb_interface *intf)
{
	struct usbnet *dev = usb_get_intfdata(intf);
	int ret;

	ret = smsc95xx_reset(dev);
	if (ret < 0)
		return ret;

	return smsc95xx_resume(intf);
}

static void smsc95xx_rx_csum_offload(struct sk_buff *skb)
{
	skb->csum = *(u16 *)(skb_tail_pointer(skb) - 2);
	skb->ip_summed = CHECKSUM_COMPLETE;
	skb_trim(skb, skb->len - 2);
}

static int smsc95xx_rx_fixup(struct usbnet *dev, struct sk_buff *skb)
{
	/* This check is no longer done by usbnet */
	if (skb->len < dev->net->hard_header_len)
		return 0;

	while (skb->len > 0) {
		u32 header, align_count;
		struct sk_buff *ax_skb;
		unsigned char *packet;
		u16 size;

		header = get_unaligned_le32(skb->data);
		skb_pull(skb, 4 + NET_IP_ALIGN);
		packet = skb->data;

		/* get the packet length */
		size = (u16)((header & RX_STS_FL_) >> 16);
		align_count = (4 - ((size + NET_IP_ALIGN) % 4)) % 4;

		if (unlikely(header & RX_STS_ES_)) {
			netif_dbg(dev, rx_err, dev->net,
				  "Error header=0x%08x\n", header);
			dev->net->stats.rx_errors++;
			dev->net->stats.rx_dropped++;

			if (header & RX_STS_CRC_) {
				dev->net->stats.rx_crc_errors++;
			} else {
				if (header & (RX_STS_TL_ | RX_STS_RF_))
					dev->net->stats.rx_frame_errors++;

				if ((header & RX_STS_LE_) &&
					(!(header & RX_STS_FT_)))
					dev->net->stats.rx_length_errors++;
			}
		} else {
			/* ETH_FRAME_LEN + 4(CRC) + 2(COE) + 4(Vlan) */
			if (unlikely(size > (ETH_FRAME_LEN + 12))) {
				netif_dbg(dev, rx_err, dev->net,
					  "size err header=0x%08x\n", header);
				return 0;
			}

			/* last frame in this batch */
			if (skb->len == size) {
				if (dev->net->features & NETIF_F_RXCSUM)
					smsc95xx_rx_csum_offload(skb);
				skb_trim(skb, skb->len - 4); /* remove fcs */
				skb->truesize = size + sizeof(struct sk_buff);

				return 1;
			}

			ax_skb = skb_clone(skb, GFP_ATOMIC);
			if (unlikely(!ax_skb)) {
				netdev_warn(dev->net, "Error allocating skb\n");
				return 0;
			}

			ax_skb->len = size;
			ax_skb->data = packet;
			skb_set_tail_pointer(ax_skb, size);

			if (dev->net->features & NETIF_F_RXCSUM)
				smsc95xx_rx_csum_offload(ax_skb);
			skb_trim(ax_skb, ax_skb->len - 4); /* remove fcs */
			ax_skb->truesize = size + sizeof(struct sk_buff);

			usbnet_skb_return(dev, ax_skb);
		}

		skb_pull(skb, size);

		/* padding bytes before the next frame starts */
		if (skb->len)
			skb_pull(skb, align_count);
	}

	return 1;
}

static u32 smsc95xx_calc_csum_preamble(struct sk_buff *skb)
{
	u16 low_16 = (u16)skb_checksum_start_offset(skb);
	u16 high_16 = low_16 + skb->csum_offset;
	return (high_16 << 16) | low_16;
}

/* The TX CSUM won't work if the checksum lies in the last 4 bytes of the
 * transmission. This is fairly unlikely, only seems to trigger with some
 * short TCP ACK packets sent.
 *
 * Note, this calculation should probably check for the alignment of the
 * data as well, but a straight check for csum being in the last four bytes
 * of the packet should be ok for now.
 */
static bool smsc95xx_can_tx_checksum(struct sk_buff *skb)
{
       unsigned int len = skb->len - skb_checksum_start_offset(skb);

       if (skb->len <= 45)
	       return false;
       return skb->csum_offset < (len - (4 + 1));
}

static struct sk_buff *smsc95xx_tx_fixup(struct usbnet *dev,
					 struct sk_buff *skb, gfp_t flags)
{
	bool csum = skb->ip_summed == CHECKSUM_PARTIAL;
	int overhead = csum ? SMSC95XX_TX_OVERHEAD_CSUM : SMSC95XX_TX_OVERHEAD;
	u32 tx_cmd_a, tx_cmd_b;
	void *ptr;

	/* We do not advertise SG, so skbs should be already linearized */
	BUG_ON(skb_shinfo(skb)->nr_frags);

	/* Make writable and expand header space by overhead if required */
	if (skb_cow_head(skb, overhead)) {
		/* Must deallocate here as returning NULL to indicate error
		 * means the skb won't be deallocated in the caller.
		 */
		dev_kfree_skb_any(skb);
		return NULL;
	}

	tx_cmd_b = (u32)skb->len;
	tx_cmd_a = tx_cmd_b | TX_CMD_A_FIRST_SEG_ | TX_CMD_A_LAST_SEG_;

	if (csum) {
		if (!smsc95xx_can_tx_checksum(skb)) {
			/* workaround - hardware tx checksum does not work
			 * properly with extremely small packets */
			long csstart = skb_checksum_start_offset(skb);
			__wsum calc = csum_partial(skb->data + csstart,
				skb->len - csstart, 0);
			*((__sum16 *)(skb->data + csstart
				+ skb->csum_offset)) = csum_fold(calc);

			csum = false;
		} else {
			u32 csum_preamble = smsc95xx_calc_csum_preamble(skb);
			ptr = skb_push(skb, 4);
			put_unaligned_le32(csum_preamble, ptr);

			tx_cmd_a += 4;
			tx_cmd_b += 4;
			tx_cmd_b |= TX_CMD_B_CSUM_ENABLE;
		}
	}

	ptr = skb_push(skb, 8);
	put_unaligned_le32(tx_cmd_a, ptr);
	put_unaligned_le32(tx_cmd_b, ptr+4);

	return skb;
}

static int smsc95xx_manage_power(struct usbnet *dev, int on)
{
	struct smsc95xx_priv *pdata = dev->driver_priv;

	dev->intf->needs_remote_wakeup = on;

	if (pdata->features & FEATURE_REMOTE_WAKEUP)
		return 0;

	/* this chip revision isn't capable of remote wakeup */
	netdev_info(dev->net, "hardware isn't capable of remote wakeup\n");

	if (on)
		usb_autopm_get_interface_no_resume(dev->intf);
	else
		usb_autopm_put_interface(dev->intf);

	return 0;
}

static const struct driver_info smsc95xx_info = {
	.description	= "smsc95xx USB 2.0 Ethernet",
	.bind		= smsc95xx_bind,
	.unbind		= smsc95xx_unbind,
	.link_reset	= smsc95xx_link_reset,
	.reset		= smsc95xx_start_phy,
	.stop		= smsc95xx_disconnect_phy,
	.rx_fixup	= smsc95xx_rx_fixup,
	.tx_fixup	= smsc95xx_tx_fixup,
	.status		= smsc95xx_status,
	.manage_power	= smsc95xx_manage_power,
	.flags		= FLAG_ETHER | FLAG_SEND_ZLP | FLAG_LINK_INTR,
};

static const struct usb_device_id products[] = {
	{
		/* SMSC9500 USB Ethernet Device */
		USB_DEVICE(0x0424, 0x9500),
		.driver_info = (unsigned long) &smsc95xx_info,
	},
	{
		/* SMSC9505 USB Ethernet Device */
		USB_DEVICE(0x0424, 0x9505),
		.driver_info = (unsigned long) &smsc95xx_info,
	},
	{
		/* SMSC9500A USB Ethernet Device */
		USB_DEVICE(0x0424, 0x9E00),
		.driver_info = (unsigned long) &smsc95xx_info,
	},
	{
		/* SMSC9505A USB Ethernet Device */
		USB_DEVICE(0x0424, 0x9E01),
		.driver_info = (unsigned long) &smsc95xx_info,
	},
	{
		/* SMSC9512/9514 USB Hub & Ethernet Device */
		USB_DEVICE(0x0424, 0xec00),
		.driver_info = (unsigned long) &smsc95xx_info,
	},
	{
		/* SMSC9500 USB Ethernet Device (SAL10) */
		USB_DEVICE(0x0424, 0x9900),
		.driver_info = (unsigned long) &smsc95xx_info,
	},
	{
		/* SMSC9505 USB Ethernet Device (SAL10) */
		USB_DEVICE(0x0424, 0x9901),
		.driver_info = (unsigned long) &smsc95xx_info,
	},
	{
		/* SMSC9500A USB Ethernet Device (SAL10) */
		USB_DEVICE(0x0424, 0x9902),
		.driver_info = (unsigned long) &smsc95xx_info,
	},
	{
		/* SMSC9505A USB Ethernet Device (SAL10) */
		USB_DEVICE(0x0424, 0x9903),
		.driver_info = (unsigned long) &smsc95xx_info,
	},
	{
		/* SMSC9512/9514 USB Hub & Ethernet Device (SAL10) */
		USB_DEVICE(0x0424, 0x9904),
		.driver_info = (unsigned long) &smsc95xx_info,
	},
	{
		/* SMSC9500A USB Ethernet Device (HAL) */
		USB_DEVICE(0x0424, 0x9905),
		.driver_info = (unsigned long) &smsc95xx_info,
	},
	{
		/* SMSC9505A USB Ethernet Device (HAL) */
		USB_DEVICE(0x0424, 0x9906),
		.driver_info = (unsigned long) &smsc95xx_info,
	},
	{
		/* SMSC9500 USB Ethernet Device (Alternate ID) */
		USB_DEVICE(0x0424, 0x9907),
		.driver_info = (unsigned long) &smsc95xx_info,
	},
	{
		/* SMSC9500A USB Ethernet Device (Alternate ID) */
		USB_DEVICE(0x0424, 0x9908),
		.driver_info = (unsigned long) &smsc95xx_info,
	},
	{
		/* SMSC9512/9514 USB Hub & Ethernet Device (Alternate ID) */
		USB_DEVICE(0x0424, 0x9909),
		.driver_info = (unsigned long) &smsc95xx_info,
	},
	{
		/* SMSC LAN9530 USB Ethernet Device */
		USB_DEVICE(0x0424, 0x9530),
		.driver_info = (unsigned long) &smsc95xx_info,
	},
	{
		/* SMSC LAN9730 USB Ethernet Device */
		USB_DEVICE(0x0424, 0x9730),
		.driver_info = (unsigned long) &smsc95xx_info,
	},
	{
		/* SMSC LAN89530 USB Ethernet Device */
		USB_DEVICE(0x0424, 0x9E08),
		.driver_info = (unsigned long) &smsc95xx_info,
	},
	{ },		/* END */
};
MODULE_DEVICE_TABLE(usb, products);

static struct usb_driver smsc95xx_driver = {
	.name		= "smsc95xx",
	.id_table	= products,
	.probe		= usbnet_probe,
	.suspend	= smsc95xx_suspend,
	.resume		= smsc95xx_resume,
	.reset_resume	= smsc95xx_reset_resume,
	.disconnect	= usbnet_disconnect,
	.disable_hub_initiated_lpm = 1,
	.supports_autosuspend = 1,
};

module_usb_driver(smsc95xx_driver);

MODULE_AUTHOR("Nancy Lin");
MODULE_AUTHOR("Steve Glendinning <steve.glendinning@shawell.net>");
MODULE_DESCRIPTION("SMSC95XX USB 2.0 Ethernet Devices");
MODULE_LICENSE("GPL");<|MERGE_RESOLUTION|>--- conflicted
+++ resolved
@@ -1093,8 +1093,6 @@
 	ret = smsc95xx_reset(dev);
 	if (ret)
 		goto free_pdata;
-<<<<<<< HEAD
-=======
 
 	pdata->mdiobus = mdiobus_alloc();
 	if (!pdata->mdiobus) {
@@ -1133,20 +1131,11 @@
 	}
 
 	pdata->phydev->is_internal = is_internal_phy;
->>>>>>> d1988041
 
 	/* detect device revision as different features may be available */
 	ret = smsc95xx_read_reg(dev, ID_REV, &val);
 	if (ret < 0)
-<<<<<<< HEAD
-		goto free_pdata;
-
-	val >>= 16;
-	pdata->chip_id = val;
-	pdata->mdix_ctrl = get_mdix_status(dev->net);
-=======
 		goto unregister_mdio;
->>>>>>> d1988041
 
 	val >>= 16;
 	if ((val == ID_REV_CHIP_ID_9500A_) || (val == ID_REV_CHIP_ID_9530_) ||
@@ -1169,12 +1158,8 @@
 unregister_mdio:
 	mdiobus_unregister(pdata->mdiobus);
 
-<<<<<<< HEAD
-	return 0;
-=======
 free_mdio:
 	mdiobus_free(pdata->mdiobus);
->>>>>>> d1988041
 
 free_pdata:
 	kfree(pdata);
@@ -1183,16 +1168,6 @@
 
 static void smsc95xx_unbind(struct usbnet *dev, struct usb_interface *intf)
 {
-<<<<<<< HEAD
-	struct smsc95xx_priv *pdata = (struct smsc95xx_priv *)(dev->data[0]);
-
-	if (pdata) {
-		cancel_delayed_work_sync(&pdata->carrier_check);
-		netif_dbg(dev, ifdown, dev->net, "free pdata\n");
-		kfree(pdata);
-		pdata = NULL;
-		dev->data[0] = 0;
-=======
 	struct smsc95xx_priv *pdata = dev->driver_priv;
 
 	mdiobus_unregister(pdata->mdiobus);
@@ -1222,7 +1197,6 @@
 	if (ret) {
 		netdev_err(net, "can't attach PHY to %s\n", pdata->mdiobus->id);
 		return ret;
->>>>>>> d1988041
 	}
 
 	phy_attached_info(net->phydev);
