--- conflicted
+++ resolved
@@ -1044,28 +1044,16 @@
 	if (cmd == SET_KEY) {
 		if (cipher == MT_CIPHER_TKIP) {
 			/* Rx/Tx MIC keys are swapped */
-<<<<<<< HEAD
-			memcpy(data, key, 16);
-			memcpy(data + 16, key + 24, 8);
-			memcpy(data + 24, key + 16, 8);
-=======
 			memcpy(data, key->key, 16);
 			memcpy(data + 16, key->key + 24, 8);
 			memcpy(data + 24, key->key + 16, 8);
->>>>>>> e0733463
 		} else {
 			if (cipher != MT_CIPHER_BIP_CMAC_128 && wcid->cipher)
 				memmove(data + 16, data, 16);
 			if (cipher != MT_CIPHER_BIP_CMAC_128 || !wcid->cipher)
-<<<<<<< HEAD
-				memcpy(data, key, keylen);
-			else if (cipher == MT_CIPHER_BIP_CMAC_128)
-				memcpy(data + 16, key, 16);
-=======
 				memcpy(data, key->key, key->keylen);
 			else if (cipher == MT_CIPHER_BIP_CMAC_128)
 				memcpy(data + 16, key->key, 16);
->>>>>>> e0733463
 		}
 	} else {
 		if (wcid->cipher & ~BIT(cipher)) {
