--- conflicted
+++ resolved
@@ -214,44 +214,8 @@
 {
 	int ret, i, k;
 
-<<<<<<< HEAD
-static void mt76x0_stop_hardware(struct mt76x0_dev *dev)
-{
-	mt76x0_chip_onoff(dev, false, false);
-}
-
-int mt76x0_init_hardware(struct mt76x0_dev *dev, bool reset)
-{
-	static const u16 beacon_offsets[16] = {
-		/* 512 byte per beacon */
-		0xc000,	0xc200,	0xc400,	0xc600,
-		0xc800,	0xca00,	0xcc00,	0xce00,
-		0xd000,	0xd200,	0xd400,	0xd600,
-		0xd800,	0xda00,	0xdc00,	0xde00
-	};
-	int ret;
-
-	dev->beacon_offsets = beacon_offsets;
-
-	mt76x0_chip_onoff(dev, true, reset);
-
-	ret = mt76x0_wait_asic_ready(dev);
-	if (ret)
-		goto err;
-	ret = mt76x0_mcu_init(dev);
-	if (ret)
-		goto err;
-
-	if (!mt76_poll_msec(dev, MT_WPDMA_GLO_CFG,
-			    MT_WPDMA_GLO_CFG_TX_DMA_BUSY |
-			    MT_WPDMA_GLO_CFG_RX_DMA_BUSY, 0, 100)) {
-		ret = -EIO;
-		goto err;
-	}
-=======
 	if (!mt76x02_wait_for_wpdma(&dev->mt76, 1000))
 		return -EIO;
->>>>>>> f7688b48
 
 	/* Wait for ASIC ready after FW load. */
 	if (!mt76x02_wait_for_mac(&dev->mt76))
@@ -317,50 +281,8 @@
 {
 	int ret;
 
-<<<<<<< HEAD
-	/* Reserve WCID 0 for mcast - thanks to this APs WCID will go to
-	 * entry no. 1 like it does in the vendor driver.
-	 */
-	dev->wcid_mask[0] |= 1;
-
-	/* init fake wcid for monitor interfaces */
-	dev->mon_wcid = devm_kmalloc(dev->mt76.dev, sizeof(*dev->mon_wcid),
-				     GFP_KERNEL);
-	if (!dev->mon_wcid)
-		return -ENOMEM;
-	dev->mon_wcid->idx = 0xff;
-	dev->mon_wcid->hw_key_idx = -1;
-
-	SET_IEEE80211_DEV(hw, dev->mt76.dev);
-
-	hw->queues = 4;
-	ieee80211_hw_set(hw, SIGNAL_DBM);
-	ieee80211_hw_set(hw, PS_NULLFUNC_STACK);
-	ieee80211_hw_set(hw, SUPPORTS_HT_CCK_RATES);
-	ieee80211_hw_set(hw, AMPDU_AGGREGATION);
-	ieee80211_hw_set(hw, SUPPORTS_RC_TABLE);
-	ieee80211_hw_set(hw, MFP_CAPABLE);
-	hw->max_rates = 1;
-	hw->max_report_rates = 7;
-	hw->max_rate_tries = 1;
-
-	hw->sta_data_size = sizeof(struct mt76_sta);
-	hw->vif_data_size = sizeof(struct mt76_vif);
-
-	SET_IEEE80211_PERM_ADDR(hw, dev->macaddr);
-
-	wiphy->features |= NL80211_FEATURE_ACTIVE_MONITOR;
-	wiphy->interface_modes = BIT(NL80211_IFTYPE_STATION);
-
-	if (dev->ee->has_2ghz) {
-		ret = mt76_init_sband_2g(dev);
-		if (ret)
-			return ret;
-	}
-=======
 	mt76x02_init_device(dev);
 	mt76x02_config_mac_addr_list(dev);
->>>>>>> f7688b48
 
 	ret = mt76_register_device(&dev->mt76, true, mt76x02_rates,
 				   ARRAY_SIZE(mt76x02_rates));
