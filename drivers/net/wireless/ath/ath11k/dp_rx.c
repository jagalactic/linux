// SPDX-License-Identifier: BSD-3-Clause-Clear
/*
 * Copyright (c) 2018-2019 The Linux Foundation. All rights reserved.
 */

#include <linux/ieee80211.h>
#include <linux/kernel.h>
#include <linux/skbuff.h>
#include <crypto/hash.h>
#include "core.h"
#include "debug.h"
#include "debugfs_htt_stats.h"
#include "debugfs_sta.h"
#include "hal_desc.h"
#include "hw.h"
#include "dp_rx.h"
#include "hal_rx.h"
#include "dp_tx.h"
#include "peer.h"

#define ATH11K_DP_RX_FRAGMENT_TIMEOUT_MS (2 * HZ)

static u8 *ath11k_dp_rx_h_80211_hdr(struct ath11k_base *ab, struct hal_rx_desc *desc)
{
	return ab->hw_params.hw_ops->rx_desc_get_hdr_status(desc);
}

static enum hal_encrypt_type ath11k_dp_rx_h_mpdu_start_enctype(struct ath11k_base *ab,
							       struct hal_rx_desc *desc)
{
	if (!ab->hw_params.hw_ops->rx_desc_encrypt_valid(desc))
		return HAL_ENCRYPT_TYPE_OPEN;

	return ab->hw_params.hw_ops->rx_desc_get_encrypt_type(desc);
}

static u8 ath11k_dp_rx_h_msdu_start_decap_type(struct ath11k_base *ab,
					       struct hal_rx_desc *desc)
{
	return ab->hw_params.hw_ops->rx_desc_get_decap_type(desc);
}

static u8 ath11k_dp_rx_h_msdu_start_mesh_ctl_present(struct ath11k_base *ab,
						     struct hal_rx_desc *desc)
{
	return ab->hw_params.hw_ops->rx_desc_get_mesh_ctl(desc);
}

static bool ath11k_dp_rx_h_mpdu_start_seq_ctrl_valid(struct ath11k_base *ab,
						     struct hal_rx_desc *desc)
{
	return ab->hw_params.hw_ops->rx_desc_get_mpdu_seq_ctl_vld(desc);
}

static bool ath11k_dp_rx_h_mpdu_start_fc_valid(struct ath11k_base *ab,
					       struct hal_rx_desc *desc)
{
	return ab->hw_params.hw_ops->rx_desc_get_mpdu_fc_valid(desc);
}

static bool ath11k_dp_rx_h_mpdu_start_more_frags(struct ath11k_base *ab,
						 struct sk_buff *skb)
{
	struct ieee80211_hdr *hdr;

	hdr = (struct ieee80211_hdr *)(skb->data + ab->hw_params.hal_desc_sz);
	return ieee80211_has_morefrags(hdr->frame_control);
}

static u16 ath11k_dp_rx_h_mpdu_start_frag_no(struct ath11k_base *ab,
					     struct sk_buff *skb)
{
	struct ieee80211_hdr *hdr;

	hdr = (struct ieee80211_hdr *)(skb->data + ab->hw_params.hal_desc_sz);
	return le16_to_cpu(hdr->seq_ctrl) & IEEE80211_SCTL_FRAG;
}

static u16 ath11k_dp_rx_h_mpdu_start_seq_no(struct ath11k_base *ab,
					    struct hal_rx_desc *desc)
{
	return ab->hw_params.hw_ops->rx_desc_get_mpdu_start_seq_no(desc);
}

static void *ath11k_dp_rx_get_attention(struct ath11k_base *ab,
					struct hal_rx_desc *desc)
{
	return ab->hw_params.hw_ops->rx_desc_get_attention(desc);
}

static bool ath11k_dp_rx_h_attn_msdu_done(struct rx_attention *attn)
{
	return !!FIELD_GET(RX_ATTENTION_INFO2_MSDU_DONE,
			   __le32_to_cpu(attn->info2));
}

static bool ath11k_dp_rx_h_attn_l4_cksum_fail(struct rx_attention *attn)
{
	return !!FIELD_GET(RX_ATTENTION_INFO1_TCP_UDP_CKSUM_FAIL,
			   __le32_to_cpu(attn->info1));
}

static bool ath11k_dp_rx_h_attn_ip_cksum_fail(struct rx_attention *attn)
{
	return !!FIELD_GET(RX_ATTENTION_INFO1_IP_CKSUM_FAIL,
			   __le32_to_cpu(attn->info1));
}

static bool ath11k_dp_rx_h_attn_is_decrypted(struct rx_attention *attn)
{
	return (FIELD_GET(RX_ATTENTION_INFO2_DCRYPT_STATUS_CODE,
			  __le32_to_cpu(attn->info2)) ==
		RX_DESC_DECRYPT_STATUS_CODE_OK);
}

static u32 ath11k_dp_rx_h_attn_mpdu_err(struct rx_attention *attn)
{
	u32 info = __le32_to_cpu(attn->info1);
	u32 errmap = 0;

	if (info & RX_ATTENTION_INFO1_FCS_ERR)
		errmap |= DP_RX_MPDU_ERR_FCS;

	if (info & RX_ATTENTION_INFO1_DECRYPT_ERR)
		errmap |= DP_RX_MPDU_ERR_DECRYPT;

	if (info & RX_ATTENTION_INFO1_TKIP_MIC_ERR)
		errmap |= DP_RX_MPDU_ERR_TKIP_MIC;

	if (info & RX_ATTENTION_INFO1_A_MSDU_ERROR)
		errmap |= DP_RX_MPDU_ERR_AMSDU_ERR;

	if (info & RX_ATTENTION_INFO1_OVERFLOW_ERR)
		errmap |= DP_RX_MPDU_ERR_OVERFLOW;

	if (info & RX_ATTENTION_INFO1_MSDU_LEN_ERR)
		errmap |= DP_RX_MPDU_ERR_MSDU_LEN;

	if (info & RX_ATTENTION_INFO1_MPDU_LEN_ERR)
		errmap |= DP_RX_MPDU_ERR_MPDU_LEN;

	return errmap;
}

static u16 ath11k_dp_rx_h_msdu_start_msdu_len(struct ath11k_base *ab,
					      struct hal_rx_desc *desc)
{
	return ab->hw_params.hw_ops->rx_desc_get_msdu_len(desc);
}

static u8 ath11k_dp_rx_h_msdu_start_sgi(struct ath11k_base *ab,
					struct hal_rx_desc *desc)
{
	return ab->hw_params.hw_ops->rx_desc_get_msdu_sgi(desc);
}

static u8 ath11k_dp_rx_h_msdu_start_rate_mcs(struct ath11k_base *ab,
					     struct hal_rx_desc *desc)
{
	return ab->hw_params.hw_ops->rx_desc_get_msdu_rate_mcs(desc);
}

static u8 ath11k_dp_rx_h_msdu_start_rx_bw(struct ath11k_base *ab,
					  struct hal_rx_desc *desc)
{
	return ab->hw_params.hw_ops->rx_desc_get_msdu_rx_bw(desc);
}

static u32 ath11k_dp_rx_h_msdu_start_freq(struct ath11k_base *ab,
					  struct hal_rx_desc *desc)
{
	return ab->hw_params.hw_ops->rx_desc_get_msdu_freq(desc);
}

static u8 ath11k_dp_rx_h_msdu_start_pkt_type(struct ath11k_base *ab,
					     struct hal_rx_desc *desc)
{
	return ab->hw_params.hw_ops->rx_desc_get_msdu_pkt_type(desc);
}

static u8 ath11k_dp_rx_h_msdu_start_nss(struct ath11k_base *ab,
					struct hal_rx_desc *desc)
{
	return hweight8(ab->hw_params.hw_ops->rx_desc_get_msdu_nss(desc));
}

static u8 ath11k_dp_rx_h_mpdu_start_tid(struct ath11k_base *ab,
					struct hal_rx_desc *desc)
{
	return ab->hw_params.hw_ops->rx_desc_get_mpdu_tid(desc);
}

static u16 ath11k_dp_rx_h_mpdu_start_peer_id(struct ath11k_base *ab,
					     struct hal_rx_desc *desc)
{
	return ab->hw_params.hw_ops->rx_desc_get_mpdu_peer_id(desc);
}

static u8 ath11k_dp_rx_h_msdu_end_l3pad(struct ath11k_base *ab,
					struct hal_rx_desc *desc)
{
	return ab->hw_params.hw_ops->rx_desc_get_l3_pad_bytes(desc);
}

static bool ath11k_dp_rx_h_msdu_end_first_msdu(struct ath11k_base *ab,
					       struct hal_rx_desc *desc)
{
	return ab->hw_params.hw_ops->rx_desc_get_first_msdu(desc);
}

static bool ath11k_dp_rx_h_msdu_end_last_msdu(struct ath11k_base *ab,
					      struct hal_rx_desc *desc)
{
	return ab->hw_params.hw_ops->rx_desc_get_last_msdu(desc);
}

static void ath11k_dp_rx_desc_end_tlv_copy(struct ath11k_base *ab,
					   struct hal_rx_desc *fdesc,
					   struct hal_rx_desc *ldesc)
{
	ab->hw_params.hw_ops->rx_desc_copy_attn_end_tlv(fdesc, ldesc);
}

static u32 ath11k_dp_rxdesc_get_mpdulen_err(struct rx_attention *attn)
{
	return FIELD_GET(RX_ATTENTION_INFO1_MPDU_LEN_ERR,
			 __le32_to_cpu(attn->info1));
}

static u8 *ath11k_dp_rxdesc_get_80211hdr(struct ath11k_base *ab,
					 struct hal_rx_desc *rx_desc)
{
	u8 *rx_pkt_hdr;

	rx_pkt_hdr = ab->hw_params.hw_ops->rx_desc_get_msdu_payload(rx_desc);

	return rx_pkt_hdr;
}

static bool ath11k_dp_rxdesc_mpdu_valid(struct ath11k_base *ab,
					struct hal_rx_desc *rx_desc)
{
	u32 tlv_tag;

	tlv_tag = ab->hw_params.hw_ops->rx_desc_get_mpdu_start_tag(rx_desc);

	return tlv_tag == HAL_RX_MPDU_START;
}

static u32 ath11k_dp_rxdesc_get_ppduid(struct ath11k_base *ab,
				       struct hal_rx_desc *rx_desc)
{
	return ab->hw_params.hw_ops->rx_desc_get_mpdu_ppdu_id(rx_desc);
}

static void ath11k_dp_rxdesc_set_msdu_len(struct ath11k_base *ab,
					  struct hal_rx_desc *desc,
					  u16 len)
{
	ab->hw_params.hw_ops->rx_desc_set_msdu_len(desc, len);
}

static bool ath11k_dp_rx_h_attn_is_mcbc(struct ath11k_base *ab,
					struct hal_rx_desc *desc)
{
	struct rx_attention *attn = ath11k_dp_rx_get_attention(ab, desc);

	return ath11k_dp_rx_h_msdu_end_first_msdu(ab, desc) &&
		(!!FIELD_GET(RX_ATTENTION_INFO1_MCAST_BCAST,
		 __le32_to_cpu(attn->info1)));
}

static void ath11k_dp_service_mon_ring(struct timer_list *t)
{
	struct ath11k_base *ab = from_timer(ab, t, mon_reap_timer);
	int i;

	for (i = 0; i < ab->hw_params.num_rxmda_per_pdev; i++)
		ath11k_dp_rx_process_mon_rings(ab, i, NULL, DP_MON_SERVICE_BUDGET);

	mod_timer(&ab->mon_reap_timer, jiffies +
		  msecs_to_jiffies(ATH11K_MON_TIMER_INTERVAL));
}

static int ath11k_dp_purge_mon_ring(struct ath11k_base *ab)
{
	int i, reaped = 0;
	unsigned long timeout = jiffies + msecs_to_jiffies(DP_MON_PURGE_TIMEOUT_MS);

	do {
		for (i = 0; i < ab->hw_params.num_rxmda_per_pdev; i++)
			reaped += ath11k_dp_rx_process_mon_rings(ab, i,
								 NULL,
								 DP_MON_SERVICE_BUDGET);

		/* nothing more to reap */
		if (reaped < DP_MON_SERVICE_BUDGET)
			return 0;

	} while (time_before(jiffies, timeout));

	ath11k_warn(ab, "dp mon ring purge timeout");

	return -ETIMEDOUT;
}

/* Returns number of Rx buffers replenished */
int ath11k_dp_rxbufs_replenish(struct ath11k_base *ab, int mac_id,
			       struct dp_rxdma_ring *rx_ring,
			       int req_entries,
			       enum hal_rx_buf_return_buf_manager mgr)
{
	struct hal_srng *srng;
	u32 *desc;
	struct sk_buff *skb;
	int num_free;
	int num_remain;
	int buf_id;
	u32 cookie;
	dma_addr_t paddr;

	req_entries = min(req_entries, rx_ring->bufs_max);

	srng = &ab->hal.srng_list[rx_ring->refill_buf_ring.ring_id];

	spin_lock_bh(&srng->lock);

	ath11k_hal_srng_access_begin(ab, srng);

	num_free = ath11k_hal_srng_src_num_free(ab, srng, true);
	if (!req_entries && (num_free > (rx_ring->bufs_max * 3) / 4))
		req_entries = num_free;

	req_entries = min(num_free, req_entries);
	num_remain = req_entries;

	while (num_remain > 0) {
		skb = dev_alloc_skb(DP_RX_BUFFER_SIZE +
				    DP_RX_BUFFER_ALIGN_SIZE);
		if (!skb)
			break;

		if (!IS_ALIGNED((unsigned long)skb->data,
				DP_RX_BUFFER_ALIGN_SIZE)) {
			skb_pull(skb,
				 PTR_ALIGN(skb->data, DP_RX_BUFFER_ALIGN_SIZE) -
				 skb->data);
		}

		paddr = dma_map_single(ab->dev, skb->data,
				       skb->len + skb_tailroom(skb),
				       DMA_FROM_DEVICE);
		if (dma_mapping_error(ab->dev, paddr))
			goto fail_free_skb;

		spin_lock_bh(&rx_ring->idr_lock);
		buf_id = idr_alloc(&rx_ring->bufs_idr, skb, 0,
				   rx_ring->bufs_max * 3, GFP_ATOMIC);
		spin_unlock_bh(&rx_ring->idr_lock);
		if (buf_id < 0)
			goto fail_dma_unmap;

		desc = ath11k_hal_srng_src_get_next_entry(ab, srng);
		if (!desc)
			goto fail_idr_remove;

		ATH11K_SKB_RXCB(skb)->paddr = paddr;

		cookie = FIELD_PREP(DP_RXDMA_BUF_COOKIE_PDEV_ID, mac_id) |
			 FIELD_PREP(DP_RXDMA_BUF_COOKIE_BUF_ID, buf_id);

		num_remain--;

		ath11k_hal_rx_buf_addr_info_set(desc, paddr, cookie, mgr);
	}

	ath11k_hal_srng_access_end(ab, srng);

	spin_unlock_bh(&srng->lock);

	return req_entries - num_remain;

fail_idr_remove:
	spin_lock_bh(&rx_ring->idr_lock);
	idr_remove(&rx_ring->bufs_idr, buf_id);
	spin_unlock_bh(&rx_ring->idr_lock);
fail_dma_unmap:
	dma_unmap_single(ab->dev, paddr, skb->len + skb_tailroom(skb),
			 DMA_FROM_DEVICE);
fail_free_skb:
	dev_kfree_skb_any(skb);

	ath11k_hal_srng_access_end(ab, srng);

	spin_unlock_bh(&srng->lock);

	return req_entries - num_remain;
}

static int ath11k_dp_rxdma_buf_ring_free(struct ath11k *ar,
					 struct dp_rxdma_ring *rx_ring)
{
	struct ath11k_pdev_dp *dp = &ar->dp;
	struct sk_buff *skb;
	int buf_id;

	spin_lock_bh(&rx_ring->idr_lock);
	idr_for_each_entry(&rx_ring->bufs_idr, skb, buf_id) {
		idr_remove(&rx_ring->bufs_idr, buf_id);
		/* TODO: Understand where internal driver does this dma_unmap
		 * of rxdma_buffer.
		 */
		dma_unmap_single(ar->ab->dev, ATH11K_SKB_RXCB(skb)->paddr,
				 skb->len + skb_tailroom(skb), DMA_FROM_DEVICE);
		dev_kfree_skb_any(skb);
	}

	idr_destroy(&rx_ring->bufs_idr);
	spin_unlock_bh(&rx_ring->idr_lock);

	/* if rxdma1_enable is false, mon_status_refill_ring
	 * isn't setup, so don't clean.
	 */
	if (!ar->ab->hw_params.rxdma1_enable)
		return 0;

	rx_ring = &dp->rx_mon_status_refill_ring[0];

	spin_lock_bh(&rx_ring->idr_lock);
	idr_for_each_entry(&rx_ring->bufs_idr, skb, buf_id) {
		idr_remove(&rx_ring->bufs_idr, buf_id);
		/* XXX: Understand where internal driver does this dma_unmap
		 * of rxdma_buffer.
		 */
		dma_unmap_single(ar->ab->dev, ATH11K_SKB_RXCB(skb)->paddr,
				 skb->len + skb_tailroom(skb), DMA_BIDIRECTIONAL);
		dev_kfree_skb_any(skb);
	}

	idr_destroy(&rx_ring->bufs_idr);
	spin_unlock_bh(&rx_ring->idr_lock);

	return 0;
}

static int ath11k_dp_rxdma_pdev_buf_free(struct ath11k *ar)
{
	struct ath11k_pdev_dp *dp = &ar->dp;
	struct ath11k_base *ab = ar->ab;
	struct dp_rxdma_ring *rx_ring = &dp->rx_refill_buf_ring;
	int i;

	ath11k_dp_rxdma_buf_ring_free(ar, rx_ring);

	rx_ring = &dp->rxdma_mon_buf_ring;
	ath11k_dp_rxdma_buf_ring_free(ar, rx_ring);

	for (i = 0; i < ab->hw_params.num_rxmda_per_pdev; i++) {
		rx_ring = &dp->rx_mon_status_refill_ring[i];
		ath11k_dp_rxdma_buf_ring_free(ar, rx_ring);
	}

	return 0;
}

static int ath11k_dp_rxdma_ring_buf_setup(struct ath11k *ar,
					  struct dp_rxdma_ring *rx_ring,
					  u32 ringtype)
{
	struct ath11k_pdev_dp *dp = &ar->dp;
	int num_entries;

	num_entries = rx_ring->refill_buf_ring.size /
		ath11k_hal_srng_get_entrysize(ar->ab, ringtype);

	rx_ring->bufs_max = num_entries;
	ath11k_dp_rxbufs_replenish(ar->ab, dp->mac_id, rx_ring, num_entries,
				   HAL_RX_BUF_RBM_SW3_BM);
	return 0;
}

static int ath11k_dp_rxdma_pdev_buf_setup(struct ath11k *ar)
{
	struct ath11k_pdev_dp *dp = &ar->dp;
	struct ath11k_base *ab = ar->ab;
	struct dp_rxdma_ring *rx_ring = &dp->rx_refill_buf_ring;
	int i;

	ath11k_dp_rxdma_ring_buf_setup(ar, rx_ring, HAL_RXDMA_BUF);

	if (ar->ab->hw_params.rxdma1_enable) {
		rx_ring = &dp->rxdma_mon_buf_ring;
		ath11k_dp_rxdma_ring_buf_setup(ar, rx_ring, HAL_RXDMA_MONITOR_BUF);
	}

	for (i = 0; i < ab->hw_params.num_rxmda_per_pdev; i++) {
		rx_ring = &dp->rx_mon_status_refill_ring[i];
		ath11k_dp_rxdma_ring_buf_setup(ar, rx_ring, HAL_RXDMA_MONITOR_STATUS);
	}

	return 0;
}

static void ath11k_dp_rx_pdev_srng_free(struct ath11k *ar)
{
	struct ath11k_pdev_dp *dp = &ar->dp;
	struct ath11k_base *ab = ar->ab;
	int i;

	ath11k_dp_srng_cleanup(ab, &dp->rx_refill_buf_ring.refill_buf_ring);

	for (i = 0; i < ab->hw_params.num_rxmda_per_pdev; i++) {
		if (ab->hw_params.rx_mac_buf_ring)
			ath11k_dp_srng_cleanup(ab, &dp->rx_mac_buf_ring[i]);

		ath11k_dp_srng_cleanup(ab, &dp->rxdma_err_dst_ring[i]);
		ath11k_dp_srng_cleanup(ab,
				       &dp->rx_mon_status_refill_ring[i].refill_buf_ring);
	}

	ath11k_dp_srng_cleanup(ab, &dp->rxdma_mon_buf_ring.refill_buf_ring);
}

void ath11k_dp_pdev_reo_cleanup(struct ath11k_base *ab)
{
	struct ath11k_dp *dp = &ab->dp;
	int i;

	for (i = 0; i < DP_REO_DST_RING_MAX; i++)
		ath11k_dp_srng_cleanup(ab, &dp->reo_dst_ring[i]);
}

int ath11k_dp_pdev_reo_setup(struct ath11k_base *ab)
{
	struct ath11k_dp *dp = &ab->dp;
	int ret;
	int i;

	for (i = 0; i < DP_REO_DST_RING_MAX; i++) {
		ret = ath11k_dp_srng_setup(ab, &dp->reo_dst_ring[i],
					   HAL_REO_DST, i, 0,
					   DP_REO_DST_RING_SIZE);
		if (ret) {
			ath11k_warn(ab, "failed to setup reo_dst_ring\n");
			goto err_reo_cleanup;
		}
	}

	return 0;

err_reo_cleanup:
	ath11k_dp_pdev_reo_cleanup(ab);

	return ret;
}

static int ath11k_dp_rx_pdev_srng_alloc(struct ath11k *ar)
{
	struct ath11k_pdev_dp *dp = &ar->dp;
	struct ath11k_base *ab = ar->ab;
	struct dp_srng *srng = NULL;
	int i;
	int ret;

	ret = ath11k_dp_srng_setup(ar->ab,
				   &dp->rx_refill_buf_ring.refill_buf_ring,
				   HAL_RXDMA_BUF, 0,
				   dp->mac_id, DP_RXDMA_BUF_RING_SIZE);
	if (ret) {
		ath11k_warn(ar->ab, "failed to setup rx_refill_buf_ring\n");
		return ret;
	}

	if (ar->ab->hw_params.rx_mac_buf_ring) {
		for (i = 0; i < ab->hw_params.num_rxmda_per_pdev; i++) {
			ret = ath11k_dp_srng_setup(ar->ab,
						   &dp->rx_mac_buf_ring[i],
						   HAL_RXDMA_BUF, 1,
						   dp->mac_id + i, 1024);
			if (ret) {
				ath11k_warn(ar->ab, "failed to setup rx_mac_buf_ring %d\n",
					    i);
				return ret;
			}
		}
	}

	for (i = 0; i < ab->hw_params.num_rxmda_per_pdev; i++) {
		ret = ath11k_dp_srng_setup(ar->ab, &dp->rxdma_err_dst_ring[i],
					   HAL_RXDMA_DST, 0, dp->mac_id + i,
					   DP_RXDMA_ERR_DST_RING_SIZE);
		if (ret) {
			ath11k_warn(ar->ab, "failed to setup rxdma_err_dst_ring %d\n", i);
			return ret;
		}
	}

	for (i = 0; i < ab->hw_params.num_rxmda_per_pdev; i++) {
		srng = &dp->rx_mon_status_refill_ring[i].refill_buf_ring;
		ret = ath11k_dp_srng_setup(ar->ab,
					   srng,
					   HAL_RXDMA_MONITOR_STATUS, 0, dp->mac_id + i,
					   DP_RXDMA_MON_STATUS_RING_SIZE);
		if (ret) {
			ath11k_warn(ar->ab,
				    "failed to setup rx_mon_status_refill_ring %d\n", i);
			return ret;
		}
	}

	/* if rxdma1_enable is false, then it doesn't need
	 * to setup rxdam_mon_buf_ring, rxdma_mon_dst_ring
	 * and rxdma_mon_desc_ring.
	 * init reap timer for QCA6390.
	 */
	if (!ar->ab->hw_params.rxdma1_enable) {
		//init mon status buffer reap timer
		timer_setup(&ar->ab->mon_reap_timer,
			    ath11k_dp_service_mon_ring, 0);
		return 0;
	}

	ret = ath11k_dp_srng_setup(ar->ab,
				   &dp->rxdma_mon_buf_ring.refill_buf_ring,
				   HAL_RXDMA_MONITOR_BUF, 0, dp->mac_id,
				   DP_RXDMA_MONITOR_BUF_RING_SIZE);
	if (ret) {
		ath11k_warn(ar->ab,
			    "failed to setup HAL_RXDMA_MONITOR_BUF\n");
		return ret;
	}

	ret = ath11k_dp_srng_setup(ar->ab, &dp->rxdma_mon_dst_ring,
				   HAL_RXDMA_MONITOR_DST, 0, dp->mac_id,
				   DP_RXDMA_MONITOR_DST_RING_SIZE);
	if (ret) {
		ath11k_warn(ar->ab,
			    "failed to setup HAL_RXDMA_MONITOR_DST\n");
		return ret;
	}

	ret = ath11k_dp_srng_setup(ar->ab, &dp->rxdma_mon_desc_ring,
				   HAL_RXDMA_MONITOR_DESC, 0, dp->mac_id,
				   DP_RXDMA_MONITOR_DESC_RING_SIZE);
	if (ret) {
		ath11k_warn(ar->ab,
			    "failed to setup HAL_RXDMA_MONITOR_DESC\n");
		return ret;
	}

	return 0;
}

void ath11k_dp_reo_cmd_list_cleanup(struct ath11k_base *ab)
{
	struct ath11k_dp *dp = &ab->dp;
	struct dp_reo_cmd *cmd, *tmp;
	struct dp_reo_cache_flush_elem *cmd_cache, *tmp_cache;

	spin_lock_bh(&dp->reo_cmd_lock);
	list_for_each_entry_safe(cmd, tmp, &dp->reo_cmd_list, list) {
		list_del(&cmd->list);
		dma_unmap_single(ab->dev, cmd->data.paddr,
				 cmd->data.size, DMA_BIDIRECTIONAL);
		kfree(cmd->data.vaddr);
		kfree(cmd);
	}

	list_for_each_entry_safe(cmd_cache, tmp_cache,
				 &dp->reo_cmd_cache_flush_list, list) {
		list_del(&cmd_cache->list);
		dp->reo_cmd_cache_flush_count--;
		dma_unmap_single(ab->dev, cmd_cache->data.paddr,
				 cmd_cache->data.size, DMA_BIDIRECTIONAL);
		kfree(cmd_cache->data.vaddr);
		kfree(cmd_cache);
	}
	spin_unlock_bh(&dp->reo_cmd_lock);
}

static void ath11k_dp_reo_cmd_free(struct ath11k_dp *dp, void *ctx,
				   enum hal_reo_cmd_status status)
{
	struct dp_rx_tid *rx_tid = ctx;

	if (status != HAL_REO_CMD_SUCCESS)
		ath11k_warn(dp->ab, "failed to flush rx tid hw desc, tid %d status %d\n",
			    rx_tid->tid, status);

	dma_unmap_single(dp->ab->dev, rx_tid->paddr, rx_tid->size,
			 DMA_BIDIRECTIONAL);
	kfree(rx_tid->vaddr);
}

static void ath11k_dp_reo_cache_flush(struct ath11k_base *ab,
				      struct dp_rx_tid *rx_tid)
{
	struct ath11k_hal_reo_cmd cmd = {0};
	unsigned long tot_desc_sz, desc_sz;
	int ret;

	tot_desc_sz = rx_tid->size;
	desc_sz = ath11k_hal_reo_qdesc_size(0, HAL_DESC_REO_NON_QOS_TID);

	while (tot_desc_sz > desc_sz) {
		tot_desc_sz -= desc_sz;
		cmd.addr_lo = lower_32_bits(rx_tid->paddr + tot_desc_sz);
		cmd.addr_hi = upper_32_bits(rx_tid->paddr);
		ret = ath11k_dp_tx_send_reo_cmd(ab, rx_tid,
						HAL_REO_CMD_FLUSH_CACHE, &cmd,
						NULL);
		if (ret)
			ath11k_warn(ab,
				    "failed to send HAL_REO_CMD_FLUSH_CACHE, tid %d (%d)\n",
				    rx_tid->tid, ret);
	}

	memset(&cmd, 0, sizeof(cmd));
	cmd.addr_lo = lower_32_bits(rx_tid->paddr);
	cmd.addr_hi = upper_32_bits(rx_tid->paddr);
	cmd.flag |= HAL_REO_CMD_FLG_NEED_STATUS;
	ret = ath11k_dp_tx_send_reo_cmd(ab, rx_tid,
					HAL_REO_CMD_FLUSH_CACHE,
					&cmd, ath11k_dp_reo_cmd_free);
	if (ret) {
		ath11k_err(ab, "failed to send HAL_REO_CMD_FLUSH_CACHE cmd, tid %d (%d)\n",
			   rx_tid->tid, ret);
		dma_unmap_single(ab->dev, rx_tid->paddr, rx_tid->size,
				 DMA_BIDIRECTIONAL);
		kfree(rx_tid->vaddr);
	}
}

static void ath11k_dp_rx_tid_del_func(struct ath11k_dp *dp, void *ctx,
				      enum hal_reo_cmd_status status)
{
	struct ath11k_base *ab = dp->ab;
	struct dp_rx_tid *rx_tid = ctx;
	struct dp_reo_cache_flush_elem *elem, *tmp;

	if (status == HAL_REO_CMD_DRAIN) {
		goto free_desc;
	} else if (status != HAL_REO_CMD_SUCCESS) {
		/* Shouldn't happen! Cleanup in case of other failure? */
		ath11k_warn(ab, "failed to delete rx tid %d hw descriptor %d\n",
			    rx_tid->tid, status);
		return;
	}

	elem = kzalloc(sizeof(*elem), GFP_ATOMIC);
	if (!elem)
		goto free_desc;

	elem->ts = jiffies;
	memcpy(&elem->data, rx_tid, sizeof(*rx_tid));

	spin_lock_bh(&dp->reo_cmd_lock);
	list_add_tail(&elem->list, &dp->reo_cmd_cache_flush_list);
	dp->reo_cmd_cache_flush_count++;

	/* Flush and invalidate aged REO desc from HW cache */
	list_for_each_entry_safe(elem, tmp, &dp->reo_cmd_cache_flush_list,
				 list) {
		if (dp->reo_cmd_cache_flush_count > DP_REO_DESC_FREE_THRESHOLD ||
		    time_after(jiffies, elem->ts +
			       msecs_to_jiffies(DP_REO_DESC_FREE_TIMEOUT_MS))) {
			list_del(&elem->list);
			dp->reo_cmd_cache_flush_count--;
			spin_unlock_bh(&dp->reo_cmd_lock);

			ath11k_dp_reo_cache_flush(ab, &elem->data);
			kfree(elem);
			spin_lock_bh(&dp->reo_cmd_lock);
		}
	}
	spin_unlock_bh(&dp->reo_cmd_lock);

	return;
free_desc:
	dma_unmap_single(ab->dev, rx_tid->paddr, rx_tid->size,
			 DMA_BIDIRECTIONAL);
	kfree(rx_tid->vaddr);
}

void ath11k_peer_rx_tid_delete(struct ath11k *ar,
			       struct ath11k_peer *peer, u8 tid)
{
	struct ath11k_hal_reo_cmd cmd = {0};
	struct dp_rx_tid *rx_tid = &peer->rx_tid[tid];
	int ret;

	if (!rx_tid->active)
		return;

	cmd.flag = HAL_REO_CMD_FLG_NEED_STATUS;
	cmd.addr_lo = lower_32_bits(rx_tid->paddr);
	cmd.addr_hi = upper_32_bits(rx_tid->paddr);
	cmd.upd0 |= HAL_REO_CMD_UPD0_VLD;
	ret = ath11k_dp_tx_send_reo_cmd(ar->ab, rx_tid,
					HAL_REO_CMD_UPDATE_RX_QUEUE, &cmd,
					ath11k_dp_rx_tid_del_func);
	if (ret) {
		ath11k_err(ar->ab, "failed to send HAL_REO_CMD_UPDATE_RX_QUEUE cmd, tid %d (%d)\n",
			   tid, ret);
		dma_unmap_single(ar->ab->dev, rx_tid->paddr, rx_tid->size,
				 DMA_BIDIRECTIONAL);
		kfree(rx_tid->vaddr);
	}

	rx_tid->active = false;
}

static int ath11k_dp_rx_link_desc_return(struct ath11k_base *ab,
					 u32 *link_desc,
					 enum hal_wbm_rel_bm_act action)
{
	struct ath11k_dp *dp = &ab->dp;
	struct hal_srng *srng;
	u32 *desc;
	int ret = 0;

	srng = &ab->hal.srng_list[dp->wbm_desc_rel_ring.ring_id];

	spin_lock_bh(&srng->lock);

	ath11k_hal_srng_access_begin(ab, srng);

	desc = ath11k_hal_srng_src_get_next_entry(ab, srng);
	if (!desc) {
		ret = -ENOBUFS;
		goto exit;
	}

	ath11k_hal_rx_msdu_link_desc_set(ab, (void *)desc, (void *)link_desc,
					 action);

exit:
	ath11k_hal_srng_access_end(ab, srng);

	spin_unlock_bh(&srng->lock);

	return ret;
}

static void ath11k_dp_rx_frags_cleanup(struct dp_rx_tid *rx_tid, bool rel_link_desc)
{
	struct ath11k_base *ab = rx_tid->ab;

	lockdep_assert_held(&ab->base_lock);

	if (rx_tid->dst_ring_desc) {
		if (rel_link_desc)
			ath11k_dp_rx_link_desc_return(ab, (u32 *)rx_tid->dst_ring_desc,
						      HAL_WBM_REL_BM_ACT_PUT_IN_IDLE);
		kfree(rx_tid->dst_ring_desc);
		rx_tid->dst_ring_desc = NULL;
	}

	rx_tid->cur_sn = 0;
	rx_tid->last_frag_no = 0;
	rx_tid->rx_frag_bitmap = 0;
	__skb_queue_purge(&rx_tid->rx_frags);
}

void ath11k_peer_frags_flush(struct ath11k *ar, struct ath11k_peer *peer)
{
	struct dp_rx_tid *rx_tid;
	int i;

	lockdep_assert_held(&ar->ab->base_lock);

	for (i = 0; i <= IEEE80211_NUM_TIDS; i++) {
		rx_tid = &peer->rx_tid[i];

		spin_unlock_bh(&ar->ab->base_lock);
		del_timer_sync(&rx_tid->frag_timer);
		spin_lock_bh(&ar->ab->base_lock);

		ath11k_dp_rx_frags_cleanup(rx_tid, true);
	}
}

void ath11k_peer_rx_tid_cleanup(struct ath11k *ar, struct ath11k_peer *peer)
{
	struct dp_rx_tid *rx_tid;
	int i;

	lockdep_assert_held(&ar->ab->base_lock);

	for (i = 0; i <= IEEE80211_NUM_TIDS; i++) {
		rx_tid = &peer->rx_tid[i];

		ath11k_peer_rx_tid_delete(ar, peer, i);
		ath11k_dp_rx_frags_cleanup(rx_tid, true);

		spin_unlock_bh(&ar->ab->base_lock);
		del_timer_sync(&rx_tid->frag_timer);
		spin_lock_bh(&ar->ab->base_lock);
	}
}

static int ath11k_peer_rx_tid_reo_update(struct ath11k *ar,
					 struct ath11k_peer *peer,
					 struct dp_rx_tid *rx_tid,
					 u32 ba_win_sz, u16 ssn,
					 bool update_ssn)
{
	struct ath11k_hal_reo_cmd cmd = {0};
	int ret;

	cmd.addr_lo = lower_32_bits(rx_tid->paddr);
	cmd.addr_hi = upper_32_bits(rx_tid->paddr);
	cmd.flag = HAL_REO_CMD_FLG_NEED_STATUS;
	cmd.upd0 = HAL_REO_CMD_UPD0_BA_WINDOW_SIZE;
	cmd.ba_window_size = ba_win_sz;

	if (update_ssn) {
		cmd.upd0 |= HAL_REO_CMD_UPD0_SSN;
		cmd.upd2 = FIELD_PREP(HAL_REO_CMD_UPD2_SSN, ssn);
	}

	ret = ath11k_dp_tx_send_reo_cmd(ar->ab, rx_tid,
					HAL_REO_CMD_UPDATE_RX_QUEUE, &cmd,
					NULL);
	if (ret) {
		ath11k_warn(ar->ab, "failed to update rx tid queue, tid %d (%d)\n",
			    rx_tid->tid, ret);
		return ret;
	}

	rx_tid->ba_win_sz = ba_win_sz;

	return 0;
}

static void ath11k_dp_rx_tid_mem_free(struct ath11k_base *ab,
				      const u8 *peer_mac, int vdev_id, u8 tid)
{
	struct ath11k_peer *peer;
	struct dp_rx_tid *rx_tid;

	spin_lock_bh(&ab->base_lock);

	peer = ath11k_peer_find(ab, vdev_id, peer_mac);
	if (!peer) {
		ath11k_warn(ab, "failed to find the peer to free up rx tid mem\n");
		goto unlock_exit;
	}

	rx_tid = &peer->rx_tid[tid];
	if (!rx_tid->active)
		goto unlock_exit;

	dma_unmap_single(ab->dev, rx_tid->paddr, rx_tid->size,
			 DMA_BIDIRECTIONAL);
	kfree(rx_tid->vaddr);

	rx_tid->active = false;

unlock_exit:
	spin_unlock_bh(&ab->base_lock);
}

int ath11k_peer_rx_tid_setup(struct ath11k *ar, const u8 *peer_mac, int vdev_id,
			     u8 tid, u32 ba_win_sz, u16 ssn,
			     enum hal_pn_type pn_type)
{
	struct ath11k_base *ab = ar->ab;
	struct ath11k_peer *peer;
	struct dp_rx_tid *rx_tid;
	u32 hw_desc_sz;
	u32 *addr_aligned;
	void *vaddr;
	dma_addr_t paddr;
	int ret;

	spin_lock_bh(&ab->base_lock);

	peer = ath11k_peer_find(ab, vdev_id, peer_mac);
	if (!peer) {
		ath11k_warn(ab, "failed to find the peer to set up rx tid\n");
		spin_unlock_bh(&ab->base_lock);
		return -ENOENT;
	}

	rx_tid = &peer->rx_tid[tid];
	/* Update the tid queue if it is already setup */
	if (rx_tid->active) {
		paddr = rx_tid->paddr;
		ret = ath11k_peer_rx_tid_reo_update(ar, peer, rx_tid,
						    ba_win_sz, ssn, true);
		spin_unlock_bh(&ab->base_lock);
		if (ret) {
			ath11k_warn(ab, "failed to update reo for rx tid %d\n", tid);
			return ret;
		}

		ret = ath11k_wmi_peer_rx_reorder_queue_setup(ar, vdev_id,
							     peer_mac, paddr,
							     tid, 1, ba_win_sz);
		if (ret)
			ath11k_warn(ab, "failed to send wmi command to update rx reorder queue, tid :%d (%d)\n",
				    tid, ret);
		return ret;
	}

	rx_tid->tid = tid;

	rx_tid->ba_win_sz = ba_win_sz;

	/* TODO: Optimize the memory allocation for qos tid based on
	 * the actual BA window size in REO tid update path.
	 */
	if (tid == HAL_DESC_REO_NON_QOS_TID)
		hw_desc_sz = ath11k_hal_reo_qdesc_size(ba_win_sz, tid);
	else
		hw_desc_sz = ath11k_hal_reo_qdesc_size(DP_BA_WIN_SZ_MAX, tid);

	vaddr = kzalloc(hw_desc_sz + HAL_LINK_DESC_ALIGN - 1, GFP_ATOMIC);
	if (!vaddr) {
		spin_unlock_bh(&ab->base_lock);
		return -ENOMEM;
	}

	addr_aligned = PTR_ALIGN(vaddr, HAL_LINK_DESC_ALIGN);

	ath11k_hal_reo_qdesc_setup(addr_aligned, tid, ba_win_sz,
				   ssn, pn_type);

	paddr = dma_map_single(ab->dev, addr_aligned, hw_desc_sz,
			       DMA_BIDIRECTIONAL);

	ret = dma_mapping_error(ab->dev, paddr);
	if (ret) {
		spin_unlock_bh(&ab->base_lock);
		goto err_mem_free;
	}

	rx_tid->vaddr = vaddr;
	rx_tid->paddr = paddr;
	rx_tid->size = hw_desc_sz;
	rx_tid->active = true;

	spin_unlock_bh(&ab->base_lock);

	ret = ath11k_wmi_peer_rx_reorder_queue_setup(ar, vdev_id, peer_mac,
						     paddr, tid, 1, ba_win_sz);
	if (ret) {
		ath11k_warn(ar->ab, "failed to setup rx reorder queue, tid :%d (%d)\n",
			    tid, ret);
		ath11k_dp_rx_tid_mem_free(ab, peer_mac, vdev_id, tid);
	}

	return ret;

err_mem_free:
	kfree(vaddr);

	return ret;
}

int ath11k_dp_rx_ampdu_start(struct ath11k *ar,
			     struct ieee80211_ampdu_params *params)
{
	struct ath11k_base *ab = ar->ab;
	struct ath11k_sta *arsta = (void *)params->sta->drv_priv;
	int vdev_id = arsta->arvif->vdev_id;
	int ret;

	ret = ath11k_peer_rx_tid_setup(ar, params->sta->addr, vdev_id,
				       params->tid, params->buf_size,
				       params->ssn, arsta->pn_type);
	if (ret)
		ath11k_warn(ab, "failed to setup rx tid %d\n", ret);

	return ret;
}

int ath11k_dp_rx_ampdu_stop(struct ath11k *ar,
			    struct ieee80211_ampdu_params *params)
{
	struct ath11k_base *ab = ar->ab;
	struct ath11k_peer *peer;
	struct ath11k_sta *arsta = (void *)params->sta->drv_priv;
	int vdev_id = arsta->arvif->vdev_id;
	dma_addr_t paddr;
	bool active;
	int ret;

	spin_lock_bh(&ab->base_lock);

	peer = ath11k_peer_find(ab, vdev_id, params->sta->addr);
	if (!peer) {
		ath11k_warn(ab, "failed to find the peer to stop rx aggregation\n");
		spin_unlock_bh(&ab->base_lock);
		return -ENOENT;
	}

	paddr = peer->rx_tid[params->tid].paddr;
	active = peer->rx_tid[params->tid].active;

	if (!active) {
		spin_unlock_bh(&ab->base_lock);
		return 0;
	}

	ret = ath11k_peer_rx_tid_reo_update(ar, peer, peer->rx_tid, 1, 0, false);
	spin_unlock_bh(&ab->base_lock);
	if (ret) {
		ath11k_warn(ab, "failed to update reo for rx tid %d: %d\n",
			    params->tid, ret);
		return ret;
	}

	ret = ath11k_wmi_peer_rx_reorder_queue_setup(ar, vdev_id,
						     params->sta->addr, paddr,
						     params->tid, 1, 1);
	if (ret)
		ath11k_warn(ab, "failed to send wmi to delete rx tid %d\n",
			    ret);

	return ret;
}

int ath11k_dp_peer_rx_pn_replay_config(struct ath11k_vif *arvif,
				       const u8 *peer_addr,
				       enum set_key_cmd key_cmd,
				       struct ieee80211_key_conf *key)
{
	struct ath11k *ar = arvif->ar;
	struct ath11k_base *ab = ar->ab;
	struct ath11k_hal_reo_cmd cmd = {0};
	struct ath11k_peer *peer;
	struct dp_rx_tid *rx_tid;
	u8 tid;
	int ret = 0;

	/* NOTE: Enable PN/TSC replay check offload only for unicast frames.
	 * We use mac80211 PN/TSC replay check functionality for bcast/mcast
	 * for now.
	 */
	if (!(key->flags & IEEE80211_KEY_FLAG_PAIRWISE))
		return 0;

	cmd.flag |= HAL_REO_CMD_FLG_NEED_STATUS;
	cmd.upd0 |= HAL_REO_CMD_UPD0_PN |
		    HAL_REO_CMD_UPD0_PN_SIZE |
		    HAL_REO_CMD_UPD0_PN_VALID |
		    HAL_REO_CMD_UPD0_PN_CHECK |
		    HAL_REO_CMD_UPD0_SVLD;

	switch (key->cipher) {
	case WLAN_CIPHER_SUITE_TKIP:
	case WLAN_CIPHER_SUITE_CCMP:
	case WLAN_CIPHER_SUITE_CCMP_256:
	case WLAN_CIPHER_SUITE_GCMP:
	case WLAN_CIPHER_SUITE_GCMP_256:
		if (key_cmd == SET_KEY) {
			cmd.upd1 |= HAL_REO_CMD_UPD1_PN_CHECK;
			cmd.pn_size = 48;
		}
		break;
	default:
		break;
	}

	spin_lock_bh(&ab->base_lock);

	peer = ath11k_peer_find(ab, arvif->vdev_id, peer_addr);
	if (!peer) {
		ath11k_warn(ab, "failed to find the peer to configure pn replay detection\n");
		spin_unlock_bh(&ab->base_lock);
		return -ENOENT;
	}

	for (tid = 0; tid <= IEEE80211_NUM_TIDS; tid++) {
		rx_tid = &peer->rx_tid[tid];
		if (!rx_tid->active)
			continue;
		cmd.addr_lo = lower_32_bits(rx_tid->paddr);
		cmd.addr_hi = upper_32_bits(rx_tid->paddr);
		ret = ath11k_dp_tx_send_reo_cmd(ab, rx_tid,
						HAL_REO_CMD_UPDATE_RX_QUEUE,
						&cmd, NULL);
		if (ret) {
			ath11k_warn(ab, "failed to configure rx tid %d queue for pn replay detection %d\n",
				    tid, ret);
			break;
		}
	}

	spin_unlock_bh(&ab->base_lock);

	return ret;
}

static inline int ath11k_get_ppdu_user_index(struct htt_ppdu_stats *ppdu_stats,
					     u16 peer_id)
{
	int i;

	for (i = 0; i < HTT_PPDU_STATS_MAX_USERS - 1; i++) {
		if (ppdu_stats->user_stats[i].is_valid_peer_id) {
			if (peer_id == ppdu_stats->user_stats[i].peer_id)
				return i;
		} else {
			return i;
		}
	}

	return -EINVAL;
}

static int ath11k_htt_tlv_ppdu_stats_parse(struct ath11k_base *ab,
					   u16 tag, u16 len, const void *ptr,
					   void *data)
{
	struct htt_ppdu_stats_info *ppdu_info;
	struct htt_ppdu_user_stats *user_stats;
	int cur_user;
	u16 peer_id;

	ppdu_info = (struct htt_ppdu_stats_info *)data;

	switch (tag) {
	case HTT_PPDU_STATS_TAG_COMMON:
		if (len < sizeof(struct htt_ppdu_stats_common)) {
			ath11k_warn(ab, "Invalid len %d for the tag 0x%x\n",
				    len, tag);
			return -EINVAL;
		}
		memcpy((void *)&ppdu_info->ppdu_stats.common, ptr,
		       sizeof(struct htt_ppdu_stats_common));
		break;
	case HTT_PPDU_STATS_TAG_USR_RATE:
		if (len < sizeof(struct htt_ppdu_stats_user_rate)) {
			ath11k_warn(ab, "Invalid len %d for the tag 0x%x\n",
				    len, tag);
			return -EINVAL;
		}

		peer_id = ((struct htt_ppdu_stats_user_rate *)ptr)->sw_peer_id;
		cur_user = ath11k_get_ppdu_user_index(&ppdu_info->ppdu_stats,
						      peer_id);
		if (cur_user < 0)
			return -EINVAL;
		user_stats = &ppdu_info->ppdu_stats.user_stats[cur_user];
		user_stats->peer_id = peer_id;
		user_stats->is_valid_peer_id = true;
		memcpy((void *)&user_stats->rate, ptr,
		       sizeof(struct htt_ppdu_stats_user_rate));
		user_stats->tlv_flags |= BIT(tag);
		break;
	case HTT_PPDU_STATS_TAG_USR_COMPLTN_COMMON:
		if (len < sizeof(struct htt_ppdu_stats_usr_cmpltn_cmn)) {
			ath11k_warn(ab, "Invalid len %d for the tag 0x%x\n",
				    len, tag);
			return -EINVAL;
		}

		peer_id = ((struct htt_ppdu_stats_usr_cmpltn_cmn *)ptr)->sw_peer_id;
		cur_user = ath11k_get_ppdu_user_index(&ppdu_info->ppdu_stats,
						      peer_id);
		if (cur_user < 0)
			return -EINVAL;
		user_stats = &ppdu_info->ppdu_stats.user_stats[cur_user];
		user_stats->peer_id = peer_id;
		user_stats->is_valid_peer_id = true;
		memcpy((void *)&user_stats->cmpltn_cmn, ptr,
		       sizeof(struct htt_ppdu_stats_usr_cmpltn_cmn));
		user_stats->tlv_flags |= BIT(tag);
		break;
	case HTT_PPDU_STATS_TAG_USR_COMPLTN_ACK_BA_STATUS:
		if (len <
		    sizeof(struct htt_ppdu_stats_usr_cmpltn_ack_ba_status)) {
			ath11k_warn(ab, "Invalid len %d for the tag 0x%x\n",
				    len, tag);
			return -EINVAL;
		}

		peer_id =
		((struct htt_ppdu_stats_usr_cmpltn_ack_ba_status *)ptr)->sw_peer_id;
		cur_user = ath11k_get_ppdu_user_index(&ppdu_info->ppdu_stats,
						      peer_id);
		if (cur_user < 0)
			return -EINVAL;
		user_stats = &ppdu_info->ppdu_stats.user_stats[cur_user];
		user_stats->peer_id = peer_id;
		user_stats->is_valid_peer_id = true;
		memcpy((void *)&user_stats->ack_ba, ptr,
		       sizeof(struct htt_ppdu_stats_usr_cmpltn_ack_ba_status));
		user_stats->tlv_flags |= BIT(tag);
		break;
	}
	return 0;
}

int ath11k_dp_htt_tlv_iter(struct ath11k_base *ab, const void *ptr, size_t len,
			   int (*iter)(struct ath11k_base *ar, u16 tag, u16 len,
				       const void *ptr, void *data),
			   void *data)
{
	const struct htt_tlv *tlv;
	const void *begin = ptr;
	u16 tlv_tag, tlv_len;
	int ret = -EINVAL;

	while (len > 0) {
		if (len < sizeof(*tlv)) {
			ath11k_err(ab, "htt tlv parse failure at byte %zd (%zu bytes left, %zu expected)\n",
				   ptr - begin, len, sizeof(*tlv));
			return -EINVAL;
		}
		tlv = (struct htt_tlv *)ptr;
		tlv_tag = FIELD_GET(HTT_TLV_TAG, tlv->header);
		tlv_len = FIELD_GET(HTT_TLV_LEN, tlv->header);
		ptr += sizeof(*tlv);
		len -= sizeof(*tlv);

		if (tlv_len > len) {
			ath11k_err(ab, "htt tlv parse failure of tag %u at byte %zd (%zu bytes left, %u expected)\n",
				   tlv_tag, ptr - begin, len, tlv_len);
			return -EINVAL;
		}
		ret = iter(ab, tlv_tag, tlv_len, ptr, data);
		if (ret == -ENOMEM)
			return ret;

		ptr += tlv_len;
		len -= tlv_len;
	}
	return 0;
}

static inline u32 ath11k_he_gi_to_nl80211_he_gi(u8 sgi)
{
	u32 ret = 0;

	switch (sgi) {
	case RX_MSDU_START_SGI_0_8_US:
		ret = NL80211_RATE_INFO_HE_GI_0_8;
		break;
	case RX_MSDU_START_SGI_1_6_US:
		ret = NL80211_RATE_INFO_HE_GI_1_6;
		break;
	case RX_MSDU_START_SGI_3_2_US:
		ret = NL80211_RATE_INFO_HE_GI_3_2;
		break;
	}

	return ret;
}

static void
ath11k_update_per_peer_tx_stats(struct ath11k *ar,
				struct htt_ppdu_stats *ppdu_stats, u8 user)
{
	struct ath11k_base *ab = ar->ab;
	struct ath11k_peer *peer;
	struct ieee80211_sta *sta;
	struct ath11k_sta *arsta;
	struct htt_ppdu_stats_user_rate *user_rate;
	struct ath11k_per_peer_tx_stats *peer_stats = &ar->peer_tx_stats;
	struct htt_ppdu_user_stats *usr_stats = &ppdu_stats->user_stats[user];
	struct htt_ppdu_stats_common *common = &ppdu_stats->common;
	int ret;
	u8 flags, mcs, nss, bw, sgi, dcm, rate_idx = 0;
	u32 succ_bytes = 0;
	u16 rate = 0, succ_pkts = 0;
	u32 tx_duration = 0;
	u8 tid = HTT_PPDU_STATS_NON_QOS_TID;
	bool is_ampdu = false;

	if (!usr_stats)
		return;

	if (!(usr_stats->tlv_flags & BIT(HTT_PPDU_STATS_TAG_USR_RATE)))
		return;

	if (usr_stats->tlv_flags & BIT(HTT_PPDU_STATS_TAG_USR_COMPLTN_COMMON))
		is_ampdu =
			HTT_USR_CMPLTN_IS_AMPDU(usr_stats->cmpltn_cmn.flags);

	if (usr_stats->tlv_flags &
	    BIT(HTT_PPDU_STATS_TAG_USR_COMPLTN_ACK_BA_STATUS)) {
		succ_bytes = usr_stats->ack_ba.success_bytes;
		succ_pkts = FIELD_GET(HTT_PPDU_STATS_ACK_BA_INFO_NUM_MSDU_M,
				      usr_stats->ack_ba.info);
		tid = FIELD_GET(HTT_PPDU_STATS_ACK_BA_INFO_TID_NUM,
				usr_stats->ack_ba.info);
	}

	if (common->fes_duration_us)
		tx_duration = common->fes_duration_us;

	user_rate = &usr_stats->rate;
	flags = HTT_USR_RATE_PREAMBLE(user_rate->rate_flags);
	bw = HTT_USR_RATE_BW(user_rate->rate_flags) - 2;
	nss = HTT_USR_RATE_NSS(user_rate->rate_flags) + 1;
	mcs = HTT_USR_RATE_MCS(user_rate->rate_flags);
	sgi = HTT_USR_RATE_GI(user_rate->rate_flags);
	dcm = HTT_USR_RATE_DCM(user_rate->rate_flags);

	/* Note: If host configured fixed rates and in some other special
	 * cases, the broadcast/management frames are sent in different rates.
	 * Firmware rate's control to be skipped for this?
	 */

	if (flags == WMI_RATE_PREAMBLE_HE && mcs > ATH11K_HE_MCS_MAX) {
		ath11k_warn(ab, "Invalid HE mcs %d peer stats",  mcs);
		return;
	}

	if (flags == WMI_RATE_PREAMBLE_VHT && mcs > ATH11K_VHT_MCS_MAX) {
		ath11k_warn(ab, "Invalid VHT mcs %d peer stats",  mcs);
		return;
	}

	if (flags == WMI_RATE_PREAMBLE_HT && (mcs > ATH11K_HT_MCS_MAX || nss < 1)) {
		ath11k_warn(ab, "Invalid HT mcs %d nss %d peer stats",
			    mcs, nss);
		return;
	}

	if (flags == WMI_RATE_PREAMBLE_CCK || flags == WMI_RATE_PREAMBLE_OFDM) {
		ret = ath11k_mac_hw_ratecode_to_legacy_rate(mcs,
							    flags,
							    &rate_idx,
							    &rate);
		if (ret < 0)
			return;
	}

	rcu_read_lock();
	spin_lock_bh(&ab->base_lock);
	peer = ath11k_peer_find_by_id(ab, usr_stats->peer_id);

	if (!peer || !peer->sta) {
		spin_unlock_bh(&ab->base_lock);
		rcu_read_unlock();
		return;
	}

	sta = peer->sta;
	arsta = (struct ath11k_sta *)sta->drv_priv;

	memset(&arsta->txrate, 0, sizeof(arsta->txrate));

	switch (flags) {
	case WMI_RATE_PREAMBLE_OFDM:
		arsta->txrate.legacy = rate;
		break;
	case WMI_RATE_PREAMBLE_CCK:
		arsta->txrate.legacy = rate;
		break;
	case WMI_RATE_PREAMBLE_HT:
		arsta->txrate.mcs = mcs + 8 * (nss - 1);
		arsta->txrate.flags = RATE_INFO_FLAGS_MCS;
		if (sgi)
			arsta->txrate.flags |= RATE_INFO_FLAGS_SHORT_GI;
		break;
	case WMI_RATE_PREAMBLE_VHT:
		arsta->txrate.mcs = mcs;
		arsta->txrate.flags = RATE_INFO_FLAGS_VHT_MCS;
		if (sgi)
			arsta->txrate.flags |= RATE_INFO_FLAGS_SHORT_GI;
		break;
	case WMI_RATE_PREAMBLE_HE:
		arsta->txrate.mcs = mcs;
		arsta->txrate.flags = RATE_INFO_FLAGS_HE_MCS;
		arsta->txrate.he_dcm = dcm;
		arsta->txrate.he_gi = ath11k_he_gi_to_nl80211_he_gi(sgi);
		arsta->txrate.he_ru_alloc = ath11k_he_ru_tones_to_nl80211_he_ru_alloc(
						(user_rate->ru_end -
						 user_rate->ru_start) + 1);
		break;
	}

	arsta->txrate.nss = nss;
	arsta->txrate.bw = ath11k_mac_bw_to_mac80211_bw(bw);
	arsta->tx_duration += tx_duration;
	memcpy(&arsta->last_txrate, &arsta->txrate, sizeof(struct rate_info));

	/* PPDU stats reported for mgmt packet doesn't have valid tx bytes.
	 * So skip peer stats update for mgmt packets.
	 */
	if (tid < HTT_PPDU_STATS_NON_QOS_TID) {
		memset(peer_stats, 0, sizeof(*peer_stats));
		peer_stats->succ_pkts = succ_pkts;
		peer_stats->succ_bytes = succ_bytes;
		peer_stats->is_ampdu = is_ampdu;
		peer_stats->duration = tx_duration;
		peer_stats->ba_fails =
			HTT_USR_CMPLTN_LONG_RETRY(usr_stats->cmpltn_cmn.flags) +
			HTT_USR_CMPLTN_SHORT_RETRY(usr_stats->cmpltn_cmn.flags);

		if (ath11k_debugfs_is_extd_tx_stats_enabled(ar))
			ath11k_debugfs_sta_add_tx_stats(arsta, peer_stats, rate_idx);
	}

	spin_unlock_bh(&ab->base_lock);
	rcu_read_unlock();
}

static void ath11k_htt_update_ppdu_stats(struct ath11k *ar,
					 struct htt_ppdu_stats *ppdu_stats)
{
	u8 user;

	for (user = 0; user < HTT_PPDU_STATS_MAX_USERS - 1; user++)
		ath11k_update_per_peer_tx_stats(ar, ppdu_stats, user);
}

static
struct htt_ppdu_stats_info *ath11k_dp_htt_get_ppdu_desc(struct ath11k *ar,
							u32 ppdu_id)
{
	struct htt_ppdu_stats_info *ppdu_info;

	spin_lock_bh(&ar->data_lock);
	if (!list_empty(&ar->ppdu_stats_info)) {
		list_for_each_entry(ppdu_info, &ar->ppdu_stats_info, list) {
			if (ppdu_info->ppdu_id == ppdu_id) {
				spin_unlock_bh(&ar->data_lock);
				return ppdu_info;
			}
		}

		if (ar->ppdu_stat_list_depth > HTT_PPDU_DESC_MAX_DEPTH) {
			ppdu_info = list_first_entry(&ar->ppdu_stats_info,
						     typeof(*ppdu_info), list);
			list_del(&ppdu_info->list);
			ar->ppdu_stat_list_depth--;
			ath11k_htt_update_ppdu_stats(ar, &ppdu_info->ppdu_stats);
			kfree(ppdu_info);
		}
	}
	spin_unlock_bh(&ar->data_lock);

	ppdu_info = kzalloc(sizeof(*ppdu_info), GFP_ATOMIC);
	if (!ppdu_info)
		return NULL;

	spin_lock_bh(&ar->data_lock);
	list_add_tail(&ppdu_info->list, &ar->ppdu_stats_info);
	ar->ppdu_stat_list_depth++;
	spin_unlock_bh(&ar->data_lock);

	return ppdu_info;
}

static int ath11k_htt_pull_ppdu_stats(struct ath11k_base *ab,
				      struct sk_buff *skb)
{
	struct ath11k_htt_ppdu_stats_msg *msg;
	struct htt_ppdu_stats_info *ppdu_info;
	struct ath11k *ar;
	int ret;
	u8 pdev_id;
	u32 ppdu_id, len;

	msg = (struct ath11k_htt_ppdu_stats_msg *)skb->data;
	len = FIELD_GET(HTT_T2H_PPDU_STATS_INFO_PAYLOAD_SIZE, msg->info);
	pdev_id = FIELD_GET(HTT_T2H_PPDU_STATS_INFO_PDEV_ID, msg->info);
	ppdu_id = msg->ppdu_id;

	rcu_read_lock();
	ar = ath11k_mac_get_ar_by_pdev_id(ab, pdev_id);
	if (!ar) {
		ret = -EINVAL;
		goto exit;
	}

	if (ath11k_debugfs_is_pktlog_lite_mode_enabled(ar))
		trace_ath11k_htt_ppdu_stats(ar, skb->data, len);

	ppdu_info = ath11k_dp_htt_get_ppdu_desc(ar, ppdu_id);
	if (!ppdu_info) {
		ret = -EINVAL;
		goto exit;
	}

	ppdu_info->ppdu_id = ppdu_id;
	ret = ath11k_dp_htt_tlv_iter(ab, msg->data, len,
				     ath11k_htt_tlv_ppdu_stats_parse,
				     (void *)ppdu_info);
	if (ret) {
		ath11k_warn(ab, "Failed to parse tlv %d\n", ret);
		goto exit;
	}

exit:
	rcu_read_unlock();

	return ret;
}

static void ath11k_htt_pktlog(struct ath11k_base *ab, struct sk_buff *skb)
{
	struct htt_pktlog_msg *data = (struct htt_pktlog_msg *)skb->data;
	struct ath_pktlog_hdr *hdr = (struct ath_pktlog_hdr *)data;
	struct ath11k *ar;
	u8 pdev_id;

	pdev_id = FIELD_GET(HTT_T2H_PPDU_STATS_INFO_PDEV_ID, data->hdr);
	ar = ath11k_mac_get_ar_by_pdev_id(ab, pdev_id);
	if (!ar) {
		ath11k_warn(ab, "invalid pdev id %d on htt pktlog\n", pdev_id);
		return;
	}

	trace_ath11k_htt_pktlog(ar, data->payload, hdr->size,
				ar->ab->pktlog_defs_checksum);
}

static void ath11k_htt_backpressure_event_handler(struct ath11k_base *ab,
						  struct sk_buff *skb)
{
	u32 *data = (u32 *)skb->data;
	u8 pdev_id, ring_type, ring_id, pdev_idx;
	u16 hp, tp;
	u32 backpressure_time;
	struct ath11k_bp_stats *bp_stats;

	pdev_id = FIELD_GET(HTT_BACKPRESSURE_EVENT_PDEV_ID_M, *data);
	ring_type = FIELD_GET(HTT_BACKPRESSURE_EVENT_RING_TYPE_M, *data);
	ring_id = FIELD_GET(HTT_BACKPRESSURE_EVENT_RING_ID_M, *data);
	++data;

	hp = FIELD_GET(HTT_BACKPRESSURE_EVENT_HP_M, *data);
	tp = FIELD_GET(HTT_BACKPRESSURE_EVENT_TP_M, *data);
	++data;

	backpressure_time = *data;

	ath11k_dbg(ab, ATH11K_DBG_DP_HTT, "htt backpressure event, pdev %d, ring type %d,ring id %d, hp %d tp %d, backpressure time %d\n",
		   pdev_id, ring_type, ring_id, hp, tp, backpressure_time);

	if (ring_type == HTT_BACKPRESSURE_UMAC_RING_TYPE) {
		if (ring_id >= HTT_SW_UMAC_RING_IDX_MAX)
			return;

		bp_stats = &ab->soc_stats.bp_stats.umac_ring_bp_stats[ring_id];
	} else if (ring_type == HTT_BACKPRESSURE_LMAC_RING_TYPE) {
		pdev_idx = DP_HW2SW_MACID(pdev_id);

		if (ring_id >= HTT_SW_LMAC_RING_IDX_MAX || pdev_idx >= MAX_RADIOS)
			return;

		bp_stats = &ab->soc_stats.bp_stats.lmac_ring_bp_stats[ring_id][pdev_idx];
	} else {
		ath11k_warn(ab, "unknown ring type received in htt bp event %d\n",
			    ring_type);
		return;
	}

	spin_lock_bh(&ab->base_lock);
	bp_stats->hp = hp;
	bp_stats->tp = tp;
	bp_stats->count++;
	bp_stats->jiffies = jiffies;
	spin_unlock_bh(&ab->base_lock);
}

void ath11k_dp_htt_htc_t2h_msg_handler(struct ath11k_base *ab,
				       struct sk_buff *skb)
{
	struct ath11k_dp *dp = &ab->dp;
	struct htt_resp_msg *resp = (struct htt_resp_msg *)skb->data;
	enum htt_t2h_msg_type type = FIELD_GET(HTT_T2H_MSG_TYPE, *(u32 *)resp);
	u16 peer_id;
	u8 vdev_id;
	u8 mac_addr[ETH_ALEN];
	u16 peer_mac_h16;
	u16 ast_hash;
	u16 hw_peer_id;

	ath11k_dbg(ab, ATH11K_DBG_DP_HTT, "dp_htt rx msg type :0x%0x\n", type);

	switch (type) {
	case HTT_T2H_MSG_TYPE_VERSION_CONF:
		dp->htt_tgt_ver_major = FIELD_GET(HTT_T2H_VERSION_CONF_MAJOR,
						  resp->version_msg.version);
		dp->htt_tgt_ver_minor = FIELD_GET(HTT_T2H_VERSION_CONF_MINOR,
						  resp->version_msg.version);
		complete(&dp->htt_tgt_version_received);
		break;
	case HTT_T2H_MSG_TYPE_PEER_MAP:
		vdev_id = FIELD_GET(HTT_T2H_PEER_MAP_INFO_VDEV_ID,
				    resp->peer_map_ev.info);
		peer_id = FIELD_GET(HTT_T2H_PEER_MAP_INFO_PEER_ID,
				    resp->peer_map_ev.info);
		peer_mac_h16 = FIELD_GET(HTT_T2H_PEER_MAP_INFO1_MAC_ADDR_H16,
					 resp->peer_map_ev.info1);
		ath11k_dp_get_mac_addr(resp->peer_map_ev.mac_addr_l32,
				       peer_mac_h16, mac_addr);
		ath11k_peer_map_event(ab, vdev_id, peer_id, mac_addr, 0, 0);
		break;
	case HTT_T2H_MSG_TYPE_PEER_MAP2:
		vdev_id = FIELD_GET(HTT_T2H_PEER_MAP_INFO_VDEV_ID,
				    resp->peer_map_ev.info);
		peer_id = FIELD_GET(HTT_T2H_PEER_MAP_INFO_PEER_ID,
				    resp->peer_map_ev.info);
		peer_mac_h16 = FIELD_GET(HTT_T2H_PEER_MAP_INFO1_MAC_ADDR_H16,
					 resp->peer_map_ev.info1);
		ath11k_dp_get_mac_addr(resp->peer_map_ev.mac_addr_l32,
				       peer_mac_h16, mac_addr);
		ast_hash = FIELD_GET(HTT_T2H_PEER_MAP_INFO2_AST_HASH_VAL,
				     resp->peer_map_ev.info2);
		hw_peer_id = FIELD_GET(HTT_T2H_PEER_MAP_INFO1_HW_PEER_ID,
				       resp->peer_map_ev.info1);
		ath11k_peer_map_event(ab, vdev_id, peer_id, mac_addr, ast_hash,
				      hw_peer_id);
		break;
	case HTT_T2H_MSG_TYPE_PEER_UNMAP:
	case HTT_T2H_MSG_TYPE_PEER_UNMAP2:
		peer_id = FIELD_GET(HTT_T2H_PEER_UNMAP_INFO_PEER_ID,
				    resp->peer_unmap_ev.info);
		ath11k_peer_unmap_event(ab, peer_id);
		break;
	case HTT_T2H_MSG_TYPE_PPDU_STATS_IND:
		ath11k_htt_pull_ppdu_stats(ab, skb);
		break;
	case HTT_T2H_MSG_TYPE_EXT_STATS_CONF:
		ath11k_debugfs_htt_ext_stats_handler(ab, skb);
		break;
	case HTT_T2H_MSG_TYPE_PKTLOG:
		ath11k_htt_pktlog(ab, skb);
		break;
	case HTT_T2H_MSG_TYPE_BKPRESSURE_EVENT_IND:
		ath11k_htt_backpressure_event_handler(ab, skb);
		break;
	default:
		ath11k_warn(ab, "htt event %d not handled\n", type);
		break;
	}

	dev_kfree_skb_any(skb);
}

static int ath11k_dp_rx_msdu_coalesce(struct ath11k *ar,
				      struct sk_buff_head *msdu_list,
				      struct sk_buff *first, struct sk_buff *last,
				      u8 l3pad_bytes, int msdu_len)
{
	struct ath11k_base *ab = ar->ab;
	struct sk_buff *skb;
	struct ath11k_skb_rxcb *rxcb = ATH11K_SKB_RXCB(first);
	int buf_first_hdr_len, buf_first_len;
	struct hal_rx_desc *ldesc;
	int space_extra, rem_len, buf_len;
	u32 hal_rx_desc_sz = ar->ab->hw_params.hal_desc_sz;

	/* As the msdu is spread across multiple rx buffers,
	 * find the offset to the start of msdu for computing
	 * the length of the msdu in the first buffer.
	 */
	buf_first_hdr_len = hal_rx_desc_sz + l3pad_bytes;
	buf_first_len = DP_RX_BUFFER_SIZE - buf_first_hdr_len;

	if (WARN_ON_ONCE(msdu_len <= buf_first_len)) {
		skb_put(first, buf_first_hdr_len + msdu_len);
		skb_pull(first, buf_first_hdr_len);
		return 0;
	}

	ldesc = (struct hal_rx_desc *)last->data;
	rxcb->is_first_msdu = ath11k_dp_rx_h_msdu_end_first_msdu(ab, ldesc);
	rxcb->is_last_msdu = ath11k_dp_rx_h_msdu_end_last_msdu(ab, ldesc);

	/* MSDU spans over multiple buffers because the length of the MSDU
	 * exceeds DP_RX_BUFFER_SIZE - HAL_RX_DESC_SIZE. So assume the data
	 * in the first buf is of length DP_RX_BUFFER_SIZE - HAL_RX_DESC_SIZE.
	 */
	skb_put(first, DP_RX_BUFFER_SIZE);
	skb_pull(first, buf_first_hdr_len);

	/* When an MSDU spread over multiple buffers attention, MSDU_END and
	 * MPDU_END tlvs are valid only in the last buffer. Copy those tlvs.
	 */
	ath11k_dp_rx_desc_end_tlv_copy(ab, rxcb->rx_desc, ldesc);

	space_extra = msdu_len - (buf_first_len + skb_tailroom(first));
	if (space_extra > 0 &&
	    (pskb_expand_head(first, 0, space_extra, GFP_ATOMIC) < 0)) {
		/* Free up all buffers of the MSDU */
		while ((skb = __skb_dequeue(msdu_list)) != NULL) {
			rxcb = ATH11K_SKB_RXCB(skb);
			if (!rxcb->is_continuation) {
				dev_kfree_skb_any(skb);
				break;
			}
			dev_kfree_skb_any(skb);
		}
		return -ENOMEM;
	}

	rem_len = msdu_len - buf_first_len;
	while ((skb = __skb_dequeue(msdu_list)) != NULL && rem_len > 0) {
		rxcb = ATH11K_SKB_RXCB(skb);
		if (rxcb->is_continuation)
			buf_len = DP_RX_BUFFER_SIZE - hal_rx_desc_sz;
		else
			buf_len = rem_len;

		if (buf_len > (DP_RX_BUFFER_SIZE - hal_rx_desc_sz)) {
			WARN_ON_ONCE(1);
			dev_kfree_skb_any(skb);
			return -EINVAL;
		}

		skb_put(skb, buf_len + hal_rx_desc_sz);
		skb_pull(skb, hal_rx_desc_sz);
		skb_copy_from_linear_data(skb, skb_put(first, buf_len),
					  buf_len);
		dev_kfree_skb_any(skb);

		rem_len -= buf_len;
		if (!rxcb->is_continuation)
			break;
	}

	return 0;
}

static struct sk_buff *ath11k_dp_rx_get_msdu_last_buf(struct sk_buff_head *msdu_list,
						      struct sk_buff *first)
{
	struct sk_buff *skb;
	struct ath11k_skb_rxcb *rxcb = ATH11K_SKB_RXCB(first);

	if (!rxcb->is_continuation)
		return first;

	skb_queue_walk(msdu_list, skb) {
		rxcb = ATH11K_SKB_RXCB(skb);
		if (!rxcb->is_continuation)
			return skb;
	}

	return NULL;
}

static void ath11k_dp_rx_h_csum_offload(struct ath11k *ar, struct sk_buff *msdu)
{
	struct ath11k_skb_rxcb *rxcb = ATH11K_SKB_RXCB(msdu);
	struct rx_attention *rx_attention;
	bool ip_csum_fail, l4_csum_fail;

	rx_attention = ath11k_dp_rx_get_attention(ar->ab, rxcb->rx_desc);
	ip_csum_fail = ath11k_dp_rx_h_attn_ip_cksum_fail(rx_attention);
	l4_csum_fail = ath11k_dp_rx_h_attn_l4_cksum_fail(rx_attention);

	msdu->ip_summed = (ip_csum_fail || l4_csum_fail) ?
			  CHECKSUM_NONE : CHECKSUM_UNNECESSARY;
}

static int ath11k_dp_rx_crypto_mic_len(struct ath11k *ar,
				       enum hal_encrypt_type enctype)
{
	switch (enctype) {
	case HAL_ENCRYPT_TYPE_OPEN:
	case HAL_ENCRYPT_TYPE_TKIP_NO_MIC:
	case HAL_ENCRYPT_TYPE_TKIP_MIC:
		return 0;
	case HAL_ENCRYPT_TYPE_CCMP_128:
		return IEEE80211_CCMP_MIC_LEN;
	case HAL_ENCRYPT_TYPE_CCMP_256:
		return IEEE80211_CCMP_256_MIC_LEN;
	case HAL_ENCRYPT_TYPE_GCMP_128:
	case HAL_ENCRYPT_TYPE_AES_GCMP_256:
		return IEEE80211_GCMP_MIC_LEN;
	case HAL_ENCRYPT_TYPE_WEP_40:
	case HAL_ENCRYPT_TYPE_WEP_104:
	case HAL_ENCRYPT_TYPE_WEP_128:
	case HAL_ENCRYPT_TYPE_WAPI_GCM_SM4:
	case HAL_ENCRYPT_TYPE_WAPI:
		break;
	}

	ath11k_warn(ar->ab, "unsupported encryption type %d for mic len\n", enctype);
	return 0;
}

static int ath11k_dp_rx_crypto_param_len(struct ath11k *ar,
					 enum hal_encrypt_type enctype)
{
	switch (enctype) {
	case HAL_ENCRYPT_TYPE_OPEN:
		return 0;
	case HAL_ENCRYPT_TYPE_TKIP_NO_MIC:
	case HAL_ENCRYPT_TYPE_TKIP_MIC:
		return IEEE80211_TKIP_IV_LEN;
	case HAL_ENCRYPT_TYPE_CCMP_128:
		return IEEE80211_CCMP_HDR_LEN;
	case HAL_ENCRYPT_TYPE_CCMP_256:
		return IEEE80211_CCMP_256_HDR_LEN;
	case HAL_ENCRYPT_TYPE_GCMP_128:
	case HAL_ENCRYPT_TYPE_AES_GCMP_256:
		return IEEE80211_GCMP_HDR_LEN;
	case HAL_ENCRYPT_TYPE_WEP_40:
	case HAL_ENCRYPT_TYPE_WEP_104:
	case HAL_ENCRYPT_TYPE_WEP_128:
	case HAL_ENCRYPT_TYPE_WAPI_GCM_SM4:
	case HAL_ENCRYPT_TYPE_WAPI:
		break;
	}

	ath11k_warn(ar->ab, "unsupported encryption type %d\n", enctype);
	return 0;
}

static int ath11k_dp_rx_crypto_icv_len(struct ath11k *ar,
				       enum hal_encrypt_type enctype)
{
	switch (enctype) {
	case HAL_ENCRYPT_TYPE_OPEN:
	case HAL_ENCRYPT_TYPE_CCMP_128:
	case HAL_ENCRYPT_TYPE_CCMP_256:
	case HAL_ENCRYPT_TYPE_GCMP_128:
	case HAL_ENCRYPT_TYPE_AES_GCMP_256:
		return 0;
	case HAL_ENCRYPT_TYPE_TKIP_NO_MIC:
	case HAL_ENCRYPT_TYPE_TKIP_MIC:
		return IEEE80211_TKIP_ICV_LEN;
	case HAL_ENCRYPT_TYPE_WEP_40:
	case HAL_ENCRYPT_TYPE_WEP_104:
	case HAL_ENCRYPT_TYPE_WEP_128:
	case HAL_ENCRYPT_TYPE_WAPI_GCM_SM4:
	case HAL_ENCRYPT_TYPE_WAPI:
		break;
	}

	ath11k_warn(ar->ab, "unsupported encryption type %d\n", enctype);
	return 0;
}

static void ath11k_dp_rx_h_undecap_nwifi(struct ath11k *ar,
					 struct sk_buff *msdu,
					 u8 *first_hdr,
					 enum hal_encrypt_type enctype,
					 struct ieee80211_rx_status *status)
{
	struct ath11k_skb_rxcb *rxcb = ATH11K_SKB_RXCB(msdu);
	u8 decap_hdr[DP_MAX_NWIFI_HDR_LEN];
	struct ieee80211_hdr *hdr;
	size_t hdr_len;
	u8 da[ETH_ALEN];
	u8 sa[ETH_ALEN];
	u16 qos_ctl = 0;
	u8 *qos;

	/* copy SA & DA and pull decapped header */
	hdr = (struct ieee80211_hdr *)msdu->data;
	hdr_len = ieee80211_hdrlen(hdr->frame_control);
	ether_addr_copy(da, ieee80211_get_DA(hdr));
	ether_addr_copy(sa, ieee80211_get_SA(hdr));
	skb_pull(msdu, ieee80211_hdrlen(hdr->frame_control));

	if (rxcb->is_first_msdu) {
		/* original 802.11 header is valid for the first msdu
		 * hence we can reuse the same header
		 */
		hdr = (struct ieee80211_hdr *)first_hdr;
		hdr_len = ieee80211_hdrlen(hdr->frame_control);

		/* Each A-MSDU subframe will be reported as a separate MSDU,
		 * so strip the A-MSDU bit from QoS Ctl.
		 */
		if (ieee80211_is_data_qos(hdr->frame_control)) {
			qos = ieee80211_get_qos_ctl(hdr);
			qos[0] &= ~IEEE80211_QOS_CTL_A_MSDU_PRESENT;
		}
	} else {
		/*  Rebuild qos header if this is a middle/last msdu */
		hdr->frame_control |= __cpu_to_le16(IEEE80211_STYPE_QOS_DATA);

		/* Reset the order bit as the HT_Control header is stripped */
		hdr->frame_control &= ~(__cpu_to_le16(IEEE80211_FCTL_ORDER));

		qos_ctl = rxcb->tid;

		if (ath11k_dp_rx_h_msdu_start_mesh_ctl_present(ar->ab, rxcb->rx_desc))
			qos_ctl |= IEEE80211_QOS_CTL_MESH_CONTROL_PRESENT;

		/* TODO Add other QoS ctl fields when required */

		/* copy decap header before overwriting for reuse below */
		memcpy(decap_hdr, (uint8_t *)hdr, hdr_len);
	}

	if (!(status->flag & RX_FLAG_IV_STRIPPED)) {
		memcpy(skb_push(msdu,
				ath11k_dp_rx_crypto_param_len(ar, enctype)),
		       (void *)hdr + hdr_len,
		       ath11k_dp_rx_crypto_param_len(ar, enctype));
	}

	if (!rxcb->is_first_msdu) {
		memcpy(skb_push(msdu,
				IEEE80211_QOS_CTL_LEN), &qos_ctl,
				IEEE80211_QOS_CTL_LEN);
		memcpy(skb_push(msdu, hdr_len), decap_hdr, hdr_len);
		return;
	}

	memcpy(skb_push(msdu, hdr_len), hdr, hdr_len);

	/* original 802.11 header has a different DA and in
	 * case of 4addr it may also have different SA
	 */
	hdr = (struct ieee80211_hdr *)msdu->data;
	ether_addr_copy(ieee80211_get_DA(hdr), da);
	ether_addr_copy(ieee80211_get_SA(hdr), sa);
}

static void ath11k_dp_rx_h_undecap_raw(struct ath11k *ar, struct sk_buff *msdu,
				       enum hal_encrypt_type enctype,
				       struct ieee80211_rx_status *status,
				       bool decrypted)
{
	struct ath11k_skb_rxcb *rxcb = ATH11K_SKB_RXCB(msdu);
	struct ieee80211_hdr *hdr;
	size_t hdr_len;
	size_t crypto_len;

	if (!rxcb->is_first_msdu ||
	    !(rxcb->is_first_msdu && rxcb->is_last_msdu)) {
		WARN_ON_ONCE(1);
		return;
	}

	skb_trim(msdu, msdu->len - FCS_LEN);

	if (!decrypted)
		return;

	hdr = (void *)msdu->data;

	/* Tail */
	if (status->flag & RX_FLAG_IV_STRIPPED) {
		skb_trim(msdu, msdu->len -
			 ath11k_dp_rx_crypto_mic_len(ar, enctype));

		skb_trim(msdu, msdu->len -
			 ath11k_dp_rx_crypto_icv_len(ar, enctype));
	} else {
		/* MIC */
		if (status->flag & RX_FLAG_MIC_STRIPPED)
			skb_trim(msdu, msdu->len -
				 ath11k_dp_rx_crypto_mic_len(ar, enctype));

		/* ICV */
		if (status->flag & RX_FLAG_ICV_STRIPPED)
			skb_trim(msdu, msdu->len -
				 ath11k_dp_rx_crypto_icv_len(ar, enctype));
	}

	/* MMIC */
	if ((status->flag & RX_FLAG_MMIC_STRIPPED) &&
	    !ieee80211_has_morefrags(hdr->frame_control) &&
	    enctype == HAL_ENCRYPT_TYPE_TKIP_MIC)
		skb_trim(msdu, msdu->len - IEEE80211_CCMP_MIC_LEN);

	/* Head */
	if (status->flag & RX_FLAG_IV_STRIPPED) {
		hdr_len = ieee80211_hdrlen(hdr->frame_control);
		crypto_len = ath11k_dp_rx_crypto_param_len(ar, enctype);

		memmove((void *)msdu->data + crypto_len,
			(void *)msdu->data, hdr_len);
		skb_pull(msdu, crypto_len);
	}
}

static void *ath11k_dp_rx_h_find_rfc1042(struct ath11k *ar,
					 struct sk_buff *msdu,
					 enum hal_encrypt_type enctype)
{
	struct ath11k_skb_rxcb *rxcb = ATH11K_SKB_RXCB(msdu);
	struct ieee80211_hdr *hdr;
	size_t hdr_len, crypto_len;
	void *rfc1042;
	bool is_amsdu;

	is_amsdu = !(rxcb->is_first_msdu && rxcb->is_last_msdu);
	hdr = (struct ieee80211_hdr *)ath11k_dp_rx_h_80211_hdr(ar->ab, rxcb->rx_desc);
	rfc1042 = hdr;

	if (rxcb->is_first_msdu) {
		hdr_len = ieee80211_hdrlen(hdr->frame_control);
		crypto_len = ath11k_dp_rx_crypto_param_len(ar, enctype);

		rfc1042 += hdr_len + crypto_len;
	}

	if (is_amsdu)
		rfc1042 += sizeof(struct ath11k_dp_amsdu_subframe_hdr);

	return rfc1042;
}

static void ath11k_dp_rx_h_undecap_eth(struct ath11k *ar,
				       struct sk_buff *msdu,
				       u8 *first_hdr,
				       enum hal_encrypt_type enctype,
				       struct ieee80211_rx_status *status)
{
	struct ieee80211_hdr *hdr;
	struct ethhdr *eth;
	size_t hdr_len;
	u8 da[ETH_ALEN];
	u8 sa[ETH_ALEN];
	void *rfc1042;

	rfc1042 = ath11k_dp_rx_h_find_rfc1042(ar, msdu, enctype);
	if (WARN_ON_ONCE(!rfc1042))
		return;

	/* pull decapped header and copy SA & DA */
	eth = (struct ethhdr *)msdu->data;
	ether_addr_copy(da, eth->h_dest);
	ether_addr_copy(sa, eth->h_source);
	skb_pull(msdu, sizeof(struct ethhdr));

	/* push rfc1042/llc/snap */
	memcpy(skb_push(msdu, sizeof(struct ath11k_dp_rfc1042_hdr)), rfc1042,
	       sizeof(struct ath11k_dp_rfc1042_hdr));

	/* push original 802.11 header */
	hdr = (struct ieee80211_hdr *)first_hdr;
	hdr_len = ieee80211_hdrlen(hdr->frame_control);

	if (!(status->flag & RX_FLAG_IV_STRIPPED)) {
		memcpy(skb_push(msdu,
				ath11k_dp_rx_crypto_param_len(ar, enctype)),
		       (void *)hdr + hdr_len,
		       ath11k_dp_rx_crypto_param_len(ar, enctype));
	}

	memcpy(skb_push(msdu, hdr_len), hdr, hdr_len);

	/* original 802.11 header has a different DA and in
	 * case of 4addr it may also have different SA
	 */
	hdr = (struct ieee80211_hdr *)msdu->data;
	ether_addr_copy(ieee80211_get_DA(hdr), da);
	ether_addr_copy(ieee80211_get_SA(hdr), sa);
}

static void ath11k_dp_rx_h_undecap(struct ath11k *ar, struct sk_buff *msdu,
				   struct hal_rx_desc *rx_desc,
				   enum hal_encrypt_type enctype,
				   struct ieee80211_rx_status *status,
				   bool decrypted)
{
	u8 *first_hdr;
	u8 decap;

	first_hdr = ath11k_dp_rx_h_80211_hdr(ar->ab, rx_desc);
	decap = ath11k_dp_rx_h_msdu_start_decap_type(ar->ab, rx_desc);

	switch (decap) {
	case DP_RX_DECAP_TYPE_NATIVE_WIFI:
		ath11k_dp_rx_h_undecap_nwifi(ar, msdu, first_hdr,
					     enctype, status);
		break;
	case DP_RX_DECAP_TYPE_RAW:
		ath11k_dp_rx_h_undecap_raw(ar, msdu, enctype, status,
					   decrypted);
		break;
	case DP_RX_DECAP_TYPE_ETHERNET2_DIX:
		/* TODO undecap support for middle/last msdu's of amsdu */
		ath11k_dp_rx_h_undecap_eth(ar, msdu, first_hdr,
					   enctype, status);
		break;
	case DP_RX_DECAP_TYPE_8023:
		/* TODO: Handle undecap for these formats */
		break;
	}
}

static void ath11k_dp_rx_h_mpdu(struct ath11k *ar,
				struct sk_buff *msdu,
				struct hal_rx_desc *rx_desc,
				struct ieee80211_rx_status *rx_status)
{
	bool  fill_crypto_hdr, mcast;
	enum hal_encrypt_type enctype;
	bool is_decrypted = false;
	struct ieee80211_hdr *hdr;
	struct ath11k_peer *peer;
	struct rx_attention *rx_attention;
	u32 err_bitmap;

	hdr = (struct ieee80211_hdr *)msdu->data;

	/* PN for multicast packets will be checked in mac80211 */

	mcast = is_multicast_ether_addr(hdr->addr1);
	fill_crypto_hdr = mcast;

	spin_lock_bh(&ar->ab->base_lock);
	peer = ath11k_peer_find_by_addr(ar->ab, hdr->addr2);
	if (peer) {
		if (mcast)
			enctype = peer->sec_type_grp;
		else
			enctype = peer->sec_type;
	} else {
		enctype = HAL_ENCRYPT_TYPE_OPEN;
	}
	spin_unlock_bh(&ar->ab->base_lock);

	rx_attention = ath11k_dp_rx_get_attention(ar->ab, rx_desc);
	err_bitmap = ath11k_dp_rx_h_attn_mpdu_err(rx_attention);
	if (enctype != HAL_ENCRYPT_TYPE_OPEN && !err_bitmap)
		is_decrypted = ath11k_dp_rx_h_attn_is_decrypted(rx_attention);

	/* Clear per-MPDU flags while leaving per-PPDU flags intact */
	rx_status->flag &= ~(RX_FLAG_FAILED_FCS_CRC |
			     RX_FLAG_MMIC_ERROR |
			     RX_FLAG_DECRYPTED |
			     RX_FLAG_IV_STRIPPED |
			     RX_FLAG_MMIC_STRIPPED);

	if (err_bitmap & DP_RX_MPDU_ERR_FCS)
		rx_status->flag |= RX_FLAG_FAILED_FCS_CRC;
	if (err_bitmap & DP_RX_MPDU_ERR_TKIP_MIC)
		rx_status->flag |= RX_FLAG_MMIC_ERROR;

	if (is_decrypted) {
		rx_status->flag |= RX_FLAG_DECRYPTED | RX_FLAG_MMIC_STRIPPED;

		if (fill_crypto_hdr)
			rx_status->flag |= RX_FLAG_MIC_STRIPPED |
					RX_FLAG_ICV_STRIPPED;
		else
			rx_status->flag |= RX_FLAG_IV_STRIPPED |
					   RX_FLAG_PN_VALIDATED;
	}

	ath11k_dp_rx_h_csum_offload(ar, msdu);
	ath11k_dp_rx_h_undecap(ar, msdu, rx_desc,
			       enctype, rx_status, is_decrypted);

	if (!is_decrypted || fill_crypto_hdr)
		return;

	hdr = (void *)msdu->data;
	hdr->frame_control &= ~__cpu_to_le16(IEEE80211_FCTL_PROTECTED);
}

static void ath11k_dp_rx_h_rate(struct ath11k *ar, struct hal_rx_desc *rx_desc,
				struct ieee80211_rx_status *rx_status)
{
	struct ieee80211_supported_band *sband;
	enum rx_msdu_start_pkt_type pkt_type;
	u8 bw;
	u8 rate_mcs, nss;
	u8 sgi;
	bool is_cck;

	pkt_type = ath11k_dp_rx_h_msdu_start_pkt_type(ar->ab, rx_desc);
	bw = ath11k_dp_rx_h_msdu_start_rx_bw(ar->ab, rx_desc);
	rate_mcs = ath11k_dp_rx_h_msdu_start_rate_mcs(ar->ab, rx_desc);
	nss = ath11k_dp_rx_h_msdu_start_nss(ar->ab, rx_desc);
	sgi = ath11k_dp_rx_h_msdu_start_sgi(ar->ab, rx_desc);

	switch (pkt_type) {
	case RX_MSDU_START_PKT_TYPE_11A:
	case RX_MSDU_START_PKT_TYPE_11B:
		is_cck = (pkt_type == RX_MSDU_START_PKT_TYPE_11B);
		sband = &ar->mac.sbands[rx_status->band];
		rx_status->rate_idx = ath11k_mac_hw_rate_to_idx(sband, rate_mcs,
								is_cck);
		break;
	case RX_MSDU_START_PKT_TYPE_11N:
		rx_status->encoding = RX_ENC_HT;
		if (rate_mcs > ATH11K_HT_MCS_MAX) {
			ath11k_warn(ar->ab,
				    "Received with invalid mcs in HT mode %d\n",
				     rate_mcs);
			break;
		}
		rx_status->rate_idx = rate_mcs + (8 * (nss - 1));
		if (sgi)
			rx_status->enc_flags |= RX_ENC_FLAG_SHORT_GI;
		rx_status->bw = ath11k_mac_bw_to_mac80211_bw(bw);
		break;
	case RX_MSDU_START_PKT_TYPE_11AC:
		rx_status->encoding = RX_ENC_VHT;
		rx_status->rate_idx = rate_mcs;
		if (rate_mcs > ATH11K_VHT_MCS_MAX) {
			ath11k_warn(ar->ab,
				    "Received with invalid mcs in VHT mode %d\n",
				     rate_mcs);
			break;
		}
		rx_status->nss = nss;
		if (sgi)
			rx_status->enc_flags |= RX_ENC_FLAG_SHORT_GI;
		rx_status->bw = ath11k_mac_bw_to_mac80211_bw(bw);
		break;
	case RX_MSDU_START_PKT_TYPE_11AX:
		rx_status->rate_idx = rate_mcs;
		if (rate_mcs > ATH11K_HE_MCS_MAX) {
			ath11k_warn(ar->ab,
				    "Received with invalid mcs in HE mode %d\n",
				    rate_mcs);
			break;
		}
		rx_status->encoding = RX_ENC_HE;
		rx_status->nss = nss;
		rx_status->he_gi = ath11k_he_gi_to_nl80211_he_gi(sgi);
		rx_status->bw = ath11k_mac_bw_to_mac80211_bw(bw);
		break;
	}
}

static void ath11k_dp_rx_h_ppdu(struct ath11k *ar, struct hal_rx_desc *rx_desc,
				struct ieee80211_rx_status *rx_status)
{
	u8 channel_num;
<<<<<<< HEAD
	u32 center_freq;
=======
	u32 center_freq, meta_data;
>>>>>>> 3b17187f
	struct ieee80211_channel *channel;

	rx_status->freq = 0;
	rx_status->rate_idx = 0;
	rx_status->nss = 0;
	rx_status->encoding = RX_ENC_LEGACY;
	rx_status->bw = RATE_INFO_BW_20;

	rx_status->flag |= RX_FLAG_NO_SIGNAL_VAL;

	meta_data = ath11k_dp_rx_h_msdu_start_freq(ar->ab, rx_desc);
	channel_num = meta_data;
	center_freq = meta_data >> 16;

	if (center_freq >= ATH11K_MIN_6G_FREQ &&
	    center_freq <= ATH11K_MAX_6G_FREQ) {
		rx_status->band = NL80211_BAND_6GHZ;
		rx_status->freq = center_freq;
	} else if (channel_num >= 1 && channel_num <= 14) {
		rx_status->band = NL80211_BAND_2GHZ;
	} else if (channel_num >= 36 && channel_num <= 173) {
		rx_status->band = NL80211_BAND_5GHZ;
	} else {
		spin_lock_bh(&ar->data_lock);
		channel = ar->rx_channel;
		if (channel) {
			rx_status->band = channel->band;
			channel_num =
				ieee80211_frequency_to_channel(channel->center_freq);
		}
		spin_unlock_bh(&ar->data_lock);
		ath11k_dbg_dump(ar->ab, ATH11K_DBG_DATA, NULL, "rx_desc: ",
				rx_desc, sizeof(struct hal_rx_desc));
	}

	if (rx_status->band != NL80211_BAND_6GHZ)
		rx_status->freq = ieee80211_channel_to_frequency(channel_num,
								 rx_status->band);

	ath11k_dp_rx_h_rate(ar, rx_desc, rx_status);
}

static char *ath11k_print_get_tid(struct ieee80211_hdr *hdr, char *out,
				  size_t size)
{
	u8 *qc;
	int tid;

	if (!ieee80211_is_data_qos(hdr->frame_control))
		return "";

	qc = ieee80211_get_qos_ctl(hdr);
	tid = *qc & IEEE80211_QOS_CTL_TID_MASK;
	snprintf(out, size, "tid %d", tid);

	return out;
}

static void ath11k_dp_rx_deliver_msdu(struct ath11k *ar, struct napi_struct *napi,
				      struct sk_buff *msdu)
{
	static const struct ieee80211_radiotap_he known = {
		.data1 = cpu_to_le16(IEEE80211_RADIOTAP_HE_DATA1_DATA_MCS_KNOWN |
				     IEEE80211_RADIOTAP_HE_DATA1_BW_RU_ALLOC_KNOWN),
		.data2 = cpu_to_le16(IEEE80211_RADIOTAP_HE_DATA2_GI_KNOWN),
	};
	struct ieee80211_rx_status *status;
	struct ieee80211_hdr *hdr = (struct ieee80211_hdr *)msdu->data;
	struct ieee80211_radiotap_he *he = NULL;
	char tid[32];

	status = IEEE80211_SKB_RXCB(msdu);
	if (status->encoding == RX_ENC_HE) {
		he = skb_push(msdu, sizeof(known));
		memcpy(he, &known, sizeof(known));
		status->flag |= RX_FLAG_RADIOTAP_HE;
	}

	ath11k_dbg(ar->ab, ATH11K_DBG_DATA,
		   "rx skb %pK len %u peer %pM %s %s sn %u %s%s%s%s%s%s%s %srate_idx %u vht_nss %u freq %u band %u flag 0x%x fcs-err %i mic-err %i amsdu-more %i\n",
		   msdu,
		   msdu->len,
		   ieee80211_get_SA(hdr),
		   ath11k_print_get_tid(hdr, tid, sizeof(tid)),
		   is_multicast_ether_addr(ieee80211_get_DA(hdr)) ?
							"mcast" : "ucast",
		   (__le16_to_cpu(hdr->seq_ctrl) & IEEE80211_SCTL_SEQ) >> 4,
		   (status->encoding == RX_ENC_LEGACY) ? "legacy" : "",
		   (status->encoding == RX_ENC_HT) ? "ht" : "",
		   (status->encoding == RX_ENC_VHT) ? "vht" : "",
		   (status->encoding == RX_ENC_HE) ? "he" : "",
		   (status->bw == RATE_INFO_BW_40) ? "40" : "",
		   (status->bw == RATE_INFO_BW_80) ? "80" : "",
		   (status->bw == RATE_INFO_BW_160) ? "160" : "",
		   status->enc_flags & RX_ENC_FLAG_SHORT_GI ? "sgi " : "",
		   status->rate_idx,
		   status->nss,
		   status->freq,
		   status->band, status->flag,
		   !!(status->flag & RX_FLAG_FAILED_FCS_CRC),
		   !!(status->flag & RX_FLAG_MMIC_ERROR),
		   !!(status->flag & RX_FLAG_AMSDU_MORE));

	ath11k_dbg_dump(ar->ab, ATH11K_DBG_DP_RX, NULL, "dp rx msdu: ",
			msdu->data, msdu->len);

	/* TODO: trace rx packet */

	ieee80211_rx_napi(ar->hw, NULL, msdu, napi);
}

static int ath11k_dp_rx_process_msdu(struct ath11k *ar,
				     struct sk_buff *msdu,
				     struct sk_buff_head *msdu_list)
{
	struct ath11k_base *ab = ar->ab;
	struct hal_rx_desc *rx_desc, *lrx_desc;
	struct rx_attention *rx_attention;
	struct ieee80211_rx_status rx_status = {0};
	struct ieee80211_rx_status *status;
	struct ath11k_skb_rxcb *rxcb;
	struct ieee80211_hdr *hdr;
	struct sk_buff *last_buf;
	u8 l3_pad_bytes;
	u8 *hdr_status;
	u16 msdu_len;
	int ret;
	u32 hal_rx_desc_sz = ar->ab->hw_params.hal_desc_sz;

	last_buf = ath11k_dp_rx_get_msdu_last_buf(msdu_list, msdu);
	if (!last_buf) {
		ath11k_warn(ab,
			    "No valid Rx buffer to access Atten/MSDU_END/MPDU_END tlvs\n");
		ret = -EIO;
		goto free_out;
	}

	rx_desc = (struct hal_rx_desc *)msdu->data;
	lrx_desc = (struct hal_rx_desc *)last_buf->data;
	rx_attention = ath11k_dp_rx_get_attention(ab, lrx_desc);
	if (!ath11k_dp_rx_h_attn_msdu_done(rx_attention)) {
		ath11k_warn(ab, "msdu_done bit in attention is not set\n");
		ret = -EIO;
		goto free_out;
	}

	rxcb = ATH11K_SKB_RXCB(msdu);
	rxcb->rx_desc = rx_desc;
	msdu_len = ath11k_dp_rx_h_msdu_start_msdu_len(ab, rx_desc);
	l3_pad_bytes = ath11k_dp_rx_h_msdu_end_l3pad(ab, lrx_desc);

	if (rxcb->is_frag) {
		skb_pull(msdu, hal_rx_desc_sz);
	} else if (!rxcb->is_continuation) {
		if ((msdu_len + hal_rx_desc_sz) > DP_RX_BUFFER_SIZE) {
			hdr_status = ath11k_dp_rx_h_80211_hdr(ab, rx_desc);
			ret = -EINVAL;
			ath11k_warn(ab, "invalid msdu len %u\n", msdu_len);
			ath11k_dbg_dump(ab, ATH11K_DBG_DATA, NULL, "", hdr_status,
					sizeof(struct ieee80211_hdr));
			ath11k_dbg_dump(ab, ATH11K_DBG_DATA, NULL, "", rx_desc,
					sizeof(struct hal_rx_desc));
			goto free_out;
		}
		skb_put(msdu, hal_rx_desc_sz + l3_pad_bytes + msdu_len);
		skb_pull(msdu, hal_rx_desc_sz + l3_pad_bytes);
	} else {
		ret = ath11k_dp_rx_msdu_coalesce(ar, msdu_list,
						 msdu, last_buf,
						 l3_pad_bytes, msdu_len);
		if (ret) {
			ath11k_warn(ab,
				    "failed to coalesce msdu rx buffer%d\n", ret);
			goto free_out;
		}
	}

	hdr = (struct ieee80211_hdr *)msdu->data;

	/* Process only data frames */
	if (!ieee80211_is_data(hdr->frame_control))
		return -EINVAL;

	ath11k_dp_rx_h_ppdu(ar, rx_desc, &rx_status);
	ath11k_dp_rx_h_mpdu(ar, msdu, rx_desc, &rx_status);

	rx_status.flag |= RX_FLAG_SKIP_MONITOR | RX_FLAG_DUP_VALIDATED;

	status = IEEE80211_SKB_RXCB(msdu);
	*status = rx_status;
	return 0;

free_out:
	return ret;
}

static void ath11k_dp_rx_process_received_packets(struct ath11k_base *ab,
						  struct napi_struct *napi,
						  struct sk_buff_head *msdu_list,
						  int *quota, int ring_id)
{
	struct ath11k_skb_rxcb *rxcb;
	struct sk_buff *msdu;
	struct ath11k *ar;
	u8 mac_id;
	int ret;

	if (skb_queue_empty(msdu_list))
		return;

	rcu_read_lock();

	while (*quota && (msdu = __skb_dequeue(msdu_list))) {
		rxcb = ATH11K_SKB_RXCB(msdu);
		mac_id = rxcb->mac_id;
		ar = ab->pdevs[mac_id].ar;
		if (!rcu_dereference(ab->pdevs_active[mac_id])) {
			dev_kfree_skb_any(msdu);
			continue;
		}

		if (test_bit(ATH11K_CAC_RUNNING, &ar->dev_flags)) {
			dev_kfree_skb_any(msdu);
			continue;
		}

		ret = ath11k_dp_rx_process_msdu(ar, msdu, msdu_list);
		if (ret) {
			ath11k_dbg(ab, ATH11K_DBG_DATA,
				   "Unable to process msdu %d", ret);
			dev_kfree_skb_any(msdu);
			continue;
		}

		ath11k_dp_rx_deliver_msdu(ar, napi, msdu);
		(*quota)--;
	}

	rcu_read_unlock();
}

int ath11k_dp_process_rx(struct ath11k_base *ab, int ring_id,
			 struct napi_struct *napi, int budget)
{
	struct ath11k_dp *dp = &ab->dp;
	struct dp_rxdma_ring *rx_ring;
	int num_buffs_reaped[MAX_RADIOS] = {0};
	struct sk_buff_head msdu_list;
	struct ath11k_skb_rxcb *rxcb;
	int total_msdu_reaped = 0;
	struct hal_srng *srng;
	struct sk_buff *msdu;
	int quota = budget;
	bool done = false;
	int buf_id, mac_id;
	struct ath11k *ar;
	u32 *rx_desc;
	int i;

	__skb_queue_head_init(&msdu_list);

	srng = &ab->hal.srng_list[dp->reo_dst_ring[ring_id].ring_id];

	spin_lock_bh(&srng->lock);

	ath11k_hal_srng_access_begin(ab, srng);

try_again:
	while ((rx_desc = ath11k_hal_srng_dst_get_next_entry(ab, srng))) {
		struct hal_reo_dest_ring desc = *(struct hal_reo_dest_ring *)rx_desc;
		enum hal_reo_dest_ring_push_reason push_reason;
		u32 cookie;

		cookie = FIELD_GET(BUFFER_ADDR_INFO1_SW_COOKIE,
				   desc.buf_addr_info.info1);
		buf_id = FIELD_GET(DP_RXDMA_BUF_COOKIE_BUF_ID,
				   cookie);
		mac_id = FIELD_GET(DP_RXDMA_BUF_COOKIE_PDEV_ID, cookie);

		ar = ab->pdevs[mac_id].ar;
		rx_ring = &ar->dp.rx_refill_buf_ring;
		spin_lock_bh(&rx_ring->idr_lock);
		msdu = idr_find(&rx_ring->bufs_idr, buf_id);
		if (!msdu) {
			ath11k_warn(ab, "frame rx with invalid buf_id %d\n",
				    buf_id);
			spin_unlock_bh(&rx_ring->idr_lock);
			continue;
		}

		idr_remove(&rx_ring->bufs_idr, buf_id);
		spin_unlock_bh(&rx_ring->idr_lock);

		rxcb = ATH11K_SKB_RXCB(msdu);
		dma_unmap_single(ab->dev, rxcb->paddr,
				 msdu->len + skb_tailroom(msdu),
				 DMA_FROM_DEVICE);

		num_buffs_reaped[mac_id]++;
		total_msdu_reaped++;

		push_reason = FIELD_GET(HAL_REO_DEST_RING_INFO0_PUSH_REASON,
					desc.info0);
		if (push_reason !=
		    HAL_REO_DEST_RING_PUSH_REASON_ROUTING_INSTRUCTION) {
			dev_kfree_skb_any(msdu);
			ab->soc_stats.hal_reo_error[dp->reo_dst_ring[ring_id].ring_id]++;
			continue;
		}

		rxcb->is_first_msdu = !!(desc.rx_msdu_info.info0 &
					 RX_MSDU_DESC_INFO0_FIRST_MSDU_IN_MPDU);
		rxcb->is_last_msdu = !!(desc.rx_msdu_info.info0 &
					RX_MSDU_DESC_INFO0_LAST_MSDU_IN_MPDU);
		rxcb->is_continuation = !!(desc.rx_msdu_info.info0 &
					   RX_MSDU_DESC_INFO0_MSDU_CONTINUATION);
		rxcb->mac_id = mac_id;
		rxcb->tid = FIELD_GET(HAL_REO_DEST_RING_INFO0_RX_QUEUE_NUM,
				      desc.info0);

		__skb_queue_tail(&msdu_list, msdu);

		if (total_msdu_reaped >= quota && !rxcb->is_continuation) {
			done = true;
			break;
		}
	}

	/* Hw might have updated the head pointer after we cached it.
	 * In this case, even though there are entries in the ring we'll
	 * get rx_desc NULL. Give the read another try with updated cached
	 * head pointer so that we can reap complete MPDU in the current
	 * rx processing.
	 */
	if (!done && ath11k_hal_srng_dst_num_free(ab, srng, true)) {
		ath11k_hal_srng_access_end(ab, srng);
		goto try_again;
	}

	ath11k_hal_srng_access_end(ab, srng);

	spin_unlock_bh(&srng->lock);

	if (!total_msdu_reaped)
		goto exit;

	for (i = 0; i < ab->num_radios; i++) {
		if (!num_buffs_reaped[i])
			continue;

		ar = ab->pdevs[i].ar;
		rx_ring = &ar->dp.rx_refill_buf_ring;

		ath11k_dp_rxbufs_replenish(ab, i, rx_ring, num_buffs_reaped[i],
					   HAL_RX_BUF_RBM_SW3_BM);
	}

	ath11k_dp_rx_process_received_packets(ab, napi, &msdu_list,
					      &quota, ring_id);

exit:
	return budget - quota;
}

static void ath11k_dp_rx_update_peer_stats(struct ath11k_sta *arsta,
					   struct hal_rx_mon_ppdu_info *ppdu_info)
{
	struct ath11k_rx_peer_stats *rx_stats = arsta->rx_stats;
	u32 num_msdu;

	if (!rx_stats)
		return;

	num_msdu = ppdu_info->tcp_msdu_count + ppdu_info->tcp_ack_msdu_count +
		   ppdu_info->udp_msdu_count + ppdu_info->other_msdu_count;

	rx_stats->num_msdu += num_msdu;
	rx_stats->tcp_msdu_count += ppdu_info->tcp_msdu_count +
				    ppdu_info->tcp_ack_msdu_count;
	rx_stats->udp_msdu_count += ppdu_info->udp_msdu_count;
	rx_stats->other_msdu_count += ppdu_info->other_msdu_count;

	if (ppdu_info->preamble_type == HAL_RX_PREAMBLE_11A ||
	    ppdu_info->preamble_type == HAL_RX_PREAMBLE_11B) {
		ppdu_info->nss = 1;
		ppdu_info->mcs = HAL_RX_MAX_MCS;
		ppdu_info->tid = IEEE80211_NUM_TIDS;
	}

	if (ppdu_info->nss > 0 && ppdu_info->nss <= HAL_RX_MAX_NSS)
		rx_stats->nss_count[ppdu_info->nss - 1] += num_msdu;

	if (ppdu_info->mcs <= HAL_RX_MAX_MCS)
		rx_stats->mcs_count[ppdu_info->mcs] += num_msdu;

	if (ppdu_info->gi < HAL_RX_GI_MAX)
		rx_stats->gi_count[ppdu_info->gi] += num_msdu;

	if (ppdu_info->bw < HAL_RX_BW_MAX)
		rx_stats->bw_count[ppdu_info->bw] += num_msdu;

	if (ppdu_info->ldpc < HAL_RX_SU_MU_CODING_MAX)
		rx_stats->coding_count[ppdu_info->ldpc] += num_msdu;

	if (ppdu_info->tid <= IEEE80211_NUM_TIDS)
		rx_stats->tid_count[ppdu_info->tid] += num_msdu;

	if (ppdu_info->preamble_type < HAL_RX_PREAMBLE_MAX)
		rx_stats->pream_cnt[ppdu_info->preamble_type] += num_msdu;

	if (ppdu_info->reception_type < HAL_RX_RECEPTION_TYPE_MAX)
		rx_stats->reception_type[ppdu_info->reception_type] += num_msdu;

	if (ppdu_info->is_stbc)
		rx_stats->stbc_count += num_msdu;

	if (ppdu_info->beamformed)
		rx_stats->beamformed_count += num_msdu;

	if (ppdu_info->num_mpdu_fcs_ok > 1)
		rx_stats->ampdu_msdu_count += num_msdu;
	else
		rx_stats->non_ampdu_msdu_count += num_msdu;

	rx_stats->num_mpdu_fcs_ok += ppdu_info->num_mpdu_fcs_ok;
	rx_stats->num_mpdu_fcs_err += ppdu_info->num_mpdu_fcs_err;
	rx_stats->dcm_count += ppdu_info->dcm;
	rx_stats->ru_alloc_cnt[ppdu_info->ru_alloc] += num_msdu;

	arsta->rssi_comb = ppdu_info->rssi_comb;
	rx_stats->rx_duration += ppdu_info->rx_duration;
	arsta->rx_duration = rx_stats->rx_duration;
}

static struct sk_buff *ath11k_dp_rx_alloc_mon_status_buf(struct ath11k_base *ab,
							 struct dp_rxdma_ring *rx_ring,
							 int *buf_id)
{
	struct sk_buff *skb;
	dma_addr_t paddr;

	skb = dev_alloc_skb(DP_RX_BUFFER_SIZE +
			    DP_RX_BUFFER_ALIGN_SIZE);

	if (!skb)
		goto fail_alloc_skb;

	if (!IS_ALIGNED((unsigned long)skb->data,
			DP_RX_BUFFER_ALIGN_SIZE)) {
		skb_pull(skb, PTR_ALIGN(skb->data, DP_RX_BUFFER_ALIGN_SIZE) -
			 skb->data);
	}

	paddr = dma_map_single(ab->dev, skb->data,
			       skb->len + skb_tailroom(skb),
			       DMA_FROM_DEVICE);
	if (unlikely(dma_mapping_error(ab->dev, paddr)))
		goto fail_free_skb;

	spin_lock_bh(&rx_ring->idr_lock);
	*buf_id = idr_alloc(&rx_ring->bufs_idr, skb, 0,
			    rx_ring->bufs_max, GFP_ATOMIC);
	spin_unlock_bh(&rx_ring->idr_lock);
	if (*buf_id < 0)
		goto fail_dma_unmap;

	ATH11K_SKB_RXCB(skb)->paddr = paddr;
	return skb;

fail_dma_unmap:
	dma_unmap_single(ab->dev, paddr, skb->len + skb_tailroom(skb),
			 DMA_FROM_DEVICE);
fail_free_skb:
	dev_kfree_skb_any(skb);
fail_alloc_skb:
	return NULL;
}

int ath11k_dp_rx_mon_status_bufs_replenish(struct ath11k_base *ab, int mac_id,
					   struct dp_rxdma_ring *rx_ring,
					   int req_entries,
					   enum hal_rx_buf_return_buf_manager mgr)
{
	struct hal_srng *srng;
	u32 *desc;
	struct sk_buff *skb;
	int num_free;
	int num_remain;
	int buf_id;
	u32 cookie;
	dma_addr_t paddr;

	req_entries = min(req_entries, rx_ring->bufs_max);

	srng = &ab->hal.srng_list[rx_ring->refill_buf_ring.ring_id];

	spin_lock_bh(&srng->lock);

	ath11k_hal_srng_access_begin(ab, srng);

	num_free = ath11k_hal_srng_src_num_free(ab, srng, true);

	req_entries = min(num_free, req_entries);
	num_remain = req_entries;

	while (num_remain > 0) {
		skb = ath11k_dp_rx_alloc_mon_status_buf(ab, rx_ring,
							&buf_id);
		if (!skb)
			break;
		paddr = ATH11K_SKB_RXCB(skb)->paddr;

		desc = ath11k_hal_srng_src_get_next_entry(ab, srng);
		if (!desc)
			goto fail_desc_get;

		cookie = FIELD_PREP(DP_RXDMA_BUF_COOKIE_PDEV_ID, mac_id) |
			 FIELD_PREP(DP_RXDMA_BUF_COOKIE_BUF_ID, buf_id);

		num_remain--;

		ath11k_hal_rx_buf_addr_info_set(desc, paddr, cookie, mgr);
	}

	ath11k_hal_srng_access_end(ab, srng);

	spin_unlock_bh(&srng->lock);

	return req_entries - num_remain;

fail_desc_get:
	spin_lock_bh(&rx_ring->idr_lock);
	idr_remove(&rx_ring->bufs_idr, buf_id);
	spin_unlock_bh(&rx_ring->idr_lock);
	dma_unmap_single(ab->dev, paddr, skb->len + skb_tailroom(skb),
			 DMA_FROM_DEVICE);
	dev_kfree_skb_any(skb);
	ath11k_hal_srng_access_end(ab, srng);
	spin_unlock_bh(&srng->lock);

	return req_entries - num_remain;
}

static int ath11k_dp_rx_reap_mon_status_ring(struct ath11k_base *ab, int mac_id,
					     int *budget, struct sk_buff_head *skb_list)
{
	struct ath11k *ar;
	struct ath11k_pdev_dp *dp;
	struct dp_rxdma_ring *rx_ring;
	struct hal_srng *srng;
	void *rx_mon_status_desc;
	struct sk_buff *skb;
	struct ath11k_skb_rxcb *rxcb;
	struct hal_tlv_hdr *tlv;
	u32 cookie;
	int buf_id, srng_id;
	dma_addr_t paddr;
	u8 rbm;
	int num_buffs_reaped = 0;

	ar = ab->pdevs[ath11k_hw_mac_id_to_pdev_id(&ab->hw_params, mac_id)].ar;
	dp = &ar->dp;
	srng_id = ath11k_hw_mac_id_to_srng_id(&ab->hw_params, mac_id);
	rx_ring = &dp->rx_mon_status_refill_ring[srng_id];

	srng = &ab->hal.srng_list[rx_ring->refill_buf_ring.ring_id];

	spin_lock_bh(&srng->lock);

	ath11k_hal_srng_access_begin(ab, srng);
	while (*budget) {
		*budget -= 1;
		rx_mon_status_desc =
			ath11k_hal_srng_src_peek(ab, srng);
		if (!rx_mon_status_desc)
			break;

		ath11k_hal_rx_buf_addr_info_get(rx_mon_status_desc, &paddr,
						&cookie, &rbm);
		if (paddr) {
			buf_id = FIELD_GET(DP_RXDMA_BUF_COOKIE_BUF_ID, cookie);

			spin_lock_bh(&rx_ring->idr_lock);
			skb = idr_find(&rx_ring->bufs_idr, buf_id);
			if (!skb) {
				ath11k_warn(ab, "rx monitor status with invalid buf_id %d\n",
					    buf_id);
				spin_unlock_bh(&rx_ring->idr_lock);
				goto move_next;
			}

			idr_remove(&rx_ring->bufs_idr, buf_id);
			spin_unlock_bh(&rx_ring->idr_lock);

			rxcb = ATH11K_SKB_RXCB(skb);

			dma_unmap_single(ab->dev, rxcb->paddr,
					 skb->len + skb_tailroom(skb),
					 DMA_FROM_DEVICE);

			tlv = (struct hal_tlv_hdr *)skb->data;
			if (FIELD_GET(HAL_TLV_HDR_TAG, tlv->tl) !=
					HAL_RX_STATUS_BUFFER_DONE) {
				ath11k_warn(ab, "mon status DONE not set %lx\n",
					    FIELD_GET(HAL_TLV_HDR_TAG,
						      tlv->tl));
				dev_kfree_skb_any(skb);
				goto move_next;
			}

			__skb_queue_tail(skb_list, skb);
		}
move_next:
		skb = ath11k_dp_rx_alloc_mon_status_buf(ab, rx_ring,
							&buf_id);

		if (!skb) {
			ath11k_hal_rx_buf_addr_info_set(rx_mon_status_desc, 0, 0,
							HAL_RX_BUF_RBM_SW3_BM);
			num_buffs_reaped++;
			break;
		}
		rxcb = ATH11K_SKB_RXCB(skb);

		cookie = FIELD_PREP(DP_RXDMA_BUF_COOKIE_PDEV_ID, mac_id) |
			 FIELD_PREP(DP_RXDMA_BUF_COOKIE_BUF_ID, buf_id);

		ath11k_hal_rx_buf_addr_info_set(rx_mon_status_desc, rxcb->paddr,
						cookie, HAL_RX_BUF_RBM_SW3_BM);
		ath11k_hal_srng_src_get_next_entry(ab, srng);
		num_buffs_reaped++;
	}
	ath11k_hal_srng_access_end(ab, srng);
	spin_unlock_bh(&srng->lock);

	return num_buffs_reaped;
}

int ath11k_dp_rx_process_mon_status(struct ath11k_base *ab, int mac_id,
				    struct napi_struct *napi, int budget)
{
	struct ath11k *ar = ath11k_ab_to_ar(ab, mac_id);
	enum hal_rx_mon_status hal_status;
	struct sk_buff *skb;
	struct sk_buff_head skb_list;
	struct hal_rx_mon_ppdu_info ppdu_info;
	struct ath11k_peer *peer;
	struct ath11k_sta *arsta;
	int num_buffs_reaped = 0;

	__skb_queue_head_init(&skb_list);

	num_buffs_reaped = ath11k_dp_rx_reap_mon_status_ring(ab, mac_id, &budget,
							     &skb_list);
	if (!num_buffs_reaped)
		goto exit;

	while ((skb = __skb_dequeue(&skb_list))) {
		memset(&ppdu_info, 0, sizeof(ppdu_info));
		ppdu_info.peer_id = HAL_INVALID_PEERID;

		if (ath11k_debugfs_is_pktlog_rx_stats_enabled(ar))
			trace_ath11k_htt_rxdesc(ar, skb->data, DP_RX_BUFFER_SIZE);

		hal_status = ath11k_hal_rx_parse_mon_status(ab, &ppdu_info, skb);

		if (ppdu_info.peer_id == HAL_INVALID_PEERID ||
		    hal_status != HAL_RX_MON_STATUS_PPDU_DONE) {
			dev_kfree_skb_any(skb);
			continue;
		}

		rcu_read_lock();
		spin_lock_bh(&ab->base_lock);
		peer = ath11k_peer_find_by_id(ab, ppdu_info.peer_id);

		if (!peer || !peer->sta) {
			ath11k_dbg(ab, ATH11K_DBG_DATA,
				   "failed to find the peer with peer_id %d\n",
				   ppdu_info.peer_id);
			spin_unlock_bh(&ab->base_lock);
			rcu_read_unlock();
			dev_kfree_skb_any(skb);
			continue;
		}

		arsta = (struct ath11k_sta *)peer->sta->drv_priv;
		ath11k_dp_rx_update_peer_stats(arsta, &ppdu_info);

		if (ath11k_debugfs_is_pktlog_peer_valid(ar, peer->addr))
			trace_ath11k_htt_rxdesc(ar, skb->data, DP_RX_BUFFER_SIZE);

		spin_unlock_bh(&ab->base_lock);
		rcu_read_unlock();

		dev_kfree_skb_any(skb);
	}
exit:
	return num_buffs_reaped;
}

static void ath11k_dp_rx_frag_timer(struct timer_list *timer)
{
	struct dp_rx_tid *rx_tid = from_timer(rx_tid, timer, frag_timer);

	spin_lock_bh(&rx_tid->ab->base_lock);
	if (rx_tid->last_frag_no &&
	    rx_tid->rx_frag_bitmap == GENMASK(rx_tid->last_frag_no, 0)) {
		spin_unlock_bh(&rx_tid->ab->base_lock);
		return;
	}
	ath11k_dp_rx_frags_cleanup(rx_tid, true);
	spin_unlock_bh(&rx_tid->ab->base_lock);
}

int ath11k_peer_rx_frag_setup(struct ath11k *ar, const u8 *peer_mac, int vdev_id)
{
	struct ath11k_base *ab = ar->ab;
	struct crypto_shash *tfm;
	struct ath11k_peer *peer;
	struct dp_rx_tid *rx_tid;
	int i;

	tfm = crypto_alloc_shash("michael_mic", 0, 0);
	if (IS_ERR(tfm))
		return PTR_ERR(tfm);

	spin_lock_bh(&ab->base_lock);

	peer = ath11k_peer_find(ab, vdev_id, peer_mac);
	if (!peer) {
		ath11k_warn(ab, "failed to find the peer to set up fragment info\n");
		spin_unlock_bh(&ab->base_lock);
		return -ENOENT;
	}

	for (i = 0; i <= IEEE80211_NUM_TIDS; i++) {
		rx_tid = &peer->rx_tid[i];
		rx_tid->ab = ab;
		timer_setup(&rx_tid->frag_timer, ath11k_dp_rx_frag_timer, 0);
		skb_queue_head_init(&rx_tid->rx_frags);
	}

	peer->tfm_mmic = tfm;
	spin_unlock_bh(&ab->base_lock);

	return 0;
}

static int ath11k_dp_rx_h_michael_mic(struct crypto_shash *tfm, u8 *key,
				      struct ieee80211_hdr *hdr, u8 *data,
				      size_t data_len, u8 *mic)
{
	SHASH_DESC_ON_STACK(desc, tfm);
	u8 mic_hdr[16] = {0};
	u8 tid = 0;
	int ret;

	if (!tfm)
		return -EINVAL;

	desc->tfm = tfm;

	ret = crypto_shash_setkey(tfm, key, 8);
	if (ret)
		goto out;

	ret = crypto_shash_init(desc);
	if (ret)
		goto out;

	/* TKIP MIC header */
	memcpy(mic_hdr, ieee80211_get_DA(hdr), ETH_ALEN);
	memcpy(mic_hdr + ETH_ALEN, ieee80211_get_SA(hdr), ETH_ALEN);
	if (ieee80211_is_data_qos(hdr->frame_control))
		tid = ieee80211_get_tid(hdr);
	mic_hdr[12] = tid;

	ret = crypto_shash_update(desc, mic_hdr, 16);
	if (ret)
		goto out;
	ret = crypto_shash_update(desc, data, data_len);
	if (ret)
		goto out;
	ret = crypto_shash_final(desc, mic);
out:
	shash_desc_zero(desc);
	return ret;
}

static int ath11k_dp_rx_h_verify_tkip_mic(struct ath11k *ar, struct ath11k_peer *peer,
					  struct sk_buff *msdu)
{
	struct hal_rx_desc *rx_desc = (struct hal_rx_desc *)msdu->data;
	struct ieee80211_rx_status *rxs = IEEE80211_SKB_RXCB(msdu);
	struct ieee80211_key_conf *key_conf;
	struct ieee80211_hdr *hdr;
	u8 mic[IEEE80211_CCMP_MIC_LEN];
	int head_len, tail_len, ret;
	size_t data_len;
	u32 hdr_len, hal_rx_desc_sz = ar->ab->hw_params.hal_desc_sz;
	u8 *key, *data;
	u8 key_idx;

	if (ath11k_dp_rx_h_mpdu_start_enctype(ar->ab, rx_desc) !=
	    HAL_ENCRYPT_TYPE_TKIP_MIC)
		return 0;

	hdr = (struct ieee80211_hdr *)(msdu->data + hal_rx_desc_sz);
	hdr_len = ieee80211_hdrlen(hdr->frame_control);
	head_len = hdr_len + hal_rx_desc_sz + IEEE80211_TKIP_IV_LEN;
	tail_len = IEEE80211_CCMP_MIC_LEN + IEEE80211_TKIP_ICV_LEN + FCS_LEN;

	if (!is_multicast_ether_addr(hdr->addr1))
		key_idx = peer->ucast_keyidx;
	else
		key_idx = peer->mcast_keyidx;

	key_conf = peer->keys[key_idx];

	data = msdu->data + head_len;
	data_len = msdu->len - head_len - tail_len;
	key = &key_conf->key[NL80211_TKIP_DATA_OFFSET_RX_MIC_KEY];

	ret = ath11k_dp_rx_h_michael_mic(peer->tfm_mmic, key, hdr, data, data_len, mic);
	if (ret || memcmp(mic, data + data_len, IEEE80211_CCMP_MIC_LEN))
		goto mic_fail;

	return 0;

mic_fail:
	(ATH11K_SKB_RXCB(msdu))->is_first_msdu = true;
	(ATH11K_SKB_RXCB(msdu))->is_last_msdu = true;

	rxs->flag |= RX_FLAG_MMIC_ERROR | RX_FLAG_MMIC_STRIPPED |
		    RX_FLAG_IV_STRIPPED | RX_FLAG_DECRYPTED;
	skb_pull(msdu, hal_rx_desc_sz);

	ath11k_dp_rx_h_ppdu(ar, rx_desc, rxs);
	ath11k_dp_rx_h_undecap(ar, msdu, rx_desc,
			       HAL_ENCRYPT_TYPE_TKIP_MIC, rxs, true);
	ieee80211_rx(ar->hw, msdu);
	return -EINVAL;
}

static void ath11k_dp_rx_h_undecap_frag(struct ath11k *ar, struct sk_buff *msdu,
					enum hal_encrypt_type enctype, u32 flags)
{
	struct ieee80211_hdr *hdr;
	size_t hdr_len;
	size_t crypto_len;
	u32 hal_rx_desc_sz = ar->ab->hw_params.hal_desc_sz;

	if (!flags)
		return;

	hdr = (struct ieee80211_hdr *)(msdu->data + hal_rx_desc_sz);

	if (flags & RX_FLAG_MIC_STRIPPED)
		skb_trim(msdu, msdu->len -
			 ath11k_dp_rx_crypto_mic_len(ar, enctype));

	if (flags & RX_FLAG_ICV_STRIPPED)
		skb_trim(msdu, msdu->len -
			 ath11k_dp_rx_crypto_icv_len(ar, enctype));

	if (flags & RX_FLAG_IV_STRIPPED) {
		hdr_len = ieee80211_hdrlen(hdr->frame_control);
		crypto_len = ath11k_dp_rx_crypto_param_len(ar, enctype);

		memmove((void *)msdu->data + hal_rx_desc_sz + crypto_len,
			(void *)msdu->data + hal_rx_desc_sz, hdr_len);
		skb_pull(msdu, crypto_len);
	}
}

static int ath11k_dp_rx_h_defrag(struct ath11k *ar,
				 struct ath11k_peer *peer,
				 struct dp_rx_tid *rx_tid,
				 struct sk_buff **defrag_skb)
{
	struct hal_rx_desc *rx_desc;
	struct sk_buff *skb, *first_frag, *last_frag;
	struct ieee80211_hdr *hdr;
	struct rx_attention *rx_attention;
	enum hal_encrypt_type enctype;
	bool is_decrypted = false;
	int msdu_len = 0;
	int extra_space;
	u32 flags, hal_rx_desc_sz = ar->ab->hw_params.hal_desc_sz;

	first_frag = skb_peek(&rx_tid->rx_frags);
	last_frag = skb_peek_tail(&rx_tid->rx_frags);

	skb_queue_walk(&rx_tid->rx_frags, skb) {
		flags = 0;
		rx_desc = (struct hal_rx_desc *)skb->data;
		hdr = (struct ieee80211_hdr *)(skb->data + hal_rx_desc_sz);

		enctype = ath11k_dp_rx_h_mpdu_start_enctype(ar->ab, rx_desc);
		if (enctype != HAL_ENCRYPT_TYPE_OPEN) {
			rx_attention = ath11k_dp_rx_get_attention(ar->ab, rx_desc);
			is_decrypted = ath11k_dp_rx_h_attn_is_decrypted(rx_attention);
		}

		if (is_decrypted) {
			if (skb != first_frag)
				flags |=  RX_FLAG_IV_STRIPPED;
			if (skb != last_frag)
				flags |= RX_FLAG_ICV_STRIPPED |
					 RX_FLAG_MIC_STRIPPED;
		}

		/* RX fragments are always raw packets */
		if (skb != last_frag)
			skb_trim(skb, skb->len - FCS_LEN);
		ath11k_dp_rx_h_undecap_frag(ar, skb, enctype, flags);

		if (skb != first_frag)
			skb_pull(skb, hal_rx_desc_sz +
				      ieee80211_hdrlen(hdr->frame_control));
		msdu_len += skb->len;
	}

	extra_space = msdu_len - (DP_RX_BUFFER_SIZE + skb_tailroom(first_frag));
	if (extra_space > 0 &&
	    (pskb_expand_head(first_frag, 0, extra_space, GFP_ATOMIC) < 0))
		return -ENOMEM;

	__skb_unlink(first_frag, &rx_tid->rx_frags);
	while ((skb = __skb_dequeue(&rx_tid->rx_frags))) {
		skb_put_data(first_frag, skb->data, skb->len);
		dev_kfree_skb_any(skb);
	}

	hdr = (struct ieee80211_hdr *)(first_frag->data + hal_rx_desc_sz);
	hdr->frame_control &= ~__cpu_to_le16(IEEE80211_FCTL_MOREFRAGS);
	ATH11K_SKB_RXCB(first_frag)->is_frag = 1;

	if (ath11k_dp_rx_h_verify_tkip_mic(ar, peer, first_frag))
		first_frag = NULL;

	*defrag_skb = first_frag;
	return 0;
}

static int ath11k_dp_rx_h_defrag_reo_reinject(struct ath11k *ar, struct dp_rx_tid *rx_tid,
					      struct sk_buff *defrag_skb)
{
	struct ath11k_base *ab = ar->ab;
	struct ath11k_pdev_dp *dp = &ar->dp;
	struct dp_rxdma_ring *rx_refill_ring = &dp->rx_refill_buf_ring;
	struct hal_rx_desc *rx_desc = (struct hal_rx_desc *)defrag_skb->data;
	struct hal_reo_entrance_ring *reo_ent_ring;
	struct hal_reo_dest_ring *reo_dest_ring;
	struct dp_link_desc_bank *link_desc_banks;
	struct hal_rx_msdu_link *msdu_link;
	struct hal_rx_msdu_details *msdu0;
	struct hal_srng *srng;
	dma_addr_t paddr;
	u32 desc_bank, msdu_info, mpdu_info;
	u32 dst_idx, cookie, hal_rx_desc_sz;
	int ret, buf_id;

	hal_rx_desc_sz = ab->hw_params.hal_desc_sz;
	link_desc_banks = ab->dp.link_desc_banks;
	reo_dest_ring = rx_tid->dst_ring_desc;

	ath11k_hal_rx_reo_ent_paddr_get(ab, reo_dest_ring, &paddr, &desc_bank);
	msdu_link = (struct hal_rx_msdu_link *)(link_desc_banks[desc_bank].vaddr +
			(paddr - link_desc_banks[desc_bank].paddr));
	msdu0 = &msdu_link->msdu_link[0];
	dst_idx = FIELD_GET(RX_MSDU_DESC_INFO0_REO_DEST_IND, msdu0->rx_msdu_info.info0);
	memset(msdu0, 0, sizeof(*msdu0));

	msdu_info = FIELD_PREP(RX_MSDU_DESC_INFO0_FIRST_MSDU_IN_MPDU, 1) |
		    FIELD_PREP(RX_MSDU_DESC_INFO0_LAST_MSDU_IN_MPDU, 1) |
		    FIELD_PREP(RX_MSDU_DESC_INFO0_MSDU_CONTINUATION, 0) |
		    FIELD_PREP(RX_MSDU_DESC_INFO0_MSDU_LENGTH,
			       defrag_skb->len - hal_rx_desc_sz) |
		    FIELD_PREP(RX_MSDU_DESC_INFO0_REO_DEST_IND, dst_idx) |
		    FIELD_PREP(RX_MSDU_DESC_INFO0_VALID_SA, 1) |
		    FIELD_PREP(RX_MSDU_DESC_INFO0_VALID_DA, 1);
	msdu0->rx_msdu_info.info0 = msdu_info;

	/* change msdu len in hal rx desc */
	ath11k_dp_rxdesc_set_msdu_len(ab, rx_desc, defrag_skb->len - hal_rx_desc_sz);

	paddr = dma_map_single(ab->dev, defrag_skb->data,
			       defrag_skb->len + skb_tailroom(defrag_skb),
			       DMA_TO_DEVICE);
	if (dma_mapping_error(ab->dev, paddr))
		return -ENOMEM;

	spin_lock_bh(&rx_refill_ring->idr_lock);
	buf_id = idr_alloc(&rx_refill_ring->bufs_idr, defrag_skb, 0,
			   rx_refill_ring->bufs_max * 3, GFP_ATOMIC);
	spin_unlock_bh(&rx_refill_ring->idr_lock);
	if (buf_id < 0) {
		ret = -ENOMEM;
		goto err_unmap_dma;
	}

	ATH11K_SKB_RXCB(defrag_skb)->paddr = paddr;
	cookie = FIELD_PREP(DP_RXDMA_BUF_COOKIE_PDEV_ID, dp->mac_id) |
		 FIELD_PREP(DP_RXDMA_BUF_COOKIE_BUF_ID, buf_id);

	ath11k_hal_rx_buf_addr_info_set(msdu0, paddr, cookie, HAL_RX_BUF_RBM_SW3_BM);

	/* Fill mpdu details into reo entrace ring */
	srng = &ab->hal.srng_list[ab->dp.reo_reinject_ring.ring_id];

	spin_lock_bh(&srng->lock);
	ath11k_hal_srng_access_begin(ab, srng);

	reo_ent_ring = (struct hal_reo_entrance_ring *)
			ath11k_hal_srng_src_get_next_entry(ab, srng);
	if (!reo_ent_ring) {
		ath11k_hal_srng_access_end(ab, srng);
		spin_unlock_bh(&srng->lock);
		ret = -ENOSPC;
		goto err_free_idr;
	}
	memset(reo_ent_ring, 0, sizeof(*reo_ent_ring));

	ath11k_hal_rx_reo_ent_paddr_get(ab, reo_dest_ring, &paddr, &desc_bank);
	ath11k_hal_rx_buf_addr_info_set(reo_ent_ring, paddr, desc_bank,
					HAL_RX_BUF_RBM_WBM_IDLE_DESC_LIST);

	mpdu_info = FIELD_PREP(RX_MPDU_DESC_INFO0_MSDU_COUNT, 1) |
		    FIELD_PREP(RX_MPDU_DESC_INFO0_SEQ_NUM, rx_tid->cur_sn) |
		    FIELD_PREP(RX_MPDU_DESC_INFO0_FRAG_FLAG, 0) |
		    FIELD_PREP(RX_MPDU_DESC_INFO0_VALID_SA, 1) |
		    FIELD_PREP(RX_MPDU_DESC_INFO0_VALID_DA, 1) |
		    FIELD_PREP(RX_MPDU_DESC_INFO0_RAW_MPDU, 1) |
		    FIELD_PREP(RX_MPDU_DESC_INFO0_VALID_PN, 1);

	reo_ent_ring->rx_mpdu_info.info0 = mpdu_info;
	reo_ent_ring->rx_mpdu_info.meta_data = reo_dest_ring->rx_mpdu_info.meta_data;
	reo_ent_ring->queue_addr_lo = reo_dest_ring->queue_addr_lo;
	reo_ent_ring->info0 = FIELD_PREP(HAL_REO_ENTR_RING_INFO0_QUEUE_ADDR_HI,
					 FIELD_GET(HAL_REO_DEST_RING_INFO0_QUEUE_ADDR_HI,
						   reo_dest_ring->info0)) |
			      FIELD_PREP(HAL_REO_ENTR_RING_INFO0_DEST_IND, dst_idx);
	ath11k_hal_srng_access_end(ab, srng);
	spin_unlock_bh(&srng->lock);

	return 0;

err_free_idr:
	spin_lock_bh(&rx_refill_ring->idr_lock);
	idr_remove(&rx_refill_ring->bufs_idr, buf_id);
	spin_unlock_bh(&rx_refill_ring->idr_lock);
err_unmap_dma:
	dma_unmap_single(ab->dev, paddr, defrag_skb->len + skb_tailroom(defrag_skb),
			 DMA_TO_DEVICE);
	return ret;
}

static int ath11k_dp_rx_h_cmp_frags(struct ath11k *ar,
				    struct sk_buff *a, struct sk_buff *b)
{
	int frag1, frag2;

	frag1 = ath11k_dp_rx_h_mpdu_start_frag_no(ar->ab, a);
	frag2 = ath11k_dp_rx_h_mpdu_start_frag_no(ar->ab, b);

	return frag1 - frag2;
}

static void ath11k_dp_rx_h_sort_frags(struct ath11k *ar,
				      struct sk_buff_head *frag_list,
				      struct sk_buff *cur_frag)
{
	struct sk_buff *skb;
	int cmp;

	skb_queue_walk(frag_list, skb) {
		cmp = ath11k_dp_rx_h_cmp_frags(ar, skb, cur_frag);
		if (cmp < 0)
			continue;
		__skb_queue_before(frag_list, skb, cur_frag);
		return;
	}
	__skb_queue_tail(frag_list, cur_frag);
}

static u64 ath11k_dp_rx_h_get_pn(struct ath11k *ar, struct sk_buff *skb)
{
	struct ieee80211_hdr *hdr;
	u64 pn = 0;
	u8 *ehdr;
	u32 hal_rx_desc_sz = ar->ab->hw_params.hal_desc_sz;

	hdr = (struct ieee80211_hdr *)(skb->data + hal_rx_desc_sz);
	ehdr = skb->data + hal_rx_desc_sz + ieee80211_hdrlen(hdr->frame_control);

	pn = ehdr[0];
	pn |= (u64)ehdr[1] << 8;
	pn |= (u64)ehdr[4] << 16;
	pn |= (u64)ehdr[5] << 24;
	pn |= (u64)ehdr[6] << 32;
	pn |= (u64)ehdr[7] << 40;

	return pn;
}

static bool
ath11k_dp_rx_h_defrag_validate_incr_pn(struct ath11k *ar, struct dp_rx_tid *rx_tid)
{
	enum hal_encrypt_type encrypt_type;
	struct sk_buff *first_frag, *skb;
	struct hal_rx_desc *desc;
	u64 last_pn;
	u64 cur_pn;

	first_frag = skb_peek(&rx_tid->rx_frags);
	desc = (struct hal_rx_desc *)first_frag->data;

	encrypt_type = ath11k_dp_rx_h_mpdu_start_enctype(ar->ab, desc);
	if (encrypt_type != HAL_ENCRYPT_TYPE_CCMP_128 &&
	    encrypt_type != HAL_ENCRYPT_TYPE_CCMP_256 &&
	    encrypt_type != HAL_ENCRYPT_TYPE_GCMP_128 &&
	    encrypt_type != HAL_ENCRYPT_TYPE_AES_GCMP_256)
		return true;

	last_pn = ath11k_dp_rx_h_get_pn(ar, first_frag);
	skb_queue_walk(&rx_tid->rx_frags, skb) {
		if (skb == first_frag)
			continue;

		cur_pn = ath11k_dp_rx_h_get_pn(ar, skb);
		if (cur_pn != last_pn + 1)
			return false;
		last_pn = cur_pn;
	}
	return true;
}

static int ath11k_dp_rx_frag_h_mpdu(struct ath11k *ar,
				    struct sk_buff *msdu,
				    u32 *ring_desc)
{
	struct ath11k_base *ab = ar->ab;
	struct hal_rx_desc *rx_desc;
	struct ath11k_peer *peer;
	struct dp_rx_tid *rx_tid;
	struct sk_buff *defrag_skb = NULL;
	u32 peer_id;
	u16 seqno, frag_no;
	u8 tid;
	int ret = 0;
	bool more_frags;
	bool is_mcbc;

	rx_desc = (struct hal_rx_desc *)msdu->data;
	peer_id = ath11k_dp_rx_h_mpdu_start_peer_id(ar->ab, rx_desc);
	tid = ath11k_dp_rx_h_mpdu_start_tid(ar->ab, rx_desc);
	seqno = ath11k_dp_rx_h_mpdu_start_seq_no(ar->ab, rx_desc);
	frag_no = ath11k_dp_rx_h_mpdu_start_frag_no(ar->ab, msdu);
	more_frags = ath11k_dp_rx_h_mpdu_start_more_frags(ar->ab, msdu);
	is_mcbc = ath11k_dp_rx_h_attn_is_mcbc(ar->ab, rx_desc);

	/* Multicast/Broadcast fragments are not expected */
	if (is_mcbc)
		return -EINVAL;

	if (!ath11k_dp_rx_h_mpdu_start_seq_ctrl_valid(ar->ab, rx_desc) ||
	    !ath11k_dp_rx_h_mpdu_start_fc_valid(ar->ab, rx_desc) ||
	    tid > IEEE80211_NUM_TIDS)
		return -EINVAL;

	/* received unfragmented packet in reo
	 * exception ring, this shouldn't happen
	 * as these packets typically come from
	 * reo2sw srngs.
	 */
	if (WARN_ON_ONCE(!frag_no && !more_frags))
		return -EINVAL;

	spin_lock_bh(&ab->base_lock);
	peer = ath11k_peer_find_by_id(ab, peer_id);
	if (!peer) {
		ath11k_warn(ab, "failed to find the peer to de-fragment received fragment peer_id %d\n",
			    peer_id);
		ret = -ENOENT;
		goto out_unlock;
	}
	rx_tid = &peer->rx_tid[tid];

	if ((!skb_queue_empty(&rx_tid->rx_frags) && seqno != rx_tid->cur_sn) ||
	    skb_queue_empty(&rx_tid->rx_frags)) {
		/* Flush stored fragments and start a new sequence */
		ath11k_dp_rx_frags_cleanup(rx_tid, true);
		rx_tid->cur_sn = seqno;
	}

	if (rx_tid->rx_frag_bitmap & BIT(frag_no)) {
		/* Fragment already present */
		ret = -EINVAL;
		goto out_unlock;
	}

	if (frag_no > __fls(rx_tid->rx_frag_bitmap))
		__skb_queue_tail(&rx_tid->rx_frags, msdu);
	else
		ath11k_dp_rx_h_sort_frags(ar, &rx_tid->rx_frags, msdu);

	rx_tid->rx_frag_bitmap |= BIT(frag_no);
	if (!more_frags)
		rx_tid->last_frag_no = frag_no;

	if (frag_no == 0) {
		rx_tid->dst_ring_desc = kmemdup(ring_desc,
						sizeof(*rx_tid->dst_ring_desc),
						GFP_ATOMIC);
		if (!rx_tid->dst_ring_desc) {
			ret = -ENOMEM;
			goto out_unlock;
		}
	} else {
		ath11k_dp_rx_link_desc_return(ab, ring_desc,
					      HAL_WBM_REL_BM_ACT_PUT_IN_IDLE);
	}

	if (!rx_tid->last_frag_no ||
	    rx_tid->rx_frag_bitmap != GENMASK(rx_tid->last_frag_no, 0)) {
		mod_timer(&rx_tid->frag_timer, jiffies +
					       ATH11K_DP_RX_FRAGMENT_TIMEOUT_MS);
		goto out_unlock;
	}

	spin_unlock_bh(&ab->base_lock);
	del_timer_sync(&rx_tid->frag_timer);
	spin_lock_bh(&ab->base_lock);

	peer = ath11k_peer_find_by_id(ab, peer_id);
	if (!peer)
		goto err_frags_cleanup;

	if (!ath11k_dp_rx_h_defrag_validate_incr_pn(ar, rx_tid))
		goto err_frags_cleanup;

	if (ath11k_dp_rx_h_defrag(ar, peer, rx_tid, &defrag_skb))
		goto err_frags_cleanup;

	if (!defrag_skb)
		goto err_frags_cleanup;

	if (ath11k_dp_rx_h_defrag_reo_reinject(ar, rx_tid, defrag_skb))
		goto err_frags_cleanup;

	ath11k_dp_rx_frags_cleanup(rx_tid, false);
	goto out_unlock;

err_frags_cleanup:
	dev_kfree_skb_any(defrag_skb);
	ath11k_dp_rx_frags_cleanup(rx_tid, true);
out_unlock:
	spin_unlock_bh(&ab->base_lock);
	return ret;
}

static int
ath11k_dp_process_rx_err_buf(struct ath11k *ar, u32 *ring_desc, int buf_id, bool drop)
{
	struct ath11k_pdev_dp *dp = &ar->dp;
	struct dp_rxdma_ring *rx_ring = &dp->rx_refill_buf_ring;
	struct sk_buff *msdu;
	struct ath11k_skb_rxcb *rxcb;
	struct hal_rx_desc *rx_desc;
	u8 *hdr_status;
	u16 msdu_len;
	u32 hal_rx_desc_sz = ar->ab->hw_params.hal_desc_sz;

	spin_lock_bh(&rx_ring->idr_lock);
	msdu = idr_find(&rx_ring->bufs_idr, buf_id);
	if (!msdu) {
		ath11k_warn(ar->ab, "rx err buf with invalid buf_id %d\n",
			    buf_id);
		spin_unlock_bh(&rx_ring->idr_lock);
		return -EINVAL;
	}

	idr_remove(&rx_ring->bufs_idr, buf_id);
	spin_unlock_bh(&rx_ring->idr_lock);

	rxcb = ATH11K_SKB_RXCB(msdu);
	dma_unmap_single(ar->ab->dev, rxcb->paddr,
			 msdu->len + skb_tailroom(msdu),
			 DMA_FROM_DEVICE);

	if (drop) {
		dev_kfree_skb_any(msdu);
		return 0;
	}

	rcu_read_lock();
	if (!rcu_dereference(ar->ab->pdevs_active[ar->pdev_idx])) {
		dev_kfree_skb_any(msdu);
		goto exit;
	}

	if (test_bit(ATH11K_CAC_RUNNING, &ar->dev_flags)) {
		dev_kfree_skb_any(msdu);
		goto exit;
	}

	rx_desc = (struct hal_rx_desc *)msdu->data;
	msdu_len = ath11k_dp_rx_h_msdu_start_msdu_len(ar->ab, rx_desc);
	if ((msdu_len + hal_rx_desc_sz) > DP_RX_BUFFER_SIZE) {
		hdr_status = ath11k_dp_rx_h_80211_hdr(ar->ab, rx_desc);
		ath11k_warn(ar->ab, "invalid msdu leng %u", msdu_len);
		ath11k_dbg_dump(ar->ab, ATH11K_DBG_DATA, NULL, "", hdr_status,
				sizeof(struct ieee80211_hdr));
		ath11k_dbg_dump(ar->ab, ATH11K_DBG_DATA, NULL, "", rx_desc,
				sizeof(struct hal_rx_desc));
		dev_kfree_skb_any(msdu);
		goto exit;
	}

	skb_put(msdu, hal_rx_desc_sz + msdu_len);

	if (ath11k_dp_rx_frag_h_mpdu(ar, msdu, ring_desc)) {
		dev_kfree_skb_any(msdu);
		ath11k_dp_rx_link_desc_return(ar->ab, ring_desc,
					      HAL_WBM_REL_BM_ACT_PUT_IN_IDLE);
	}
exit:
	rcu_read_unlock();
	return 0;
}

int ath11k_dp_process_rx_err(struct ath11k_base *ab, struct napi_struct *napi,
			     int budget)
{
	u32 msdu_cookies[HAL_NUM_RX_MSDUS_PER_LINK_DESC];
	struct dp_link_desc_bank *link_desc_banks;
	enum hal_rx_buf_return_buf_manager rbm;
	int tot_n_bufs_reaped, quota, ret, i;
	int n_bufs_reaped[MAX_RADIOS] = {0};
	struct dp_rxdma_ring *rx_ring;
	struct dp_srng *reo_except;
	u32 desc_bank, num_msdus;
	struct hal_srng *srng;
	struct ath11k_dp *dp;
	void *link_desc_va;
	int buf_id, mac_id;
	struct ath11k *ar;
	dma_addr_t paddr;
	u32 *desc;
	bool is_frag;
	u8 drop = 0;

	tot_n_bufs_reaped = 0;
	quota = budget;

	dp = &ab->dp;
	reo_except = &dp->reo_except_ring;
	link_desc_banks = dp->link_desc_banks;

	srng = &ab->hal.srng_list[reo_except->ring_id];

	spin_lock_bh(&srng->lock);

	ath11k_hal_srng_access_begin(ab, srng);

	while (budget &&
	       (desc = ath11k_hal_srng_dst_get_next_entry(ab, srng))) {
		struct hal_reo_dest_ring *reo_desc = (struct hal_reo_dest_ring *)desc;

		ab->soc_stats.err_ring_pkts++;
		ret = ath11k_hal_desc_reo_parse_err(ab, desc, &paddr,
						    &desc_bank);
		if (ret) {
			ath11k_warn(ab, "failed to parse error reo desc %d\n",
				    ret);
			continue;
		}
		link_desc_va = link_desc_banks[desc_bank].vaddr +
			       (paddr - link_desc_banks[desc_bank].paddr);
		ath11k_hal_rx_msdu_link_info_get(link_desc_va, &num_msdus, msdu_cookies,
						 &rbm);
		if (rbm != HAL_RX_BUF_RBM_WBM_IDLE_DESC_LIST &&
		    rbm != HAL_RX_BUF_RBM_SW3_BM) {
			ab->soc_stats.invalid_rbm++;
			ath11k_warn(ab, "invalid return buffer manager %d\n", rbm);
			ath11k_dp_rx_link_desc_return(ab, desc,
						      HAL_WBM_REL_BM_ACT_REL_MSDU);
			continue;
		}

		is_frag = !!(reo_desc->rx_mpdu_info.info0 & RX_MPDU_DESC_INFO0_FRAG_FLAG);

		/* Process only rx fragments with one msdu per link desc below, and drop
		 * msdu's indicated due to error reasons.
		 */
		if (!is_frag || num_msdus > 1) {
			drop = 1;
			/* Return the link desc back to wbm idle list */
			ath11k_dp_rx_link_desc_return(ab, desc,
						      HAL_WBM_REL_BM_ACT_PUT_IN_IDLE);
		}

		for (i = 0; i < num_msdus; i++) {
			buf_id = FIELD_GET(DP_RXDMA_BUF_COOKIE_BUF_ID,
					   msdu_cookies[i]);

			mac_id = FIELD_GET(DP_RXDMA_BUF_COOKIE_PDEV_ID,
					   msdu_cookies[i]);

			ar = ab->pdevs[mac_id].ar;

			if (!ath11k_dp_process_rx_err_buf(ar, desc, buf_id, drop)) {
				n_bufs_reaped[mac_id]++;
				tot_n_bufs_reaped++;
			}
		}

		if (tot_n_bufs_reaped >= quota) {
			tot_n_bufs_reaped = quota;
			goto exit;
		}

		budget = quota - tot_n_bufs_reaped;
	}

exit:
	ath11k_hal_srng_access_end(ab, srng);

	spin_unlock_bh(&srng->lock);

	for (i = 0; i <  ab->num_radios; i++) {
		if (!n_bufs_reaped[i])
			continue;

		ar = ab->pdevs[i].ar;
		rx_ring = &ar->dp.rx_refill_buf_ring;

		ath11k_dp_rxbufs_replenish(ab, i, rx_ring, n_bufs_reaped[i],
					   HAL_RX_BUF_RBM_SW3_BM);
	}

	return tot_n_bufs_reaped;
}

static void ath11k_dp_rx_null_q_desc_sg_drop(struct ath11k *ar,
					     int msdu_len,
					     struct sk_buff_head *msdu_list)
{
	struct sk_buff *skb, *tmp;
	struct ath11k_skb_rxcb *rxcb;
	int n_buffs;

	n_buffs = DIV_ROUND_UP(msdu_len,
			       (DP_RX_BUFFER_SIZE - ar->ab->hw_params.hal_desc_sz));

	skb_queue_walk_safe(msdu_list, skb, tmp) {
		rxcb = ATH11K_SKB_RXCB(skb);
		if (rxcb->err_rel_src == HAL_WBM_REL_SRC_MODULE_REO &&
		    rxcb->err_code == HAL_REO_DEST_RING_ERROR_CODE_DESC_ADDR_ZERO) {
			if (!n_buffs)
				break;
			__skb_unlink(skb, msdu_list);
			dev_kfree_skb_any(skb);
			n_buffs--;
		}
	}
}

static int ath11k_dp_rx_h_null_q_desc(struct ath11k *ar, struct sk_buff *msdu,
				      struct ieee80211_rx_status *status,
				      struct sk_buff_head *msdu_list)
{
	u16 msdu_len;
	struct hal_rx_desc *desc = (struct hal_rx_desc *)msdu->data;
	struct rx_attention *rx_attention;
	u8 l3pad_bytes;
	struct ath11k_skb_rxcb *rxcb = ATH11K_SKB_RXCB(msdu);
	u32 hal_rx_desc_sz = ar->ab->hw_params.hal_desc_sz;

	msdu_len = ath11k_dp_rx_h_msdu_start_msdu_len(ar->ab, desc);

	if (!rxcb->is_frag && ((msdu_len + hal_rx_desc_sz) > DP_RX_BUFFER_SIZE)) {
		/* First buffer will be freed by the caller, so deduct it's length */
		msdu_len = msdu_len - (DP_RX_BUFFER_SIZE - hal_rx_desc_sz);
		ath11k_dp_rx_null_q_desc_sg_drop(ar, msdu_len, msdu_list);
		return -EINVAL;
	}

	rx_attention = ath11k_dp_rx_get_attention(ar->ab, desc);
	if (!ath11k_dp_rx_h_attn_msdu_done(rx_attention)) {
		ath11k_warn(ar->ab,
			    "msdu_done bit not set in null_q_des processing\n");
		__skb_queue_purge(msdu_list);
		return -EIO;
	}

	/* Handle NULL queue descriptor violations arising out a missing
	 * REO queue for a given peer or a given TID. This typically
	 * may happen if a packet is received on a QOS enabled TID before the
	 * ADDBA negotiation for that TID, when the TID queue is setup. Or
	 * it may also happen for MC/BC frames if they are not routed to the
	 * non-QOS TID queue, in the absence of any other default TID queue.
	 * This error can show up both in a REO destination or WBM release ring.
	 */

	rxcb->is_first_msdu = ath11k_dp_rx_h_msdu_end_first_msdu(ar->ab, desc);
	rxcb->is_last_msdu = ath11k_dp_rx_h_msdu_end_last_msdu(ar->ab, desc);

	if (rxcb->is_frag) {
		skb_pull(msdu, hal_rx_desc_sz);
	} else {
		l3pad_bytes = ath11k_dp_rx_h_msdu_end_l3pad(ar->ab, desc);

		if ((hal_rx_desc_sz + l3pad_bytes + msdu_len) > DP_RX_BUFFER_SIZE)
			return -EINVAL;

		skb_put(msdu, hal_rx_desc_sz + l3pad_bytes + msdu_len);
		skb_pull(msdu, hal_rx_desc_sz + l3pad_bytes);
	}
	ath11k_dp_rx_h_ppdu(ar, desc, status);

	ath11k_dp_rx_h_mpdu(ar, msdu, desc, status);

	rxcb->tid = ath11k_dp_rx_h_mpdu_start_tid(ar->ab, desc);

	/* Please note that caller will having the access to msdu and completing
	 * rx with mac80211. Need not worry about cleaning up amsdu_list.
	 */

	return 0;
}

static bool ath11k_dp_rx_h_reo_err(struct ath11k *ar, struct sk_buff *msdu,
				   struct ieee80211_rx_status *status,
				   struct sk_buff_head *msdu_list)
{
	struct ath11k_skb_rxcb *rxcb = ATH11K_SKB_RXCB(msdu);
	bool drop = false;

	ar->ab->soc_stats.reo_error[rxcb->err_code]++;

	switch (rxcb->err_code) {
	case HAL_REO_DEST_RING_ERROR_CODE_DESC_ADDR_ZERO:
		if (ath11k_dp_rx_h_null_q_desc(ar, msdu, status, msdu_list))
			drop = true;
		break;
	case HAL_REO_DEST_RING_ERROR_CODE_PN_CHECK_FAILED:
		/* TODO: Do not drop PN failed packets in the driver;
		 * instead, it is good to drop such packets in mac80211
		 * after incrementing the replay counters.
		 */
		fallthrough;
	default:
		/* TODO: Review other errors and process them to mac80211
		 * as appropriate.
		 */
		drop = true;
		break;
	}

	return drop;
}

static void ath11k_dp_rx_h_tkip_mic_err(struct ath11k *ar, struct sk_buff *msdu,
					struct ieee80211_rx_status *status)
{
	u16 msdu_len;
	struct hal_rx_desc *desc = (struct hal_rx_desc *)msdu->data;
	u8 l3pad_bytes;
	struct ath11k_skb_rxcb *rxcb = ATH11K_SKB_RXCB(msdu);
	u32 hal_rx_desc_sz = ar->ab->hw_params.hal_desc_sz;

	rxcb->is_first_msdu = ath11k_dp_rx_h_msdu_end_first_msdu(ar->ab, desc);
	rxcb->is_last_msdu = ath11k_dp_rx_h_msdu_end_last_msdu(ar->ab, desc);

	l3pad_bytes = ath11k_dp_rx_h_msdu_end_l3pad(ar->ab, desc);
	msdu_len = ath11k_dp_rx_h_msdu_start_msdu_len(ar->ab, desc);
	skb_put(msdu, hal_rx_desc_sz + l3pad_bytes + msdu_len);
	skb_pull(msdu, hal_rx_desc_sz + l3pad_bytes);

	ath11k_dp_rx_h_ppdu(ar, desc, status);

	status->flag |= (RX_FLAG_MMIC_STRIPPED | RX_FLAG_MMIC_ERROR |
			 RX_FLAG_DECRYPTED);

	ath11k_dp_rx_h_undecap(ar, msdu, desc,
			       HAL_ENCRYPT_TYPE_TKIP_MIC, status, false);
}

static bool ath11k_dp_rx_h_rxdma_err(struct ath11k *ar,  struct sk_buff *msdu,
				     struct ieee80211_rx_status *status)
{
	struct ath11k_skb_rxcb *rxcb = ATH11K_SKB_RXCB(msdu);
	bool drop = false;

	ar->ab->soc_stats.rxdma_error[rxcb->err_code]++;

	switch (rxcb->err_code) {
	case HAL_REO_ENTR_RING_RXDMA_ECODE_TKIP_MIC_ERR:
		ath11k_dp_rx_h_tkip_mic_err(ar, msdu, status);
		break;
	default:
		/* TODO: Review other rxdma error code to check if anything is
		 * worth reporting to mac80211
		 */
		drop = true;
		break;
	}

	return drop;
}

static void ath11k_dp_rx_wbm_err(struct ath11k *ar,
				 struct napi_struct *napi,
				 struct sk_buff *msdu,
				 struct sk_buff_head *msdu_list)
{
	struct ath11k_skb_rxcb *rxcb = ATH11K_SKB_RXCB(msdu);
	struct ieee80211_rx_status rxs = {0};
	struct ieee80211_rx_status *status;
	bool drop = true;

	switch (rxcb->err_rel_src) {
	case HAL_WBM_REL_SRC_MODULE_REO:
		drop = ath11k_dp_rx_h_reo_err(ar, msdu, &rxs, msdu_list);
		break;
	case HAL_WBM_REL_SRC_MODULE_RXDMA:
		drop = ath11k_dp_rx_h_rxdma_err(ar, msdu, &rxs);
		break;
	default:
		/* msdu will get freed */
		break;
	}

	if (drop) {
		dev_kfree_skb_any(msdu);
		return;
	}

	status = IEEE80211_SKB_RXCB(msdu);
	*status = rxs;

	ath11k_dp_rx_deliver_msdu(ar, napi, msdu);
}

int ath11k_dp_rx_process_wbm_err(struct ath11k_base *ab,
				 struct napi_struct *napi, int budget)
{
	struct ath11k *ar;
	struct ath11k_dp *dp = &ab->dp;
	struct dp_rxdma_ring *rx_ring;
	struct hal_rx_wbm_rel_info err_info;
	struct hal_srng *srng;
	struct sk_buff *msdu;
	struct sk_buff_head msdu_list[MAX_RADIOS];
	struct ath11k_skb_rxcb *rxcb;
	u32 *rx_desc;
	int buf_id, mac_id;
	int num_buffs_reaped[MAX_RADIOS] = {0};
	int total_num_buffs_reaped = 0;
	int ret, i;

	for (i = 0; i < ab->num_radios; i++)
		__skb_queue_head_init(&msdu_list[i]);

	srng = &ab->hal.srng_list[dp->rx_rel_ring.ring_id];

	spin_lock_bh(&srng->lock);

	ath11k_hal_srng_access_begin(ab, srng);

	while (budget) {
		rx_desc = ath11k_hal_srng_dst_get_next_entry(ab, srng);
		if (!rx_desc)
			break;

		ret = ath11k_hal_wbm_desc_parse_err(ab, rx_desc, &err_info);
		if (ret) {
			ath11k_warn(ab,
				    "failed to parse rx error in wbm_rel ring desc %d\n",
				    ret);
			continue;
		}

		buf_id = FIELD_GET(DP_RXDMA_BUF_COOKIE_BUF_ID, err_info.cookie);
		mac_id = FIELD_GET(DP_RXDMA_BUF_COOKIE_PDEV_ID, err_info.cookie);

		ar = ab->pdevs[mac_id].ar;
		rx_ring = &ar->dp.rx_refill_buf_ring;

		spin_lock_bh(&rx_ring->idr_lock);
		msdu = idr_find(&rx_ring->bufs_idr, buf_id);
		if (!msdu) {
			ath11k_warn(ab, "frame rx with invalid buf_id %d pdev %d\n",
				    buf_id, mac_id);
			spin_unlock_bh(&rx_ring->idr_lock);
			continue;
		}

		idr_remove(&rx_ring->bufs_idr, buf_id);
		spin_unlock_bh(&rx_ring->idr_lock);

		rxcb = ATH11K_SKB_RXCB(msdu);
		dma_unmap_single(ab->dev, rxcb->paddr,
				 msdu->len + skb_tailroom(msdu),
				 DMA_FROM_DEVICE);

		num_buffs_reaped[mac_id]++;
		total_num_buffs_reaped++;
		budget--;

		if (err_info.push_reason !=
		    HAL_REO_DEST_RING_PUSH_REASON_ERR_DETECTED) {
			dev_kfree_skb_any(msdu);
			continue;
		}

		rxcb->err_rel_src = err_info.err_rel_src;
		rxcb->err_code = err_info.err_code;
		rxcb->rx_desc = (struct hal_rx_desc *)msdu->data;
		__skb_queue_tail(&msdu_list[mac_id], msdu);
	}

	ath11k_hal_srng_access_end(ab, srng);

	spin_unlock_bh(&srng->lock);

	if (!total_num_buffs_reaped)
		goto done;

	for (i = 0; i <  ab->num_radios; i++) {
		if (!num_buffs_reaped[i])
			continue;

		ar = ab->pdevs[i].ar;
		rx_ring = &ar->dp.rx_refill_buf_ring;

		ath11k_dp_rxbufs_replenish(ab, i, rx_ring, num_buffs_reaped[i],
					   HAL_RX_BUF_RBM_SW3_BM);
	}

	rcu_read_lock();
	for (i = 0; i <  ab->num_radios; i++) {
		if (!rcu_dereference(ab->pdevs_active[i])) {
			__skb_queue_purge(&msdu_list[i]);
			continue;
		}

		ar = ab->pdevs[i].ar;

		if (test_bit(ATH11K_CAC_RUNNING, &ar->dev_flags)) {
			__skb_queue_purge(&msdu_list[i]);
			continue;
		}

		while ((msdu = __skb_dequeue(&msdu_list[i])) != NULL)
			ath11k_dp_rx_wbm_err(ar, napi, msdu, &msdu_list[i]);
	}
	rcu_read_unlock();
done:
	return total_num_buffs_reaped;
}

int ath11k_dp_process_rxdma_err(struct ath11k_base *ab, int mac_id, int budget)
{
	struct ath11k *ar;
	struct dp_srng *err_ring;
	struct dp_rxdma_ring *rx_ring;
	struct dp_link_desc_bank *link_desc_banks = ab->dp.link_desc_banks;
	struct hal_srng *srng;
	u32 msdu_cookies[HAL_NUM_RX_MSDUS_PER_LINK_DESC];
	enum hal_rx_buf_return_buf_manager rbm;
	enum hal_reo_entr_rxdma_ecode rxdma_err_code;
	struct ath11k_skb_rxcb *rxcb;
	struct sk_buff *skb;
	struct hal_reo_entrance_ring *entr_ring;
	void *desc;
	int num_buf_freed = 0;
	int quota = budget;
	dma_addr_t paddr;
	u32 desc_bank;
	void *link_desc_va;
	int num_msdus;
	int i;
	int buf_id;

	ar = ab->pdevs[ath11k_hw_mac_id_to_pdev_id(&ab->hw_params, mac_id)].ar;
	err_ring = &ar->dp.rxdma_err_dst_ring[ath11k_hw_mac_id_to_srng_id(&ab->hw_params,
									  mac_id)];
	rx_ring = &ar->dp.rx_refill_buf_ring;

	srng = &ab->hal.srng_list[err_ring->ring_id];

	spin_lock_bh(&srng->lock);

	ath11k_hal_srng_access_begin(ab, srng);

	while (quota-- &&
	       (desc = ath11k_hal_srng_dst_get_next_entry(ab, srng))) {
		ath11k_hal_rx_reo_ent_paddr_get(ab, desc, &paddr, &desc_bank);

		entr_ring = (struct hal_reo_entrance_ring *)desc;
		rxdma_err_code =
			FIELD_GET(HAL_REO_ENTR_RING_INFO1_RXDMA_ERROR_CODE,
				  entr_ring->info1);
		ab->soc_stats.rxdma_error[rxdma_err_code]++;

		link_desc_va = link_desc_banks[desc_bank].vaddr +
			       (paddr - link_desc_banks[desc_bank].paddr);
		ath11k_hal_rx_msdu_link_info_get(link_desc_va, &num_msdus,
						 msdu_cookies, &rbm);

		for (i = 0; i < num_msdus; i++) {
			buf_id = FIELD_GET(DP_RXDMA_BUF_COOKIE_BUF_ID,
					   msdu_cookies[i]);

			spin_lock_bh(&rx_ring->idr_lock);
			skb = idr_find(&rx_ring->bufs_idr, buf_id);
			if (!skb) {
				ath11k_warn(ab, "rxdma error with invalid buf_id %d\n",
					    buf_id);
				spin_unlock_bh(&rx_ring->idr_lock);
				continue;
			}

			idr_remove(&rx_ring->bufs_idr, buf_id);
			spin_unlock_bh(&rx_ring->idr_lock);

			rxcb = ATH11K_SKB_RXCB(skb);
			dma_unmap_single(ab->dev, rxcb->paddr,
					 skb->len + skb_tailroom(skb),
					 DMA_FROM_DEVICE);
			dev_kfree_skb_any(skb);

			num_buf_freed++;
		}

		ath11k_dp_rx_link_desc_return(ab, desc,
					      HAL_WBM_REL_BM_ACT_PUT_IN_IDLE);
	}

	ath11k_hal_srng_access_end(ab, srng);

	spin_unlock_bh(&srng->lock);

	if (num_buf_freed)
		ath11k_dp_rxbufs_replenish(ab, mac_id, rx_ring, num_buf_freed,
					   HAL_RX_BUF_RBM_SW3_BM);

	return budget - quota;
}

void ath11k_dp_process_reo_status(struct ath11k_base *ab)
{
	struct ath11k_dp *dp = &ab->dp;
	struct hal_srng *srng;
	struct dp_reo_cmd *cmd, *tmp;
	bool found = false;
	u32 *reo_desc;
	u16 tag;
	struct hal_reo_status reo_status;

	srng = &ab->hal.srng_list[dp->reo_status_ring.ring_id];

	memset(&reo_status, 0, sizeof(reo_status));

	spin_lock_bh(&srng->lock);

	ath11k_hal_srng_access_begin(ab, srng);

	while ((reo_desc = ath11k_hal_srng_dst_get_next_entry(ab, srng))) {
		tag = FIELD_GET(HAL_SRNG_TLV_HDR_TAG, *reo_desc);

		switch (tag) {
		case HAL_REO_GET_QUEUE_STATS_STATUS:
			ath11k_hal_reo_status_queue_stats(ab, reo_desc,
							  &reo_status);
			break;
		case HAL_REO_FLUSH_QUEUE_STATUS:
			ath11k_hal_reo_flush_queue_status(ab, reo_desc,
							  &reo_status);
			break;
		case HAL_REO_FLUSH_CACHE_STATUS:
			ath11k_hal_reo_flush_cache_status(ab, reo_desc,
							  &reo_status);
			break;
		case HAL_REO_UNBLOCK_CACHE_STATUS:
			ath11k_hal_reo_unblk_cache_status(ab, reo_desc,
							  &reo_status);
			break;
		case HAL_REO_FLUSH_TIMEOUT_LIST_STATUS:
			ath11k_hal_reo_flush_timeout_list_status(ab, reo_desc,
								 &reo_status);
			break;
		case HAL_REO_DESCRIPTOR_THRESHOLD_REACHED_STATUS:
			ath11k_hal_reo_desc_thresh_reached_status(ab, reo_desc,
								  &reo_status);
			break;
		case HAL_REO_UPDATE_RX_REO_QUEUE_STATUS:
			ath11k_hal_reo_update_rx_reo_queue_status(ab, reo_desc,
								  &reo_status);
			break;
		default:
			ath11k_warn(ab, "Unknown reo status type %d\n", tag);
			continue;
		}

		spin_lock_bh(&dp->reo_cmd_lock);
		list_for_each_entry_safe(cmd, tmp, &dp->reo_cmd_list, list) {
			if (reo_status.uniform_hdr.cmd_num == cmd->cmd_num) {
				found = true;
				list_del(&cmd->list);
				break;
			}
		}
		spin_unlock_bh(&dp->reo_cmd_lock);

		if (found) {
			cmd->handler(dp, (void *)&cmd->data,
				     reo_status.uniform_hdr.cmd_status);
			kfree(cmd);
		}

		found = false;
	}

	ath11k_hal_srng_access_end(ab, srng);

	spin_unlock_bh(&srng->lock);
}

void ath11k_dp_rx_pdev_free(struct ath11k_base *ab, int mac_id)
{
	struct ath11k *ar = ab->pdevs[mac_id].ar;

	ath11k_dp_rx_pdev_srng_free(ar);
	ath11k_dp_rxdma_pdev_buf_free(ar);
}

int ath11k_dp_rx_pdev_alloc(struct ath11k_base *ab, int mac_id)
{
	struct ath11k *ar = ab->pdevs[mac_id].ar;
	struct ath11k_pdev_dp *dp = &ar->dp;
	u32 ring_id;
	int i;
	int ret;

	ret = ath11k_dp_rx_pdev_srng_alloc(ar);
	if (ret) {
		ath11k_warn(ab, "failed to setup rx srngs\n");
		return ret;
	}

	ret = ath11k_dp_rxdma_pdev_buf_setup(ar);
	if (ret) {
		ath11k_warn(ab, "failed to setup rxdma ring\n");
		return ret;
	}

	ring_id = dp->rx_refill_buf_ring.refill_buf_ring.ring_id;
	ret = ath11k_dp_tx_htt_srng_setup(ab, ring_id, mac_id, HAL_RXDMA_BUF);
	if (ret) {
		ath11k_warn(ab, "failed to configure rx_refill_buf_ring %d\n",
			    ret);
		return ret;
	}

	if (ab->hw_params.rx_mac_buf_ring) {
		for (i = 0; i < ab->hw_params.num_rxmda_per_pdev; i++) {
			ring_id = dp->rx_mac_buf_ring[i].ring_id;
			ret = ath11k_dp_tx_htt_srng_setup(ab, ring_id,
							  mac_id + i, HAL_RXDMA_BUF);
			if (ret) {
				ath11k_warn(ab, "failed to configure rx_mac_buf_ring%d %d\n",
					    i, ret);
				return ret;
			}
		}
	}

	for (i = 0; i < ab->hw_params.num_rxmda_per_pdev; i++) {
		ring_id = dp->rxdma_err_dst_ring[i].ring_id;
		ret = ath11k_dp_tx_htt_srng_setup(ab, ring_id,
						  mac_id + i, HAL_RXDMA_DST);
		if (ret) {
			ath11k_warn(ab, "failed to configure rxdma_err_dest_ring%d %d\n",
				    i, ret);
			return ret;
		}
	}

	if (!ab->hw_params.rxdma1_enable)
		goto config_refill_ring;

	ring_id = dp->rxdma_mon_buf_ring.refill_buf_ring.ring_id;
	ret = ath11k_dp_tx_htt_srng_setup(ab, ring_id,
					  mac_id, HAL_RXDMA_MONITOR_BUF);
	if (ret) {
		ath11k_warn(ab, "failed to configure rxdma_mon_buf_ring %d\n",
			    ret);
		return ret;
	}
	ret = ath11k_dp_tx_htt_srng_setup(ab,
					  dp->rxdma_mon_dst_ring.ring_id,
					  mac_id, HAL_RXDMA_MONITOR_DST);
	if (ret) {
		ath11k_warn(ab, "failed to configure rxdma_mon_dst_ring %d\n",
			    ret);
		return ret;
	}
	ret = ath11k_dp_tx_htt_srng_setup(ab,
					  dp->rxdma_mon_desc_ring.ring_id,
					  mac_id, HAL_RXDMA_MONITOR_DESC);
	if (ret) {
		ath11k_warn(ab, "failed to configure rxdma_mon_dst_ring %d\n",
			    ret);
		return ret;
	}

config_refill_ring:
	for (i = 0; i < ab->hw_params.num_rxmda_per_pdev; i++) {
		ring_id = dp->rx_mon_status_refill_ring[i].refill_buf_ring.ring_id;
		ret = ath11k_dp_tx_htt_srng_setup(ab, ring_id, mac_id + i,
						  HAL_RXDMA_MONITOR_STATUS);
		if (ret) {
			ath11k_warn(ab,
				    "failed to configure mon_status_refill_ring%d %d\n",
				    i, ret);
			return ret;
		}
	}

	return 0;
}

static void ath11k_dp_mon_set_frag_len(u32 *total_len, u32 *frag_len)
{
	if (*total_len >= (DP_RX_BUFFER_SIZE - sizeof(struct hal_rx_desc))) {
		*frag_len = DP_RX_BUFFER_SIZE - sizeof(struct hal_rx_desc);
		*total_len -= *frag_len;
	} else {
		*frag_len = *total_len;
		*total_len = 0;
	}
}

static
int ath11k_dp_rx_monitor_link_desc_return(struct ath11k *ar,
					  void *p_last_buf_addr_info,
					  u8 mac_id)
{
	struct ath11k_pdev_dp *dp = &ar->dp;
	struct dp_srng *dp_srng;
	void *hal_srng;
	void *src_srng_desc;
	int ret = 0;

	if (ar->ab->hw_params.rxdma1_enable) {
		dp_srng = &dp->rxdma_mon_desc_ring;
		hal_srng = &ar->ab->hal.srng_list[dp_srng->ring_id];
	} else {
		dp_srng = &ar->ab->dp.wbm_desc_rel_ring;
		hal_srng = &ar->ab->hal.srng_list[dp_srng->ring_id];
	}

	ath11k_hal_srng_access_begin(ar->ab, hal_srng);

	src_srng_desc = ath11k_hal_srng_src_get_next_entry(ar->ab, hal_srng);

	if (src_srng_desc) {
		struct ath11k_buffer_addr *src_desc =
				(struct ath11k_buffer_addr *)src_srng_desc;

		*src_desc = *((struct ath11k_buffer_addr *)p_last_buf_addr_info);
	} else {
		ath11k_dbg(ar->ab, ATH11K_DBG_DATA,
			   "Monitor Link Desc Ring %d Full", mac_id);
		ret = -ENOMEM;
	}

	ath11k_hal_srng_access_end(ar->ab, hal_srng);
	return ret;
}

static
void ath11k_dp_rx_mon_next_link_desc_get(void *rx_msdu_link_desc,
					 dma_addr_t *paddr, u32 *sw_cookie,
					 u8 *rbm,
					 void **pp_buf_addr_info)
{
	struct hal_rx_msdu_link *msdu_link =
			(struct hal_rx_msdu_link *)rx_msdu_link_desc;
	struct ath11k_buffer_addr *buf_addr_info;

	buf_addr_info = (struct ath11k_buffer_addr *)&msdu_link->buf_addr_info;

	ath11k_hal_rx_buf_addr_info_get(buf_addr_info, paddr, sw_cookie, rbm);

	*pp_buf_addr_info = (void *)buf_addr_info;
}

static int ath11k_dp_pkt_set_pktlen(struct sk_buff *skb, u32 len)
{
	if (skb->len > len) {
		skb_trim(skb, len);
	} else {
		if (skb_tailroom(skb) < len - skb->len) {
			if ((pskb_expand_head(skb, 0,
					      len - skb->len - skb_tailroom(skb),
					      GFP_ATOMIC))) {
				dev_kfree_skb_any(skb);
				return -ENOMEM;
			}
		}
		skb_put(skb, (len - skb->len));
	}
	return 0;
}

static void ath11k_hal_rx_msdu_list_get(struct ath11k *ar,
					void *msdu_link_desc,
					struct hal_rx_msdu_list *msdu_list,
					u16 *num_msdus)
{
	struct hal_rx_msdu_details *msdu_details = NULL;
	struct rx_msdu_desc *msdu_desc_info = NULL;
	struct hal_rx_msdu_link *msdu_link = NULL;
	int i;
	u32 last = FIELD_PREP(RX_MSDU_DESC_INFO0_LAST_MSDU_IN_MPDU, 1);
	u32 first = FIELD_PREP(RX_MSDU_DESC_INFO0_FIRST_MSDU_IN_MPDU, 1);
	u8  tmp  = 0;

	msdu_link = (struct hal_rx_msdu_link *)msdu_link_desc;
	msdu_details = &msdu_link->msdu_link[0];

	for (i = 0; i < HAL_RX_NUM_MSDU_DESC; i++) {
		if (FIELD_GET(BUFFER_ADDR_INFO0_ADDR,
			      msdu_details[i].buf_addr_info.info0) == 0) {
			msdu_desc_info = &msdu_details[i - 1].rx_msdu_info;
			msdu_desc_info->info0 |= last;
			;
			break;
		}
		msdu_desc_info = &msdu_details[i].rx_msdu_info;

		if (!i)
			msdu_desc_info->info0 |= first;
		else if (i == (HAL_RX_NUM_MSDU_DESC - 1))
			msdu_desc_info->info0 |= last;
		msdu_list->msdu_info[i].msdu_flags = msdu_desc_info->info0;
		msdu_list->msdu_info[i].msdu_len =
			 HAL_RX_MSDU_PKT_LENGTH_GET(msdu_desc_info->info0);
		msdu_list->sw_cookie[i] =
			FIELD_GET(BUFFER_ADDR_INFO1_SW_COOKIE,
				  msdu_details[i].buf_addr_info.info1);
		tmp = FIELD_GET(BUFFER_ADDR_INFO1_RET_BUF_MGR,
				msdu_details[i].buf_addr_info.info1);
		msdu_list->rbm[i] = tmp;
	}
	*num_msdus = i;
}

static u32 ath11k_dp_rx_mon_comp_ppduid(u32 msdu_ppdu_id, u32 *ppdu_id,
					u32 *rx_bufs_used)
{
	u32 ret = 0;

	if ((*ppdu_id < msdu_ppdu_id) &&
	    ((msdu_ppdu_id - *ppdu_id) < DP_NOT_PPDU_ID_WRAP_AROUND)) {
		*ppdu_id = msdu_ppdu_id;
		ret = msdu_ppdu_id;
	} else if ((*ppdu_id > msdu_ppdu_id) &&
		((*ppdu_id - msdu_ppdu_id) > DP_NOT_PPDU_ID_WRAP_AROUND)) {
		/* mon_dst is behind than mon_status
		 * skip dst_ring and free it
		 */
		*rx_bufs_used += 1;
		*ppdu_id = msdu_ppdu_id;
		ret = msdu_ppdu_id;
	}
	return ret;
}

static void ath11k_dp_mon_get_buf_len(struct hal_rx_msdu_desc_info *info,
				      bool *is_frag, u32 *total_len,
				      u32 *frag_len, u32 *msdu_cnt)
{
	if (info->msdu_flags & RX_MSDU_DESC_INFO0_MSDU_CONTINUATION) {
		if (!*is_frag) {
			*total_len = info->msdu_len;
			*is_frag = true;
		}
		ath11k_dp_mon_set_frag_len(total_len,
					   frag_len);
	} else {
		if (*is_frag) {
			ath11k_dp_mon_set_frag_len(total_len,
						   frag_len);
		} else {
			*frag_len = info->msdu_len;
		}
		*is_frag = false;
		*msdu_cnt -= 1;
	}
}

static u32
ath11k_dp_rx_mon_mpdu_pop(struct ath11k *ar, int mac_id,
			  void *ring_entry, struct sk_buff **head_msdu,
			  struct sk_buff **tail_msdu, u32 *npackets,
			  u32 *ppdu_id)
{
	struct ath11k_pdev_dp *dp = &ar->dp;
	struct ath11k_mon_data *pmon = (struct ath11k_mon_data *)&dp->mon_data;
	struct dp_rxdma_ring *rx_ring = &dp->rxdma_mon_buf_ring;
	struct sk_buff *msdu = NULL, *last = NULL;
	struct hal_rx_msdu_list msdu_list;
	void *p_buf_addr_info, *p_last_buf_addr_info;
	struct hal_rx_desc *rx_desc;
	void *rx_msdu_link_desc;
	dma_addr_t paddr;
	u16 num_msdus = 0;
	u32 rx_buf_size, rx_pkt_offset, sw_cookie;
	u32 rx_bufs_used = 0, i = 0;
	u32 msdu_ppdu_id = 0, msdu_cnt = 0;
	u32 total_len = 0, frag_len = 0;
	bool is_frag, is_first_msdu;
	bool drop_mpdu = false;
	struct ath11k_skb_rxcb *rxcb;
	struct hal_reo_entrance_ring *ent_desc =
			(struct hal_reo_entrance_ring *)ring_entry;
	int buf_id;
	u32 rx_link_buf_info[2];
	u8 rbm;

	if (!ar->ab->hw_params.rxdma1_enable)
		rx_ring = &dp->rx_refill_buf_ring;

	ath11k_hal_rx_reo_ent_buf_paddr_get(ring_entry, &paddr,
					    &sw_cookie,
					    &p_last_buf_addr_info, &rbm,
					    &msdu_cnt);

	if (FIELD_GET(HAL_REO_ENTR_RING_INFO1_RXDMA_PUSH_REASON,
		      ent_desc->info1) ==
		      HAL_REO_DEST_RING_PUSH_REASON_ERR_DETECTED) {
		u8 rxdma_err =
			FIELD_GET(HAL_REO_ENTR_RING_INFO1_RXDMA_ERROR_CODE,
				  ent_desc->info1);
		if (rxdma_err == HAL_REO_ENTR_RING_RXDMA_ECODE_FLUSH_REQUEST_ERR ||
		    rxdma_err == HAL_REO_ENTR_RING_RXDMA_ECODE_MPDU_LEN_ERR ||
		    rxdma_err == HAL_REO_ENTR_RING_RXDMA_ECODE_OVERFLOW_ERR) {
			drop_mpdu = true;
			pmon->rx_mon_stats.dest_mpdu_drop++;
		}
	}

	is_frag = false;
	is_first_msdu = true;

	do {
		if (pmon->mon_last_linkdesc_paddr == paddr) {
			pmon->rx_mon_stats.dup_mon_linkdesc_cnt++;
			return rx_bufs_used;
		}

		if (ar->ab->hw_params.rxdma1_enable)
			rx_msdu_link_desc =
				(void *)pmon->link_desc_banks[sw_cookie].vaddr +
				(paddr - pmon->link_desc_banks[sw_cookie].paddr);
		else
			rx_msdu_link_desc =
				(void *)ar->ab->dp.link_desc_banks[sw_cookie].vaddr +
				(paddr - ar->ab->dp.link_desc_banks[sw_cookie].paddr);

		ath11k_hal_rx_msdu_list_get(ar, rx_msdu_link_desc, &msdu_list,
					    &num_msdus);

		for (i = 0; i < num_msdus; i++) {
			u32 l2_hdr_offset;

			if (pmon->mon_last_buf_cookie == msdu_list.sw_cookie[i]) {
				ath11k_dbg(ar->ab, ATH11K_DBG_DATA,
					   "i %d last_cookie %d is same\n",
					   i, pmon->mon_last_buf_cookie);
				drop_mpdu = true;
				pmon->rx_mon_stats.dup_mon_buf_cnt++;
				continue;
			}
			buf_id = FIELD_GET(DP_RXDMA_BUF_COOKIE_BUF_ID,
					   msdu_list.sw_cookie[i]);

			spin_lock_bh(&rx_ring->idr_lock);
			msdu = idr_find(&rx_ring->bufs_idr, buf_id);
			spin_unlock_bh(&rx_ring->idr_lock);
			if (!msdu) {
				ath11k_dbg(ar->ab, ATH11K_DBG_DATA,
					   "msdu_pop: invalid buf_id %d\n", buf_id);
				break;
			}
			rxcb = ATH11K_SKB_RXCB(msdu);
			if (!rxcb->unmapped) {
				dma_unmap_single(ar->ab->dev, rxcb->paddr,
						 msdu->len +
						 skb_tailroom(msdu),
						 DMA_FROM_DEVICE);
				rxcb->unmapped = 1;
			}
			if (drop_mpdu) {
				ath11k_dbg(ar->ab, ATH11K_DBG_DATA,
					   "i %d drop msdu %p *ppdu_id %x\n",
					   i, msdu, *ppdu_id);
				dev_kfree_skb_any(msdu);
				msdu = NULL;
				goto next_msdu;
			}

			rx_desc = (struct hal_rx_desc *)msdu->data;

			rx_pkt_offset = sizeof(struct hal_rx_desc);
			l2_hdr_offset = ath11k_dp_rx_h_msdu_end_l3pad(ar->ab, rx_desc);

			if (is_first_msdu) {
				if (!ath11k_dp_rxdesc_mpdu_valid(ar->ab, rx_desc)) {
					drop_mpdu = true;
					dev_kfree_skb_any(msdu);
					msdu = NULL;
					pmon->mon_last_linkdesc_paddr = paddr;
					goto next_msdu;
				}

				msdu_ppdu_id =
					ath11k_dp_rxdesc_get_ppduid(ar->ab, rx_desc);

				if (ath11k_dp_rx_mon_comp_ppduid(msdu_ppdu_id,
								 ppdu_id,
								 &rx_bufs_used)) {
					if (rx_bufs_used) {
						drop_mpdu = true;
						dev_kfree_skb_any(msdu);
						msdu = NULL;
						goto next_msdu;
					}
					return rx_bufs_used;
				}
				pmon->mon_last_linkdesc_paddr = paddr;
				is_first_msdu = false;
			}
			ath11k_dp_mon_get_buf_len(&msdu_list.msdu_info[i],
						  &is_frag, &total_len,
						  &frag_len, &msdu_cnt);
			rx_buf_size = rx_pkt_offset + l2_hdr_offset + frag_len;

			ath11k_dp_pkt_set_pktlen(msdu, rx_buf_size);

			if (!(*head_msdu))
				*head_msdu = msdu;
			else if (last)
				last->next = msdu;

			last = msdu;
next_msdu:
			pmon->mon_last_buf_cookie = msdu_list.sw_cookie[i];
			rx_bufs_used++;
			spin_lock_bh(&rx_ring->idr_lock);
			idr_remove(&rx_ring->bufs_idr, buf_id);
			spin_unlock_bh(&rx_ring->idr_lock);
		}

		ath11k_hal_rx_buf_addr_info_set(rx_link_buf_info, paddr, sw_cookie, rbm);

		ath11k_dp_rx_mon_next_link_desc_get(rx_msdu_link_desc, &paddr,
						    &sw_cookie, &rbm,
						    &p_buf_addr_info);

		if (ar->ab->hw_params.rxdma1_enable) {
			if (ath11k_dp_rx_monitor_link_desc_return(ar,
								  p_last_buf_addr_info,
								  dp->mac_id))
				ath11k_dbg(ar->ab, ATH11K_DBG_DATA,
					   "dp_rx_monitor_link_desc_return failed");
		} else {
			ath11k_dp_rx_link_desc_return(ar->ab, rx_link_buf_info,
						      HAL_WBM_REL_BM_ACT_PUT_IN_IDLE);
		}

		p_last_buf_addr_info = p_buf_addr_info;

	} while (paddr && msdu_cnt);

	if (last)
		last->next = NULL;

	*tail_msdu = msdu;

	if (msdu_cnt == 0)
		*npackets = 1;

	return rx_bufs_used;
}

static void ath11k_dp_rx_msdus_set_payload(struct ath11k *ar, struct sk_buff *msdu)
{
	u32 rx_pkt_offset, l2_hdr_offset;

	rx_pkt_offset = ar->ab->hw_params.hal_desc_sz;
	l2_hdr_offset = ath11k_dp_rx_h_msdu_end_l3pad(ar->ab,
						      (struct hal_rx_desc *)msdu->data);
	skb_pull(msdu, rx_pkt_offset + l2_hdr_offset);
}

static struct sk_buff *
ath11k_dp_rx_mon_merg_msdus(struct ath11k *ar,
			    u32 mac_id, struct sk_buff *head_msdu,
			    struct sk_buff *last_msdu,
			    struct ieee80211_rx_status *rxs)
{
	struct ath11k_base *ab = ar->ab;
	struct sk_buff *msdu, *mpdu_buf, *prev_buf;
	u32 wifi_hdr_len;
	struct hal_rx_desc *rx_desc;
	char *hdr_desc;
	u8 *dest, decap_format;
	struct ieee80211_hdr_3addr *wh;
	struct rx_attention *rx_attention;

	mpdu_buf = NULL;

	if (!head_msdu)
		goto err_merge_fail;

	rx_desc = (struct hal_rx_desc *)head_msdu->data;
	rx_attention = ath11k_dp_rx_get_attention(ab, rx_desc);

	if (ath11k_dp_rxdesc_get_mpdulen_err(rx_attention))
		return NULL;

	decap_format = ath11k_dp_rx_h_msdu_start_decap_type(ab, rx_desc);

	ath11k_dp_rx_h_ppdu(ar, rx_desc, rxs);

	if (decap_format == DP_RX_DECAP_TYPE_RAW) {
		ath11k_dp_rx_msdus_set_payload(ar, head_msdu);

		prev_buf = head_msdu;
		msdu = head_msdu->next;

		while (msdu) {
			ath11k_dp_rx_msdus_set_payload(ar, msdu);

			prev_buf = msdu;
			msdu = msdu->next;
		}

		prev_buf->next = NULL;

		skb_trim(prev_buf, prev_buf->len - HAL_RX_FCS_LEN);
	} else if (decap_format == DP_RX_DECAP_TYPE_NATIVE_WIFI) {
		__le16 qos_field;
		u8 qos_pkt = 0;

		rx_desc = (struct hal_rx_desc *)head_msdu->data;
		hdr_desc = ath11k_dp_rxdesc_get_80211hdr(ab, rx_desc);

		/* Base size */
		wifi_hdr_len = sizeof(struct ieee80211_hdr_3addr);
		wh = (struct ieee80211_hdr_3addr *)hdr_desc;

		if (ieee80211_is_data_qos(wh->frame_control)) {
			struct ieee80211_qos_hdr *qwh =
					(struct ieee80211_qos_hdr *)hdr_desc;

			qos_field = qwh->qos_ctrl;
			qos_pkt = 1;
		}
		msdu = head_msdu;

		while (msdu) {
			rx_desc = (struct hal_rx_desc *)msdu->data;
			hdr_desc = ath11k_dp_rxdesc_get_80211hdr(ab, rx_desc);

			if (qos_pkt) {
				dest = skb_push(msdu, sizeof(__le16));
				if (!dest)
					goto err_merge_fail;
				memcpy(dest, hdr_desc, wifi_hdr_len);
				memcpy(dest + wifi_hdr_len,
				       (u8 *)&qos_field, sizeof(__le16));
			}
			ath11k_dp_rx_msdus_set_payload(ar, msdu);
			prev_buf = msdu;
			msdu = msdu->next;
		}
		dest = skb_put(prev_buf, HAL_RX_FCS_LEN);
		if (!dest)
			goto err_merge_fail;

		ath11k_dbg(ab, ATH11K_DBG_DATA,
			   "mpdu_buf %pK mpdu_buf->len %u",
			   prev_buf, prev_buf->len);
	} else {
		ath11k_dbg(ab, ATH11K_DBG_DATA,
			   "decap format %d is not supported!\n",
			   decap_format);
		goto err_merge_fail;
	}

	return head_msdu;

err_merge_fail:
	if (mpdu_buf && decap_format != DP_RX_DECAP_TYPE_RAW) {
		ath11k_dbg(ab, ATH11K_DBG_DATA,
			   "err_merge_fail mpdu_buf %pK", mpdu_buf);
		/* Free the head buffer */
		dev_kfree_skb_any(mpdu_buf);
	}
	return NULL;
}

static int ath11k_dp_rx_mon_deliver(struct ath11k *ar, u32 mac_id,
				    struct sk_buff *head_msdu,
				    struct sk_buff *tail_msdu,
				    struct napi_struct *napi)
{
	struct ath11k_pdev_dp *dp = &ar->dp;
	struct sk_buff *mon_skb, *skb_next, *header;
	struct ieee80211_rx_status *rxs = &dp->rx_status, *status;

	mon_skb = ath11k_dp_rx_mon_merg_msdus(ar, mac_id, head_msdu,
					      tail_msdu, rxs);

	if (!mon_skb)
		goto mon_deliver_fail;

	header = mon_skb;

	rxs->flag = 0;
	do {
		skb_next = mon_skb->next;
		if (!skb_next)
			rxs->flag &= ~RX_FLAG_AMSDU_MORE;
		else
			rxs->flag |= RX_FLAG_AMSDU_MORE;

		if (mon_skb == header) {
			header = NULL;
			rxs->flag &= ~RX_FLAG_ALLOW_SAME_PN;
		} else {
			rxs->flag |= RX_FLAG_ALLOW_SAME_PN;
		}
		rxs->flag |= RX_FLAG_ONLY_MONITOR;

		status = IEEE80211_SKB_RXCB(mon_skb);
		*status = *rxs;

		ath11k_dp_rx_deliver_msdu(ar, napi, mon_skb);
		mon_skb = skb_next;
	} while (mon_skb);
	rxs->flag = 0;

	return 0;

mon_deliver_fail:
	mon_skb = head_msdu;
	while (mon_skb) {
		skb_next = mon_skb->next;
		dev_kfree_skb_any(mon_skb);
		mon_skb = skb_next;
	}
	return -EINVAL;
}

static void ath11k_dp_rx_mon_dest_process(struct ath11k *ar, int mac_id,
					  u32 quota, struct napi_struct *napi)
{
	struct ath11k_pdev_dp *dp = &ar->dp;
	struct ath11k_mon_data *pmon = (struct ath11k_mon_data *)&dp->mon_data;
	void *ring_entry;
	void *mon_dst_srng;
	u32 ppdu_id;
	u32 rx_bufs_used;
	u32 ring_id;
	struct ath11k_pdev_mon_stats *rx_mon_stats;
	u32	 npackets = 0;

	if (ar->ab->hw_params.rxdma1_enable)
		ring_id = dp->rxdma_mon_dst_ring.ring_id;
	else
		ring_id = dp->rxdma_err_dst_ring[mac_id].ring_id;

	mon_dst_srng = &ar->ab->hal.srng_list[ring_id];

	if (!mon_dst_srng) {
		ath11k_warn(ar->ab,
			    "HAL Monitor Destination Ring Init Failed -- %pK",
			    mon_dst_srng);
		return;
	}

	spin_lock_bh(&pmon->mon_lock);

	ath11k_hal_srng_access_begin(ar->ab, mon_dst_srng);

	ppdu_id = pmon->mon_ppdu_info.ppdu_id;
	rx_bufs_used = 0;
	rx_mon_stats = &pmon->rx_mon_stats;

	while ((ring_entry = ath11k_hal_srng_dst_peek(ar->ab, mon_dst_srng))) {
		struct sk_buff *head_msdu, *tail_msdu;

		head_msdu = NULL;
		tail_msdu = NULL;

		rx_bufs_used += ath11k_dp_rx_mon_mpdu_pop(ar, mac_id, ring_entry,
							  &head_msdu,
							  &tail_msdu,
							  &npackets, &ppdu_id);

		if (ppdu_id != pmon->mon_ppdu_info.ppdu_id) {
			pmon->mon_ppdu_status = DP_PPDU_STATUS_START;
			ath11k_dbg(ar->ab, ATH11K_DBG_DATA,
				   "dest_rx: new ppdu_id %x != status ppdu_id %x",
				   ppdu_id, pmon->mon_ppdu_info.ppdu_id);
			break;
		}
		if (head_msdu && tail_msdu) {
			ath11k_dp_rx_mon_deliver(ar, dp->mac_id, head_msdu,
						 tail_msdu, napi);
			rx_mon_stats->dest_mpdu_done++;
		}

		ring_entry = ath11k_hal_srng_dst_get_next_entry(ar->ab,
								mon_dst_srng);
	}
	ath11k_hal_srng_access_end(ar->ab, mon_dst_srng);

	spin_unlock_bh(&pmon->mon_lock);

	if (rx_bufs_used) {
		rx_mon_stats->dest_ppdu_done++;
		if (ar->ab->hw_params.rxdma1_enable)
			ath11k_dp_rxbufs_replenish(ar->ab, dp->mac_id,
						   &dp->rxdma_mon_buf_ring,
						   rx_bufs_used,
						   HAL_RX_BUF_RBM_SW3_BM);
		else
			ath11k_dp_rxbufs_replenish(ar->ab, dp->mac_id,
						   &dp->rx_refill_buf_ring,
						   rx_bufs_used,
						   HAL_RX_BUF_RBM_SW3_BM);
	}
}

static void ath11k_dp_rx_mon_status_process_tlv(struct ath11k *ar,
						int mac_id, u32 quota,
						struct napi_struct *napi)
{
	struct ath11k_pdev_dp *dp = &ar->dp;
	struct ath11k_mon_data *pmon = (struct ath11k_mon_data *)&dp->mon_data;
	struct hal_rx_mon_ppdu_info *ppdu_info;
	struct sk_buff *status_skb;
	u32 tlv_status = HAL_TLV_STATUS_BUF_DONE;
	struct ath11k_pdev_mon_stats *rx_mon_stats;

	ppdu_info = &pmon->mon_ppdu_info;
	rx_mon_stats = &pmon->rx_mon_stats;

	if (pmon->mon_ppdu_status != DP_PPDU_STATUS_START)
		return;

	while (!skb_queue_empty(&pmon->rx_status_q)) {
		status_skb = skb_dequeue(&pmon->rx_status_q);

		tlv_status = ath11k_hal_rx_parse_mon_status(ar->ab, ppdu_info,
							    status_skb);
		if (tlv_status == HAL_TLV_STATUS_PPDU_DONE) {
			rx_mon_stats->status_ppdu_done++;
			pmon->mon_ppdu_status = DP_PPDU_STATUS_DONE;
			ath11k_dp_rx_mon_dest_process(ar, mac_id, quota, napi);
			pmon->mon_ppdu_status = DP_PPDU_STATUS_START;
		}
		dev_kfree_skb_any(status_skb);
	}
}

static int ath11k_dp_mon_process_rx(struct ath11k_base *ab, int mac_id,
				    struct napi_struct *napi, int budget)
{
	struct ath11k *ar = ath11k_ab_to_ar(ab, mac_id);
	struct ath11k_pdev_dp *dp = &ar->dp;
	struct ath11k_mon_data *pmon = (struct ath11k_mon_data *)&dp->mon_data;
	int num_buffs_reaped = 0;

	num_buffs_reaped = ath11k_dp_rx_reap_mon_status_ring(ar->ab, mac_id, &budget,
							     &pmon->rx_status_q);
	if (num_buffs_reaped)
		ath11k_dp_rx_mon_status_process_tlv(ar, mac_id, budget, napi);

	return num_buffs_reaped;
}

int ath11k_dp_rx_process_mon_rings(struct ath11k_base *ab, int mac_id,
				   struct napi_struct *napi, int budget)
{
	struct ath11k *ar = ath11k_ab_to_ar(ab, mac_id);
	int ret = 0;

	if (test_bit(ATH11K_FLAG_MONITOR_ENABLED, &ar->monitor_flags))
		ret = ath11k_dp_mon_process_rx(ab, mac_id, napi, budget);
	else
		ret = ath11k_dp_rx_process_mon_status(ab, mac_id, napi, budget);
	return ret;
}

static int ath11k_dp_rx_pdev_mon_status_attach(struct ath11k *ar)
{
	struct ath11k_pdev_dp *dp = &ar->dp;
	struct ath11k_mon_data *pmon = (struct ath11k_mon_data *)&dp->mon_data;

	skb_queue_head_init(&pmon->rx_status_q);

	pmon->mon_ppdu_status = DP_PPDU_STATUS_START;

	memset(&pmon->rx_mon_stats, 0,
	       sizeof(pmon->rx_mon_stats));
	return 0;
}

int ath11k_dp_rx_pdev_mon_attach(struct ath11k *ar)
{
	struct ath11k_pdev_dp *dp = &ar->dp;
	struct ath11k_mon_data *pmon = &dp->mon_data;
	struct hal_srng *mon_desc_srng = NULL;
	struct dp_srng *dp_srng;
	int ret = 0;
	u32 n_link_desc = 0;

	ret = ath11k_dp_rx_pdev_mon_status_attach(ar);
	if (ret) {
		ath11k_warn(ar->ab, "pdev_mon_status_attach() failed");
		return ret;
	}

	/* if rxdma1_enable is false, no need to setup
	 * rxdma_mon_desc_ring.
	 */
	if (!ar->ab->hw_params.rxdma1_enable)
		return 0;

	dp_srng = &dp->rxdma_mon_desc_ring;
	n_link_desc = dp_srng->size /
		ath11k_hal_srng_get_entrysize(ar->ab, HAL_RXDMA_MONITOR_DESC);
	mon_desc_srng =
		&ar->ab->hal.srng_list[dp->rxdma_mon_desc_ring.ring_id];

	ret = ath11k_dp_link_desc_setup(ar->ab, pmon->link_desc_banks,
					HAL_RXDMA_MONITOR_DESC, mon_desc_srng,
					n_link_desc);
	if (ret) {
		ath11k_warn(ar->ab, "mon_link_desc_pool_setup() failed");
		return ret;
	}
	pmon->mon_last_linkdesc_paddr = 0;
	pmon->mon_last_buf_cookie = DP_RX_DESC_COOKIE_MAX + 1;
	spin_lock_init(&pmon->mon_lock);

	return 0;
}

static int ath11k_dp_mon_link_free(struct ath11k *ar)
{
	struct ath11k_pdev_dp *dp = &ar->dp;
	struct ath11k_mon_data *pmon = &dp->mon_data;

	ath11k_dp_link_desc_cleanup(ar->ab, pmon->link_desc_banks,
				    HAL_RXDMA_MONITOR_DESC,
				    &dp->rxdma_mon_desc_ring);
	return 0;
}

int ath11k_dp_rx_pdev_mon_detach(struct ath11k *ar)
{
	ath11k_dp_mon_link_free(ar);
	return 0;
}

int ath11k_dp_rx_pktlog_start(struct ath11k_base *ab)
{
	/* start reap timer */
	mod_timer(&ab->mon_reap_timer,
		  jiffies + msecs_to_jiffies(ATH11K_MON_TIMER_INTERVAL));

	return 0;
}

int ath11k_dp_rx_pktlog_stop(struct ath11k_base *ab, bool stop_timer)
{
	int ret;

	if (stop_timer)
		del_timer_sync(&ab->mon_reap_timer);

	/* reap all the monitor related rings */
	ret = ath11k_dp_purge_mon_ring(ab);
	if (ret) {
		ath11k_warn(ab, "failed to purge dp mon ring: %d\n", ret);
		return ret;
	}

	return 0;
}<|MERGE_RESOLUTION|>--- conflicted
+++ resolved
@@ -2322,11 +2322,7 @@
 				struct ieee80211_rx_status *rx_status)
 {
 	u8 channel_num;
-<<<<<<< HEAD
-	u32 center_freq;
-=======
 	u32 center_freq, meta_data;
->>>>>>> 3b17187f
 	struct ieee80211_channel *channel;
 
 	rx_status->freq = 0;
