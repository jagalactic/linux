// SPDX-License-Identifier: ISC
/*
 * Copyright (c) 2005-2011 Atheros Communications Inc.
 * Copyright (c) 2011-2017 Qualcomm Atheros, Inc.
 * Copyright (c) 2018-2019, The Linux Foundation. All rights reserved.
 */

#include <linux/skbuff.h>
#include <linux/ctype.h>

#include "core.h"
#include "htc.h"
#include "debug.h"
#include "wmi.h"
#include "wmi-tlv.h"
#include "mac.h"
#include "testmode.h"
#include "wmi-ops.h"
#include "p2p.h"
#include "hw.h"
#include "hif.h"
#include "txrx.h"

#define ATH10K_WMI_BARRIER_ECHO_ID 0xBA991E9
#define ATH10K_WMI_BARRIER_TIMEOUT_HZ (3 * HZ)
#define ATH10K_WMI_DFS_CONF_TIMEOUT_HZ (HZ / 6)

/* MAIN WMI cmd track */
static struct wmi_cmd_map wmi_cmd_map = {
	.init_cmdid = WMI_INIT_CMDID,
	.start_scan_cmdid = WMI_START_SCAN_CMDID,
	.stop_scan_cmdid = WMI_STOP_SCAN_CMDID,
	.scan_chan_list_cmdid = WMI_SCAN_CHAN_LIST_CMDID,
	.scan_sch_prio_tbl_cmdid = WMI_SCAN_SCH_PRIO_TBL_CMDID,
	.scan_prob_req_oui_cmdid = WMI_CMD_UNSUPPORTED,
	.pdev_set_regdomain_cmdid = WMI_PDEV_SET_REGDOMAIN_CMDID,
	.pdev_set_channel_cmdid = WMI_PDEV_SET_CHANNEL_CMDID,
	.pdev_set_param_cmdid = WMI_PDEV_SET_PARAM_CMDID,
	.pdev_pktlog_enable_cmdid = WMI_PDEV_PKTLOG_ENABLE_CMDID,
	.pdev_pktlog_disable_cmdid = WMI_PDEV_PKTLOG_DISABLE_CMDID,
	.pdev_set_wmm_params_cmdid = WMI_PDEV_SET_WMM_PARAMS_CMDID,
	.pdev_set_ht_cap_ie_cmdid = WMI_PDEV_SET_HT_CAP_IE_CMDID,
	.pdev_set_vht_cap_ie_cmdid = WMI_PDEV_SET_VHT_CAP_IE_CMDID,
	.pdev_set_dscp_tid_map_cmdid = WMI_PDEV_SET_DSCP_TID_MAP_CMDID,
	.pdev_set_quiet_mode_cmdid = WMI_PDEV_SET_QUIET_MODE_CMDID,
	.pdev_green_ap_ps_enable_cmdid = WMI_PDEV_GREEN_AP_PS_ENABLE_CMDID,
	.pdev_get_tpc_config_cmdid = WMI_PDEV_GET_TPC_CONFIG_CMDID,
	.pdev_set_base_macaddr_cmdid = WMI_PDEV_SET_BASE_MACADDR_CMDID,
	.vdev_create_cmdid = WMI_VDEV_CREATE_CMDID,
	.vdev_delete_cmdid = WMI_VDEV_DELETE_CMDID,
	.vdev_start_request_cmdid = WMI_VDEV_START_REQUEST_CMDID,
	.vdev_restart_request_cmdid = WMI_VDEV_RESTART_REQUEST_CMDID,
	.vdev_up_cmdid = WMI_VDEV_UP_CMDID,
	.vdev_stop_cmdid = WMI_VDEV_STOP_CMDID,
	.vdev_down_cmdid = WMI_VDEV_DOWN_CMDID,
	.vdev_set_param_cmdid = WMI_VDEV_SET_PARAM_CMDID,
	.vdev_install_key_cmdid = WMI_VDEV_INSTALL_KEY_CMDID,
	.peer_create_cmdid = WMI_PEER_CREATE_CMDID,
	.peer_delete_cmdid = WMI_PEER_DELETE_CMDID,
	.peer_flush_tids_cmdid = WMI_PEER_FLUSH_TIDS_CMDID,
	.peer_set_param_cmdid = WMI_PEER_SET_PARAM_CMDID,
	.peer_assoc_cmdid = WMI_PEER_ASSOC_CMDID,
	.peer_add_wds_entry_cmdid = WMI_PEER_ADD_WDS_ENTRY_CMDID,
	.peer_remove_wds_entry_cmdid = WMI_PEER_REMOVE_WDS_ENTRY_CMDID,
	.peer_mcast_group_cmdid = WMI_PEER_MCAST_GROUP_CMDID,
	.bcn_tx_cmdid = WMI_BCN_TX_CMDID,
	.pdev_send_bcn_cmdid = WMI_PDEV_SEND_BCN_CMDID,
	.bcn_tmpl_cmdid = WMI_BCN_TMPL_CMDID,
	.bcn_filter_rx_cmdid = WMI_BCN_FILTER_RX_CMDID,
	.prb_req_filter_rx_cmdid = WMI_PRB_REQ_FILTER_RX_CMDID,
	.mgmt_tx_cmdid = WMI_MGMT_TX_CMDID,
	.prb_tmpl_cmdid = WMI_PRB_TMPL_CMDID,
	.addba_clear_resp_cmdid = WMI_ADDBA_CLEAR_RESP_CMDID,
	.addba_send_cmdid = WMI_ADDBA_SEND_CMDID,
	.addba_status_cmdid = WMI_ADDBA_STATUS_CMDID,
	.delba_send_cmdid = WMI_DELBA_SEND_CMDID,
	.addba_set_resp_cmdid = WMI_ADDBA_SET_RESP_CMDID,
	.send_singleamsdu_cmdid = WMI_SEND_SINGLEAMSDU_CMDID,
	.sta_powersave_mode_cmdid = WMI_STA_POWERSAVE_MODE_CMDID,
	.sta_powersave_param_cmdid = WMI_STA_POWERSAVE_PARAM_CMDID,
	.sta_mimo_ps_mode_cmdid = WMI_STA_MIMO_PS_MODE_CMDID,
	.pdev_dfs_enable_cmdid = WMI_PDEV_DFS_ENABLE_CMDID,
	.pdev_dfs_disable_cmdid = WMI_PDEV_DFS_DISABLE_CMDID,
	.roam_scan_mode = WMI_ROAM_SCAN_MODE,
	.roam_scan_rssi_threshold = WMI_ROAM_SCAN_RSSI_THRESHOLD,
	.roam_scan_period = WMI_ROAM_SCAN_PERIOD,
	.roam_scan_rssi_change_threshold = WMI_ROAM_SCAN_RSSI_CHANGE_THRESHOLD,
	.roam_ap_profile = WMI_ROAM_AP_PROFILE,
	.ofl_scan_add_ap_profile = WMI_ROAM_AP_PROFILE,
	.ofl_scan_remove_ap_profile = WMI_OFL_SCAN_REMOVE_AP_PROFILE,
	.ofl_scan_period = WMI_OFL_SCAN_PERIOD,
	.p2p_dev_set_device_info = WMI_P2P_DEV_SET_DEVICE_INFO,
	.p2p_dev_set_discoverability = WMI_P2P_DEV_SET_DISCOVERABILITY,
	.p2p_go_set_beacon_ie = WMI_P2P_GO_SET_BEACON_IE,
	.p2p_go_set_probe_resp_ie = WMI_P2P_GO_SET_PROBE_RESP_IE,
	.p2p_set_vendor_ie_data_cmdid = WMI_P2P_SET_VENDOR_IE_DATA_CMDID,
	.ap_ps_peer_param_cmdid = WMI_AP_PS_PEER_PARAM_CMDID,
	.ap_ps_peer_uapsd_coex_cmdid = WMI_AP_PS_PEER_UAPSD_COEX_CMDID,
	.peer_rate_retry_sched_cmdid = WMI_PEER_RATE_RETRY_SCHED_CMDID,
	.wlan_profile_trigger_cmdid = WMI_WLAN_PROFILE_TRIGGER_CMDID,
	.wlan_profile_set_hist_intvl_cmdid =
				WMI_WLAN_PROFILE_SET_HIST_INTVL_CMDID,
	.wlan_profile_get_profile_data_cmdid =
				WMI_WLAN_PROFILE_GET_PROFILE_DATA_CMDID,
	.wlan_profile_enable_profile_id_cmdid =
				WMI_WLAN_PROFILE_ENABLE_PROFILE_ID_CMDID,
	.wlan_profile_list_profile_id_cmdid =
				WMI_WLAN_PROFILE_LIST_PROFILE_ID_CMDID,
	.pdev_suspend_cmdid = WMI_PDEV_SUSPEND_CMDID,
	.pdev_resume_cmdid = WMI_PDEV_RESUME_CMDID,
	.add_bcn_filter_cmdid = WMI_ADD_BCN_FILTER_CMDID,
	.rmv_bcn_filter_cmdid = WMI_RMV_BCN_FILTER_CMDID,
	.wow_add_wake_pattern_cmdid = WMI_WOW_ADD_WAKE_PATTERN_CMDID,
	.wow_del_wake_pattern_cmdid = WMI_WOW_DEL_WAKE_PATTERN_CMDID,
	.wow_enable_disable_wake_event_cmdid =
				WMI_WOW_ENABLE_DISABLE_WAKE_EVENT_CMDID,
	.wow_enable_cmdid = WMI_WOW_ENABLE_CMDID,
	.wow_hostwakeup_from_sleep_cmdid = WMI_WOW_HOSTWAKEUP_FROM_SLEEP_CMDID,
	.rtt_measreq_cmdid = WMI_RTT_MEASREQ_CMDID,
	.rtt_tsf_cmdid = WMI_RTT_TSF_CMDID,
	.vdev_spectral_scan_configure_cmdid =
				WMI_VDEV_SPECTRAL_SCAN_CONFIGURE_CMDID,
	.vdev_spectral_scan_enable_cmdid = WMI_VDEV_SPECTRAL_SCAN_ENABLE_CMDID,
	.request_stats_cmdid = WMI_REQUEST_STATS_CMDID,
	.set_arp_ns_offload_cmdid = WMI_SET_ARP_NS_OFFLOAD_CMDID,
	.network_list_offload_config_cmdid =
				WMI_NETWORK_LIST_OFFLOAD_CONFIG_CMDID,
	.gtk_offload_cmdid = WMI_GTK_OFFLOAD_CMDID,
	.csa_offload_enable_cmdid = WMI_CSA_OFFLOAD_ENABLE_CMDID,
	.csa_offload_chanswitch_cmdid = WMI_CSA_OFFLOAD_CHANSWITCH_CMDID,
	.chatter_set_mode_cmdid = WMI_CHATTER_SET_MODE_CMDID,
	.peer_tid_addba_cmdid = WMI_PEER_TID_ADDBA_CMDID,
	.peer_tid_delba_cmdid = WMI_PEER_TID_DELBA_CMDID,
	.sta_dtim_ps_method_cmdid = WMI_STA_DTIM_PS_METHOD_CMDID,
	.sta_uapsd_auto_trig_cmdid = WMI_STA_UAPSD_AUTO_TRIG_CMDID,
	.sta_keepalive_cmd = WMI_STA_KEEPALIVE_CMD,
	.echo_cmdid = WMI_ECHO_CMDID,
	.pdev_utf_cmdid = WMI_PDEV_UTF_CMDID,
	.dbglog_cfg_cmdid = WMI_DBGLOG_CFG_CMDID,
	.pdev_qvit_cmdid = WMI_PDEV_QVIT_CMDID,
	.pdev_ftm_intg_cmdid = WMI_PDEV_FTM_INTG_CMDID,
	.vdev_set_keepalive_cmdid = WMI_VDEV_SET_KEEPALIVE_CMDID,
	.vdev_get_keepalive_cmdid = WMI_VDEV_GET_KEEPALIVE_CMDID,
	.force_fw_hang_cmdid = WMI_FORCE_FW_HANG_CMDID,
	.gpio_config_cmdid = WMI_GPIO_CONFIG_CMDID,
	.gpio_output_cmdid = WMI_GPIO_OUTPUT_CMDID,
	.pdev_get_temperature_cmdid = WMI_CMD_UNSUPPORTED,
	.pdev_enable_adaptive_cca_cmdid = WMI_CMD_UNSUPPORTED,
	.scan_update_request_cmdid = WMI_CMD_UNSUPPORTED,
	.vdev_standby_response_cmdid = WMI_CMD_UNSUPPORTED,
	.vdev_resume_response_cmdid = WMI_CMD_UNSUPPORTED,
	.wlan_peer_caching_add_peer_cmdid = WMI_CMD_UNSUPPORTED,
	.wlan_peer_caching_evict_peer_cmdid = WMI_CMD_UNSUPPORTED,
	.wlan_peer_caching_restore_peer_cmdid = WMI_CMD_UNSUPPORTED,
	.wlan_peer_caching_print_all_peers_info_cmdid = WMI_CMD_UNSUPPORTED,
	.peer_update_wds_entry_cmdid = WMI_CMD_UNSUPPORTED,
	.peer_add_proxy_sta_entry_cmdid = WMI_CMD_UNSUPPORTED,
	.rtt_keepalive_cmdid = WMI_CMD_UNSUPPORTED,
	.oem_req_cmdid = WMI_CMD_UNSUPPORTED,
	.nan_cmdid = WMI_CMD_UNSUPPORTED,
	.vdev_ratemask_cmdid = WMI_CMD_UNSUPPORTED,
	.qboost_cfg_cmdid = WMI_CMD_UNSUPPORTED,
	.pdev_smart_ant_enable_cmdid = WMI_CMD_UNSUPPORTED,
	.pdev_smart_ant_set_rx_antenna_cmdid = WMI_CMD_UNSUPPORTED,
	.peer_smart_ant_set_tx_antenna_cmdid = WMI_CMD_UNSUPPORTED,
	.peer_smart_ant_set_train_info_cmdid = WMI_CMD_UNSUPPORTED,
	.peer_smart_ant_set_node_config_ops_cmdid = WMI_CMD_UNSUPPORTED,
	.pdev_set_antenna_switch_table_cmdid = WMI_CMD_UNSUPPORTED,
	.pdev_set_ctl_table_cmdid = WMI_CMD_UNSUPPORTED,
	.pdev_set_mimogain_table_cmdid = WMI_CMD_UNSUPPORTED,
	.pdev_ratepwr_table_cmdid = WMI_CMD_UNSUPPORTED,
	.pdev_ratepwr_chainmsk_table_cmdid = WMI_CMD_UNSUPPORTED,
	.pdev_fips_cmdid = WMI_CMD_UNSUPPORTED,
	.tt_set_conf_cmdid = WMI_CMD_UNSUPPORTED,
	.fwtest_cmdid = WMI_CMD_UNSUPPORTED,
	.vdev_atf_request_cmdid = WMI_CMD_UNSUPPORTED,
	.peer_atf_request_cmdid = WMI_CMD_UNSUPPORTED,
	.pdev_get_ani_cck_config_cmdid = WMI_CMD_UNSUPPORTED,
	.pdev_get_ani_ofdm_config_cmdid = WMI_CMD_UNSUPPORTED,
	.pdev_reserve_ast_entry_cmdid = WMI_CMD_UNSUPPORTED,
	.pdev_get_nfcal_power_cmdid = WMI_CMD_UNSUPPORTED,
	.pdev_get_tpc_cmdid = WMI_CMD_UNSUPPORTED,
	.pdev_get_ast_info_cmdid = WMI_CMD_UNSUPPORTED,
	.vdev_set_dscp_tid_map_cmdid = WMI_CMD_UNSUPPORTED,
	.pdev_get_info_cmdid = WMI_CMD_UNSUPPORTED,
	.vdev_get_info_cmdid = WMI_CMD_UNSUPPORTED,
	.vdev_filter_neighbor_rx_packets_cmdid = WMI_CMD_UNSUPPORTED,
	.mu_cal_start_cmdid = WMI_CMD_UNSUPPORTED,
	.set_cca_params_cmdid = WMI_CMD_UNSUPPORTED,
	.pdev_bss_chan_info_request_cmdid = WMI_CMD_UNSUPPORTED,
	.pdev_get_tpc_table_cmdid = WMI_CMD_UNSUPPORTED,
	.radar_found_cmdid = WMI_CMD_UNSUPPORTED,
};

/* 10.X WMI cmd track */
static struct wmi_cmd_map wmi_10x_cmd_map = {
	.init_cmdid = WMI_10X_INIT_CMDID,
	.start_scan_cmdid = WMI_10X_START_SCAN_CMDID,
	.stop_scan_cmdid = WMI_10X_STOP_SCAN_CMDID,
	.scan_chan_list_cmdid = WMI_10X_SCAN_CHAN_LIST_CMDID,
	.scan_sch_prio_tbl_cmdid = WMI_CMD_UNSUPPORTED,
	.scan_prob_req_oui_cmdid = WMI_CMD_UNSUPPORTED,
	.pdev_set_regdomain_cmdid = WMI_10X_PDEV_SET_REGDOMAIN_CMDID,
	.pdev_set_channel_cmdid = WMI_10X_PDEV_SET_CHANNEL_CMDID,
	.pdev_set_param_cmdid = WMI_10X_PDEV_SET_PARAM_CMDID,
	.pdev_pktlog_enable_cmdid = WMI_10X_PDEV_PKTLOG_ENABLE_CMDID,
	.pdev_pktlog_disable_cmdid = WMI_10X_PDEV_PKTLOG_DISABLE_CMDID,
	.pdev_set_wmm_params_cmdid = WMI_10X_PDEV_SET_WMM_PARAMS_CMDID,
	.pdev_set_ht_cap_ie_cmdid = WMI_10X_PDEV_SET_HT_CAP_IE_CMDID,
	.pdev_set_vht_cap_ie_cmdid = WMI_10X_PDEV_SET_VHT_CAP_IE_CMDID,
	.pdev_set_dscp_tid_map_cmdid = WMI_10X_PDEV_SET_DSCP_TID_MAP_CMDID,
	.pdev_set_quiet_mode_cmdid = WMI_10X_PDEV_SET_QUIET_MODE_CMDID,
	.pdev_green_ap_ps_enable_cmdid = WMI_10X_PDEV_GREEN_AP_PS_ENABLE_CMDID,
	.pdev_get_tpc_config_cmdid = WMI_10X_PDEV_GET_TPC_CONFIG_CMDID,
	.pdev_set_base_macaddr_cmdid = WMI_10X_PDEV_SET_BASE_MACADDR_CMDID,
	.vdev_create_cmdid = WMI_10X_VDEV_CREATE_CMDID,
	.vdev_delete_cmdid = WMI_10X_VDEV_DELETE_CMDID,
	.vdev_start_request_cmdid = WMI_10X_VDEV_START_REQUEST_CMDID,
	.vdev_restart_request_cmdid = WMI_10X_VDEV_RESTART_REQUEST_CMDID,
	.vdev_up_cmdid = WMI_10X_VDEV_UP_CMDID,
	.vdev_stop_cmdid = WMI_10X_VDEV_STOP_CMDID,
	.vdev_down_cmdid = WMI_10X_VDEV_DOWN_CMDID,
	.vdev_set_param_cmdid = WMI_10X_VDEV_SET_PARAM_CMDID,
	.vdev_install_key_cmdid = WMI_10X_VDEV_INSTALL_KEY_CMDID,
	.peer_create_cmdid = WMI_10X_PEER_CREATE_CMDID,
	.peer_delete_cmdid = WMI_10X_PEER_DELETE_CMDID,
	.peer_flush_tids_cmdid = WMI_10X_PEER_FLUSH_TIDS_CMDID,
	.peer_set_param_cmdid = WMI_10X_PEER_SET_PARAM_CMDID,
	.peer_assoc_cmdid = WMI_10X_PEER_ASSOC_CMDID,
	.peer_add_wds_entry_cmdid = WMI_10X_PEER_ADD_WDS_ENTRY_CMDID,
	.peer_remove_wds_entry_cmdid = WMI_10X_PEER_REMOVE_WDS_ENTRY_CMDID,
	.peer_mcast_group_cmdid = WMI_10X_PEER_MCAST_GROUP_CMDID,
	.bcn_tx_cmdid = WMI_10X_BCN_TX_CMDID,
	.pdev_send_bcn_cmdid = WMI_10X_PDEV_SEND_BCN_CMDID,
	.bcn_tmpl_cmdid = WMI_CMD_UNSUPPORTED,
	.bcn_filter_rx_cmdid = WMI_10X_BCN_FILTER_RX_CMDID,
	.prb_req_filter_rx_cmdid = WMI_10X_PRB_REQ_FILTER_RX_CMDID,
	.mgmt_tx_cmdid = WMI_10X_MGMT_TX_CMDID,
	.prb_tmpl_cmdid = WMI_CMD_UNSUPPORTED,
	.addba_clear_resp_cmdid = WMI_10X_ADDBA_CLEAR_RESP_CMDID,
	.addba_send_cmdid = WMI_10X_ADDBA_SEND_CMDID,
	.addba_status_cmdid = WMI_10X_ADDBA_STATUS_CMDID,
	.delba_send_cmdid = WMI_10X_DELBA_SEND_CMDID,
	.addba_set_resp_cmdid = WMI_10X_ADDBA_SET_RESP_CMDID,
	.send_singleamsdu_cmdid = WMI_10X_SEND_SINGLEAMSDU_CMDID,
	.sta_powersave_mode_cmdid = WMI_10X_STA_POWERSAVE_MODE_CMDID,
	.sta_powersave_param_cmdid = WMI_10X_STA_POWERSAVE_PARAM_CMDID,
	.sta_mimo_ps_mode_cmdid = WMI_10X_STA_MIMO_PS_MODE_CMDID,
	.pdev_dfs_enable_cmdid = WMI_10X_PDEV_DFS_ENABLE_CMDID,
	.pdev_dfs_disable_cmdid = WMI_10X_PDEV_DFS_DISABLE_CMDID,
	.roam_scan_mode = WMI_10X_ROAM_SCAN_MODE,
	.roam_scan_rssi_threshold = WMI_10X_ROAM_SCAN_RSSI_THRESHOLD,
	.roam_scan_period = WMI_10X_ROAM_SCAN_PERIOD,
	.roam_scan_rssi_change_threshold =
				WMI_10X_ROAM_SCAN_RSSI_CHANGE_THRESHOLD,
	.roam_ap_profile = WMI_10X_ROAM_AP_PROFILE,
	.ofl_scan_add_ap_profile = WMI_10X_OFL_SCAN_ADD_AP_PROFILE,
	.ofl_scan_remove_ap_profile = WMI_10X_OFL_SCAN_REMOVE_AP_PROFILE,
	.ofl_scan_period = WMI_10X_OFL_SCAN_PERIOD,
	.p2p_dev_set_device_info = WMI_10X_P2P_DEV_SET_DEVICE_INFO,
	.p2p_dev_set_discoverability = WMI_10X_P2P_DEV_SET_DISCOVERABILITY,
	.p2p_go_set_beacon_ie = WMI_10X_P2P_GO_SET_BEACON_IE,
	.p2p_go_set_probe_resp_ie = WMI_10X_P2P_GO_SET_PROBE_RESP_IE,
	.p2p_set_vendor_ie_data_cmdid = WMI_CMD_UNSUPPORTED,
	.ap_ps_peer_param_cmdid = WMI_10X_AP_PS_PEER_PARAM_CMDID,
	.ap_ps_peer_uapsd_coex_cmdid = WMI_CMD_UNSUPPORTED,
	.peer_rate_retry_sched_cmdid = WMI_10X_PEER_RATE_RETRY_SCHED_CMDID,
	.wlan_profile_trigger_cmdid = WMI_10X_WLAN_PROFILE_TRIGGER_CMDID,
	.wlan_profile_set_hist_intvl_cmdid =
				WMI_10X_WLAN_PROFILE_SET_HIST_INTVL_CMDID,
	.wlan_profile_get_profile_data_cmdid =
				WMI_10X_WLAN_PROFILE_GET_PROFILE_DATA_CMDID,
	.wlan_profile_enable_profile_id_cmdid =
				WMI_10X_WLAN_PROFILE_ENABLE_PROFILE_ID_CMDID,
	.wlan_profile_list_profile_id_cmdid =
				WMI_10X_WLAN_PROFILE_LIST_PROFILE_ID_CMDID,
	.pdev_suspend_cmdid = WMI_10X_PDEV_SUSPEND_CMDID,
	.pdev_resume_cmdid = WMI_10X_PDEV_RESUME_CMDID,
	.add_bcn_filter_cmdid = WMI_10X_ADD_BCN_FILTER_CMDID,
	.rmv_bcn_filter_cmdid = WMI_10X_RMV_BCN_FILTER_CMDID,
	.wow_add_wake_pattern_cmdid = WMI_10X_WOW_ADD_WAKE_PATTERN_CMDID,
	.wow_del_wake_pattern_cmdid = WMI_10X_WOW_DEL_WAKE_PATTERN_CMDID,
	.wow_enable_disable_wake_event_cmdid =
				WMI_10X_WOW_ENABLE_DISABLE_WAKE_EVENT_CMDID,
	.wow_enable_cmdid = WMI_10X_WOW_ENABLE_CMDID,
	.wow_hostwakeup_from_sleep_cmdid =
				WMI_10X_WOW_HOSTWAKEUP_FROM_SLEEP_CMDID,
	.rtt_measreq_cmdid = WMI_10X_RTT_MEASREQ_CMDID,
	.rtt_tsf_cmdid = WMI_10X_RTT_TSF_CMDID,
	.vdev_spectral_scan_configure_cmdid =
				WMI_10X_VDEV_SPECTRAL_SCAN_CONFIGURE_CMDID,
	.vdev_spectral_scan_enable_cmdid =
				WMI_10X_VDEV_SPECTRAL_SCAN_ENABLE_CMDID,
	.request_stats_cmdid = WMI_10X_REQUEST_STATS_CMDID,
	.set_arp_ns_offload_cmdid = WMI_CMD_UNSUPPORTED,
	.network_list_offload_config_cmdid = WMI_CMD_UNSUPPORTED,
	.gtk_offload_cmdid = WMI_CMD_UNSUPPORTED,
	.csa_offload_enable_cmdid = WMI_CMD_UNSUPPORTED,
	.csa_offload_chanswitch_cmdid = WMI_CMD_UNSUPPORTED,
	.chatter_set_mode_cmdid = WMI_CMD_UNSUPPORTED,
	.peer_tid_addba_cmdid = WMI_CMD_UNSUPPORTED,
	.peer_tid_delba_cmdid = WMI_CMD_UNSUPPORTED,
	.sta_dtim_ps_method_cmdid = WMI_CMD_UNSUPPORTED,
	.sta_uapsd_auto_trig_cmdid = WMI_CMD_UNSUPPORTED,
	.sta_keepalive_cmd = WMI_CMD_UNSUPPORTED,
	.echo_cmdid = WMI_10X_ECHO_CMDID,
	.pdev_utf_cmdid = WMI_10X_PDEV_UTF_CMDID,
	.dbglog_cfg_cmdid = WMI_10X_DBGLOG_CFG_CMDID,
	.pdev_qvit_cmdid = WMI_10X_PDEV_QVIT_CMDID,
	.pdev_ftm_intg_cmdid = WMI_CMD_UNSUPPORTED,
	.vdev_set_keepalive_cmdid = WMI_CMD_UNSUPPORTED,
	.vdev_get_keepalive_cmdid = WMI_CMD_UNSUPPORTED,
	.force_fw_hang_cmdid = WMI_CMD_UNSUPPORTED,
	.gpio_config_cmdid = WMI_10X_GPIO_CONFIG_CMDID,
	.gpio_output_cmdid = WMI_10X_GPIO_OUTPUT_CMDID,
	.pdev_get_temperature_cmdid = WMI_CMD_UNSUPPORTED,
	.pdev_enable_adaptive_cca_cmdid = WMI_CMD_UNSUPPORTED,
	.scan_update_request_cmdid = WMI_CMD_UNSUPPORTED,
	.vdev_standby_response_cmdid = WMI_CMD_UNSUPPORTED,
	.vdev_resume_response_cmdid = WMI_CMD_UNSUPPORTED,
	.wlan_peer_caching_add_peer_cmdid = WMI_CMD_UNSUPPORTED,
	.wlan_peer_caching_evict_peer_cmdid = WMI_CMD_UNSUPPORTED,
	.wlan_peer_caching_restore_peer_cmdid = WMI_CMD_UNSUPPORTED,
	.wlan_peer_caching_print_all_peers_info_cmdid = WMI_CMD_UNSUPPORTED,
	.peer_update_wds_entry_cmdid = WMI_CMD_UNSUPPORTED,
	.peer_add_proxy_sta_entry_cmdid = WMI_CMD_UNSUPPORTED,
	.rtt_keepalive_cmdid = WMI_CMD_UNSUPPORTED,
	.oem_req_cmdid = WMI_CMD_UNSUPPORTED,
	.nan_cmdid = WMI_CMD_UNSUPPORTED,
	.vdev_ratemask_cmdid = WMI_CMD_UNSUPPORTED,
	.qboost_cfg_cmdid = WMI_CMD_UNSUPPORTED,
	.pdev_smart_ant_enable_cmdid = WMI_CMD_UNSUPPORTED,
	.pdev_smart_ant_set_rx_antenna_cmdid = WMI_CMD_UNSUPPORTED,
	.peer_smart_ant_set_tx_antenna_cmdid = WMI_CMD_UNSUPPORTED,
	.peer_smart_ant_set_train_info_cmdid = WMI_CMD_UNSUPPORTED,
	.peer_smart_ant_set_node_config_ops_cmdid = WMI_CMD_UNSUPPORTED,
	.pdev_set_antenna_switch_table_cmdid = WMI_CMD_UNSUPPORTED,
	.pdev_set_ctl_table_cmdid = WMI_CMD_UNSUPPORTED,
	.pdev_set_mimogain_table_cmdid = WMI_CMD_UNSUPPORTED,
	.pdev_ratepwr_table_cmdid = WMI_CMD_UNSUPPORTED,
	.pdev_ratepwr_chainmsk_table_cmdid = WMI_CMD_UNSUPPORTED,
	.pdev_fips_cmdid = WMI_CMD_UNSUPPORTED,
	.tt_set_conf_cmdid = WMI_CMD_UNSUPPORTED,
	.fwtest_cmdid = WMI_CMD_UNSUPPORTED,
	.vdev_atf_request_cmdid = WMI_CMD_UNSUPPORTED,
	.peer_atf_request_cmdid = WMI_CMD_UNSUPPORTED,
	.pdev_get_ani_cck_config_cmdid = WMI_CMD_UNSUPPORTED,
	.pdev_get_ani_ofdm_config_cmdid = WMI_CMD_UNSUPPORTED,
	.pdev_reserve_ast_entry_cmdid = WMI_CMD_UNSUPPORTED,
	.pdev_get_nfcal_power_cmdid = WMI_CMD_UNSUPPORTED,
	.pdev_get_tpc_cmdid = WMI_CMD_UNSUPPORTED,
	.pdev_get_ast_info_cmdid = WMI_CMD_UNSUPPORTED,
	.vdev_set_dscp_tid_map_cmdid = WMI_CMD_UNSUPPORTED,
	.pdev_get_info_cmdid = WMI_CMD_UNSUPPORTED,
	.vdev_get_info_cmdid = WMI_CMD_UNSUPPORTED,
	.vdev_filter_neighbor_rx_packets_cmdid = WMI_CMD_UNSUPPORTED,
	.mu_cal_start_cmdid = WMI_CMD_UNSUPPORTED,
	.set_cca_params_cmdid = WMI_CMD_UNSUPPORTED,
	.pdev_bss_chan_info_request_cmdid = WMI_CMD_UNSUPPORTED,
	.pdev_get_tpc_table_cmdid = WMI_CMD_UNSUPPORTED,
	.radar_found_cmdid = WMI_CMD_UNSUPPORTED,
};

/* 10.2.4 WMI cmd track */
static struct wmi_cmd_map wmi_10_2_4_cmd_map = {
	.init_cmdid = WMI_10_2_INIT_CMDID,
	.start_scan_cmdid = WMI_10_2_START_SCAN_CMDID,
	.stop_scan_cmdid = WMI_10_2_STOP_SCAN_CMDID,
	.scan_chan_list_cmdid = WMI_10_2_SCAN_CHAN_LIST_CMDID,
	.scan_sch_prio_tbl_cmdid = WMI_CMD_UNSUPPORTED,
	.scan_prob_req_oui_cmdid = WMI_CMD_UNSUPPORTED,
	.pdev_set_regdomain_cmdid = WMI_10_2_PDEV_SET_REGDOMAIN_CMDID,
	.pdev_set_channel_cmdid = WMI_10_2_PDEV_SET_CHANNEL_CMDID,
	.pdev_set_param_cmdid = WMI_10_2_PDEV_SET_PARAM_CMDID,
	.pdev_pktlog_enable_cmdid = WMI_10_2_PDEV_PKTLOG_ENABLE_CMDID,
	.pdev_pktlog_disable_cmdid = WMI_10_2_PDEV_PKTLOG_DISABLE_CMDID,
	.pdev_set_wmm_params_cmdid = WMI_10_2_PDEV_SET_WMM_PARAMS_CMDID,
	.pdev_set_ht_cap_ie_cmdid = WMI_10_2_PDEV_SET_HT_CAP_IE_CMDID,
	.pdev_set_vht_cap_ie_cmdid = WMI_10_2_PDEV_SET_VHT_CAP_IE_CMDID,
	.pdev_set_quiet_mode_cmdid = WMI_10_2_PDEV_SET_QUIET_MODE_CMDID,
	.pdev_green_ap_ps_enable_cmdid = WMI_10_2_PDEV_GREEN_AP_PS_ENABLE_CMDID,
	.pdev_get_tpc_config_cmdid = WMI_10_2_PDEV_GET_TPC_CONFIG_CMDID,
	.pdev_set_base_macaddr_cmdid = WMI_10_2_PDEV_SET_BASE_MACADDR_CMDID,
	.vdev_create_cmdid = WMI_10_2_VDEV_CREATE_CMDID,
	.vdev_delete_cmdid = WMI_10_2_VDEV_DELETE_CMDID,
	.vdev_start_request_cmdid = WMI_10_2_VDEV_START_REQUEST_CMDID,
	.vdev_restart_request_cmdid = WMI_10_2_VDEV_RESTART_REQUEST_CMDID,
	.vdev_up_cmdid = WMI_10_2_VDEV_UP_CMDID,
	.vdev_stop_cmdid = WMI_10_2_VDEV_STOP_CMDID,
	.vdev_down_cmdid = WMI_10_2_VDEV_DOWN_CMDID,
	.vdev_set_param_cmdid = WMI_10_2_VDEV_SET_PARAM_CMDID,
	.vdev_install_key_cmdid = WMI_10_2_VDEV_INSTALL_KEY_CMDID,
	.peer_create_cmdid = WMI_10_2_PEER_CREATE_CMDID,
	.peer_delete_cmdid = WMI_10_2_PEER_DELETE_CMDID,
	.peer_flush_tids_cmdid = WMI_10_2_PEER_FLUSH_TIDS_CMDID,
	.peer_set_param_cmdid = WMI_10_2_PEER_SET_PARAM_CMDID,
	.peer_assoc_cmdid = WMI_10_2_PEER_ASSOC_CMDID,
	.peer_add_wds_entry_cmdid = WMI_10_2_PEER_ADD_WDS_ENTRY_CMDID,
	.peer_remove_wds_entry_cmdid = WMI_10_2_PEER_REMOVE_WDS_ENTRY_CMDID,
	.peer_mcast_group_cmdid = WMI_10_2_PEER_MCAST_GROUP_CMDID,
	.bcn_tx_cmdid = WMI_10_2_BCN_TX_CMDID,
	.pdev_send_bcn_cmdid = WMI_10_2_PDEV_SEND_BCN_CMDID,
	.bcn_tmpl_cmdid = WMI_CMD_UNSUPPORTED,
	.bcn_filter_rx_cmdid = WMI_10_2_BCN_FILTER_RX_CMDID,
	.prb_req_filter_rx_cmdid = WMI_10_2_PRB_REQ_FILTER_RX_CMDID,
	.mgmt_tx_cmdid = WMI_10_2_MGMT_TX_CMDID,
	.prb_tmpl_cmdid = WMI_CMD_UNSUPPORTED,
	.addba_clear_resp_cmdid = WMI_10_2_ADDBA_CLEAR_RESP_CMDID,
	.addba_send_cmdid = WMI_10_2_ADDBA_SEND_CMDID,
	.addba_status_cmdid = WMI_10_2_ADDBA_STATUS_CMDID,
	.delba_send_cmdid = WMI_10_2_DELBA_SEND_CMDID,
	.addba_set_resp_cmdid = WMI_10_2_ADDBA_SET_RESP_CMDID,
	.send_singleamsdu_cmdid = WMI_10_2_SEND_SINGLEAMSDU_CMDID,
	.sta_powersave_mode_cmdid = WMI_10_2_STA_POWERSAVE_MODE_CMDID,
	.sta_powersave_param_cmdid = WMI_10_2_STA_POWERSAVE_PARAM_CMDID,
	.sta_mimo_ps_mode_cmdid = WMI_10_2_STA_MIMO_PS_MODE_CMDID,
	.pdev_dfs_enable_cmdid = WMI_10_2_PDEV_DFS_ENABLE_CMDID,
	.pdev_dfs_disable_cmdid = WMI_10_2_PDEV_DFS_DISABLE_CMDID,
	.roam_scan_mode = WMI_10_2_ROAM_SCAN_MODE,
	.roam_scan_rssi_threshold = WMI_10_2_ROAM_SCAN_RSSI_THRESHOLD,
	.roam_scan_period = WMI_10_2_ROAM_SCAN_PERIOD,
	.roam_scan_rssi_change_threshold =
				WMI_10_2_ROAM_SCAN_RSSI_CHANGE_THRESHOLD,
	.roam_ap_profile = WMI_10_2_ROAM_AP_PROFILE,
	.ofl_scan_add_ap_profile = WMI_10_2_OFL_SCAN_ADD_AP_PROFILE,
	.ofl_scan_remove_ap_profile = WMI_10_2_OFL_SCAN_REMOVE_AP_PROFILE,
	.ofl_scan_period = WMI_10_2_OFL_SCAN_PERIOD,
	.p2p_dev_set_device_info = WMI_10_2_P2P_DEV_SET_DEVICE_INFO,
	.p2p_dev_set_discoverability = WMI_10_2_P2P_DEV_SET_DISCOVERABILITY,
	.p2p_go_set_beacon_ie = WMI_10_2_P2P_GO_SET_BEACON_IE,
	.p2p_go_set_probe_resp_ie = WMI_10_2_P2P_GO_SET_PROBE_RESP_IE,
	.p2p_set_vendor_ie_data_cmdid = WMI_CMD_UNSUPPORTED,
	.ap_ps_peer_param_cmdid = WMI_10_2_AP_PS_PEER_PARAM_CMDID,
	.ap_ps_peer_uapsd_coex_cmdid = WMI_CMD_UNSUPPORTED,
	.peer_rate_retry_sched_cmdid = WMI_10_2_PEER_RATE_RETRY_SCHED_CMDID,
	.wlan_profile_trigger_cmdid = WMI_10_2_WLAN_PROFILE_TRIGGER_CMDID,
	.wlan_profile_set_hist_intvl_cmdid =
				WMI_10_2_WLAN_PROFILE_SET_HIST_INTVL_CMDID,
	.wlan_profile_get_profile_data_cmdid =
				WMI_10_2_WLAN_PROFILE_GET_PROFILE_DATA_CMDID,
	.wlan_profile_enable_profile_id_cmdid =
				WMI_10_2_WLAN_PROFILE_ENABLE_PROFILE_ID_CMDID,
	.wlan_profile_list_profile_id_cmdid =
				WMI_10_2_WLAN_PROFILE_LIST_PROFILE_ID_CMDID,
	.pdev_suspend_cmdid = WMI_10_2_PDEV_SUSPEND_CMDID,
	.pdev_resume_cmdid = WMI_10_2_PDEV_RESUME_CMDID,
	.add_bcn_filter_cmdid = WMI_10_2_ADD_BCN_FILTER_CMDID,
	.rmv_bcn_filter_cmdid = WMI_10_2_RMV_BCN_FILTER_CMDID,
	.wow_add_wake_pattern_cmdid = WMI_10_2_WOW_ADD_WAKE_PATTERN_CMDID,
	.wow_del_wake_pattern_cmdid = WMI_10_2_WOW_DEL_WAKE_PATTERN_CMDID,
	.wow_enable_disable_wake_event_cmdid =
				WMI_10_2_WOW_ENABLE_DISABLE_WAKE_EVENT_CMDID,
	.wow_enable_cmdid = WMI_10_2_WOW_ENABLE_CMDID,
	.wow_hostwakeup_from_sleep_cmdid =
				WMI_10_2_WOW_HOSTWAKEUP_FROM_SLEEP_CMDID,
	.rtt_measreq_cmdid = WMI_10_2_RTT_MEASREQ_CMDID,
	.rtt_tsf_cmdid = WMI_10_2_RTT_TSF_CMDID,
	.vdev_spectral_scan_configure_cmdid =
				WMI_10_2_VDEV_SPECTRAL_SCAN_CONFIGURE_CMDID,
	.vdev_spectral_scan_enable_cmdid =
				WMI_10_2_VDEV_SPECTRAL_SCAN_ENABLE_CMDID,
	.request_stats_cmdid = WMI_10_2_REQUEST_STATS_CMDID,
	.set_arp_ns_offload_cmdid = WMI_CMD_UNSUPPORTED,
	.network_list_offload_config_cmdid = WMI_CMD_UNSUPPORTED,
	.gtk_offload_cmdid = WMI_CMD_UNSUPPORTED,
	.csa_offload_enable_cmdid = WMI_CMD_UNSUPPORTED,
	.csa_offload_chanswitch_cmdid = WMI_CMD_UNSUPPORTED,
	.chatter_set_mode_cmdid = WMI_CMD_UNSUPPORTED,
	.peer_tid_addba_cmdid = WMI_CMD_UNSUPPORTED,
	.peer_tid_delba_cmdid = WMI_CMD_UNSUPPORTED,
	.sta_dtim_ps_method_cmdid = WMI_CMD_UNSUPPORTED,
	.sta_uapsd_auto_trig_cmdid = WMI_CMD_UNSUPPORTED,
	.sta_keepalive_cmd = WMI_CMD_UNSUPPORTED,
	.echo_cmdid = WMI_10_2_ECHO_CMDID,
	.pdev_utf_cmdid = WMI_10_2_PDEV_UTF_CMDID,
	.dbglog_cfg_cmdid = WMI_10_2_DBGLOG_CFG_CMDID,
	.pdev_qvit_cmdid = WMI_10_2_PDEV_QVIT_CMDID,
	.pdev_ftm_intg_cmdid = WMI_CMD_UNSUPPORTED,
	.vdev_set_keepalive_cmdid = WMI_CMD_UNSUPPORTED,
	.vdev_get_keepalive_cmdid = WMI_CMD_UNSUPPORTED,
	.force_fw_hang_cmdid = WMI_CMD_UNSUPPORTED,
	.gpio_config_cmdid = WMI_10_2_GPIO_CONFIG_CMDID,
	.gpio_output_cmdid = WMI_10_2_GPIO_OUTPUT_CMDID,
	.pdev_get_temperature_cmdid = WMI_10_2_PDEV_GET_TEMPERATURE_CMDID,
	.pdev_enable_adaptive_cca_cmdid = WMI_10_2_SET_CCA_PARAMS,
	.scan_update_request_cmdid = WMI_CMD_UNSUPPORTED,
	.vdev_standby_response_cmdid = WMI_CMD_UNSUPPORTED,
	.vdev_resume_response_cmdid = WMI_CMD_UNSUPPORTED,
	.wlan_peer_caching_add_peer_cmdid = WMI_CMD_UNSUPPORTED,
	.wlan_peer_caching_evict_peer_cmdid = WMI_CMD_UNSUPPORTED,
	.wlan_peer_caching_restore_peer_cmdid = WMI_CMD_UNSUPPORTED,
	.wlan_peer_caching_print_all_peers_info_cmdid = WMI_CMD_UNSUPPORTED,
	.peer_update_wds_entry_cmdid = WMI_CMD_UNSUPPORTED,
	.peer_add_proxy_sta_entry_cmdid = WMI_CMD_UNSUPPORTED,
	.rtt_keepalive_cmdid = WMI_CMD_UNSUPPORTED,
	.oem_req_cmdid = WMI_CMD_UNSUPPORTED,
	.nan_cmdid = WMI_CMD_UNSUPPORTED,
	.vdev_ratemask_cmdid = WMI_CMD_UNSUPPORTED,
	.qboost_cfg_cmdid = WMI_CMD_UNSUPPORTED,
	.pdev_smart_ant_enable_cmdid = WMI_CMD_UNSUPPORTED,
	.pdev_smart_ant_set_rx_antenna_cmdid = WMI_CMD_UNSUPPORTED,
	.peer_smart_ant_set_tx_antenna_cmdid = WMI_CMD_UNSUPPORTED,
	.peer_smart_ant_set_train_info_cmdid = WMI_CMD_UNSUPPORTED,
	.peer_smart_ant_set_node_config_ops_cmdid = WMI_CMD_UNSUPPORTED,
	.pdev_set_antenna_switch_table_cmdid = WMI_CMD_UNSUPPORTED,
	.pdev_set_ctl_table_cmdid = WMI_CMD_UNSUPPORTED,
	.pdev_set_mimogain_table_cmdid = WMI_CMD_UNSUPPORTED,
	.pdev_ratepwr_table_cmdid = WMI_CMD_UNSUPPORTED,
	.pdev_ratepwr_chainmsk_table_cmdid = WMI_CMD_UNSUPPORTED,
	.pdev_fips_cmdid = WMI_CMD_UNSUPPORTED,
	.tt_set_conf_cmdid = WMI_CMD_UNSUPPORTED,
	.fwtest_cmdid = WMI_CMD_UNSUPPORTED,
	.vdev_atf_request_cmdid = WMI_CMD_UNSUPPORTED,
	.peer_atf_request_cmdid = WMI_CMD_UNSUPPORTED,
	.pdev_get_ani_cck_config_cmdid = WMI_CMD_UNSUPPORTED,
	.pdev_get_ani_ofdm_config_cmdid = WMI_CMD_UNSUPPORTED,
	.pdev_reserve_ast_entry_cmdid = WMI_CMD_UNSUPPORTED,
	.pdev_get_nfcal_power_cmdid = WMI_CMD_UNSUPPORTED,
	.pdev_get_tpc_cmdid = WMI_CMD_UNSUPPORTED,
	.pdev_get_ast_info_cmdid = WMI_CMD_UNSUPPORTED,
	.vdev_set_dscp_tid_map_cmdid = WMI_CMD_UNSUPPORTED,
	.pdev_get_info_cmdid = WMI_CMD_UNSUPPORTED,
	.vdev_get_info_cmdid = WMI_CMD_UNSUPPORTED,
	.vdev_filter_neighbor_rx_packets_cmdid = WMI_CMD_UNSUPPORTED,
	.mu_cal_start_cmdid = WMI_CMD_UNSUPPORTED,
	.set_cca_params_cmdid = WMI_CMD_UNSUPPORTED,
	.pdev_bss_chan_info_request_cmdid =
		WMI_10_2_PDEV_BSS_CHAN_INFO_REQUEST_CMDID,
	.pdev_get_tpc_table_cmdid = WMI_CMD_UNSUPPORTED,
	.radar_found_cmdid = WMI_CMD_UNSUPPORTED,
	.set_bb_timing_cmdid = WMI_10_2_PDEV_SET_BB_TIMING_CONFIG_CMDID,
};

/* 10.4 WMI cmd track */
static struct wmi_cmd_map wmi_10_4_cmd_map = {
	.init_cmdid = WMI_10_4_INIT_CMDID,
	.start_scan_cmdid = WMI_10_4_START_SCAN_CMDID,
	.stop_scan_cmdid = WMI_10_4_STOP_SCAN_CMDID,
	.scan_chan_list_cmdid = WMI_10_4_SCAN_CHAN_LIST_CMDID,
	.scan_sch_prio_tbl_cmdid = WMI_10_4_SCAN_SCH_PRIO_TBL_CMDID,
	.scan_prob_req_oui_cmdid = WMI_CMD_UNSUPPORTED,
	.pdev_set_regdomain_cmdid = WMI_10_4_PDEV_SET_REGDOMAIN_CMDID,
	.pdev_set_channel_cmdid = WMI_10_4_PDEV_SET_CHANNEL_CMDID,
	.pdev_set_param_cmdid = WMI_10_4_PDEV_SET_PARAM_CMDID,
	.pdev_pktlog_enable_cmdid = WMI_10_4_PDEV_PKTLOG_ENABLE_CMDID,
	.pdev_pktlog_disable_cmdid = WMI_10_4_PDEV_PKTLOG_DISABLE_CMDID,
	.pdev_set_wmm_params_cmdid = WMI_10_4_PDEV_SET_WMM_PARAMS_CMDID,
	.pdev_set_ht_cap_ie_cmdid = WMI_10_4_PDEV_SET_HT_CAP_IE_CMDID,
	.pdev_set_vht_cap_ie_cmdid = WMI_10_4_PDEV_SET_VHT_CAP_IE_CMDID,
	.pdev_set_dscp_tid_map_cmdid = WMI_10_4_PDEV_SET_DSCP_TID_MAP_CMDID,
	.pdev_set_quiet_mode_cmdid = WMI_10_4_PDEV_SET_QUIET_MODE_CMDID,
	.pdev_green_ap_ps_enable_cmdid = WMI_10_4_PDEV_GREEN_AP_PS_ENABLE_CMDID,
	.pdev_get_tpc_config_cmdid = WMI_10_4_PDEV_GET_TPC_CONFIG_CMDID,
	.pdev_set_base_macaddr_cmdid = WMI_10_4_PDEV_SET_BASE_MACADDR_CMDID,
	.vdev_create_cmdid = WMI_10_4_VDEV_CREATE_CMDID,
	.vdev_delete_cmdid = WMI_10_4_VDEV_DELETE_CMDID,
	.vdev_start_request_cmdid = WMI_10_4_VDEV_START_REQUEST_CMDID,
	.vdev_restart_request_cmdid = WMI_10_4_VDEV_RESTART_REQUEST_CMDID,
	.vdev_up_cmdid = WMI_10_4_VDEV_UP_CMDID,
	.vdev_stop_cmdid = WMI_10_4_VDEV_STOP_CMDID,
	.vdev_down_cmdid = WMI_10_4_VDEV_DOWN_CMDID,
	.vdev_set_param_cmdid = WMI_10_4_VDEV_SET_PARAM_CMDID,
	.vdev_install_key_cmdid = WMI_10_4_VDEV_INSTALL_KEY_CMDID,
	.peer_create_cmdid = WMI_10_4_PEER_CREATE_CMDID,
	.peer_delete_cmdid = WMI_10_4_PEER_DELETE_CMDID,
	.peer_flush_tids_cmdid = WMI_10_4_PEER_FLUSH_TIDS_CMDID,
	.peer_set_param_cmdid = WMI_10_4_PEER_SET_PARAM_CMDID,
	.peer_assoc_cmdid = WMI_10_4_PEER_ASSOC_CMDID,
	.peer_add_wds_entry_cmdid = WMI_10_4_PEER_ADD_WDS_ENTRY_CMDID,
	.peer_remove_wds_entry_cmdid = WMI_10_4_PEER_REMOVE_WDS_ENTRY_CMDID,
	.peer_mcast_group_cmdid = WMI_10_4_PEER_MCAST_GROUP_CMDID,
	.bcn_tx_cmdid = WMI_10_4_BCN_TX_CMDID,
	.pdev_send_bcn_cmdid = WMI_10_4_PDEV_SEND_BCN_CMDID,
	.bcn_tmpl_cmdid = WMI_10_4_BCN_PRB_TMPL_CMDID,
	.bcn_filter_rx_cmdid = WMI_10_4_BCN_FILTER_RX_CMDID,
	.prb_req_filter_rx_cmdid = WMI_10_4_PRB_REQ_FILTER_RX_CMDID,
	.mgmt_tx_cmdid = WMI_10_4_MGMT_TX_CMDID,
	.prb_tmpl_cmdid = WMI_10_4_PRB_TMPL_CMDID,
	.addba_clear_resp_cmdid = WMI_10_4_ADDBA_CLEAR_RESP_CMDID,
	.addba_send_cmdid = WMI_10_4_ADDBA_SEND_CMDID,
	.addba_status_cmdid = WMI_10_4_ADDBA_STATUS_CMDID,
	.delba_send_cmdid = WMI_10_4_DELBA_SEND_CMDID,
	.addba_set_resp_cmdid = WMI_10_4_ADDBA_SET_RESP_CMDID,
	.send_singleamsdu_cmdid = WMI_10_4_SEND_SINGLEAMSDU_CMDID,
	.sta_powersave_mode_cmdid = WMI_10_4_STA_POWERSAVE_MODE_CMDID,
	.sta_powersave_param_cmdid = WMI_10_4_STA_POWERSAVE_PARAM_CMDID,
	.sta_mimo_ps_mode_cmdid = WMI_10_4_STA_MIMO_PS_MODE_CMDID,
	.pdev_dfs_enable_cmdid = WMI_10_4_PDEV_DFS_ENABLE_CMDID,
	.pdev_dfs_disable_cmdid = WMI_10_4_PDEV_DFS_DISABLE_CMDID,
	.roam_scan_mode = WMI_10_4_ROAM_SCAN_MODE,
	.roam_scan_rssi_threshold = WMI_10_4_ROAM_SCAN_RSSI_THRESHOLD,
	.roam_scan_period = WMI_10_4_ROAM_SCAN_PERIOD,
	.roam_scan_rssi_change_threshold =
				WMI_10_4_ROAM_SCAN_RSSI_CHANGE_THRESHOLD,
	.roam_ap_profile = WMI_10_4_ROAM_AP_PROFILE,
	.ofl_scan_add_ap_profile = WMI_10_4_OFL_SCAN_ADD_AP_PROFILE,
	.ofl_scan_remove_ap_profile = WMI_10_4_OFL_SCAN_REMOVE_AP_PROFILE,
	.ofl_scan_period = WMI_10_4_OFL_SCAN_PERIOD,
	.p2p_dev_set_device_info = WMI_10_4_P2P_DEV_SET_DEVICE_INFO,
	.p2p_dev_set_discoverability = WMI_10_4_P2P_DEV_SET_DISCOVERABILITY,
	.p2p_go_set_beacon_ie = WMI_10_4_P2P_GO_SET_BEACON_IE,
	.p2p_go_set_probe_resp_ie = WMI_10_4_P2P_GO_SET_PROBE_RESP_IE,
	.p2p_set_vendor_ie_data_cmdid = WMI_10_4_P2P_SET_VENDOR_IE_DATA_CMDID,
	.ap_ps_peer_param_cmdid = WMI_10_4_AP_PS_PEER_PARAM_CMDID,
	.ap_ps_peer_uapsd_coex_cmdid = WMI_10_4_AP_PS_PEER_UAPSD_COEX_CMDID,
	.peer_rate_retry_sched_cmdid = WMI_10_4_PEER_RATE_RETRY_SCHED_CMDID,
	.wlan_profile_trigger_cmdid = WMI_10_4_WLAN_PROFILE_TRIGGER_CMDID,
	.wlan_profile_set_hist_intvl_cmdid =
				WMI_10_4_WLAN_PROFILE_SET_HIST_INTVL_CMDID,
	.wlan_profile_get_profile_data_cmdid =
				WMI_10_4_WLAN_PROFILE_GET_PROFILE_DATA_CMDID,
	.wlan_profile_enable_profile_id_cmdid =
				WMI_10_4_WLAN_PROFILE_ENABLE_PROFILE_ID_CMDID,
	.wlan_profile_list_profile_id_cmdid =
				WMI_10_4_WLAN_PROFILE_LIST_PROFILE_ID_CMDID,
	.pdev_suspend_cmdid = WMI_10_4_PDEV_SUSPEND_CMDID,
	.pdev_resume_cmdid = WMI_10_4_PDEV_RESUME_CMDID,
	.add_bcn_filter_cmdid = WMI_10_4_ADD_BCN_FILTER_CMDID,
	.rmv_bcn_filter_cmdid = WMI_10_4_RMV_BCN_FILTER_CMDID,
	.wow_add_wake_pattern_cmdid = WMI_10_4_WOW_ADD_WAKE_PATTERN_CMDID,
	.wow_del_wake_pattern_cmdid = WMI_10_4_WOW_DEL_WAKE_PATTERN_CMDID,
	.wow_enable_disable_wake_event_cmdid =
				WMI_10_4_WOW_ENABLE_DISABLE_WAKE_EVENT_CMDID,
	.wow_enable_cmdid = WMI_10_4_WOW_ENABLE_CMDID,
	.wow_hostwakeup_from_sleep_cmdid =
				WMI_10_4_WOW_HOSTWAKEUP_FROM_SLEEP_CMDID,
	.rtt_measreq_cmdid = WMI_10_4_RTT_MEASREQ_CMDID,
	.rtt_tsf_cmdid = WMI_10_4_RTT_TSF_CMDID,
	.vdev_spectral_scan_configure_cmdid =
				WMI_10_4_VDEV_SPECTRAL_SCAN_CONFIGURE_CMDID,
	.vdev_spectral_scan_enable_cmdid =
				WMI_10_4_VDEV_SPECTRAL_SCAN_ENABLE_CMDID,
	.request_stats_cmdid = WMI_10_4_REQUEST_STATS_CMDID,
	.set_arp_ns_offload_cmdid = WMI_CMD_UNSUPPORTED,
	.network_list_offload_config_cmdid = WMI_CMD_UNSUPPORTED,
	.gtk_offload_cmdid = WMI_10_4_GTK_OFFLOAD_CMDID,
	.csa_offload_enable_cmdid = WMI_10_4_CSA_OFFLOAD_ENABLE_CMDID,
	.csa_offload_chanswitch_cmdid = WMI_10_4_CSA_OFFLOAD_CHANSWITCH_CMDID,
	.chatter_set_mode_cmdid = WMI_CMD_UNSUPPORTED,
	.peer_tid_addba_cmdid = WMI_CMD_UNSUPPORTED,
	.peer_tid_delba_cmdid = WMI_CMD_UNSUPPORTED,
	.sta_dtim_ps_method_cmdid = WMI_CMD_UNSUPPORTED,
	.sta_uapsd_auto_trig_cmdid = WMI_CMD_UNSUPPORTED,
	.sta_keepalive_cmd = WMI_CMD_UNSUPPORTED,
	.echo_cmdid = WMI_10_4_ECHO_CMDID,
	.pdev_utf_cmdid = WMI_10_4_PDEV_UTF_CMDID,
	.dbglog_cfg_cmdid = WMI_10_4_DBGLOG_CFG_CMDID,
	.pdev_qvit_cmdid = WMI_10_4_PDEV_QVIT_CMDID,
	.pdev_ftm_intg_cmdid = WMI_CMD_UNSUPPORTED,
	.vdev_set_keepalive_cmdid = WMI_10_4_VDEV_SET_KEEPALIVE_CMDID,
	.vdev_get_keepalive_cmdid = WMI_10_4_VDEV_GET_KEEPALIVE_CMDID,
	.force_fw_hang_cmdid = WMI_10_4_FORCE_FW_HANG_CMDID,
	.gpio_config_cmdid = WMI_10_4_GPIO_CONFIG_CMDID,
	.gpio_output_cmdid = WMI_10_4_GPIO_OUTPUT_CMDID,
	.pdev_get_temperature_cmdid = WMI_10_4_PDEV_GET_TEMPERATURE_CMDID,
	.vdev_set_wmm_params_cmdid = WMI_CMD_UNSUPPORTED,
	.adaptive_qcs_cmdid = WMI_CMD_UNSUPPORTED,
	.scan_update_request_cmdid = WMI_10_4_SCAN_UPDATE_REQUEST_CMDID,
	.vdev_standby_response_cmdid = WMI_10_4_VDEV_STANDBY_RESPONSE_CMDID,
	.vdev_resume_response_cmdid = WMI_10_4_VDEV_RESUME_RESPONSE_CMDID,
	.wlan_peer_caching_add_peer_cmdid =
			WMI_10_4_WLAN_PEER_CACHING_ADD_PEER_CMDID,
	.wlan_peer_caching_evict_peer_cmdid =
			WMI_10_4_WLAN_PEER_CACHING_EVICT_PEER_CMDID,
	.wlan_peer_caching_restore_peer_cmdid =
			WMI_10_4_WLAN_PEER_CACHING_RESTORE_PEER_CMDID,
	.wlan_peer_caching_print_all_peers_info_cmdid =
			WMI_10_4_WLAN_PEER_CACHING_PRINT_ALL_PEERS_INFO_CMDID,
	.peer_update_wds_entry_cmdid = WMI_10_4_PEER_UPDATE_WDS_ENTRY_CMDID,
	.peer_add_proxy_sta_entry_cmdid =
			WMI_10_4_PEER_ADD_PROXY_STA_ENTRY_CMDID,
	.rtt_keepalive_cmdid = WMI_10_4_RTT_KEEPALIVE_CMDID,
	.oem_req_cmdid = WMI_10_4_OEM_REQ_CMDID,
	.nan_cmdid = WMI_10_4_NAN_CMDID,
	.vdev_ratemask_cmdid = WMI_10_4_VDEV_RATEMASK_CMDID,
	.qboost_cfg_cmdid = WMI_10_4_QBOOST_CFG_CMDID,
	.pdev_smart_ant_enable_cmdid = WMI_10_4_PDEV_SMART_ANT_ENABLE_CMDID,
	.pdev_smart_ant_set_rx_antenna_cmdid =
			WMI_10_4_PDEV_SMART_ANT_SET_RX_ANTENNA_CMDID,
	.peer_smart_ant_set_tx_antenna_cmdid =
			WMI_10_4_PEER_SMART_ANT_SET_TX_ANTENNA_CMDID,
	.peer_smart_ant_set_train_info_cmdid =
			WMI_10_4_PEER_SMART_ANT_SET_TRAIN_INFO_CMDID,
	.peer_smart_ant_set_node_config_ops_cmdid =
			WMI_10_4_PEER_SMART_ANT_SET_NODE_CONFIG_OPS_CMDID,
	.pdev_set_antenna_switch_table_cmdid =
			WMI_10_4_PDEV_SET_ANTENNA_SWITCH_TABLE_CMDID,
	.pdev_set_ctl_table_cmdid = WMI_10_4_PDEV_SET_CTL_TABLE_CMDID,
	.pdev_set_mimogain_table_cmdid = WMI_10_4_PDEV_SET_MIMOGAIN_TABLE_CMDID,
	.pdev_ratepwr_table_cmdid = WMI_10_4_PDEV_RATEPWR_TABLE_CMDID,
	.pdev_ratepwr_chainmsk_table_cmdid =
			WMI_10_4_PDEV_RATEPWR_CHAINMSK_TABLE_CMDID,
	.pdev_fips_cmdid = WMI_10_4_PDEV_FIPS_CMDID,
	.tt_set_conf_cmdid = WMI_10_4_TT_SET_CONF_CMDID,
	.fwtest_cmdid = WMI_10_4_FWTEST_CMDID,
	.vdev_atf_request_cmdid = WMI_10_4_VDEV_ATF_REQUEST_CMDID,
	.peer_atf_request_cmdid = WMI_10_4_PEER_ATF_REQUEST_CMDID,
	.pdev_get_ani_cck_config_cmdid = WMI_10_4_PDEV_GET_ANI_CCK_CONFIG_CMDID,
	.pdev_get_ani_ofdm_config_cmdid =
			WMI_10_4_PDEV_GET_ANI_OFDM_CONFIG_CMDID,
	.pdev_reserve_ast_entry_cmdid = WMI_10_4_PDEV_RESERVE_AST_ENTRY_CMDID,
	.pdev_get_nfcal_power_cmdid = WMI_10_4_PDEV_GET_NFCAL_POWER_CMDID,
	.pdev_get_tpc_cmdid = WMI_10_4_PDEV_GET_TPC_CMDID,
	.pdev_get_ast_info_cmdid = WMI_10_4_PDEV_GET_AST_INFO_CMDID,
	.vdev_set_dscp_tid_map_cmdid = WMI_10_4_VDEV_SET_DSCP_TID_MAP_CMDID,
	.pdev_get_info_cmdid = WMI_10_4_PDEV_GET_INFO_CMDID,
	.vdev_get_info_cmdid = WMI_10_4_VDEV_GET_INFO_CMDID,
	.vdev_filter_neighbor_rx_packets_cmdid =
			WMI_10_4_VDEV_FILTER_NEIGHBOR_RX_PACKETS_CMDID,
	.mu_cal_start_cmdid = WMI_10_4_MU_CAL_START_CMDID,
	.set_cca_params_cmdid = WMI_10_4_SET_CCA_PARAMS_CMDID,
	.pdev_bss_chan_info_request_cmdid =
			WMI_10_4_PDEV_BSS_CHAN_INFO_REQUEST_CMDID,
	.ext_resource_cfg_cmdid = WMI_10_4_EXT_RESOURCE_CFG_CMDID,
	.vdev_set_ie_cmdid = WMI_10_4_VDEV_SET_IE_CMDID,
	.set_lteu_config_cmdid = WMI_10_4_SET_LTEU_CONFIG_CMDID,
	.atf_ssid_grouping_request_cmdid =
			WMI_10_4_ATF_SSID_GROUPING_REQUEST_CMDID,
	.peer_atf_ext_request_cmdid = WMI_10_4_PEER_ATF_EXT_REQUEST_CMDID,
	.set_periodic_channel_stats_cfg_cmdid =
			WMI_10_4_SET_PERIODIC_CHANNEL_STATS_CONFIG,
	.peer_bwf_request_cmdid = WMI_10_4_PEER_BWF_REQUEST_CMDID,
	.btcoex_cfg_cmdid = WMI_10_4_BTCOEX_CFG_CMDID,
	.peer_tx_mu_txmit_count_cmdid = WMI_10_4_PEER_TX_MU_TXMIT_COUNT_CMDID,
	.peer_tx_mu_txmit_rstcnt_cmdid = WMI_10_4_PEER_TX_MU_TXMIT_RSTCNT_CMDID,
	.peer_gid_userpos_list_cmdid = WMI_10_4_PEER_GID_USERPOS_LIST_CMDID,
	.pdev_check_cal_version_cmdid = WMI_10_4_PDEV_CHECK_CAL_VERSION_CMDID,
	.coex_version_cfg_cmid = WMI_10_4_COEX_VERSION_CFG_CMID,
	.pdev_get_rx_filter_cmdid = WMI_10_4_PDEV_GET_RX_FILTER_CMDID,
	.pdev_extended_nss_cfg_cmdid = WMI_10_4_PDEV_EXTENDED_NSS_CFG_CMDID,
	.vdev_set_scan_nac_rssi_cmdid = WMI_10_4_VDEV_SET_SCAN_NAC_RSSI_CMDID,
	.prog_gpio_band_select_cmdid = WMI_10_4_PROG_GPIO_BAND_SELECT_CMDID,
	.config_smart_logging_cmdid = WMI_10_4_CONFIG_SMART_LOGGING_CMDID,
	.debug_fatal_condition_cmdid = WMI_10_4_DEBUG_FATAL_CONDITION_CMDID,
	.get_tsf_timer_cmdid = WMI_10_4_GET_TSF_TIMER_CMDID,
	.pdev_get_tpc_table_cmdid = WMI_10_4_PDEV_GET_TPC_TABLE_CMDID,
	.vdev_sifs_trigger_time_cmdid = WMI_10_4_VDEV_SIFS_TRIGGER_TIME_CMDID,
	.pdev_wds_entry_list_cmdid = WMI_10_4_PDEV_WDS_ENTRY_LIST_CMDID,
	.tdls_set_state_cmdid = WMI_10_4_TDLS_SET_STATE_CMDID,
	.tdls_peer_update_cmdid = WMI_10_4_TDLS_PEER_UPDATE_CMDID,
	.tdls_set_offchan_mode_cmdid = WMI_10_4_TDLS_SET_OFFCHAN_MODE_CMDID,
	.radar_found_cmdid = WMI_10_4_RADAR_FOUND_CMDID,
};

/* MAIN WMI VDEV param map */
static struct wmi_vdev_param_map wmi_vdev_param_map = {
	.rts_threshold = WMI_VDEV_PARAM_RTS_THRESHOLD,
	.fragmentation_threshold = WMI_VDEV_PARAM_FRAGMENTATION_THRESHOLD,
	.beacon_interval = WMI_VDEV_PARAM_BEACON_INTERVAL,
	.listen_interval = WMI_VDEV_PARAM_LISTEN_INTERVAL,
	.multicast_rate = WMI_VDEV_PARAM_MULTICAST_RATE,
	.mgmt_tx_rate = WMI_VDEV_PARAM_MGMT_TX_RATE,
	.slot_time = WMI_VDEV_PARAM_SLOT_TIME,
	.preamble = WMI_VDEV_PARAM_PREAMBLE,
	.swba_time = WMI_VDEV_PARAM_SWBA_TIME,
	.wmi_vdev_stats_update_period = WMI_VDEV_STATS_UPDATE_PERIOD,
	.wmi_vdev_pwrsave_ageout_time = WMI_VDEV_PWRSAVE_AGEOUT_TIME,
	.wmi_vdev_host_swba_interval = WMI_VDEV_HOST_SWBA_INTERVAL,
	.dtim_period = WMI_VDEV_PARAM_DTIM_PERIOD,
	.wmi_vdev_oc_scheduler_air_time_limit =
					WMI_VDEV_OC_SCHEDULER_AIR_TIME_LIMIT,
	.wds = WMI_VDEV_PARAM_WDS,
	.atim_window = WMI_VDEV_PARAM_ATIM_WINDOW,
	.bmiss_count_max = WMI_VDEV_PARAM_BMISS_COUNT_MAX,
	.bmiss_first_bcnt = WMI_VDEV_PARAM_BMISS_FIRST_BCNT,
	.bmiss_final_bcnt = WMI_VDEV_PARAM_BMISS_FINAL_BCNT,
	.feature_wmm = WMI_VDEV_PARAM_FEATURE_WMM,
	.chwidth = WMI_VDEV_PARAM_CHWIDTH,
	.chextoffset = WMI_VDEV_PARAM_CHEXTOFFSET,
	.disable_htprotection =	WMI_VDEV_PARAM_DISABLE_HTPROTECTION,
	.sta_quickkickout = WMI_VDEV_PARAM_STA_QUICKKICKOUT,
	.mgmt_rate = WMI_VDEV_PARAM_MGMT_RATE,
	.protection_mode = WMI_VDEV_PARAM_PROTECTION_MODE,
	.fixed_rate = WMI_VDEV_PARAM_FIXED_RATE,
	.sgi = WMI_VDEV_PARAM_SGI,
	.ldpc = WMI_VDEV_PARAM_LDPC,
	.tx_stbc = WMI_VDEV_PARAM_TX_STBC,
	.rx_stbc = WMI_VDEV_PARAM_RX_STBC,
	.intra_bss_fwd = WMI_VDEV_PARAM_INTRA_BSS_FWD,
	.def_keyid = WMI_VDEV_PARAM_DEF_KEYID,
	.nss = WMI_VDEV_PARAM_NSS,
	.bcast_data_rate = WMI_VDEV_PARAM_BCAST_DATA_RATE,
	.mcast_data_rate = WMI_VDEV_PARAM_MCAST_DATA_RATE,
	.mcast_indicate = WMI_VDEV_PARAM_MCAST_INDICATE,
	.dhcp_indicate = WMI_VDEV_PARAM_DHCP_INDICATE,
	.unknown_dest_indicate = WMI_VDEV_PARAM_UNKNOWN_DEST_INDICATE,
	.ap_keepalive_min_idle_inactive_time_secs =
			WMI_VDEV_PARAM_AP_KEEPALIVE_MIN_IDLE_INACTIVE_TIME_SECS,
	.ap_keepalive_max_idle_inactive_time_secs =
			WMI_VDEV_PARAM_AP_KEEPALIVE_MAX_IDLE_INACTIVE_TIME_SECS,
	.ap_keepalive_max_unresponsive_time_secs =
			WMI_VDEV_PARAM_AP_KEEPALIVE_MAX_UNRESPONSIVE_TIME_SECS,
	.ap_enable_nawds = WMI_VDEV_PARAM_AP_ENABLE_NAWDS,
	.mcast2ucast_set = WMI_VDEV_PARAM_UNSUPPORTED,
	.enable_rtscts = WMI_VDEV_PARAM_ENABLE_RTSCTS,
	.txbf = WMI_VDEV_PARAM_TXBF,
	.packet_powersave = WMI_VDEV_PARAM_PACKET_POWERSAVE,
	.drop_unencry = WMI_VDEV_PARAM_DROP_UNENCRY,
	.tx_encap_type = WMI_VDEV_PARAM_TX_ENCAP_TYPE,
	.ap_detect_out_of_sync_sleeping_sta_time_secs =
					WMI_VDEV_PARAM_UNSUPPORTED,
	.rc_num_retries = WMI_VDEV_PARAM_UNSUPPORTED,
	.cabq_maxdur = WMI_VDEV_PARAM_UNSUPPORTED,
	.mfptest_set = WMI_VDEV_PARAM_UNSUPPORTED,
	.rts_fixed_rate = WMI_VDEV_PARAM_UNSUPPORTED,
	.vht_sgimask = WMI_VDEV_PARAM_UNSUPPORTED,
	.vht80_ratemask = WMI_VDEV_PARAM_UNSUPPORTED,
	.early_rx_adjust_enable = WMI_VDEV_PARAM_UNSUPPORTED,
	.early_rx_tgt_bmiss_num = WMI_VDEV_PARAM_UNSUPPORTED,
	.early_rx_bmiss_sample_cycle = WMI_VDEV_PARAM_UNSUPPORTED,
	.early_rx_slop_step = WMI_VDEV_PARAM_UNSUPPORTED,
	.early_rx_init_slop = WMI_VDEV_PARAM_UNSUPPORTED,
	.early_rx_adjust_pause = WMI_VDEV_PARAM_UNSUPPORTED,
	.proxy_sta = WMI_VDEV_PARAM_UNSUPPORTED,
	.meru_vc = WMI_VDEV_PARAM_UNSUPPORTED,
	.rx_decap_type = WMI_VDEV_PARAM_UNSUPPORTED,
	.bw_nss_ratemask = WMI_VDEV_PARAM_UNSUPPORTED,
	.disable_4addr_src_lrn = WMI_VDEV_PARAM_UNSUPPORTED,
	.rtt_responder_role = WMI_VDEV_PARAM_UNSUPPORTED,
};

/* 10.X WMI VDEV param map */
static struct wmi_vdev_param_map wmi_10x_vdev_param_map = {
	.rts_threshold = WMI_10X_VDEV_PARAM_RTS_THRESHOLD,
	.fragmentation_threshold = WMI_10X_VDEV_PARAM_FRAGMENTATION_THRESHOLD,
	.beacon_interval = WMI_10X_VDEV_PARAM_BEACON_INTERVAL,
	.listen_interval = WMI_10X_VDEV_PARAM_LISTEN_INTERVAL,
	.multicast_rate = WMI_10X_VDEV_PARAM_MULTICAST_RATE,
	.mgmt_tx_rate = WMI_10X_VDEV_PARAM_MGMT_TX_RATE,
	.slot_time = WMI_10X_VDEV_PARAM_SLOT_TIME,
	.preamble = WMI_10X_VDEV_PARAM_PREAMBLE,
	.swba_time = WMI_10X_VDEV_PARAM_SWBA_TIME,
	.wmi_vdev_stats_update_period = WMI_10X_VDEV_STATS_UPDATE_PERIOD,
	.wmi_vdev_pwrsave_ageout_time = WMI_10X_VDEV_PWRSAVE_AGEOUT_TIME,
	.wmi_vdev_host_swba_interval = WMI_10X_VDEV_HOST_SWBA_INTERVAL,
	.dtim_period = WMI_10X_VDEV_PARAM_DTIM_PERIOD,
	.wmi_vdev_oc_scheduler_air_time_limit =
				WMI_10X_VDEV_OC_SCHEDULER_AIR_TIME_LIMIT,
	.wds = WMI_10X_VDEV_PARAM_WDS,
	.atim_window = WMI_10X_VDEV_PARAM_ATIM_WINDOW,
	.bmiss_count_max = WMI_10X_VDEV_PARAM_BMISS_COUNT_MAX,
	.bmiss_first_bcnt = WMI_VDEV_PARAM_UNSUPPORTED,
	.bmiss_final_bcnt = WMI_VDEV_PARAM_UNSUPPORTED,
	.feature_wmm = WMI_10X_VDEV_PARAM_FEATURE_WMM,
	.chwidth = WMI_10X_VDEV_PARAM_CHWIDTH,
	.chextoffset = WMI_10X_VDEV_PARAM_CHEXTOFFSET,
	.disable_htprotection = WMI_10X_VDEV_PARAM_DISABLE_HTPROTECTION,
	.sta_quickkickout = WMI_10X_VDEV_PARAM_STA_QUICKKICKOUT,
	.mgmt_rate = WMI_10X_VDEV_PARAM_MGMT_RATE,
	.protection_mode = WMI_10X_VDEV_PARAM_PROTECTION_MODE,
	.fixed_rate = WMI_10X_VDEV_PARAM_FIXED_RATE,
	.sgi = WMI_10X_VDEV_PARAM_SGI,
	.ldpc = WMI_10X_VDEV_PARAM_LDPC,
	.tx_stbc = WMI_10X_VDEV_PARAM_TX_STBC,
	.rx_stbc = WMI_10X_VDEV_PARAM_RX_STBC,
	.intra_bss_fwd = WMI_10X_VDEV_PARAM_INTRA_BSS_FWD,
	.def_keyid = WMI_10X_VDEV_PARAM_DEF_KEYID,
	.nss = WMI_10X_VDEV_PARAM_NSS,
	.bcast_data_rate = WMI_10X_VDEV_PARAM_BCAST_DATA_RATE,
	.mcast_data_rate = WMI_10X_VDEV_PARAM_MCAST_DATA_RATE,
	.mcast_indicate = WMI_10X_VDEV_PARAM_MCAST_INDICATE,
	.dhcp_indicate = WMI_10X_VDEV_PARAM_DHCP_INDICATE,
	.unknown_dest_indicate = WMI_10X_VDEV_PARAM_UNKNOWN_DEST_INDICATE,
	.ap_keepalive_min_idle_inactive_time_secs =
		WMI_10X_VDEV_PARAM_AP_KEEPALIVE_MIN_IDLE_INACTIVE_TIME_SECS,
	.ap_keepalive_max_idle_inactive_time_secs =
		WMI_10X_VDEV_PARAM_AP_KEEPALIVE_MAX_IDLE_INACTIVE_TIME_SECS,
	.ap_keepalive_max_unresponsive_time_secs =
		WMI_10X_VDEV_PARAM_AP_KEEPALIVE_MAX_UNRESPONSIVE_TIME_SECS,
	.ap_enable_nawds = WMI_10X_VDEV_PARAM_AP_ENABLE_NAWDS,
	.mcast2ucast_set = WMI_10X_VDEV_PARAM_MCAST2UCAST_SET,
	.enable_rtscts = WMI_10X_VDEV_PARAM_ENABLE_RTSCTS,
	.txbf = WMI_VDEV_PARAM_UNSUPPORTED,
	.packet_powersave = WMI_VDEV_PARAM_UNSUPPORTED,
	.drop_unencry = WMI_VDEV_PARAM_UNSUPPORTED,
	.tx_encap_type = WMI_VDEV_PARAM_UNSUPPORTED,
	.ap_detect_out_of_sync_sleeping_sta_time_secs =
		WMI_10X_VDEV_PARAM_AP_DETECT_OUT_OF_SYNC_SLEEPING_STA_TIME_SECS,
	.rc_num_retries = WMI_VDEV_PARAM_UNSUPPORTED,
	.cabq_maxdur = WMI_VDEV_PARAM_UNSUPPORTED,
	.mfptest_set = WMI_VDEV_PARAM_UNSUPPORTED,
	.rts_fixed_rate = WMI_VDEV_PARAM_UNSUPPORTED,
	.vht_sgimask = WMI_VDEV_PARAM_UNSUPPORTED,
	.vht80_ratemask = WMI_VDEV_PARAM_UNSUPPORTED,
	.early_rx_adjust_enable = WMI_VDEV_PARAM_UNSUPPORTED,
	.early_rx_tgt_bmiss_num = WMI_VDEV_PARAM_UNSUPPORTED,
	.early_rx_bmiss_sample_cycle = WMI_VDEV_PARAM_UNSUPPORTED,
	.early_rx_slop_step = WMI_VDEV_PARAM_UNSUPPORTED,
	.early_rx_init_slop = WMI_VDEV_PARAM_UNSUPPORTED,
	.early_rx_adjust_pause = WMI_VDEV_PARAM_UNSUPPORTED,
	.proxy_sta = WMI_VDEV_PARAM_UNSUPPORTED,
	.meru_vc = WMI_VDEV_PARAM_UNSUPPORTED,
	.rx_decap_type = WMI_VDEV_PARAM_UNSUPPORTED,
	.bw_nss_ratemask = WMI_VDEV_PARAM_UNSUPPORTED,
	.disable_4addr_src_lrn = WMI_VDEV_PARAM_UNSUPPORTED,
	.rtt_responder_role = WMI_VDEV_PARAM_UNSUPPORTED,
};

static struct wmi_vdev_param_map wmi_10_2_4_vdev_param_map = {
	.rts_threshold = WMI_10X_VDEV_PARAM_RTS_THRESHOLD,
	.fragmentation_threshold = WMI_10X_VDEV_PARAM_FRAGMENTATION_THRESHOLD,
	.beacon_interval = WMI_10X_VDEV_PARAM_BEACON_INTERVAL,
	.listen_interval = WMI_10X_VDEV_PARAM_LISTEN_INTERVAL,
	.multicast_rate = WMI_10X_VDEV_PARAM_MULTICAST_RATE,
	.mgmt_tx_rate = WMI_10X_VDEV_PARAM_MGMT_TX_RATE,
	.slot_time = WMI_10X_VDEV_PARAM_SLOT_TIME,
	.preamble = WMI_10X_VDEV_PARAM_PREAMBLE,
	.swba_time = WMI_10X_VDEV_PARAM_SWBA_TIME,
	.wmi_vdev_stats_update_period = WMI_10X_VDEV_STATS_UPDATE_PERIOD,
	.wmi_vdev_pwrsave_ageout_time = WMI_10X_VDEV_PWRSAVE_AGEOUT_TIME,
	.wmi_vdev_host_swba_interval = WMI_10X_VDEV_HOST_SWBA_INTERVAL,
	.dtim_period = WMI_10X_VDEV_PARAM_DTIM_PERIOD,
	.wmi_vdev_oc_scheduler_air_time_limit =
				WMI_10X_VDEV_OC_SCHEDULER_AIR_TIME_LIMIT,
	.wds = WMI_10X_VDEV_PARAM_WDS,
	.atim_window = WMI_10X_VDEV_PARAM_ATIM_WINDOW,
	.bmiss_count_max = WMI_10X_VDEV_PARAM_BMISS_COUNT_MAX,
	.bmiss_first_bcnt = WMI_VDEV_PARAM_UNSUPPORTED,
	.bmiss_final_bcnt = WMI_VDEV_PARAM_UNSUPPORTED,
	.feature_wmm = WMI_10X_VDEV_PARAM_FEATURE_WMM,
	.chwidth = WMI_10X_VDEV_PARAM_CHWIDTH,
	.chextoffset = WMI_10X_VDEV_PARAM_CHEXTOFFSET,
	.disable_htprotection = WMI_10X_VDEV_PARAM_DISABLE_HTPROTECTION,
	.sta_quickkickout = WMI_10X_VDEV_PARAM_STA_QUICKKICKOUT,
	.mgmt_rate = WMI_10X_VDEV_PARAM_MGMT_RATE,
	.protection_mode = WMI_10X_VDEV_PARAM_PROTECTION_MODE,
	.fixed_rate = WMI_10X_VDEV_PARAM_FIXED_RATE,
	.sgi = WMI_10X_VDEV_PARAM_SGI,
	.ldpc = WMI_10X_VDEV_PARAM_LDPC,
	.tx_stbc = WMI_10X_VDEV_PARAM_TX_STBC,
	.rx_stbc = WMI_10X_VDEV_PARAM_RX_STBC,
	.intra_bss_fwd = WMI_10X_VDEV_PARAM_INTRA_BSS_FWD,
	.def_keyid = WMI_10X_VDEV_PARAM_DEF_KEYID,
	.nss = WMI_10X_VDEV_PARAM_NSS,
	.bcast_data_rate = WMI_10X_VDEV_PARAM_BCAST_DATA_RATE,
	.mcast_data_rate = WMI_10X_VDEV_PARAM_MCAST_DATA_RATE,
	.mcast_indicate = WMI_10X_VDEV_PARAM_MCAST_INDICATE,
	.dhcp_indicate = WMI_10X_VDEV_PARAM_DHCP_INDICATE,
	.unknown_dest_indicate = WMI_10X_VDEV_PARAM_UNKNOWN_DEST_INDICATE,
	.ap_keepalive_min_idle_inactive_time_secs =
		WMI_10X_VDEV_PARAM_AP_KEEPALIVE_MIN_IDLE_INACTIVE_TIME_SECS,
	.ap_keepalive_max_idle_inactive_time_secs =
		WMI_10X_VDEV_PARAM_AP_KEEPALIVE_MAX_IDLE_INACTIVE_TIME_SECS,
	.ap_keepalive_max_unresponsive_time_secs =
		WMI_10X_VDEV_PARAM_AP_KEEPALIVE_MAX_UNRESPONSIVE_TIME_SECS,
	.ap_enable_nawds = WMI_10X_VDEV_PARAM_AP_ENABLE_NAWDS,
	.mcast2ucast_set = WMI_10X_VDEV_PARAM_MCAST2UCAST_SET,
	.enable_rtscts = WMI_10X_VDEV_PARAM_ENABLE_RTSCTS,
	.txbf = WMI_VDEV_PARAM_UNSUPPORTED,
	.packet_powersave = WMI_VDEV_PARAM_UNSUPPORTED,
	.drop_unencry = WMI_VDEV_PARAM_UNSUPPORTED,
	.tx_encap_type = WMI_VDEV_PARAM_UNSUPPORTED,
	.ap_detect_out_of_sync_sleeping_sta_time_secs =
		WMI_10X_VDEV_PARAM_AP_DETECT_OUT_OF_SYNC_SLEEPING_STA_TIME_SECS,
	.rc_num_retries = WMI_VDEV_PARAM_UNSUPPORTED,
	.cabq_maxdur = WMI_VDEV_PARAM_UNSUPPORTED,
	.mfptest_set = WMI_VDEV_PARAM_UNSUPPORTED,
	.rts_fixed_rate = WMI_VDEV_PARAM_UNSUPPORTED,
	.vht_sgimask = WMI_VDEV_PARAM_UNSUPPORTED,
	.vht80_ratemask = WMI_VDEV_PARAM_UNSUPPORTED,
	.early_rx_adjust_enable = WMI_VDEV_PARAM_UNSUPPORTED,
	.early_rx_tgt_bmiss_num = WMI_VDEV_PARAM_UNSUPPORTED,
	.early_rx_bmiss_sample_cycle = WMI_VDEV_PARAM_UNSUPPORTED,
	.early_rx_slop_step = WMI_VDEV_PARAM_UNSUPPORTED,
	.early_rx_init_slop = WMI_VDEV_PARAM_UNSUPPORTED,
	.early_rx_adjust_pause = WMI_VDEV_PARAM_UNSUPPORTED,
	.proxy_sta = WMI_VDEV_PARAM_UNSUPPORTED,
	.meru_vc = WMI_VDEV_PARAM_UNSUPPORTED,
	.rx_decap_type = WMI_VDEV_PARAM_UNSUPPORTED,
	.bw_nss_ratemask = WMI_VDEV_PARAM_UNSUPPORTED,
	.disable_4addr_src_lrn = WMI_VDEV_PARAM_UNSUPPORTED,
	.rtt_responder_role = WMI_VDEV_PARAM_UNSUPPORTED,
};

static struct wmi_vdev_param_map wmi_10_4_vdev_param_map = {
	.rts_threshold = WMI_10_4_VDEV_PARAM_RTS_THRESHOLD,
	.fragmentation_threshold = WMI_10_4_VDEV_PARAM_FRAGMENTATION_THRESHOLD,
	.beacon_interval = WMI_10_4_VDEV_PARAM_BEACON_INTERVAL,
	.listen_interval = WMI_10_4_VDEV_PARAM_LISTEN_INTERVAL,
	.multicast_rate = WMI_10_4_VDEV_PARAM_MULTICAST_RATE,
	.mgmt_tx_rate = WMI_10_4_VDEV_PARAM_MGMT_TX_RATE,
	.slot_time = WMI_10_4_VDEV_PARAM_SLOT_TIME,
	.preamble = WMI_10_4_VDEV_PARAM_PREAMBLE,
	.swba_time = WMI_10_4_VDEV_PARAM_SWBA_TIME,
	.wmi_vdev_stats_update_period = WMI_10_4_VDEV_STATS_UPDATE_PERIOD,
	.wmi_vdev_pwrsave_ageout_time = WMI_10_4_VDEV_PWRSAVE_AGEOUT_TIME,
	.wmi_vdev_host_swba_interval = WMI_10_4_VDEV_HOST_SWBA_INTERVAL,
	.dtim_period = WMI_10_4_VDEV_PARAM_DTIM_PERIOD,
	.wmi_vdev_oc_scheduler_air_time_limit =
	       WMI_10_4_VDEV_OC_SCHEDULER_AIR_TIME_LIMIT,
	.wds = WMI_10_4_VDEV_PARAM_WDS,
	.atim_window = WMI_10_4_VDEV_PARAM_ATIM_WINDOW,
	.bmiss_count_max = WMI_10_4_VDEV_PARAM_BMISS_COUNT_MAX,
	.bmiss_first_bcnt = WMI_10_4_VDEV_PARAM_BMISS_FIRST_BCNT,
	.bmiss_final_bcnt = WMI_10_4_VDEV_PARAM_BMISS_FINAL_BCNT,
	.feature_wmm = WMI_10_4_VDEV_PARAM_FEATURE_WMM,
	.chwidth = WMI_10_4_VDEV_PARAM_CHWIDTH,
	.chextoffset = WMI_10_4_VDEV_PARAM_CHEXTOFFSET,
	.disable_htprotection = WMI_10_4_VDEV_PARAM_DISABLE_HTPROTECTION,
	.sta_quickkickout = WMI_10_4_VDEV_PARAM_STA_QUICKKICKOUT,
	.mgmt_rate = WMI_10_4_VDEV_PARAM_MGMT_RATE,
	.protection_mode = WMI_10_4_VDEV_PARAM_PROTECTION_MODE,
	.fixed_rate = WMI_10_4_VDEV_PARAM_FIXED_RATE,
	.sgi = WMI_10_4_VDEV_PARAM_SGI,
	.ldpc = WMI_10_4_VDEV_PARAM_LDPC,
	.tx_stbc = WMI_10_4_VDEV_PARAM_TX_STBC,
	.rx_stbc = WMI_10_4_VDEV_PARAM_RX_STBC,
	.intra_bss_fwd = WMI_10_4_VDEV_PARAM_INTRA_BSS_FWD,
	.def_keyid = WMI_10_4_VDEV_PARAM_DEF_KEYID,
	.nss = WMI_10_4_VDEV_PARAM_NSS,
	.bcast_data_rate = WMI_10_4_VDEV_PARAM_BCAST_DATA_RATE,
	.mcast_data_rate = WMI_10_4_VDEV_PARAM_MCAST_DATA_RATE,
	.mcast_indicate = WMI_10_4_VDEV_PARAM_MCAST_INDICATE,
	.dhcp_indicate = WMI_10_4_VDEV_PARAM_DHCP_INDICATE,
	.unknown_dest_indicate = WMI_10_4_VDEV_PARAM_UNKNOWN_DEST_INDICATE,
	.ap_keepalive_min_idle_inactive_time_secs =
	       WMI_10_4_VDEV_PARAM_AP_KEEPALIVE_MIN_IDLE_INACTIVE_TIME_SECS,
	.ap_keepalive_max_idle_inactive_time_secs =
	       WMI_10_4_VDEV_PARAM_AP_KEEPALIVE_MAX_IDLE_INACTIVE_TIME_SECS,
	.ap_keepalive_max_unresponsive_time_secs =
	       WMI_10_4_VDEV_PARAM_AP_KEEPALIVE_MAX_UNRESPONSIVE_TIME_SECS,
	.ap_enable_nawds = WMI_10_4_VDEV_PARAM_AP_ENABLE_NAWDS,
	.mcast2ucast_set = WMI_10_4_VDEV_PARAM_MCAST2UCAST_SET,
	.enable_rtscts = WMI_10_4_VDEV_PARAM_ENABLE_RTSCTS,
	.txbf = WMI_10_4_VDEV_PARAM_TXBF,
	.packet_powersave = WMI_10_4_VDEV_PARAM_PACKET_POWERSAVE,
	.drop_unencry = WMI_10_4_VDEV_PARAM_DROP_UNENCRY,
	.tx_encap_type = WMI_10_4_VDEV_PARAM_TX_ENCAP_TYPE,
	.ap_detect_out_of_sync_sleeping_sta_time_secs =
	       WMI_10_4_VDEV_PARAM_AP_DETECT_OUT_OF_SYNC_SLEEPING_STA_TIME_SECS,
	.rc_num_retries = WMI_10_4_VDEV_PARAM_RC_NUM_RETRIES,
	.cabq_maxdur = WMI_10_4_VDEV_PARAM_CABQ_MAXDUR,
	.mfptest_set = WMI_10_4_VDEV_PARAM_MFPTEST_SET,
	.rts_fixed_rate = WMI_10_4_VDEV_PARAM_RTS_FIXED_RATE,
	.vht_sgimask = WMI_10_4_VDEV_PARAM_VHT_SGIMASK,
	.vht80_ratemask = WMI_10_4_VDEV_PARAM_VHT80_RATEMASK,
	.early_rx_adjust_enable = WMI_10_4_VDEV_PARAM_EARLY_RX_ADJUST_ENABLE,
	.early_rx_tgt_bmiss_num = WMI_10_4_VDEV_PARAM_EARLY_RX_TGT_BMISS_NUM,
	.early_rx_bmiss_sample_cycle =
	       WMI_10_4_VDEV_PARAM_EARLY_RX_BMISS_SAMPLE_CYCLE,
	.early_rx_slop_step = WMI_10_4_VDEV_PARAM_EARLY_RX_SLOP_STEP,
	.early_rx_init_slop = WMI_10_4_VDEV_PARAM_EARLY_RX_INIT_SLOP,
	.early_rx_adjust_pause = WMI_10_4_VDEV_PARAM_EARLY_RX_ADJUST_PAUSE,
	.proxy_sta = WMI_10_4_VDEV_PARAM_PROXY_STA,
	.meru_vc = WMI_10_4_VDEV_PARAM_MERU_VC,
	.rx_decap_type = WMI_10_4_VDEV_PARAM_RX_DECAP_TYPE,
	.bw_nss_ratemask = WMI_10_4_VDEV_PARAM_BW_NSS_RATEMASK,
	.inc_tsf = WMI_10_4_VDEV_PARAM_TSF_INCREMENT,
	.dec_tsf = WMI_10_4_VDEV_PARAM_TSF_DECREMENT,
	.disable_4addr_src_lrn = WMI_10_4_VDEV_PARAM_DISABLE_4_ADDR_SRC_LRN,
	.rtt_responder_role = WMI_10_4_VDEV_PARAM_ENABLE_DISABLE_RTT_RESPONDER_ROLE,
};

static struct wmi_pdev_param_map wmi_pdev_param_map = {
	.tx_chain_mask = WMI_PDEV_PARAM_TX_CHAIN_MASK,
	.rx_chain_mask = WMI_PDEV_PARAM_RX_CHAIN_MASK,
	.txpower_limit2g = WMI_PDEV_PARAM_TXPOWER_LIMIT2G,
	.txpower_limit5g = WMI_PDEV_PARAM_TXPOWER_LIMIT5G,
	.txpower_scale = WMI_PDEV_PARAM_TXPOWER_SCALE,
	.beacon_gen_mode = WMI_PDEV_PARAM_BEACON_GEN_MODE,
	.beacon_tx_mode = WMI_PDEV_PARAM_BEACON_TX_MODE,
	.resmgr_offchan_mode = WMI_PDEV_PARAM_RESMGR_OFFCHAN_MODE,
	.protection_mode = WMI_PDEV_PARAM_PROTECTION_MODE,
	.dynamic_bw = WMI_PDEV_PARAM_DYNAMIC_BW,
	.non_agg_sw_retry_th = WMI_PDEV_PARAM_NON_AGG_SW_RETRY_TH,
	.agg_sw_retry_th = WMI_PDEV_PARAM_AGG_SW_RETRY_TH,
	.sta_kickout_th = WMI_PDEV_PARAM_STA_KICKOUT_TH,
	.ac_aggrsize_scaling = WMI_PDEV_PARAM_AC_AGGRSIZE_SCALING,
	.ltr_enable = WMI_PDEV_PARAM_LTR_ENABLE,
	.ltr_ac_latency_be = WMI_PDEV_PARAM_LTR_AC_LATENCY_BE,
	.ltr_ac_latency_bk = WMI_PDEV_PARAM_LTR_AC_LATENCY_BK,
	.ltr_ac_latency_vi = WMI_PDEV_PARAM_LTR_AC_LATENCY_VI,
	.ltr_ac_latency_vo = WMI_PDEV_PARAM_LTR_AC_LATENCY_VO,
	.ltr_ac_latency_timeout = WMI_PDEV_PARAM_LTR_AC_LATENCY_TIMEOUT,
	.ltr_sleep_override = WMI_PDEV_PARAM_LTR_SLEEP_OVERRIDE,
	.ltr_rx_override = WMI_PDEV_PARAM_LTR_RX_OVERRIDE,
	.ltr_tx_activity_timeout = WMI_PDEV_PARAM_LTR_TX_ACTIVITY_TIMEOUT,
	.l1ss_enable = WMI_PDEV_PARAM_L1SS_ENABLE,
	.dsleep_enable = WMI_PDEV_PARAM_DSLEEP_ENABLE,
	.pcielp_txbuf_flush = WMI_PDEV_PARAM_PCIELP_TXBUF_FLUSH,
	.pcielp_txbuf_watermark = WMI_PDEV_PARAM_PCIELP_TXBUF_TMO_EN,
	.pcielp_txbuf_tmo_en = WMI_PDEV_PARAM_PCIELP_TXBUF_TMO_EN,
	.pcielp_txbuf_tmo_value = WMI_PDEV_PARAM_PCIELP_TXBUF_TMO_VALUE,
	.pdev_stats_update_period = WMI_PDEV_PARAM_PDEV_STATS_UPDATE_PERIOD,
	.vdev_stats_update_period = WMI_PDEV_PARAM_VDEV_STATS_UPDATE_PERIOD,
	.peer_stats_update_period = WMI_PDEV_PARAM_PEER_STATS_UPDATE_PERIOD,
	.bcnflt_stats_update_period = WMI_PDEV_PARAM_BCNFLT_STATS_UPDATE_PERIOD,
	.pmf_qos = WMI_PDEV_PARAM_PMF_QOS,
	.arp_ac_override = WMI_PDEV_PARAM_ARP_AC_OVERRIDE,
	.dcs = WMI_PDEV_PARAM_DCS,
	.ani_enable = WMI_PDEV_PARAM_ANI_ENABLE,
	.ani_poll_period = WMI_PDEV_PARAM_ANI_POLL_PERIOD,
	.ani_listen_period = WMI_PDEV_PARAM_ANI_LISTEN_PERIOD,
	.ani_ofdm_level = WMI_PDEV_PARAM_ANI_OFDM_LEVEL,
	.ani_cck_level = WMI_PDEV_PARAM_ANI_CCK_LEVEL,
	.dyntxchain = WMI_PDEV_PARAM_DYNTXCHAIN,
	.proxy_sta = WMI_PDEV_PARAM_PROXY_STA,
	.idle_ps_config = WMI_PDEV_PARAM_IDLE_PS_CONFIG,
	.power_gating_sleep = WMI_PDEV_PARAM_POWER_GATING_SLEEP,
	.fast_channel_reset = WMI_PDEV_PARAM_UNSUPPORTED,
	.burst_dur = WMI_PDEV_PARAM_UNSUPPORTED,
	.burst_enable = WMI_PDEV_PARAM_UNSUPPORTED,
	.cal_period = WMI_PDEV_PARAM_UNSUPPORTED,
	.aggr_burst = WMI_PDEV_PARAM_UNSUPPORTED,
	.rx_decap_mode = WMI_PDEV_PARAM_UNSUPPORTED,
	.smart_antenna_default_antenna = WMI_PDEV_PARAM_UNSUPPORTED,
	.igmpmld_override = WMI_PDEV_PARAM_UNSUPPORTED,
	.igmpmld_tid = WMI_PDEV_PARAM_UNSUPPORTED,
	.antenna_gain = WMI_PDEV_PARAM_UNSUPPORTED,
	.rx_filter = WMI_PDEV_PARAM_UNSUPPORTED,
	.set_mcast_to_ucast_tid = WMI_PDEV_PARAM_UNSUPPORTED,
	.proxy_sta_mode = WMI_PDEV_PARAM_UNSUPPORTED,
	.set_mcast2ucast_mode = WMI_PDEV_PARAM_UNSUPPORTED,
	.set_mcast2ucast_buffer = WMI_PDEV_PARAM_UNSUPPORTED,
	.remove_mcast2ucast_buffer = WMI_PDEV_PARAM_UNSUPPORTED,
	.peer_sta_ps_statechg_enable = WMI_PDEV_PARAM_UNSUPPORTED,
	.igmpmld_ac_override = WMI_PDEV_PARAM_UNSUPPORTED,
	.block_interbss = WMI_PDEV_PARAM_UNSUPPORTED,
	.set_disable_reset_cmdid = WMI_PDEV_PARAM_UNSUPPORTED,
	.set_msdu_ttl_cmdid = WMI_PDEV_PARAM_UNSUPPORTED,
	.set_ppdu_duration_cmdid = WMI_PDEV_PARAM_UNSUPPORTED,
	.txbf_sound_period_cmdid = WMI_PDEV_PARAM_UNSUPPORTED,
	.set_promisc_mode_cmdid = WMI_PDEV_PARAM_UNSUPPORTED,
	.set_burst_mode_cmdid = WMI_PDEV_PARAM_UNSUPPORTED,
	.en_stats = WMI_PDEV_PARAM_UNSUPPORTED,
	.mu_group_policy = WMI_PDEV_PARAM_UNSUPPORTED,
	.noise_detection = WMI_PDEV_PARAM_UNSUPPORTED,
	.noise_threshold = WMI_PDEV_PARAM_UNSUPPORTED,
	.dpd_enable = WMI_PDEV_PARAM_UNSUPPORTED,
	.set_mcast_bcast_echo = WMI_PDEV_PARAM_UNSUPPORTED,
	.atf_strict_sch = WMI_PDEV_PARAM_UNSUPPORTED,
	.atf_sched_duration = WMI_PDEV_PARAM_UNSUPPORTED,
	.ant_plzn = WMI_PDEV_PARAM_UNSUPPORTED,
	.mgmt_retry_limit = WMI_PDEV_PARAM_UNSUPPORTED,
	.sensitivity_level = WMI_PDEV_PARAM_UNSUPPORTED,
	.signed_txpower_2g = WMI_PDEV_PARAM_UNSUPPORTED,
	.signed_txpower_5g = WMI_PDEV_PARAM_UNSUPPORTED,
	.enable_per_tid_amsdu = WMI_PDEV_PARAM_UNSUPPORTED,
	.enable_per_tid_ampdu = WMI_PDEV_PARAM_UNSUPPORTED,
	.cca_threshold = WMI_PDEV_PARAM_UNSUPPORTED,
	.rts_fixed_rate = WMI_PDEV_PARAM_UNSUPPORTED,
	.pdev_reset = WMI_PDEV_PARAM_UNSUPPORTED,
	.wapi_mbssid_offset = WMI_PDEV_PARAM_UNSUPPORTED,
	.arp_srcaddr = WMI_PDEV_PARAM_UNSUPPORTED,
	.arp_dstaddr = WMI_PDEV_PARAM_UNSUPPORTED,
	.enable_btcoex = WMI_PDEV_PARAM_UNSUPPORTED,
};

static struct wmi_pdev_param_map wmi_10x_pdev_param_map = {
	.tx_chain_mask = WMI_10X_PDEV_PARAM_TX_CHAIN_MASK,
	.rx_chain_mask = WMI_10X_PDEV_PARAM_RX_CHAIN_MASK,
	.txpower_limit2g = WMI_10X_PDEV_PARAM_TXPOWER_LIMIT2G,
	.txpower_limit5g = WMI_10X_PDEV_PARAM_TXPOWER_LIMIT5G,
	.txpower_scale = WMI_10X_PDEV_PARAM_TXPOWER_SCALE,
	.beacon_gen_mode = WMI_10X_PDEV_PARAM_BEACON_GEN_MODE,
	.beacon_tx_mode = WMI_10X_PDEV_PARAM_BEACON_TX_MODE,
	.resmgr_offchan_mode = WMI_10X_PDEV_PARAM_RESMGR_OFFCHAN_MODE,
	.protection_mode = WMI_10X_PDEV_PARAM_PROTECTION_MODE,
	.dynamic_bw = WMI_10X_PDEV_PARAM_DYNAMIC_BW,
	.non_agg_sw_retry_th = WMI_10X_PDEV_PARAM_NON_AGG_SW_RETRY_TH,
	.agg_sw_retry_th = WMI_10X_PDEV_PARAM_AGG_SW_RETRY_TH,
	.sta_kickout_th = WMI_10X_PDEV_PARAM_STA_KICKOUT_TH,
	.ac_aggrsize_scaling = WMI_10X_PDEV_PARAM_AC_AGGRSIZE_SCALING,
	.ltr_enable = WMI_10X_PDEV_PARAM_LTR_ENABLE,
	.ltr_ac_latency_be = WMI_10X_PDEV_PARAM_LTR_AC_LATENCY_BE,
	.ltr_ac_latency_bk = WMI_10X_PDEV_PARAM_LTR_AC_LATENCY_BK,
	.ltr_ac_latency_vi = WMI_10X_PDEV_PARAM_LTR_AC_LATENCY_VI,
	.ltr_ac_latency_vo = WMI_10X_PDEV_PARAM_LTR_AC_LATENCY_VO,
	.ltr_ac_latency_timeout = WMI_10X_PDEV_PARAM_LTR_AC_LATENCY_TIMEOUT,
	.ltr_sleep_override = WMI_10X_PDEV_PARAM_LTR_SLEEP_OVERRIDE,
	.ltr_rx_override = WMI_10X_PDEV_PARAM_LTR_RX_OVERRIDE,
	.ltr_tx_activity_timeout = WMI_10X_PDEV_PARAM_LTR_TX_ACTIVITY_TIMEOUT,
	.l1ss_enable = WMI_10X_PDEV_PARAM_L1SS_ENABLE,
	.dsleep_enable = WMI_10X_PDEV_PARAM_DSLEEP_ENABLE,
	.pcielp_txbuf_flush = WMI_PDEV_PARAM_UNSUPPORTED,
	.pcielp_txbuf_watermark = WMI_PDEV_PARAM_UNSUPPORTED,
	.pcielp_txbuf_tmo_en = WMI_PDEV_PARAM_UNSUPPORTED,
	.pcielp_txbuf_tmo_value = WMI_PDEV_PARAM_UNSUPPORTED,
	.pdev_stats_update_period = WMI_10X_PDEV_PARAM_PDEV_STATS_UPDATE_PERIOD,
	.vdev_stats_update_period = WMI_10X_PDEV_PARAM_VDEV_STATS_UPDATE_PERIOD,
	.peer_stats_update_period = WMI_10X_PDEV_PARAM_PEER_STATS_UPDATE_PERIOD,
	.bcnflt_stats_update_period =
				WMI_10X_PDEV_PARAM_BCNFLT_STATS_UPDATE_PERIOD,
	.pmf_qos = WMI_10X_PDEV_PARAM_PMF_QOS,
	.arp_ac_override = WMI_10X_PDEV_PARAM_ARPDHCP_AC_OVERRIDE,
	.dcs = WMI_10X_PDEV_PARAM_DCS,
	.ani_enable = WMI_10X_PDEV_PARAM_ANI_ENABLE,
	.ani_poll_period = WMI_10X_PDEV_PARAM_ANI_POLL_PERIOD,
	.ani_listen_period = WMI_10X_PDEV_PARAM_ANI_LISTEN_PERIOD,
	.ani_ofdm_level = WMI_10X_PDEV_PARAM_ANI_OFDM_LEVEL,
	.ani_cck_level = WMI_10X_PDEV_PARAM_ANI_CCK_LEVEL,
	.dyntxchain = WMI_10X_PDEV_PARAM_DYNTXCHAIN,
	.proxy_sta = WMI_PDEV_PARAM_UNSUPPORTED,
	.idle_ps_config = WMI_PDEV_PARAM_UNSUPPORTED,
	.power_gating_sleep = WMI_PDEV_PARAM_UNSUPPORTED,
	.fast_channel_reset = WMI_10X_PDEV_PARAM_FAST_CHANNEL_RESET,
	.burst_dur = WMI_10X_PDEV_PARAM_BURST_DUR,
	.burst_enable = WMI_10X_PDEV_PARAM_BURST_ENABLE,
	.cal_period = WMI_10X_PDEV_PARAM_CAL_PERIOD,
	.aggr_burst = WMI_PDEV_PARAM_UNSUPPORTED,
	.rx_decap_mode = WMI_PDEV_PARAM_UNSUPPORTED,
	.smart_antenna_default_antenna = WMI_PDEV_PARAM_UNSUPPORTED,
	.igmpmld_override = WMI_PDEV_PARAM_UNSUPPORTED,
	.igmpmld_tid = WMI_PDEV_PARAM_UNSUPPORTED,
	.antenna_gain = WMI_PDEV_PARAM_UNSUPPORTED,
	.rx_filter = WMI_PDEV_PARAM_UNSUPPORTED,
	.set_mcast_to_ucast_tid = WMI_PDEV_PARAM_UNSUPPORTED,
	.proxy_sta_mode = WMI_PDEV_PARAM_UNSUPPORTED,
	.set_mcast2ucast_mode = WMI_PDEV_PARAM_UNSUPPORTED,
	.set_mcast2ucast_buffer = WMI_PDEV_PARAM_UNSUPPORTED,
	.remove_mcast2ucast_buffer = WMI_PDEV_PARAM_UNSUPPORTED,
	.peer_sta_ps_statechg_enable = WMI_PDEV_PARAM_UNSUPPORTED,
	.igmpmld_ac_override = WMI_PDEV_PARAM_UNSUPPORTED,
	.block_interbss = WMI_PDEV_PARAM_UNSUPPORTED,
	.set_disable_reset_cmdid = WMI_PDEV_PARAM_UNSUPPORTED,
	.set_msdu_ttl_cmdid = WMI_PDEV_PARAM_UNSUPPORTED,
	.set_ppdu_duration_cmdid = WMI_PDEV_PARAM_UNSUPPORTED,
	.txbf_sound_period_cmdid = WMI_PDEV_PARAM_UNSUPPORTED,
	.set_promisc_mode_cmdid = WMI_PDEV_PARAM_UNSUPPORTED,
	.set_burst_mode_cmdid = WMI_PDEV_PARAM_UNSUPPORTED,
	.en_stats = WMI_PDEV_PARAM_UNSUPPORTED,
	.mu_group_policy = WMI_PDEV_PARAM_UNSUPPORTED,
	.noise_detection = WMI_PDEV_PARAM_UNSUPPORTED,
	.noise_threshold = WMI_PDEV_PARAM_UNSUPPORTED,
	.dpd_enable = WMI_PDEV_PARAM_UNSUPPORTED,
	.set_mcast_bcast_echo = WMI_PDEV_PARAM_UNSUPPORTED,
	.atf_strict_sch = WMI_PDEV_PARAM_UNSUPPORTED,
	.atf_sched_duration = WMI_PDEV_PARAM_UNSUPPORTED,
	.ant_plzn = WMI_PDEV_PARAM_UNSUPPORTED,
	.mgmt_retry_limit = WMI_PDEV_PARAM_UNSUPPORTED,
	.sensitivity_level = WMI_PDEV_PARAM_UNSUPPORTED,
	.signed_txpower_2g = WMI_PDEV_PARAM_UNSUPPORTED,
	.signed_txpower_5g = WMI_PDEV_PARAM_UNSUPPORTED,
	.enable_per_tid_amsdu = WMI_PDEV_PARAM_UNSUPPORTED,
	.enable_per_tid_ampdu = WMI_PDEV_PARAM_UNSUPPORTED,
	.cca_threshold = WMI_PDEV_PARAM_UNSUPPORTED,
	.rts_fixed_rate = WMI_PDEV_PARAM_UNSUPPORTED,
	.pdev_reset = WMI_PDEV_PARAM_UNSUPPORTED,
	.wapi_mbssid_offset = WMI_PDEV_PARAM_UNSUPPORTED,
	.arp_srcaddr = WMI_PDEV_PARAM_UNSUPPORTED,
	.arp_dstaddr = WMI_PDEV_PARAM_UNSUPPORTED,
	.enable_btcoex = WMI_PDEV_PARAM_UNSUPPORTED,
};

static struct wmi_pdev_param_map wmi_10_2_4_pdev_param_map = {
	.tx_chain_mask = WMI_10X_PDEV_PARAM_TX_CHAIN_MASK,
	.rx_chain_mask = WMI_10X_PDEV_PARAM_RX_CHAIN_MASK,
	.txpower_limit2g = WMI_10X_PDEV_PARAM_TXPOWER_LIMIT2G,
	.txpower_limit5g = WMI_10X_PDEV_PARAM_TXPOWER_LIMIT5G,
	.txpower_scale = WMI_10X_PDEV_PARAM_TXPOWER_SCALE,
	.beacon_gen_mode = WMI_10X_PDEV_PARAM_BEACON_GEN_MODE,
	.beacon_tx_mode = WMI_10X_PDEV_PARAM_BEACON_TX_MODE,
	.resmgr_offchan_mode = WMI_10X_PDEV_PARAM_RESMGR_OFFCHAN_MODE,
	.protection_mode = WMI_10X_PDEV_PARAM_PROTECTION_MODE,
	.dynamic_bw = WMI_10X_PDEV_PARAM_DYNAMIC_BW,
	.non_agg_sw_retry_th = WMI_10X_PDEV_PARAM_NON_AGG_SW_RETRY_TH,
	.agg_sw_retry_th = WMI_10X_PDEV_PARAM_AGG_SW_RETRY_TH,
	.sta_kickout_th = WMI_10X_PDEV_PARAM_STA_KICKOUT_TH,
	.ac_aggrsize_scaling = WMI_10X_PDEV_PARAM_AC_AGGRSIZE_SCALING,
	.ltr_enable = WMI_10X_PDEV_PARAM_LTR_ENABLE,
	.ltr_ac_latency_be = WMI_10X_PDEV_PARAM_LTR_AC_LATENCY_BE,
	.ltr_ac_latency_bk = WMI_10X_PDEV_PARAM_LTR_AC_LATENCY_BK,
	.ltr_ac_latency_vi = WMI_10X_PDEV_PARAM_LTR_AC_LATENCY_VI,
	.ltr_ac_latency_vo = WMI_10X_PDEV_PARAM_LTR_AC_LATENCY_VO,
	.ltr_ac_latency_timeout = WMI_10X_PDEV_PARAM_LTR_AC_LATENCY_TIMEOUT,
	.ltr_sleep_override = WMI_10X_PDEV_PARAM_LTR_SLEEP_OVERRIDE,
	.ltr_rx_override = WMI_10X_PDEV_PARAM_LTR_RX_OVERRIDE,
	.ltr_tx_activity_timeout = WMI_10X_PDEV_PARAM_LTR_TX_ACTIVITY_TIMEOUT,
	.l1ss_enable = WMI_10X_PDEV_PARAM_L1SS_ENABLE,
	.dsleep_enable = WMI_10X_PDEV_PARAM_DSLEEP_ENABLE,
	.pcielp_txbuf_flush = WMI_PDEV_PARAM_UNSUPPORTED,
	.pcielp_txbuf_watermark = WMI_PDEV_PARAM_UNSUPPORTED,
	.pcielp_txbuf_tmo_en = WMI_PDEV_PARAM_UNSUPPORTED,
	.pcielp_txbuf_tmo_value = WMI_PDEV_PARAM_UNSUPPORTED,
	.pdev_stats_update_period = WMI_10X_PDEV_PARAM_PDEV_STATS_UPDATE_PERIOD,
	.vdev_stats_update_period = WMI_10X_PDEV_PARAM_VDEV_STATS_UPDATE_PERIOD,
	.peer_stats_update_period = WMI_10X_PDEV_PARAM_PEER_STATS_UPDATE_PERIOD,
	.bcnflt_stats_update_period =
				WMI_10X_PDEV_PARAM_BCNFLT_STATS_UPDATE_PERIOD,
	.pmf_qos = WMI_10X_PDEV_PARAM_PMF_QOS,
	.arp_ac_override = WMI_10X_PDEV_PARAM_ARPDHCP_AC_OVERRIDE,
	.dcs = WMI_10X_PDEV_PARAM_DCS,
	.ani_enable = WMI_10X_PDEV_PARAM_ANI_ENABLE,
	.ani_poll_period = WMI_10X_PDEV_PARAM_ANI_POLL_PERIOD,
	.ani_listen_period = WMI_10X_PDEV_PARAM_ANI_LISTEN_PERIOD,
	.ani_ofdm_level = WMI_10X_PDEV_PARAM_ANI_OFDM_LEVEL,
	.ani_cck_level = WMI_10X_PDEV_PARAM_ANI_CCK_LEVEL,
	.dyntxchain = WMI_10X_PDEV_PARAM_DYNTXCHAIN,
	.proxy_sta = WMI_PDEV_PARAM_UNSUPPORTED,
	.idle_ps_config = WMI_PDEV_PARAM_UNSUPPORTED,
	.power_gating_sleep = WMI_PDEV_PARAM_UNSUPPORTED,
	.fast_channel_reset = WMI_10X_PDEV_PARAM_FAST_CHANNEL_RESET,
	.burst_dur = WMI_10X_PDEV_PARAM_BURST_DUR,
	.burst_enable = WMI_10X_PDEV_PARAM_BURST_ENABLE,
	.cal_period = WMI_10X_PDEV_PARAM_CAL_PERIOD,
	.aggr_burst = WMI_PDEV_PARAM_UNSUPPORTED,
	.rx_decap_mode = WMI_PDEV_PARAM_UNSUPPORTED,
	.smart_antenna_default_antenna = WMI_PDEV_PARAM_UNSUPPORTED,
	.igmpmld_override = WMI_PDEV_PARAM_UNSUPPORTED,
	.igmpmld_tid = WMI_PDEV_PARAM_UNSUPPORTED,
	.antenna_gain = WMI_PDEV_PARAM_UNSUPPORTED,
	.rx_filter = WMI_PDEV_PARAM_UNSUPPORTED,
	.set_mcast_to_ucast_tid = WMI_PDEV_PARAM_UNSUPPORTED,
	.proxy_sta_mode = WMI_PDEV_PARAM_UNSUPPORTED,
	.set_mcast2ucast_mode = WMI_PDEV_PARAM_UNSUPPORTED,
	.set_mcast2ucast_buffer = WMI_PDEV_PARAM_UNSUPPORTED,
	.remove_mcast2ucast_buffer = WMI_PDEV_PARAM_UNSUPPORTED,
	.peer_sta_ps_statechg_enable =
				WMI_10X_PDEV_PARAM_PEER_STA_PS_STATECHG_ENABLE,
	.igmpmld_ac_override = WMI_PDEV_PARAM_UNSUPPORTED,
	.block_interbss = WMI_PDEV_PARAM_UNSUPPORTED,
	.set_disable_reset_cmdid = WMI_PDEV_PARAM_UNSUPPORTED,
	.set_msdu_ttl_cmdid = WMI_PDEV_PARAM_UNSUPPORTED,
	.set_ppdu_duration_cmdid = WMI_PDEV_PARAM_UNSUPPORTED,
	.txbf_sound_period_cmdid = WMI_PDEV_PARAM_UNSUPPORTED,
	.set_promisc_mode_cmdid = WMI_PDEV_PARAM_UNSUPPORTED,
	.set_burst_mode_cmdid = WMI_PDEV_PARAM_UNSUPPORTED,
	.en_stats = WMI_PDEV_PARAM_UNSUPPORTED,
	.mu_group_policy = WMI_PDEV_PARAM_UNSUPPORTED,
	.noise_detection = WMI_PDEV_PARAM_UNSUPPORTED,
	.noise_threshold = WMI_PDEV_PARAM_UNSUPPORTED,
	.dpd_enable = WMI_PDEV_PARAM_UNSUPPORTED,
	.set_mcast_bcast_echo = WMI_PDEV_PARAM_UNSUPPORTED,
	.atf_strict_sch = WMI_PDEV_PARAM_UNSUPPORTED,
	.atf_sched_duration = WMI_PDEV_PARAM_UNSUPPORTED,
	.ant_plzn = WMI_PDEV_PARAM_UNSUPPORTED,
	.mgmt_retry_limit = WMI_PDEV_PARAM_UNSUPPORTED,
	.sensitivity_level = WMI_PDEV_PARAM_UNSUPPORTED,
	.signed_txpower_2g = WMI_PDEV_PARAM_UNSUPPORTED,
	.signed_txpower_5g = WMI_PDEV_PARAM_UNSUPPORTED,
	.enable_per_tid_amsdu = WMI_PDEV_PARAM_UNSUPPORTED,
	.enable_per_tid_ampdu = WMI_PDEV_PARAM_UNSUPPORTED,
	.cca_threshold = WMI_PDEV_PARAM_UNSUPPORTED,
	.rts_fixed_rate = WMI_PDEV_PARAM_UNSUPPORTED,
	.pdev_reset = WMI_10X_PDEV_PARAM_PDEV_RESET,
	.wapi_mbssid_offset = WMI_PDEV_PARAM_UNSUPPORTED,
	.arp_srcaddr = WMI_PDEV_PARAM_UNSUPPORTED,
	.arp_dstaddr = WMI_PDEV_PARAM_UNSUPPORTED,
	.enable_btcoex = WMI_PDEV_PARAM_UNSUPPORTED,
};

/* firmware 10.2 specific mappings */
static struct wmi_cmd_map wmi_10_2_cmd_map = {
	.init_cmdid = WMI_10_2_INIT_CMDID,
	.start_scan_cmdid = WMI_10_2_START_SCAN_CMDID,
	.stop_scan_cmdid = WMI_10_2_STOP_SCAN_CMDID,
	.scan_chan_list_cmdid = WMI_10_2_SCAN_CHAN_LIST_CMDID,
	.scan_sch_prio_tbl_cmdid = WMI_CMD_UNSUPPORTED,
	.scan_prob_req_oui_cmdid = WMI_CMD_UNSUPPORTED,
	.pdev_set_regdomain_cmdid = WMI_10_2_PDEV_SET_REGDOMAIN_CMDID,
	.pdev_set_channel_cmdid = WMI_10_2_PDEV_SET_CHANNEL_CMDID,
	.pdev_set_param_cmdid = WMI_10_2_PDEV_SET_PARAM_CMDID,
	.pdev_pktlog_enable_cmdid = WMI_10_2_PDEV_PKTLOG_ENABLE_CMDID,
	.pdev_pktlog_disable_cmdid = WMI_10_2_PDEV_PKTLOG_DISABLE_CMDID,
	.pdev_set_wmm_params_cmdid = WMI_10_2_PDEV_SET_WMM_PARAMS_CMDID,
	.pdev_set_ht_cap_ie_cmdid = WMI_10_2_PDEV_SET_HT_CAP_IE_CMDID,
	.pdev_set_vht_cap_ie_cmdid = WMI_10_2_PDEV_SET_VHT_CAP_IE_CMDID,
	.pdev_set_quiet_mode_cmdid = WMI_10_2_PDEV_SET_QUIET_MODE_CMDID,
	.pdev_green_ap_ps_enable_cmdid = WMI_10_2_PDEV_GREEN_AP_PS_ENABLE_CMDID,
	.pdev_get_tpc_config_cmdid = WMI_10_2_PDEV_GET_TPC_CONFIG_CMDID,
	.pdev_set_base_macaddr_cmdid = WMI_10_2_PDEV_SET_BASE_MACADDR_CMDID,
	.vdev_create_cmdid = WMI_10_2_VDEV_CREATE_CMDID,
	.vdev_delete_cmdid = WMI_10_2_VDEV_DELETE_CMDID,
	.vdev_start_request_cmdid = WMI_10_2_VDEV_START_REQUEST_CMDID,
	.vdev_restart_request_cmdid = WMI_10_2_VDEV_RESTART_REQUEST_CMDID,
	.vdev_up_cmdid = WMI_10_2_VDEV_UP_CMDID,
	.vdev_stop_cmdid = WMI_10_2_VDEV_STOP_CMDID,
	.vdev_down_cmdid = WMI_10_2_VDEV_DOWN_CMDID,
	.vdev_set_param_cmdid = WMI_10_2_VDEV_SET_PARAM_CMDID,
	.vdev_install_key_cmdid = WMI_10_2_VDEV_INSTALL_KEY_CMDID,
	.peer_create_cmdid = WMI_10_2_PEER_CREATE_CMDID,
	.peer_delete_cmdid = WMI_10_2_PEER_DELETE_CMDID,
	.peer_flush_tids_cmdid = WMI_10_2_PEER_FLUSH_TIDS_CMDID,
	.peer_set_param_cmdid = WMI_10_2_PEER_SET_PARAM_CMDID,
	.peer_assoc_cmdid = WMI_10_2_PEER_ASSOC_CMDID,
	.peer_add_wds_entry_cmdid = WMI_10_2_PEER_ADD_WDS_ENTRY_CMDID,
	.peer_remove_wds_entry_cmdid = WMI_10_2_PEER_REMOVE_WDS_ENTRY_CMDID,
	.peer_mcast_group_cmdid = WMI_10_2_PEER_MCAST_GROUP_CMDID,
	.bcn_tx_cmdid = WMI_10_2_BCN_TX_CMDID,
	.pdev_send_bcn_cmdid = WMI_10_2_PDEV_SEND_BCN_CMDID,
	.bcn_tmpl_cmdid = WMI_CMD_UNSUPPORTED,
	.bcn_filter_rx_cmdid = WMI_10_2_BCN_FILTER_RX_CMDID,
	.prb_req_filter_rx_cmdid = WMI_10_2_PRB_REQ_FILTER_RX_CMDID,
	.mgmt_tx_cmdid = WMI_10_2_MGMT_TX_CMDID,
	.prb_tmpl_cmdid = WMI_CMD_UNSUPPORTED,
	.addba_clear_resp_cmdid = WMI_10_2_ADDBA_CLEAR_RESP_CMDID,
	.addba_send_cmdid = WMI_10_2_ADDBA_SEND_CMDID,
	.addba_status_cmdid = WMI_10_2_ADDBA_STATUS_CMDID,
	.delba_send_cmdid = WMI_10_2_DELBA_SEND_CMDID,
	.addba_set_resp_cmdid = WMI_10_2_ADDBA_SET_RESP_CMDID,
	.send_singleamsdu_cmdid = WMI_10_2_SEND_SINGLEAMSDU_CMDID,
	.sta_powersave_mode_cmdid = WMI_10_2_STA_POWERSAVE_MODE_CMDID,
	.sta_powersave_param_cmdid = WMI_10_2_STA_POWERSAVE_PARAM_CMDID,
	.sta_mimo_ps_mode_cmdid = WMI_10_2_STA_MIMO_PS_MODE_CMDID,
	.pdev_dfs_enable_cmdid = WMI_10_2_PDEV_DFS_ENABLE_CMDID,
	.pdev_dfs_disable_cmdid = WMI_10_2_PDEV_DFS_DISABLE_CMDID,
	.roam_scan_mode = WMI_10_2_ROAM_SCAN_MODE,
	.roam_scan_rssi_threshold = WMI_10_2_ROAM_SCAN_RSSI_THRESHOLD,
	.roam_scan_period = WMI_10_2_ROAM_SCAN_PERIOD,
	.roam_scan_rssi_change_threshold =
				WMI_10_2_ROAM_SCAN_RSSI_CHANGE_THRESHOLD,
	.roam_ap_profile = WMI_10_2_ROAM_AP_PROFILE,
	.ofl_scan_add_ap_profile = WMI_10_2_OFL_SCAN_ADD_AP_PROFILE,
	.ofl_scan_remove_ap_profile = WMI_10_2_OFL_SCAN_REMOVE_AP_PROFILE,
	.ofl_scan_period = WMI_10_2_OFL_SCAN_PERIOD,
	.p2p_dev_set_device_info = WMI_10_2_P2P_DEV_SET_DEVICE_INFO,
	.p2p_dev_set_discoverability = WMI_10_2_P2P_DEV_SET_DISCOVERABILITY,
	.p2p_go_set_beacon_ie = WMI_10_2_P2P_GO_SET_BEACON_IE,
	.p2p_go_set_probe_resp_ie = WMI_10_2_P2P_GO_SET_PROBE_RESP_IE,
	.p2p_set_vendor_ie_data_cmdid = WMI_CMD_UNSUPPORTED,
	.ap_ps_peer_param_cmdid = WMI_10_2_AP_PS_PEER_PARAM_CMDID,
	.ap_ps_peer_uapsd_coex_cmdid = WMI_CMD_UNSUPPORTED,
	.peer_rate_retry_sched_cmdid = WMI_10_2_PEER_RATE_RETRY_SCHED_CMDID,
	.wlan_profile_trigger_cmdid = WMI_10_2_WLAN_PROFILE_TRIGGER_CMDID,
	.wlan_profile_set_hist_intvl_cmdid =
				WMI_10_2_WLAN_PROFILE_SET_HIST_INTVL_CMDID,
	.wlan_profile_get_profile_data_cmdid =
				WMI_10_2_WLAN_PROFILE_GET_PROFILE_DATA_CMDID,
	.wlan_profile_enable_profile_id_cmdid =
				WMI_10_2_WLAN_PROFILE_ENABLE_PROFILE_ID_CMDID,
	.wlan_profile_list_profile_id_cmdid =
				WMI_10_2_WLAN_PROFILE_LIST_PROFILE_ID_CMDID,
	.pdev_suspend_cmdid = WMI_10_2_PDEV_SUSPEND_CMDID,
	.pdev_resume_cmdid = WMI_10_2_PDEV_RESUME_CMDID,
	.add_bcn_filter_cmdid = WMI_10_2_ADD_BCN_FILTER_CMDID,
	.rmv_bcn_filter_cmdid = WMI_10_2_RMV_BCN_FILTER_CMDID,
	.wow_add_wake_pattern_cmdid = WMI_10_2_WOW_ADD_WAKE_PATTERN_CMDID,
	.wow_del_wake_pattern_cmdid = WMI_10_2_WOW_DEL_WAKE_PATTERN_CMDID,
	.wow_enable_disable_wake_event_cmdid =
				WMI_10_2_WOW_ENABLE_DISABLE_WAKE_EVENT_CMDID,
	.wow_enable_cmdid = WMI_10_2_WOW_ENABLE_CMDID,
	.wow_hostwakeup_from_sleep_cmdid =
				WMI_10_2_WOW_HOSTWAKEUP_FROM_SLEEP_CMDID,
	.rtt_measreq_cmdid = WMI_10_2_RTT_MEASREQ_CMDID,
	.rtt_tsf_cmdid = WMI_10_2_RTT_TSF_CMDID,
	.vdev_spectral_scan_configure_cmdid =
				WMI_10_2_VDEV_SPECTRAL_SCAN_CONFIGURE_CMDID,
	.vdev_spectral_scan_enable_cmdid =
				WMI_10_2_VDEV_SPECTRAL_SCAN_ENABLE_CMDID,
	.request_stats_cmdid = WMI_10_2_REQUEST_STATS_CMDID,
	.set_arp_ns_offload_cmdid = WMI_CMD_UNSUPPORTED,
	.network_list_offload_config_cmdid = WMI_CMD_UNSUPPORTED,
	.gtk_offload_cmdid = WMI_CMD_UNSUPPORTED,
	.csa_offload_enable_cmdid = WMI_CMD_UNSUPPORTED,
	.csa_offload_chanswitch_cmdid = WMI_CMD_UNSUPPORTED,
	.chatter_set_mode_cmdid = WMI_CMD_UNSUPPORTED,
	.peer_tid_addba_cmdid = WMI_CMD_UNSUPPORTED,
	.peer_tid_delba_cmdid = WMI_CMD_UNSUPPORTED,
	.sta_dtim_ps_method_cmdid = WMI_CMD_UNSUPPORTED,
	.sta_uapsd_auto_trig_cmdid = WMI_CMD_UNSUPPORTED,
	.sta_keepalive_cmd = WMI_CMD_UNSUPPORTED,
	.echo_cmdid = WMI_10_2_ECHO_CMDID,
	.pdev_utf_cmdid = WMI_10_2_PDEV_UTF_CMDID,
	.dbglog_cfg_cmdid = WMI_10_2_DBGLOG_CFG_CMDID,
	.pdev_qvit_cmdid = WMI_10_2_PDEV_QVIT_CMDID,
	.pdev_ftm_intg_cmdid = WMI_CMD_UNSUPPORTED,
	.vdev_set_keepalive_cmdid = WMI_CMD_UNSUPPORTED,
	.vdev_get_keepalive_cmdid = WMI_CMD_UNSUPPORTED,
	.force_fw_hang_cmdid = WMI_CMD_UNSUPPORTED,
	.gpio_config_cmdid = WMI_10_2_GPIO_CONFIG_CMDID,
	.gpio_output_cmdid = WMI_10_2_GPIO_OUTPUT_CMDID,
	.pdev_get_temperature_cmdid = WMI_CMD_UNSUPPORTED,
	.pdev_enable_adaptive_cca_cmdid = WMI_CMD_UNSUPPORTED,
	.scan_update_request_cmdid = WMI_CMD_UNSUPPORTED,
	.vdev_standby_response_cmdid = WMI_CMD_UNSUPPORTED,
	.vdev_resume_response_cmdid = WMI_CMD_UNSUPPORTED,
	.wlan_peer_caching_add_peer_cmdid = WMI_CMD_UNSUPPORTED,
	.wlan_peer_caching_evict_peer_cmdid = WMI_CMD_UNSUPPORTED,
	.wlan_peer_caching_restore_peer_cmdid = WMI_CMD_UNSUPPORTED,
	.wlan_peer_caching_print_all_peers_info_cmdid = WMI_CMD_UNSUPPORTED,
	.peer_update_wds_entry_cmdid = WMI_CMD_UNSUPPORTED,
	.peer_add_proxy_sta_entry_cmdid = WMI_CMD_UNSUPPORTED,
	.rtt_keepalive_cmdid = WMI_CMD_UNSUPPORTED,
	.oem_req_cmdid = WMI_CMD_UNSUPPORTED,
	.nan_cmdid = WMI_CMD_UNSUPPORTED,
	.vdev_ratemask_cmdid = WMI_CMD_UNSUPPORTED,
	.qboost_cfg_cmdid = WMI_CMD_UNSUPPORTED,
	.pdev_smart_ant_enable_cmdid = WMI_CMD_UNSUPPORTED,
	.pdev_smart_ant_set_rx_antenna_cmdid = WMI_CMD_UNSUPPORTED,
	.peer_smart_ant_set_tx_antenna_cmdid = WMI_CMD_UNSUPPORTED,
	.peer_smart_ant_set_train_info_cmdid = WMI_CMD_UNSUPPORTED,
	.peer_smart_ant_set_node_config_ops_cmdid = WMI_CMD_UNSUPPORTED,
	.pdev_set_antenna_switch_table_cmdid = WMI_CMD_UNSUPPORTED,
	.pdev_set_ctl_table_cmdid = WMI_CMD_UNSUPPORTED,
	.pdev_set_mimogain_table_cmdid = WMI_CMD_UNSUPPORTED,
	.pdev_ratepwr_table_cmdid = WMI_CMD_UNSUPPORTED,
	.pdev_ratepwr_chainmsk_table_cmdid = WMI_CMD_UNSUPPORTED,
	.pdev_fips_cmdid = WMI_CMD_UNSUPPORTED,
	.tt_set_conf_cmdid = WMI_CMD_UNSUPPORTED,
	.fwtest_cmdid = WMI_CMD_UNSUPPORTED,
	.vdev_atf_request_cmdid = WMI_CMD_UNSUPPORTED,
	.peer_atf_request_cmdid = WMI_CMD_UNSUPPORTED,
	.pdev_get_ani_cck_config_cmdid = WMI_CMD_UNSUPPORTED,
	.pdev_get_ani_ofdm_config_cmdid = WMI_CMD_UNSUPPORTED,
	.pdev_reserve_ast_entry_cmdid = WMI_CMD_UNSUPPORTED,
	.pdev_get_tpc_table_cmdid = WMI_CMD_UNSUPPORTED,
	.radar_found_cmdid = WMI_CMD_UNSUPPORTED,
};

static struct wmi_pdev_param_map wmi_10_4_pdev_param_map = {
	.tx_chain_mask = WMI_10_4_PDEV_PARAM_TX_CHAIN_MASK,
	.rx_chain_mask = WMI_10_4_PDEV_PARAM_RX_CHAIN_MASK,
	.txpower_limit2g = WMI_10_4_PDEV_PARAM_TXPOWER_LIMIT2G,
	.txpower_limit5g = WMI_10_4_PDEV_PARAM_TXPOWER_LIMIT5G,
	.txpower_scale = WMI_10_4_PDEV_PARAM_TXPOWER_SCALE,
	.beacon_gen_mode = WMI_10_4_PDEV_PARAM_BEACON_GEN_MODE,
	.beacon_tx_mode = WMI_10_4_PDEV_PARAM_BEACON_TX_MODE,
	.resmgr_offchan_mode = WMI_10_4_PDEV_PARAM_RESMGR_OFFCHAN_MODE,
	.protection_mode = WMI_10_4_PDEV_PARAM_PROTECTION_MODE,
	.dynamic_bw = WMI_10_4_PDEV_PARAM_DYNAMIC_BW,
	.non_agg_sw_retry_th = WMI_10_4_PDEV_PARAM_NON_AGG_SW_RETRY_TH,
	.agg_sw_retry_th = WMI_10_4_PDEV_PARAM_AGG_SW_RETRY_TH,
	.sta_kickout_th = WMI_10_4_PDEV_PARAM_STA_KICKOUT_TH,
	.ac_aggrsize_scaling = WMI_10_4_PDEV_PARAM_AC_AGGRSIZE_SCALING,
	.ltr_enable = WMI_10_4_PDEV_PARAM_LTR_ENABLE,
	.ltr_ac_latency_be = WMI_10_4_PDEV_PARAM_LTR_AC_LATENCY_BE,
	.ltr_ac_latency_bk = WMI_10_4_PDEV_PARAM_LTR_AC_LATENCY_BK,
	.ltr_ac_latency_vi = WMI_10_4_PDEV_PARAM_LTR_AC_LATENCY_VI,
	.ltr_ac_latency_vo = WMI_10_4_PDEV_PARAM_LTR_AC_LATENCY_VO,
	.ltr_ac_latency_timeout = WMI_10_4_PDEV_PARAM_LTR_AC_LATENCY_TIMEOUT,
	.ltr_sleep_override = WMI_10_4_PDEV_PARAM_LTR_SLEEP_OVERRIDE,
	.ltr_rx_override = WMI_10_4_PDEV_PARAM_LTR_RX_OVERRIDE,
	.ltr_tx_activity_timeout = WMI_10_4_PDEV_PARAM_LTR_TX_ACTIVITY_TIMEOUT,
	.l1ss_enable = WMI_10_4_PDEV_PARAM_L1SS_ENABLE,
	.dsleep_enable = WMI_10_4_PDEV_PARAM_DSLEEP_ENABLE,
	.pcielp_txbuf_flush = WMI_10_4_PDEV_PARAM_PCIELP_TXBUF_FLUSH,
	.pcielp_txbuf_watermark = WMI_10_4_PDEV_PARAM_PCIELP_TXBUF_WATERMARK,
	.pcielp_txbuf_tmo_en = WMI_10_4_PDEV_PARAM_PCIELP_TXBUF_TMO_EN,
	.pcielp_txbuf_tmo_value = WMI_10_4_PDEV_PARAM_PCIELP_TXBUF_TMO_VALUE,
	.pdev_stats_update_period =
			WMI_10_4_PDEV_PARAM_PDEV_STATS_UPDATE_PERIOD,
	.vdev_stats_update_period =
			WMI_10_4_PDEV_PARAM_VDEV_STATS_UPDATE_PERIOD,
	.peer_stats_update_period =
			WMI_10_4_PDEV_PARAM_PEER_STATS_UPDATE_PERIOD,
	.bcnflt_stats_update_period =
			WMI_10_4_PDEV_PARAM_BCNFLT_STATS_UPDATE_PERIOD,
	.pmf_qos = WMI_10_4_PDEV_PARAM_PMF_QOS,
	.arp_ac_override = WMI_10_4_PDEV_PARAM_ARP_AC_OVERRIDE,
	.dcs = WMI_10_4_PDEV_PARAM_DCS,
	.ani_enable = WMI_10_4_PDEV_PARAM_ANI_ENABLE,
	.ani_poll_period = WMI_10_4_PDEV_PARAM_ANI_POLL_PERIOD,
	.ani_listen_period = WMI_10_4_PDEV_PARAM_ANI_LISTEN_PERIOD,
	.ani_ofdm_level = WMI_10_4_PDEV_PARAM_ANI_OFDM_LEVEL,
	.ani_cck_level = WMI_10_4_PDEV_PARAM_ANI_CCK_LEVEL,
	.dyntxchain = WMI_10_4_PDEV_PARAM_DYNTXCHAIN,
	.proxy_sta = WMI_10_4_PDEV_PARAM_PROXY_STA,
	.idle_ps_config = WMI_10_4_PDEV_PARAM_IDLE_PS_CONFIG,
	.power_gating_sleep = WMI_10_4_PDEV_PARAM_POWER_GATING_SLEEP,
	.fast_channel_reset = WMI_10_4_PDEV_PARAM_FAST_CHANNEL_RESET,
	.burst_dur = WMI_10_4_PDEV_PARAM_BURST_DUR,
	.burst_enable = WMI_10_4_PDEV_PARAM_BURST_ENABLE,
	.cal_period = WMI_10_4_PDEV_PARAM_CAL_PERIOD,
	.aggr_burst = WMI_10_4_PDEV_PARAM_AGGR_BURST,
	.rx_decap_mode = WMI_10_4_PDEV_PARAM_RX_DECAP_MODE,
	.smart_antenna_default_antenna =
			WMI_10_4_PDEV_PARAM_SMART_ANTENNA_DEFAULT_ANTENNA,
	.igmpmld_override = WMI_10_4_PDEV_PARAM_IGMPMLD_OVERRIDE,
	.igmpmld_tid = WMI_10_4_PDEV_PARAM_IGMPMLD_TID,
	.antenna_gain = WMI_10_4_PDEV_PARAM_ANTENNA_GAIN,
	.rx_filter = WMI_10_4_PDEV_PARAM_RX_FILTER,
	.set_mcast_to_ucast_tid = WMI_10_4_PDEV_SET_MCAST_TO_UCAST_TID,
	.proxy_sta_mode = WMI_10_4_PDEV_PARAM_PROXY_STA_MODE,
	.set_mcast2ucast_mode = WMI_10_4_PDEV_PARAM_SET_MCAST2UCAST_MODE,
	.set_mcast2ucast_buffer = WMI_10_4_PDEV_PARAM_SET_MCAST2UCAST_BUFFER,
	.remove_mcast2ucast_buffer =
			WMI_10_4_PDEV_PARAM_REMOVE_MCAST2UCAST_BUFFER,
	.peer_sta_ps_statechg_enable =
			WMI_10_4_PDEV_PEER_STA_PS_STATECHG_ENABLE,
	.igmpmld_ac_override = WMI_10_4_PDEV_PARAM_IGMPMLD_AC_OVERRIDE,
	.block_interbss = WMI_10_4_PDEV_PARAM_BLOCK_INTERBSS,
	.set_disable_reset_cmdid = WMI_10_4_PDEV_PARAM_SET_DISABLE_RESET_CMDID,
	.set_msdu_ttl_cmdid = WMI_10_4_PDEV_PARAM_SET_MSDU_TTL_CMDID,
	.set_ppdu_duration_cmdid = WMI_10_4_PDEV_PARAM_SET_PPDU_DURATION_CMDID,
	.txbf_sound_period_cmdid = WMI_10_4_PDEV_PARAM_TXBF_SOUND_PERIOD_CMDID,
	.set_promisc_mode_cmdid = WMI_10_4_PDEV_PARAM_SET_PROMISC_MODE_CMDID,
	.set_burst_mode_cmdid = WMI_10_4_PDEV_PARAM_SET_BURST_MODE_CMDID,
	.en_stats = WMI_10_4_PDEV_PARAM_EN_STATS,
	.mu_group_policy = WMI_10_4_PDEV_PARAM_MU_GROUP_POLICY,
	.noise_detection = WMI_10_4_PDEV_PARAM_NOISE_DETECTION,
	.noise_threshold = WMI_10_4_PDEV_PARAM_NOISE_THRESHOLD,
	.dpd_enable = WMI_10_4_PDEV_PARAM_DPD_ENABLE,
	.set_mcast_bcast_echo = WMI_10_4_PDEV_PARAM_SET_MCAST_BCAST_ECHO,
	.atf_strict_sch = WMI_10_4_PDEV_PARAM_ATF_STRICT_SCH,
	.atf_sched_duration = WMI_10_4_PDEV_PARAM_ATF_SCHED_DURATION,
	.ant_plzn = WMI_10_4_PDEV_PARAM_ANT_PLZN,
	.mgmt_retry_limit = WMI_10_4_PDEV_PARAM_MGMT_RETRY_LIMIT,
	.sensitivity_level = WMI_10_4_PDEV_PARAM_SENSITIVITY_LEVEL,
	.signed_txpower_2g = WMI_10_4_PDEV_PARAM_SIGNED_TXPOWER_2G,
	.signed_txpower_5g = WMI_10_4_PDEV_PARAM_SIGNED_TXPOWER_5G,
	.enable_per_tid_amsdu = WMI_10_4_PDEV_PARAM_ENABLE_PER_TID_AMSDU,
	.enable_per_tid_ampdu = WMI_10_4_PDEV_PARAM_ENABLE_PER_TID_AMPDU,
	.cca_threshold = WMI_10_4_PDEV_PARAM_CCA_THRESHOLD,
	.rts_fixed_rate = WMI_10_4_PDEV_PARAM_RTS_FIXED_RATE,
	.pdev_reset = WMI_10_4_PDEV_PARAM_PDEV_RESET,
	.wapi_mbssid_offset = WMI_10_4_PDEV_PARAM_WAPI_MBSSID_OFFSET,
	.arp_srcaddr = WMI_10_4_PDEV_PARAM_ARP_SRCADDR,
	.arp_dstaddr = WMI_10_4_PDEV_PARAM_ARP_DSTADDR,
	.enable_btcoex = WMI_10_4_PDEV_PARAM_ENABLE_BTCOEX,
};

static const u8 wmi_key_cipher_suites[] = {
	[WMI_CIPHER_NONE] = WMI_CIPHER_NONE,
	[WMI_CIPHER_WEP] = WMI_CIPHER_WEP,
	[WMI_CIPHER_TKIP] = WMI_CIPHER_TKIP,
	[WMI_CIPHER_AES_OCB] = WMI_CIPHER_AES_OCB,
	[WMI_CIPHER_AES_CCM] = WMI_CIPHER_AES_CCM,
	[WMI_CIPHER_WAPI] = WMI_CIPHER_WAPI,
	[WMI_CIPHER_CKIP] = WMI_CIPHER_CKIP,
	[WMI_CIPHER_AES_CMAC] = WMI_CIPHER_AES_CMAC,
	[WMI_CIPHER_AES_GCM] = WMI_CIPHER_AES_GCM,
};

static const u8 wmi_tlv_key_cipher_suites[] = {
	[WMI_CIPHER_NONE] = WMI_TLV_CIPHER_NONE,
	[WMI_CIPHER_WEP] = WMI_TLV_CIPHER_WEP,
	[WMI_CIPHER_TKIP] = WMI_TLV_CIPHER_TKIP,
	[WMI_CIPHER_AES_OCB] = WMI_TLV_CIPHER_AES_OCB,
	[WMI_CIPHER_AES_CCM] = WMI_TLV_CIPHER_AES_CCM,
	[WMI_CIPHER_WAPI] = WMI_TLV_CIPHER_WAPI,
	[WMI_CIPHER_CKIP] = WMI_TLV_CIPHER_CKIP,
	[WMI_CIPHER_AES_CMAC] = WMI_TLV_CIPHER_AES_CMAC,
	[WMI_CIPHER_AES_GCM] = WMI_TLV_CIPHER_AES_GCM,
};

static const struct wmi_peer_flags_map wmi_peer_flags_map = {
	.auth = WMI_PEER_AUTH,
	.qos = WMI_PEER_QOS,
	.need_ptk_4_way = WMI_PEER_NEED_PTK_4_WAY,
	.need_gtk_2_way = WMI_PEER_NEED_GTK_2_WAY,
	.apsd = WMI_PEER_APSD,
	.ht = WMI_PEER_HT,
	.bw40 = WMI_PEER_40MHZ,
	.stbc = WMI_PEER_STBC,
	.ldbc = WMI_PEER_LDPC,
	.dyn_mimops = WMI_PEER_DYN_MIMOPS,
	.static_mimops = WMI_PEER_STATIC_MIMOPS,
	.spatial_mux = WMI_PEER_SPATIAL_MUX,
	.vht = WMI_PEER_VHT,
	.bw80 = WMI_PEER_80MHZ,
	.vht_2g = WMI_PEER_VHT_2G,
	.pmf = WMI_PEER_PMF,
	.bw160 = WMI_PEER_160MHZ,
};

static const struct wmi_peer_flags_map wmi_10x_peer_flags_map = {
	.auth = WMI_10X_PEER_AUTH,
	.qos = WMI_10X_PEER_QOS,
	.need_ptk_4_way = WMI_10X_PEER_NEED_PTK_4_WAY,
	.need_gtk_2_way = WMI_10X_PEER_NEED_GTK_2_WAY,
	.apsd = WMI_10X_PEER_APSD,
	.ht = WMI_10X_PEER_HT,
	.bw40 = WMI_10X_PEER_40MHZ,
	.stbc = WMI_10X_PEER_STBC,
	.ldbc = WMI_10X_PEER_LDPC,
	.dyn_mimops = WMI_10X_PEER_DYN_MIMOPS,
	.static_mimops = WMI_10X_PEER_STATIC_MIMOPS,
	.spatial_mux = WMI_10X_PEER_SPATIAL_MUX,
	.vht = WMI_10X_PEER_VHT,
	.bw80 = WMI_10X_PEER_80MHZ,
	.bw160 = WMI_10X_PEER_160MHZ,
};

static const struct wmi_peer_flags_map wmi_10_2_peer_flags_map = {
	.auth = WMI_10_2_PEER_AUTH,
	.qos = WMI_10_2_PEER_QOS,
	.need_ptk_4_way = WMI_10_2_PEER_NEED_PTK_4_WAY,
	.need_gtk_2_way = WMI_10_2_PEER_NEED_GTK_2_WAY,
	.apsd = WMI_10_2_PEER_APSD,
	.ht = WMI_10_2_PEER_HT,
	.bw40 = WMI_10_2_PEER_40MHZ,
	.stbc = WMI_10_2_PEER_STBC,
	.ldbc = WMI_10_2_PEER_LDPC,
	.dyn_mimops = WMI_10_2_PEER_DYN_MIMOPS,
	.static_mimops = WMI_10_2_PEER_STATIC_MIMOPS,
	.spatial_mux = WMI_10_2_PEER_SPATIAL_MUX,
	.vht = WMI_10_2_PEER_VHT,
	.bw80 = WMI_10_2_PEER_80MHZ,
	.vht_2g = WMI_10_2_PEER_VHT_2G,
	.pmf = WMI_10_2_PEER_PMF,
	.bw160 = WMI_10_2_PEER_160MHZ,
};

void ath10k_wmi_put_wmi_channel(struct wmi_channel *ch,
				const struct wmi_channel_arg *arg)
{
	u32 flags = 0;

	memset(ch, 0, sizeof(*ch));

	if (arg->passive)
		flags |= WMI_CHAN_FLAG_PASSIVE;
	if (arg->allow_ibss)
		flags |= WMI_CHAN_FLAG_ADHOC_ALLOWED;
	if (arg->allow_ht)
		flags |= WMI_CHAN_FLAG_ALLOW_HT;
	if (arg->allow_vht)
		flags |= WMI_CHAN_FLAG_ALLOW_VHT;
	if (arg->ht40plus)
		flags |= WMI_CHAN_FLAG_HT40_PLUS;
	if (arg->chan_radar)
		flags |= WMI_CHAN_FLAG_DFS;

	ch->mhz = __cpu_to_le32(arg->freq);
	ch->band_center_freq1 = __cpu_to_le32(arg->band_center_freq1);
	if (arg->mode == MODE_11AC_VHT80_80)
		ch->band_center_freq2 = __cpu_to_le32(arg->band_center_freq2);
	else
		ch->band_center_freq2 = 0;
	ch->min_power = arg->min_power;
	ch->max_power = arg->max_power;
	ch->reg_power = arg->max_reg_power;
	ch->antenna_max = arg->max_antenna_gain;
	ch->max_tx_power = arg->max_power;

	/* mode & flags share storage */
	ch->mode = arg->mode;
	ch->flags |= __cpu_to_le32(flags);
}

int ath10k_wmi_wait_for_service_ready(struct ath10k *ar)
{
	unsigned long time_left;

	time_left = wait_for_completion_timeout(&ar->wmi.service_ready,
						WMI_SERVICE_READY_TIMEOUT_HZ);
	if (!time_left)
		return -ETIMEDOUT;
	return 0;
}

int ath10k_wmi_wait_for_unified_ready(struct ath10k *ar)
{
	unsigned long time_left;

	time_left = wait_for_completion_timeout(&ar->wmi.unified_ready,
						WMI_UNIFIED_READY_TIMEOUT_HZ);
	if (!time_left)
		return -ETIMEDOUT;
	return 0;
}

struct sk_buff *ath10k_wmi_alloc_skb(struct ath10k *ar, u32 len)
{
	struct sk_buff *skb;
	u32 round_len = roundup(len, 4);

	skb = ath10k_htc_alloc_skb(ar, WMI_SKB_HEADROOM + round_len);
	if (!skb)
		return NULL;

	skb_reserve(skb, WMI_SKB_HEADROOM);
	if (!IS_ALIGNED((unsigned long)skb->data, 4))
		ath10k_warn(ar, "Unaligned WMI skb\n");

	skb_put(skb, round_len);
	memset(skb->data, 0, round_len);

	return skb;
}

static void ath10k_wmi_htc_tx_complete(struct ath10k *ar, struct sk_buff *skb)
{
	dev_kfree_skb(skb);
}

int ath10k_wmi_cmd_send_nowait(struct ath10k *ar, struct sk_buff *skb,
			       u32 cmd_id)
{
	struct ath10k_skb_cb *skb_cb = ATH10K_SKB_CB(skb);
	struct wmi_cmd_hdr *cmd_hdr;
	int ret;
	u32 cmd = 0;

	if (skb_push(skb, sizeof(struct wmi_cmd_hdr)) == NULL)
		return -ENOMEM;

	cmd |= SM(cmd_id, WMI_CMD_HDR_CMD_ID);

	cmd_hdr = (struct wmi_cmd_hdr *)skb->data;
	cmd_hdr->cmd_id = __cpu_to_le32(cmd);

	memset(skb_cb, 0, sizeof(*skb_cb));
	trace_ath10k_wmi_cmd(ar, cmd_id, skb->data, skb->len);
	ret = ath10k_htc_send(&ar->htc, ar->wmi.eid, skb);

	if (ret)
		goto err_pull;

	return 0;

err_pull:
	skb_pull(skb, sizeof(struct wmi_cmd_hdr));
	return ret;
}

static void ath10k_wmi_tx_beacon_nowait(struct ath10k_vif *arvif)
{
	struct ath10k *ar = arvif->ar;
	struct ath10k_skb_cb *cb;
	struct sk_buff *bcn;
	bool dtim_zero;
	bool deliver_cab;
	int ret;

	spin_lock_bh(&ar->data_lock);

	bcn = arvif->beacon;

	if (!bcn)
		goto unlock;

	cb = ATH10K_SKB_CB(bcn);

	switch (arvif->beacon_state) {
	case ATH10K_BEACON_SENDING:
	case ATH10K_BEACON_SENT:
		break;
	case ATH10K_BEACON_SCHEDULED:
		arvif->beacon_state = ATH10K_BEACON_SENDING;
		spin_unlock_bh(&ar->data_lock);

		dtim_zero = !!(cb->flags & ATH10K_SKB_F_DTIM_ZERO);
		deliver_cab = !!(cb->flags & ATH10K_SKB_F_DELIVER_CAB);
		ret = ath10k_wmi_beacon_send_ref_nowait(arvif->ar,
							arvif->vdev_id,
							bcn->data, bcn->len,
							cb->paddr,
							dtim_zero,
							deliver_cab);

		spin_lock_bh(&ar->data_lock);

		if (ret == 0)
			arvif->beacon_state = ATH10K_BEACON_SENT;
		else
			arvif->beacon_state = ATH10K_BEACON_SCHEDULED;
	}

unlock:
	spin_unlock_bh(&ar->data_lock);
}

static void ath10k_wmi_tx_beacons_iter(void *data, u8 *mac,
				       struct ieee80211_vif *vif)
{
	struct ath10k_vif *arvif = (void *)vif->drv_priv;

	ath10k_wmi_tx_beacon_nowait(arvif);
}

static void ath10k_wmi_tx_beacons_nowait(struct ath10k *ar)
{
	ieee80211_iterate_active_interfaces_atomic(ar->hw,
						   IEEE80211_IFACE_ITER_NORMAL,
						   ath10k_wmi_tx_beacons_iter,
						   NULL);
}

static void ath10k_wmi_op_ep_tx_credits(struct ath10k *ar)
{
	/* try to send pending beacons first. they take priority */
	ath10k_wmi_tx_beacons_nowait(ar);

	wake_up(&ar->wmi.tx_credits_wq);
}

int ath10k_wmi_cmd_send(struct ath10k *ar, struct sk_buff *skb, u32 cmd_id)
{
	int ret = -EOPNOTSUPP;

	might_sleep();

	if (cmd_id == WMI_CMD_UNSUPPORTED) {
		ath10k_warn(ar, "wmi command %d is not supported by firmware\n",
			    cmd_id);
		return ret;
	}

	wait_event_timeout(ar->wmi.tx_credits_wq, ({
		/* try to send pending beacons first. they take priority */
		ath10k_wmi_tx_beacons_nowait(ar);

		ret = ath10k_wmi_cmd_send_nowait(ar, skb, cmd_id);

		if (ret && test_bit(ATH10K_FLAG_CRASH_FLUSH, &ar->dev_flags))
			ret = -ESHUTDOWN;

		(ret != -EAGAIN);
	}), 3 * HZ);

	if (ret)
		dev_kfree_skb_any(skb);

	if (ret == -EAGAIN) {
		ath10k_warn(ar, "wmi command %d timeout, restarting hardware\n",
			    cmd_id);
		queue_work(ar->workqueue, &ar->restart_work);
	}

	return ret;
}

static struct sk_buff *
ath10k_wmi_op_gen_mgmt_tx(struct ath10k *ar, struct sk_buff *msdu)
{
	struct ath10k_skb_cb *cb = ATH10K_SKB_CB(msdu);
	struct ath10k_vif *arvif;
	struct wmi_mgmt_tx_cmd *cmd;
	struct ieee80211_hdr *hdr;
	struct sk_buff *skb;
	int len;
	u32 vdev_id;
	u32 buf_len = msdu->len;
	u16 fc;

	hdr = (struct ieee80211_hdr *)msdu->data;
	fc = le16_to_cpu(hdr->frame_control);

	if (cb->vif) {
		arvif = (void *)cb->vif->drv_priv;
		vdev_id = arvif->vdev_id;
	} else {
		vdev_id = 0;
	}

	if (WARN_ON_ONCE(!ieee80211_is_mgmt(hdr->frame_control)))
		return ERR_PTR(-EINVAL);

	len = sizeof(cmd->hdr) + msdu->len;

	if ((ieee80211_is_action(hdr->frame_control) ||
	     ieee80211_is_deauth(hdr->frame_control) ||
	     ieee80211_is_disassoc(hdr->frame_control)) &&
	     ieee80211_has_protected(hdr->frame_control)) {
		len += IEEE80211_CCMP_MIC_LEN;
		buf_len += IEEE80211_CCMP_MIC_LEN;
	}

	len = round_up(len, 4);

	skb = ath10k_wmi_alloc_skb(ar, len);
	if (!skb)
		return ERR_PTR(-ENOMEM);

	cmd = (struct wmi_mgmt_tx_cmd *)skb->data;

	cmd->hdr.vdev_id = __cpu_to_le32(vdev_id);
	cmd->hdr.tx_rate = 0;
	cmd->hdr.tx_power = 0;
	cmd->hdr.buf_len = __cpu_to_le32(buf_len);

	ether_addr_copy(cmd->hdr.peer_macaddr.addr, ieee80211_get_DA(hdr));
	memcpy(cmd->buf, msdu->data, msdu->len);

	ath10k_dbg(ar, ATH10K_DBG_WMI, "wmi mgmt tx skb %pK len %d ftype %02x stype %02x\n",
		   msdu, skb->len, fc & IEEE80211_FCTL_FTYPE,
		   fc & IEEE80211_FCTL_STYPE);
	trace_ath10k_tx_hdr(ar, skb->data, skb->len);
	trace_ath10k_tx_payload(ar, skb->data, skb->len);

	return skb;
}

static void ath10k_wmi_event_scan_started(struct ath10k *ar)
{
	lockdep_assert_held(&ar->data_lock);

	switch (ar->scan.state) {
	case ATH10K_SCAN_IDLE:
	case ATH10K_SCAN_RUNNING:
	case ATH10K_SCAN_ABORTING:
		ath10k_warn(ar, "received scan started event in an invalid scan state: %s (%d)\n",
			    ath10k_scan_state_str(ar->scan.state),
			    ar->scan.state);
		break;
	case ATH10K_SCAN_STARTING:
		ar->scan.state = ATH10K_SCAN_RUNNING;

		if (ar->scan.is_roc)
			ieee80211_ready_on_channel(ar->hw);

		complete(&ar->scan.started);
		break;
	}
}

static void ath10k_wmi_event_scan_start_failed(struct ath10k *ar)
{
	lockdep_assert_held(&ar->data_lock);

	switch (ar->scan.state) {
	case ATH10K_SCAN_IDLE:
	case ATH10K_SCAN_RUNNING:
	case ATH10K_SCAN_ABORTING:
		ath10k_warn(ar, "received scan start failed event in an invalid scan state: %s (%d)\n",
			    ath10k_scan_state_str(ar->scan.state),
			    ar->scan.state);
		break;
	case ATH10K_SCAN_STARTING:
		complete(&ar->scan.started);
		__ath10k_scan_finish(ar);
		break;
	}
}

static void ath10k_wmi_event_scan_completed(struct ath10k *ar)
{
	lockdep_assert_held(&ar->data_lock);

	switch (ar->scan.state) {
	case ATH10K_SCAN_IDLE:
	case ATH10K_SCAN_STARTING:
		/* One suspected reason scan can be completed while starting is
		 * if firmware fails to deliver all scan events to the host,
		 * e.g. when transport pipe is full. This has been observed
		 * with spectral scan phyerr events starving wmi transport
		 * pipe. In such case the "scan completed" event should be (and
		 * is) ignored by the host as it may be just firmware's scan
		 * state machine recovering.
		 */
		ath10k_warn(ar, "received scan completed event in an invalid scan state: %s (%d)\n",
			    ath10k_scan_state_str(ar->scan.state),
			    ar->scan.state);
		break;
	case ATH10K_SCAN_RUNNING:
	case ATH10K_SCAN_ABORTING:
		__ath10k_scan_finish(ar);
		break;
	}
}

static void ath10k_wmi_event_scan_bss_chan(struct ath10k *ar)
{
	lockdep_assert_held(&ar->data_lock);

	switch (ar->scan.state) {
	case ATH10K_SCAN_IDLE:
	case ATH10K_SCAN_STARTING:
		ath10k_warn(ar, "received scan bss chan event in an invalid scan state: %s (%d)\n",
			    ath10k_scan_state_str(ar->scan.state),
			    ar->scan.state);
		break;
	case ATH10K_SCAN_RUNNING:
	case ATH10K_SCAN_ABORTING:
		ar->scan_channel = NULL;
		break;
	}
}

static void ath10k_wmi_event_scan_foreign_chan(struct ath10k *ar, u32 freq)
{
	lockdep_assert_held(&ar->data_lock);

	switch (ar->scan.state) {
	case ATH10K_SCAN_IDLE:
	case ATH10K_SCAN_STARTING:
		ath10k_warn(ar, "received scan foreign chan event in an invalid scan state: %s (%d)\n",
			    ath10k_scan_state_str(ar->scan.state),
			    ar->scan.state);
		break;
	case ATH10K_SCAN_RUNNING:
	case ATH10K_SCAN_ABORTING:
		ar->scan_channel = ieee80211_get_channel(ar->hw->wiphy, freq);

		if (ar->scan.is_roc && ar->scan.roc_freq == freq)
			complete(&ar->scan.on_channel);
		break;
	}
}

static const char *
ath10k_wmi_event_scan_type_str(enum wmi_scan_event_type type,
			       enum wmi_scan_completion_reason reason)
{
	switch (type) {
	case WMI_SCAN_EVENT_STARTED:
		return "started";
	case WMI_SCAN_EVENT_COMPLETED:
		switch (reason) {
		case WMI_SCAN_REASON_COMPLETED:
			return "completed";
		case WMI_SCAN_REASON_CANCELLED:
			return "completed [cancelled]";
		case WMI_SCAN_REASON_PREEMPTED:
			return "completed [preempted]";
		case WMI_SCAN_REASON_TIMEDOUT:
			return "completed [timedout]";
		case WMI_SCAN_REASON_INTERNAL_FAILURE:
			return "completed [internal err]";
		case WMI_SCAN_REASON_MAX:
			break;
		}
		return "completed [unknown]";
	case WMI_SCAN_EVENT_BSS_CHANNEL:
		return "bss channel";
	case WMI_SCAN_EVENT_FOREIGN_CHANNEL:
		return "foreign channel";
	case WMI_SCAN_EVENT_DEQUEUED:
		return "dequeued";
	case WMI_SCAN_EVENT_PREEMPTED:
		return "preempted";
	case WMI_SCAN_EVENT_START_FAILED:
		return "start failed";
	case WMI_SCAN_EVENT_RESTARTED:
		return "restarted";
	case WMI_SCAN_EVENT_FOREIGN_CHANNEL_EXIT:
		return "foreign channel exit";
	default:
		return "unknown";
	}
}

static int ath10k_wmi_op_pull_scan_ev(struct ath10k *ar, struct sk_buff *skb,
				      struct wmi_scan_ev_arg *arg)
{
	struct wmi_scan_event *ev = (void *)skb->data;

	if (skb->len < sizeof(*ev))
		return -EPROTO;

	skb_pull(skb, sizeof(*ev));
	arg->event_type = ev->event_type;
	arg->reason = ev->reason;
	arg->channel_freq = ev->channel_freq;
	arg->scan_req_id = ev->scan_req_id;
	arg->scan_id = ev->scan_id;
	arg->vdev_id = ev->vdev_id;

	return 0;
}

int ath10k_wmi_event_scan(struct ath10k *ar, struct sk_buff *skb)
{
	struct wmi_scan_ev_arg arg = {};
	enum wmi_scan_event_type event_type;
	enum wmi_scan_completion_reason reason;
	u32 freq;
	u32 req_id;
	u32 scan_id;
	u32 vdev_id;
	int ret;

	ret = ath10k_wmi_pull_scan(ar, skb, &arg);
	if (ret) {
		ath10k_warn(ar, "failed to parse scan event: %d\n", ret);
		return ret;
	}

	event_type = __le32_to_cpu(arg.event_type);
	reason = __le32_to_cpu(arg.reason);
	freq = __le32_to_cpu(arg.channel_freq);
	req_id = __le32_to_cpu(arg.scan_req_id);
	scan_id = __le32_to_cpu(arg.scan_id);
	vdev_id = __le32_to_cpu(arg.vdev_id);

	spin_lock_bh(&ar->data_lock);

	ath10k_dbg(ar, ATH10K_DBG_WMI,
		   "scan event %s type %d reason %d freq %d req_id %d scan_id %d vdev_id %d state %s (%d)\n",
		   ath10k_wmi_event_scan_type_str(event_type, reason),
		   event_type, reason, freq, req_id, scan_id, vdev_id,
		   ath10k_scan_state_str(ar->scan.state), ar->scan.state);

	switch (event_type) {
	case WMI_SCAN_EVENT_STARTED:
		ath10k_wmi_event_scan_started(ar);
		break;
	case WMI_SCAN_EVENT_COMPLETED:
		ath10k_wmi_event_scan_completed(ar);
		break;
	case WMI_SCAN_EVENT_BSS_CHANNEL:
		ath10k_wmi_event_scan_bss_chan(ar);
		break;
	case WMI_SCAN_EVENT_FOREIGN_CHANNEL:
		ath10k_wmi_event_scan_foreign_chan(ar, freq);
		break;
	case WMI_SCAN_EVENT_START_FAILED:
		ath10k_warn(ar, "received scan start failure event\n");
		ath10k_wmi_event_scan_start_failed(ar);
		break;
	case WMI_SCAN_EVENT_DEQUEUED:
	case WMI_SCAN_EVENT_PREEMPTED:
	case WMI_SCAN_EVENT_RESTARTED:
	case WMI_SCAN_EVENT_FOREIGN_CHANNEL_EXIT:
	default:
		break;
	}

	spin_unlock_bh(&ar->data_lock);
	return 0;
}

/* If keys are configured, HW decrypts all frames
 * with protected bit set. Mark such frames as decrypted.
 */
static void ath10k_wmi_handle_wep_reauth(struct ath10k *ar,
					 struct sk_buff *skb,
					 struct ieee80211_rx_status *status)
{
	struct ieee80211_hdr *hdr = (struct ieee80211_hdr *)skb->data;
	unsigned int hdrlen;
	bool peer_key;
	u8 *addr, keyidx;

	if (!ieee80211_is_auth(hdr->frame_control) ||
	    !ieee80211_has_protected(hdr->frame_control))
		return;

	hdrlen = ieee80211_hdrlen(hdr->frame_control);
	if (skb->len < (hdrlen + IEEE80211_WEP_IV_LEN))
		return;

	keyidx = skb->data[hdrlen + (IEEE80211_WEP_IV_LEN - 1)] >> WEP_KEYID_SHIFT;
	addr = ieee80211_get_SA(hdr);

	spin_lock_bh(&ar->data_lock);
	peer_key = ath10k_mac_is_peer_wep_key_set(ar, addr, keyidx);
	spin_unlock_bh(&ar->data_lock);

	if (peer_key) {
		ath10k_dbg(ar, ATH10K_DBG_MAC,
			   "mac wep key present for peer %pM\n", addr);
		status->flag |= RX_FLAG_DECRYPTED;
	}
}

static int ath10k_wmi_op_pull_mgmt_rx_ev(struct ath10k *ar, struct sk_buff *skb,
					 struct wmi_mgmt_rx_ev_arg *arg)
{
	struct wmi_mgmt_rx_event_v1 *ev_v1;
	struct wmi_mgmt_rx_event_v2 *ev_v2;
	struct wmi_mgmt_rx_hdr_v1 *ev_hdr;
	struct wmi_mgmt_rx_ext_info *ext_info;
	size_t pull_len;
	u32 msdu_len;
	u32 len;

	if (test_bit(ATH10K_FW_FEATURE_EXT_WMI_MGMT_RX,
		     ar->running_fw->fw_file.fw_features)) {
		ev_v2 = (struct wmi_mgmt_rx_event_v2 *)skb->data;
		ev_hdr = &ev_v2->hdr.v1;
		pull_len = sizeof(*ev_v2);
	} else {
		ev_v1 = (struct wmi_mgmt_rx_event_v1 *)skb->data;
		ev_hdr = &ev_v1->hdr;
		pull_len = sizeof(*ev_v1);
	}

	if (skb->len < pull_len)
		return -EPROTO;

	skb_pull(skb, pull_len);
	arg->channel = ev_hdr->channel;
	arg->buf_len = ev_hdr->buf_len;
	arg->status = ev_hdr->status;
	arg->snr = ev_hdr->snr;
	arg->phy_mode = ev_hdr->phy_mode;
	arg->rate = ev_hdr->rate;

	msdu_len = __le32_to_cpu(arg->buf_len);
	if (skb->len < msdu_len)
		return -EPROTO;

	if (le32_to_cpu(arg->status) & WMI_RX_STATUS_EXT_INFO) {
		len = ALIGN(le32_to_cpu(arg->buf_len), 4);
		ext_info = (struct wmi_mgmt_rx_ext_info *)(skb->data + len);
		memcpy(&arg->ext_info, ext_info,
		       sizeof(struct wmi_mgmt_rx_ext_info));
	}
	/* the WMI buffer might've ended up being padded to 4 bytes due to HTC
	 * trailer with credit update. Trim the excess garbage.
	 */
	skb_trim(skb, msdu_len);

	return 0;
}

static int ath10k_wmi_10_4_op_pull_mgmt_rx_ev(struct ath10k *ar,
					      struct sk_buff *skb,
					      struct wmi_mgmt_rx_ev_arg *arg)
{
	struct wmi_10_4_mgmt_rx_event *ev;
	struct wmi_10_4_mgmt_rx_hdr *ev_hdr;
	size_t pull_len;
	u32 msdu_len;
	struct wmi_mgmt_rx_ext_info *ext_info;
	u32 len;

	ev = (struct wmi_10_4_mgmt_rx_event *)skb->data;
	ev_hdr = &ev->hdr;
	pull_len = sizeof(*ev);

	if (skb->len < pull_len)
		return -EPROTO;

	skb_pull(skb, pull_len);
	arg->channel = ev_hdr->channel;
	arg->buf_len = ev_hdr->buf_len;
	arg->status = ev_hdr->status;
	arg->snr = ev_hdr->snr;
	arg->phy_mode = ev_hdr->phy_mode;
	arg->rate = ev_hdr->rate;

	msdu_len = __le32_to_cpu(arg->buf_len);
	if (skb->len < msdu_len)
		return -EPROTO;

	if (le32_to_cpu(arg->status) & WMI_RX_STATUS_EXT_INFO) {
		len = ALIGN(le32_to_cpu(arg->buf_len), 4);
		ext_info = (struct wmi_mgmt_rx_ext_info *)(skb->data + len);
		memcpy(&arg->ext_info, ext_info,
		       sizeof(struct wmi_mgmt_rx_ext_info));
	}

	/* Make sure bytes added for padding are removed. */
	skb_trim(skb, msdu_len);

	return 0;
}

static bool ath10k_wmi_rx_is_decrypted(struct ath10k *ar,
				       struct ieee80211_hdr *hdr)
{
	if (!ieee80211_has_protected(hdr->frame_control))
		return false;

	/* FW delivers WEP Shared Auth frame with Protected Bit set and
	 * encrypted payload. However in case of PMF it delivers decrypted
	 * frames with Protected Bit set.
	 */
	if (ieee80211_is_auth(hdr->frame_control))
		return false;

	/* qca99x0 based FW delivers broadcast or multicast management frames
	 * (ex: group privacy action frames in mesh) as encrypted payload.
	 */
	if (is_multicast_ether_addr(ieee80211_get_DA(hdr)) &&
	    ar->hw_params.sw_decrypt_mcast_mgmt)
		return false;

	return true;
}

static int
wmi_process_mgmt_tx_comp(struct ath10k *ar, struct mgmt_tx_compl_params *param)
{
	struct ath10k_mgmt_tx_pkt_addr *pkt_addr;
	struct ath10k_wmi *wmi = &ar->wmi;
	struct ieee80211_tx_info *info;
	struct sk_buff *msdu;
	int ret;

	spin_lock_bh(&ar->data_lock);

	pkt_addr = idr_find(&wmi->mgmt_pending_tx, param->desc_id);
	if (!pkt_addr) {
		ath10k_warn(ar, "received mgmt tx completion for invalid msdu_id: %d\n",
			    param->desc_id);
		ret = -ENOENT;
		goto out;
	}

	msdu = pkt_addr->vaddr;
	dma_unmap_single(ar->dev, pkt_addr->paddr,
			 msdu->len, DMA_TO_DEVICE);
	info = IEEE80211_SKB_CB(msdu);

<<<<<<< HEAD
	if (status)
		info->flags &= ~IEEE80211_TX_STAT_ACK;
	else
		info->flags |= IEEE80211_TX_STAT_ACK;
=======
	if (param->status) {
		info->flags &= ~IEEE80211_TX_STAT_ACK;
	} else {
		info->flags |= IEEE80211_TX_STAT_ACK;
		info->status.ack_signal = ATH10K_DEFAULT_NOISE_FLOOR +
					  param->ack_rssi;
		info->status.is_valid_ack_signal = true;
	}
>>>>>>> f7688b48

	ieee80211_tx_status_irqsafe(ar->hw, msdu);

	ret = 0;

out:
	idr_remove(&wmi->mgmt_pending_tx, param->desc_id);
	spin_unlock_bh(&ar->data_lock);
	return ret;
}

int ath10k_wmi_event_mgmt_tx_compl(struct ath10k *ar, struct sk_buff *skb)
{
	struct wmi_tlv_mgmt_tx_compl_ev_arg arg;
	struct mgmt_tx_compl_params param;
	int ret;

	ret = ath10k_wmi_pull_mgmt_tx_compl(ar, skb, &arg);
	if (ret) {
		ath10k_warn(ar, "failed to parse mgmt comp event: %d\n", ret);
		return ret;
	}

	memset(&param, 0, sizeof(struct mgmt_tx_compl_params));
	param.desc_id = __le32_to_cpu(arg.desc_id);
	param.status = __le32_to_cpu(arg.status);

	if (test_bit(WMI_SERVICE_TX_DATA_ACK_RSSI, ar->wmi.svc_map))
		param.ack_rssi = __le32_to_cpu(arg.ack_rssi);

	wmi_process_mgmt_tx_comp(ar, &param);

	ath10k_dbg(ar, ATH10K_DBG_WMI, "wmi tlv evnt mgmt tx completion\n");

	return 0;
}

int ath10k_wmi_event_mgmt_tx_bundle_compl(struct ath10k *ar, struct sk_buff *skb)
{
	struct wmi_tlv_mgmt_tx_bundle_compl_ev_arg arg;
	struct mgmt_tx_compl_params param;
	u32 num_reports;
	int i, ret;

	ret = ath10k_wmi_pull_mgmt_tx_bundle_compl(ar, skb, &arg);
	if (ret) {
		ath10k_warn(ar, "failed to parse bundle mgmt compl event: %d\n", ret);
		return ret;
	}

	num_reports = __le32_to_cpu(arg.num_reports);

	for (i = 0; i < num_reports; i++) {
		memset(&param, 0, sizeof(struct mgmt_tx_compl_params));
		param.desc_id = __le32_to_cpu(arg.desc_ids[i]);
		param.status = __le32_to_cpu(arg.desc_ids[i]);

		if (test_bit(WMI_SERVICE_TX_DATA_ACK_RSSI, ar->wmi.svc_map))
			param.ack_rssi = __le32_to_cpu(arg.ack_rssi[i]);
		wmi_process_mgmt_tx_comp(ar, &param);
	}

	ath10k_dbg(ar, ATH10K_DBG_WMI, "wmi tlv event bundle mgmt tx completion\n");

	return 0;
}

int ath10k_wmi_event_mgmt_rx(struct ath10k *ar, struct sk_buff *skb)
{
	struct wmi_mgmt_rx_ev_arg arg = {};
	struct ieee80211_rx_status *status = IEEE80211_SKB_RXCB(skb);
	struct ieee80211_hdr *hdr;
	struct ieee80211_supported_band *sband;
	u32 rx_status;
	u32 channel;
	u32 phy_mode;
	u32 snr;
	u32 rate;
	u16 fc;
	int ret;

	ret = ath10k_wmi_pull_mgmt_rx(ar, skb, &arg);
	if (ret) {
		ath10k_warn(ar, "failed to parse mgmt rx event: %d\n", ret);
		dev_kfree_skb(skb);
		return ret;
	}

	channel = __le32_to_cpu(arg.channel);
	rx_status = __le32_to_cpu(arg.status);
	snr = __le32_to_cpu(arg.snr);
	phy_mode = __le32_to_cpu(arg.phy_mode);
	rate = __le32_to_cpu(arg.rate);

	memset(status, 0, sizeof(*status));

	ath10k_dbg(ar, ATH10K_DBG_MGMT,
		   "event mgmt rx status %08x\n", rx_status);

	if ((test_bit(ATH10K_CAC_RUNNING, &ar->dev_flags)) ||
	    (rx_status & (WMI_RX_STATUS_ERR_DECRYPT |
	    WMI_RX_STATUS_ERR_KEY_CACHE_MISS | WMI_RX_STATUS_ERR_CRC))) {
		dev_kfree_skb(skb);
		return 0;
	}

	if (rx_status & WMI_RX_STATUS_ERR_MIC)
		status->flag |= RX_FLAG_MMIC_ERROR;

	if (rx_status & WMI_RX_STATUS_EXT_INFO) {
		status->mactime =
			__le64_to_cpu(arg.ext_info.rx_mac_timestamp);
		status->flag |= RX_FLAG_MACTIME_END;
	}
	/* Hardware can Rx CCK rates on 5GHz. In that case phy_mode is set to
	 * MODE_11B. This means phy_mode is not a reliable source for the band
	 * of mgmt rx.
	 */
	if (channel >= 1 && channel <= 14) {
		status->band = NL80211_BAND_2GHZ;
	} else if (channel >= 36 && channel <= ATH10K_MAX_5G_CHAN) {
		status->band = NL80211_BAND_5GHZ;
	} else {
		/* Shouldn't happen unless list of advertised channels to
		 * mac80211 has been changed.
		 */
		WARN_ON_ONCE(1);
		dev_kfree_skb(skb);
		return 0;
	}

	if (phy_mode == MODE_11B && status->band == NL80211_BAND_5GHZ)
		ath10k_dbg(ar, ATH10K_DBG_MGMT, "wmi mgmt rx 11b (CCK) on 5GHz\n");

	sband = &ar->mac.sbands[status->band];

	status->freq = ieee80211_channel_to_frequency(channel, status->band);
	status->signal = snr + ATH10K_DEFAULT_NOISE_FLOOR;
	status->rate_idx = ath10k_mac_bitrate_to_idx(sband, rate / 100);

	hdr = (struct ieee80211_hdr *)skb->data;
	fc = le16_to_cpu(hdr->frame_control);

	/* Firmware is guaranteed to report all essential management frames via
	 * WMI while it can deliver some extra via HTT. Since there can be
	 * duplicates split the reporting wrt monitor/sniffing.
	 */
	status->flag |= RX_FLAG_SKIP_MONITOR;

	ath10k_wmi_handle_wep_reauth(ar, skb, status);

	if (ath10k_wmi_rx_is_decrypted(ar, hdr)) {
		status->flag |= RX_FLAG_DECRYPTED;

		if (!ieee80211_is_action(hdr->frame_control) &&
		    !ieee80211_is_deauth(hdr->frame_control) &&
		    !ieee80211_is_disassoc(hdr->frame_control)) {
			status->flag |= RX_FLAG_IV_STRIPPED |
					RX_FLAG_MMIC_STRIPPED;
			hdr->frame_control = __cpu_to_le16(fc &
					~IEEE80211_FCTL_PROTECTED);
		}
	}

	if (ieee80211_is_beacon(hdr->frame_control))
		ath10k_mac_handle_beacon(ar, skb);

	ath10k_dbg(ar, ATH10K_DBG_MGMT,
		   "event mgmt rx skb %pK len %d ftype %02x stype %02x\n",
		   skb, skb->len,
		   fc & IEEE80211_FCTL_FTYPE, fc & IEEE80211_FCTL_STYPE);

	ath10k_dbg(ar, ATH10K_DBG_MGMT,
		   "event mgmt rx freq %d band %d snr %d, rate_idx %d\n",
		   status->freq, status->band, status->signal,
		   status->rate_idx);

	ieee80211_rx_ni(ar->hw, skb);

	return 0;
}

static int freq_to_idx(struct ath10k *ar, int freq)
{
	struct ieee80211_supported_band *sband;
	int band, ch, idx = 0;

	for (band = NL80211_BAND_2GHZ; band < NUM_NL80211_BANDS; band++) {
		sband = ar->hw->wiphy->bands[band];
		if (!sband)
			continue;

		for (ch = 0; ch < sband->n_channels; ch++, idx++)
			if (sband->channels[ch].center_freq == freq)
				goto exit;
	}

exit:
	return idx;
}

static int ath10k_wmi_op_pull_ch_info_ev(struct ath10k *ar, struct sk_buff *skb,
					 struct wmi_ch_info_ev_arg *arg)
{
	struct wmi_chan_info_event *ev = (void *)skb->data;

	if (skb->len < sizeof(*ev))
		return -EPROTO;

	skb_pull(skb, sizeof(*ev));
	arg->err_code = ev->err_code;
	arg->freq = ev->freq;
	arg->cmd_flags = ev->cmd_flags;
	arg->noise_floor = ev->noise_floor;
	arg->rx_clear_count = ev->rx_clear_count;
	arg->cycle_count = ev->cycle_count;

	return 0;
}

static int ath10k_wmi_10_4_op_pull_ch_info_ev(struct ath10k *ar,
					      struct sk_buff *skb,
					      struct wmi_ch_info_ev_arg *arg)
{
	struct wmi_10_4_chan_info_event *ev = (void *)skb->data;

	if (skb->len < sizeof(*ev))
		return -EPROTO;

	skb_pull(skb, sizeof(*ev));
	arg->err_code = ev->err_code;
	arg->freq = ev->freq;
	arg->cmd_flags = ev->cmd_flags;
	arg->noise_floor = ev->noise_floor;
	arg->rx_clear_count = ev->rx_clear_count;
	arg->cycle_count = ev->cycle_count;
	arg->chan_tx_pwr_range = ev->chan_tx_pwr_range;
	arg->chan_tx_pwr_tp = ev->chan_tx_pwr_tp;
	arg->rx_frame_count = ev->rx_frame_count;

	return 0;
}

/*
 * Handle the channel info event for firmware which only sends one
 * chan_info event per scanned channel.
 */
static void ath10k_wmi_event_chan_info_unpaired(struct ath10k *ar,
						struct chan_info_params *params)
{
	struct survey_info *survey;
	int idx;

	if (params->cmd_flags & WMI_CHAN_INFO_FLAG_COMPLETE) {
		ath10k_dbg(ar, ATH10K_DBG_WMI, "chan info report completed\n");
		return;
	}

	idx = freq_to_idx(ar, params->freq);
	if (idx >= ARRAY_SIZE(ar->survey)) {
		ath10k_warn(ar, "chan info: invalid frequency %d (idx %d out of bounds)\n",
			    params->freq, idx);
		return;
	}

	survey = &ar->survey[idx];

	if (!params->mac_clk_mhz)
		return;

	memset(survey, 0, sizeof(*survey));

	survey->noise = params->noise_floor;
	survey->time = (params->cycle_count / params->mac_clk_mhz) / 1000;
	survey->time_busy = (params->rx_clear_count / params->mac_clk_mhz) / 1000;
	survey->filled |= SURVEY_INFO_NOISE_DBM | SURVEY_INFO_TIME |
			  SURVEY_INFO_TIME_BUSY;
}

/*
 * Handle the channel info event for firmware which sends chan_info
 * event in pairs(start and stop events) for every scanned channel.
 */
static void ath10k_wmi_event_chan_info_paired(struct ath10k *ar,
					      struct chan_info_params *params)
{
	struct survey_info *survey;
	int idx;

	idx = freq_to_idx(ar, params->freq);
	if (idx >= ARRAY_SIZE(ar->survey)) {
		ath10k_warn(ar, "chan info: invalid frequency %d (idx %d out of bounds)\n",
			    params->freq, idx);
		return;
	}

	if (params->cmd_flags & WMI_CHAN_INFO_FLAG_COMPLETE) {
		if (ar->ch_info_can_report_survey) {
			survey = &ar->survey[idx];
			survey->noise = params->noise_floor;
			survey->filled = SURVEY_INFO_NOISE_DBM;

			ath10k_hw_fill_survey_time(ar,
						   survey,
						   params->cycle_count,
						   params->rx_clear_count,
						   ar->survey_last_cycle_count,
						   ar->survey_last_rx_clear_count);
		}

		ar->ch_info_can_report_survey = false;
	} else {
		ar->ch_info_can_report_survey = true;
	}

	if (!(params->cmd_flags & WMI_CHAN_INFO_FLAG_PRE_COMPLETE)) {
		ar->survey_last_rx_clear_count = params->rx_clear_count;
		ar->survey_last_cycle_count = params->cycle_count;
	}
}

void ath10k_wmi_event_chan_info(struct ath10k *ar, struct sk_buff *skb)
{
	struct chan_info_params ch_info_param;
	struct wmi_ch_info_ev_arg arg = {};
	int ret;

	ret = ath10k_wmi_pull_ch_info(ar, skb, &arg);
	if (ret) {
		ath10k_warn(ar, "failed to parse chan info event: %d\n", ret);
		return;
	}

	ch_info_param.err_code = __le32_to_cpu(arg.err_code);
	ch_info_param.freq = __le32_to_cpu(arg.freq);
	ch_info_param.cmd_flags = __le32_to_cpu(arg.cmd_flags);
	ch_info_param.noise_floor = __le32_to_cpu(arg.noise_floor);
	ch_info_param.rx_clear_count = __le32_to_cpu(arg.rx_clear_count);
	ch_info_param.cycle_count = __le32_to_cpu(arg.cycle_count);
	ch_info_param.mac_clk_mhz = __le32_to_cpu(arg.mac_clk_mhz);

	ath10k_dbg(ar, ATH10K_DBG_WMI,
		   "chan info err_code %d freq %d cmd_flags %d noise_floor %d rx_clear_count %d cycle_count %d\n",
		   ch_info_param.err_code, ch_info_param.freq, ch_info_param.cmd_flags,
		   ch_info_param.noise_floor, ch_info_param.rx_clear_count,
		   ch_info_param.cycle_count);

	spin_lock_bh(&ar->data_lock);

	switch (ar->scan.state) {
	case ATH10K_SCAN_IDLE:
	case ATH10K_SCAN_STARTING:
		ath10k_warn(ar, "received chan info event without a scan request, ignoring\n");
		goto exit;
	case ATH10K_SCAN_RUNNING:
	case ATH10K_SCAN_ABORTING:
		break;
	}

	if (test_bit(ATH10K_FW_FEATURE_SINGLE_CHAN_INFO_PER_CHANNEL,
		     ar->running_fw->fw_file.fw_features))
		ath10k_wmi_event_chan_info_unpaired(ar, &ch_info_param);
	else
		ath10k_wmi_event_chan_info_paired(ar, &ch_info_param);

exit:
	spin_unlock_bh(&ar->data_lock);
}

void ath10k_wmi_event_echo(struct ath10k *ar, struct sk_buff *skb)
{
	struct wmi_echo_ev_arg arg = {};
	int ret;

	ret = ath10k_wmi_pull_echo_ev(ar, skb, &arg);
	if (ret) {
		ath10k_warn(ar, "failed to parse echo: %d\n", ret);
		return;
	}

	ath10k_dbg(ar, ATH10K_DBG_WMI,
		   "wmi event echo value 0x%08x\n",
		   le32_to_cpu(arg.value));

	if (le32_to_cpu(arg.value) == ATH10K_WMI_BARRIER_ECHO_ID)
		complete(&ar->wmi.barrier);
}

int ath10k_wmi_event_debug_mesg(struct ath10k *ar, struct sk_buff *skb)
{
	ath10k_dbg(ar, ATH10K_DBG_WMI, "wmi event debug mesg len %d\n",
		   skb->len);

	trace_ath10k_wmi_dbglog(ar, skb->data, skb->len);

	return 0;
}

void ath10k_wmi_pull_pdev_stats_base(const struct wmi_pdev_stats_base *src,
				     struct ath10k_fw_stats_pdev *dst)
{
	dst->ch_noise_floor = __le32_to_cpu(src->chan_nf);
	dst->tx_frame_count = __le32_to_cpu(src->tx_frame_count);
	dst->rx_frame_count = __le32_to_cpu(src->rx_frame_count);
	dst->rx_clear_count = __le32_to_cpu(src->rx_clear_count);
	dst->cycle_count = __le32_to_cpu(src->cycle_count);
	dst->phy_err_count = __le32_to_cpu(src->phy_err_count);
	dst->chan_tx_power = __le32_to_cpu(src->chan_tx_pwr);
}

void ath10k_wmi_pull_pdev_stats_tx(const struct wmi_pdev_stats_tx *src,
				   struct ath10k_fw_stats_pdev *dst)
{
	dst->comp_queued = __le32_to_cpu(src->comp_queued);
	dst->comp_delivered = __le32_to_cpu(src->comp_delivered);
	dst->msdu_enqued = __le32_to_cpu(src->msdu_enqued);
	dst->mpdu_enqued = __le32_to_cpu(src->mpdu_enqued);
	dst->wmm_drop = __le32_to_cpu(src->wmm_drop);
	dst->local_enqued = __le32_to_cpu(src->local_enqued);
	dst->local_freed = __le32_to_cpu(src->local_freed);
	dst->hw_queued = __le32_to_cpu(src->hw_queued);
	dst->hw_reaped = __le32_to_cpu(src->hw_reaped);
	dst->underrun = __le32_to_cpu(src->underrun);
	dst->tx_abort = __le32_to_cpu(src->tx_abort);
	dst->mpdus_requed = __le32_to_cpu(src->mpdus_requed);
	dst->tx_ko = __le32_to_cpu(src->tx_ko);
	dst->data_rc = __le32_to_cpu(src->data_rc);
	dst->self_triggers = __le32_to_cpu(src->self_triggers);
	dst->sw_retry_failure = __le32_to_cpu(src->sw_retry_failure);
	dst->illgl_rate_phy_err = __le32_to_cpu(src->illgl_rate_phy_err);
	dst->pdev_cont_xretry = __le32_to_cpu(src->pdev_cont_xretry);
	dst->pdev_tx_timeout = __le32_to_cpu(src->pdev_tx_timeout);
	dst->pdev_resets = __le32_to_cpu(src->pdev_resets);
	dst->phy_underrun = __le32_to_cpu(src->phy_underrun);
	dst->txop_ovf = __le32_to_cpu(src->txop_ovf);
}

static void
ath10k_wmi_10_4_pull_pdev_stats_tx(const struct wmi_10_4_pdev_stats_tx *src,
				   struct ath10k_fw_stats_pdev *dst)
{
	dst->comp_queued = __le32_to_cpu(src->comp_queued);
	dst->comp_delivered = __le32_to_cpu(src->comp_delivered);
	dst->msdu_enqued = __le32_to_cpu(src->msdu_enqued);
	dst->mpdu_enqued = __le32_to_cpu(src->mpdu_enqued);
	dst->wmm_drop = __le32_to_cpu(src->wmm_drop);
	dst->local_enqued = __le32_to_cpu(src->local_enqued);
	dst->local_freed = __le32_to_cpu(src->local_freed);
	dst->hw_queued = __le32_to_cpu(src->hw_queued);
	dst->hw_reaped = __le32_to_cpu(src->hw_reaped);
	dst->underrun = __le32_to_cpu(src->underrun);
	dst->tx_abort = __le32_to_cpu(src->tx_abort);
	dst->mpdus_requed = __le32_to_cpu(src->mpdus_requed);
	dst->tx_ko = __le32_to_cpu(src->tx_ko);
	dst->data_rc = __le32_to_cpu(src->data_rc);
	dst->self_triggers = __le32_to_cpu(src->self_triggers);
	dst->sw_retry_failure = __le32_to_cpu(src->sw_retry_failure);
	dst->illgl_rate_phy_err = __le32_to_cpu(src->illgl_rate_phy_err);
	dst->pdev_cont_xretry = __le32_to_cpu(src->pdev_cont_xretry);
	dst->pdev_tx_timeout = __le32_to_cpu(src->pdev_tx_timeout);
	dst->pdev_resets = __le32_to_cpu(src->pdev_resets);
	dst->phy_underrun = __le32_to_cpu(src->phy_underrun);
	dst->txop_ovf = __le32_to_cpu(src->txop_ovf);
	dst->hw_paused = __le32_to_cpu(src->hw_paused);
	dst->seq_posted = __le32_to_cpu(src->seq_posted);
	dst->seq_failed_queueing =
		__le32_to_cpu(src->seq_failed_queueing);
	dst->seq_completed = __le32_to_cpu(src->seq_completed);
	dst->seq_restarted = __le32_to_cpu(src->seq_restarted);
	dst->mu_seq_posted = __le32_to_cpu(src->mu_seq_posted);
	dst->mpdus_sw_flush = __le32_to_cpu(src->mpdus_sw_flush);
	dst->mpdus_hw_filter = __le32_to_cpu(src->mpdus_hw_filter);
	dst->mpdus_truncated = __le32_to_cpu(src->mpdus_truncated);
	dst->mpdus_ack_failed = __le32_to_cpu(src->mpdus_ack_failed);
	dst->mpdus_hw_filter = __le32_to_cpu(src->mpdus_hw_filter);
	dst->mpdus_expired = __le32_to_cpu(src->mpdus_expired);
}

void ath10k_wmi_pull_pdev_stats_rx(const struct wmi_pdev_stats_rx *src,
				   struct ath10k_fw_stats_pdev *dst)
{
	dst->mid_ppdu_route_change = __le32_to_cpu(src->mid_ppdu_route_change);
	dst->status_rcvd = __le32_to_cpu(src->status_rcvd);
	dst->r0_frags = __le32_to_cpu(src->r0_frags);
	dst->r1_frags = __le32_to_cpu(src->r1_frags);
	dst->r2_frags = __le32_to_cpu(src->r2_frags);
	dst->r3_frags = __le32_to_cpu(src->r3_frags);
	dst->htt_msdus = __le32_to_cpu(src->htt_msdus);
	dst->htt_mpdus = __le32_to_cpu(src->htt_mpdus);
	dst->loc_msdus = __le32_to_cpu(src->loc_msdus);
	dst->loc_mpdus = __le32_to_cpu(src->loc_mpdus);
	dst->oversize_amsdu = __le32_to_cpu(src->oversize_amsdu);
	dst->phy_errs = __le32_to_cpu(src->phy_errs);
	dst->phy_err_drop = __le32_to_cpu(src->phy_err_drop);
	dst->mpdu_errs = __le32_to_cpu(src->mpdu_errs);
}

void ath10k_wmi_pull_pdev_stats_extra(const struct wmi_pdev_stats_extra *src,
				      struct ath10k_fw_stats_pdev *dst)
{
	dst->ack_rx_bad = __le32_to_cpu(src->ack_rx_bad);
	dst->rts_bad = __le32_to_cpu(src->rts_bad);
	dst->rts_good = __le32_to_cpu(src->rts_good);
	dst->fcs_bad = __le32_to_cpu(src->fcs_bad);
	dst->no_beacons = __le32_to_cpu(src->no_beacons);
	dst->mib_int_count = __le32_to_cpu(src->mib_int_count);
}

void ath10k_wmi_pull_peer_stats(const struct wmi_peer_stats *src,
				struct ath10k_fw_stats_peer *dst)
{
	ether_addr_copy(dst->peer_macaddr, src->peer_macaddr.addr);
	dst->peer_rssi = __le32_to_cpu(src->peer_rssi);
	dst->peer_tx_rate = __le32_to_cpu(src->peer_tx_rate);
}

static void
ath10k_wmi_10_4_pull_peer_stats(const struct wmi_10_4_peer_stats *src,
				struct ath10k_fw_stats_peer *dst)
{
	ether_addr_copy(dst->peer_macaddr, src->peer_macaddr.addr);
	dst->peer_rssi = __le32_to_cpu(src->peer_rssi);
	dst->peer_tx_rate = __le32_to_cpu(src->peer_tx_rate);
	dst->peer_rx_rate = __le32_to_cpu(src->peer_rx_rate);
}

static void
ath10k_wmi_10_4_pull_vdev_stats(const struct wmi_vdev_stats_extd *src,
				struct ath10k_fw_stats_vdev_extd *dst)
{
	dst->vdev_id = __le32_to_cpu(src->vdev_id);
	dst->ppdu_aggr_cnt = __le32_to_cpu(src->ppdu_aggr_cnt);
	dst->ppdu_noack = __le32_to_cpu(src->ppdu_noack);
	dst->mpdu_queued = __le32_to_cpu(src->mpdu_queued);
	dst->ppdu_nonaggr_cnt = __le32_to_cpu(src->ppdu_nonaggr_cnt);
	dst->mpdu_sw_requeued = __le32_to_cpu(src->mpdu_sw_requeued);
	dst->mpdu_suc_retry = __le32_to_cpu(src->mpdu_suc_retry);
	dst->mpdu_suc_multitry = __le32_to_cpu(src->mpdu_suc_multitry);
	dst->mpdu_fail_retry = __le32_to_cpu(src->mpdu_fail_retry);
	dst->tx_ftm_suc = __le32_to_cpu(src->tx_ftm_suc);
	dst->tx_ftm_suc_retry = __le32_to_cpu(src->tx_ftm_suc_retry);
	dst->tx_ftm_fail = __le32_to_cpu(src->tx_ftm_fail);
	dst->rx_ftmr_cnt = __le32_to_cpu(src->rx_ftmr_cnt);
	dst->rx_ftmr_dup_cnt = __le32_to_cpu(src->rx_ftmr_dup_cnt);
	dst->rx_iftmr_cnt = __le32_to_cpu(src->rx_iftmr_cnt);
	dst->rx_iftmr_dup_cnt = __le32_to_cpu(src->rx_iftmr_dup_cnt);
}

static int ath10k_wmi_main_op_pull_fw_stats(struct ath10k *ar,
					    struct sk_buff *skb,
					    struct ath10k_fw_stats *stats)
{
	const struct wmi_stats_event *ev = (void *)skb->data;
	u32 num_pdev_stats, num_peer_stats;
	int i;

	if (!skb_pull(skb, sizeof(*ev)))
		return -EPROTO;

	num_pdev_stats = __le32_to_cpu(ev->num_pdev_stats);
	num_peer_stats = __le32_to_cpu(ev->num_peer_stats);

	for (i = 0; i < num_pdev_stats; i++) {
		const struct wmi_pdev_stats *src;
		struct ath10k_fw_stats_pdev *dst;

		src = (void *)skb->data;
		if (!skb_pull(skb, sizeof(*src)))
			return -EPROTO;

		dst = kzalloc(sizeof(*dst), GFP_ATOMIC);
		if (!dst)
			continue;

		ath10k_wmi_pull_pdev_stats_base(&src->base, dst);
		ath10k_wmi_pull_pdev_stats_tx(&src->tx, dst);
		ath10k_wmi_pull_pdev_stats_rx(&src->rx, dst);

		list_add_tail(&dst->list, &stats->pdevs);
	}

	/* fw doesn't implement vdev stats */

	for (i = 0; i < num_peer_stats; i++) {
		const struct wmi_peer_stats *src;
		struct ath10k_fw_stats_peer *dst;

		src = (void *)skb->data;
		if (!skb_pull(skb, sizeof(*src)))
			return -EPROTO;

		dst = kzalloc(sizeof(*dst), GFP_ATOMIC);
		if (!dst)
			continue;

		ath10k_wmi_pull_peer_stats(src, dst);
		list_add_tail(&dst->list, &stats->peers);
	}

	return 0;
}

static int ath10k_wmi_10x_op_pull_fw_stats(struct ath10k *ar,
					   struct sk_buff *skb,
					   struct ath10k_fw_stats *stats)
{
	const struct wmi_stats_event *ev = (void *)skb->data;
	u32 num_pdev_stats, num_peer_stats;
	int i;

	if (!skb_pull(skb, sizeof(*ev)))
		return -EPROTO;

	num_pdev_stats = __le32_to_cpu(ev->num_pdev_stats);
	num_peer_stats = __le32_to_cpu(ev->num_peer_stats);

	for (i = 0; i < num_pdev_stats; i++) {
		const struct wmi_10x_pdev_stats *src;
		struct ath10k_fw_stats_pdev *dst;

		src = (void *)skb->data;
		if (!skb_pull(skb, sizeof(*src)))
			return -EPROTO;

		dst = kzalloc(sizeof(*dst), GFP_ATOMIC);
		if (!dst)
			continue;

		ath10k_wmi_pull_pdev_stats_base(&src->base, dst);
		ath10k_wmi_pull_pdev_stats_tx(&src->tx, dst);
		ath10k_wmi_pull_pdev_stats_rx(&src->rx, dst);
		ath10k_wmi_pull_pdev_stats_extra(&src->extra, dst);

		list_add_tail(&dst->list, &stats->pdevs);
	}

	/* fw doesn't implement vdev stats */

	for (i = 0; i < num_peer_stats; i++) {
		const struct wmi_10x_peer_stats *src;
		struct ath10k_fw_stats_peer *dst;

		src = (void *)skb->data;
		if (!skb_pull(skb, sizeof(*src)))
			return -EPROTO;

		dst = kzalloc(sizeof(*dst), GFP_ATOMIC);
		if (!dst)
			continue;

		ath10k_wmi_pull_peer_stats(&src->old, dst);

		dst->peer_rx_rate = __le32_to_cpu(src->peer_rx_rate);

		list_add_tail(&dst->list, &stats->peers);
	}

	return 0;
}

static int ath10k_wmi_10_2_op_pull_fw_stats(struct ath10k *ar,
					    struct sk_buff *skb,
					    struct ath10k_fw_stats *stats)
{
	const struct wmi_10_2_stats_event *ev = (void *)skb->data;
	u32 num_pdev_stats;
	u32 num_pdev_ext_stats;
	u32 num_peer_stats;
	int i;

	if (!skb_pull(skb, sizeof(*ev)))
		return -EPROTO;

	num_pdev_stats = __le32_to_cpu(ev->num_pdev_stats);
	num_pdev_ext_stats = __le32_to_cpu(ev->num_pdev_ext_stats);
	num_peer_stats = __le32_to_cpu(ev->num_peer_stats);

	for (i = 0; i < num_pdev_stats; i++) {
		const struct wmi_10_2_pdev_stats *src;
		struct ath10k_fw_stats_pdev *dst;

		src = (void *)skb->data;
		if (!skb_pull(skb, sizeof(*src)))
			return -EPROTO;

		dst = kzalloc(sizeof(*dst), GFP_ATOMIC);
		if (!dst)
			continue;

		ath10k_wmi_pull_pdev_stats_base(&src->base, dst);
		ath10k_wmi_pull_pdev_stats_tx(&src->tx, dst);
		ath10k_wmi_pull_pdev_stats_rx(&src->rx, dst);
		ath10k_wmi_pull_pdev_stats_extra(&src->extra, dst);
		/* FIXME: expose 10.2 specific values */

		list_add_tail(&dst->list, &stats->pdevs);
	}

	for (i = 0; i < num_pdev_ext_stats; i++) {
		const struct wmi_10_2_pdev_ext_stats *src;

		src = (void *)skb->data;
		if (!skb_pull(skb, sizeof(*src)))
			return -EPROTO;

		/* FIXME: expose values to userspace
		 *
		 * Note: Even though this loop seems to do nothing it is
		 * required to parse following sub-structures properly.
		 */
	}

	/* fw doesn't implement vdev stats */

	for (i = 0; i < num_peer_stats; i++) {
		const struct wmi_10_2_peer_stats *src;
		struct ath10k_fw_stats_peer *dst;

		src = (void *)skb->data;
		if (!skb_pull(skb, sizeof(*src)))
			return -EPROTO;

		dst = kzalloc(sizeof(*dst), GFP_ATOMIC);
		if (!dst)
			continue;

		ath10k_wmi_pull_peer_stats(&src->old, dst);

		dst->peer_rx_rate = __le32_to_cpu(src->peer_rx_rate);
		/* FIXME: expose 10.2 specific values */

		list_add_tail(&dst->list, &stats->peers);
	}

	return 0;
}

static int ath10k_wmi_10_2_4_op_pull_fw_stats(struct ath10k *ar,
					      struct sk_buff *skb,
					      struct ath10k_fw_stats *stats)
{
	const struct wmi_10_2_stats_event *ev = (void *)skb->data;
	u32 num_pdev_stats;
	u32 num_pdev_ext_stats;
	u32 num_peer_stats;
	int i;

	if (!skb_pull(skb, sizeof(*ev)))
		return -EPROTO;

	num_pdev_stats = __le32_to_cpu(ev->num_pdev_stats);
	num_pdev_ext_stats = __le32_to_cpu(ev->num_pdev_ext_stats);
	num_peer_stats = __le32_to_cpu(ev->num_peer_stats);

	for (i = 0; i < num_pdev_stats; i++) {
		const struct wmi_10_2_pdev_stats *src;
		struct ath10k_fw_stats_pdev *dst;

		src = (void *)skb->data;
		if (!skb_pull(skb, sizeof(*src)))
			return -EPROTO;

		dst = kzalloc(sizeof(*dst), GFP_ATOMIC);
		if (!dst)
			continue;

		ath10k_wmi_pull_pdev_stats_base(&src->base, dst);
		ath10k_wmi_pull_pdev_stats_tx(&src->tx, dst);
		ath10k_wmi_pull_pdev_stats_rx(&src->rx, dst);
		ath10k_wmi_pull_pdev_stats_extra(&src->extra, dst);
		/* FIXME: expose 10.2 specific values */

		list_add_tail(&dst->list, &stats->pdevs);
	}

	for (i = 0; i < num_pdev_ext_stats; i++) {
		const struct wmi_10_2_pdev_ext_stats *src;

		src = (void *)skb->data;
		if (!skb_pull(skb, sizeof(*src)))
			return -EPROTO;

		/* FIXME: expose values to userspace
		 *
		 * Note: Even though this loop seems to do nothing it is
		 * required to parse following sub-structures properly.
		 */
	}

	/* fw doesn't implement vdev stats */

	for (i = 0; i < num_peer_stats; i++) {
		const struct wmi_10_2_4_ext_peer_stats *src;
		struct ath10k_fw_stats_peer *dst;
		int stats_len;

		if (test_bit(WMI_SERVICE_PEER_STATS, ar->wmi.svc_map))
			stats_len = sizeof(struct wmi_10_2_4_ext_peer_stats);
		else
			stats_len = sizeof(struct wmi_10_2_4_peer_stats);

		src = (void *)skb->data;
		if (!skb_pull(skb, stats_len))
			return -EPROTO;

		dst = kzalloc(sizeof(*dst), GFP_ATOMIC);
		if (!dst)
			continue;

		ath10k_wmi_pull_peer_stats(&src->common.old, dst);

		dst->peer_rx_rate = __le32_to_cpu(src->common.peer_rx_rate);

		if (ath10k_peer_stats_enabled(ar))
			dst->rx_duration = __le32_to_cpu(src->rx_duration);
		/* FIXME: expose 10.2 specific values */

		list_add_tail(&dst->list, &stats->peers);
	}

	return 0;
}

static int ath10k_wmi_10_4_op_pull_fw_stats(struct ath10k *ar,
					    struct sk_buff *skb,
					    struct ath10k_fw_stats *stats)
{
	const struct wmi_10_2_stats_event *ev = (void *)skb->data;
	u32 num_pdev_stats;
	u32 num_pdev_ext_stats;
	u32 num_vdev_stats;
	u32 num_peer_stats;
	u32 num_bcnflt_stats;
	u32 stats_id;
	int i;

	if (!skb_pull(skb, sizeof(*ev)))
		return -EPROTO;

	num_pdev_stats = __le32_to_cpu(ev->num_pdev_stats);
	num_pdev_ext_stats = __le32_to_cpu(ev->num_pdev_ext_stats);
	num_vdev_stats = __le32_to_cpu(ev->num_vdev_stats);
	num_peer_stats = __le32_to_cpu(ev->num_peer_stats);
	num_bcnflt_stats = __le32_to_cpu(ev->num_bcnflt_stats);
	stats_id = __le32_to_cpu(ev->stats_id);

	for (i = 0; i < num_pdev_stats; i++) {
		const struct wmi_10_4_pdev_stats *src;
		struct ath10k_fw_stats_pdev *dst;

		src = (void *)skb->data;
		if (!skb_pull(skb, sizeof(*src)))
			return -EPROTO;

		dst = kzalloc(sizeof(*dst), GFP_ATOMIC);
		if (!dst)
			continue;

		ath10k_wmi_pull_pdev_stats_base(&src->base, dst);
		ath10k_wmi_10_4_pull_pdev_stats_tx(&src->tx, dst);
		ath10k_wmi_pull_pdev_stats_rx(&src->rx, dst);
		dst->rx_ovfl_errs = __le32_to_cpu(src->rx_ovfl_errs);
		ath10k_wmi_pull_pdev_stats_extra(&src->extra, dst);

		list_add_tail(&dst->list, &stats->pdevs);
	}

	for (i = 0; i < num_pdev_ext_stats; i++) {
		const struct wmi_10_2_pdev_ext_stats *src;

		src = (void *)skb->data;
		if (!skb_pull(skb, sizeof(*src)))
			return -EPROTO;

		/* FIXME: expose values to userspace
		 *
		 * Note: Even though this loop seems to do nothing it is
		 * required to parse following sub-structures properly.
		 */
	}

	for (i = 0; i < num_vdev_stats; i++) {
		const struct wmi_vdev_stats *src;

		/* Ignore vdev stats here as it has only vdev id. Actual vdev
		 * stats will be retrieved from vdev extended stats.
		 */
		src = (void *)skb->data;
		if (!skb_pull(skb, sizeof(*src)))
			return -EPROTO;
	}

	for (i = 0; i < num_peer_stats; i++) {
		const struct wmi_10_4_peer_stats *src;
		struct ath10k_fw_stats_peer *dst;

		src = (void *)skb->data;
		if (!skb_pull(skb, sizeof(*src)))
			return -EPROTO;

		dst = kzalloc(sizeof(*dst), GFP_ATOMIC);
		if (!dst)
			continue;

		ath10k_wmi_10_4_pull_peer_stats(src, dst);
		list_add_tail(&dst->list, &stats->peers);
	}

	for (i = 0; i < num_bcnflt_stats; i++) {
		const struct wmi_10_4_bss_bcn_filter_stats *src;

		src = (void *)skb->data;
		if (!skb_pull(skb, sizeof(*src)))
			return -EPROTO;

		/* FIXME: expose values to userspace
		 *
		 * Note: Even though this loop seems to do nothing it is
		 * required to parse following sub-structures properly.
		 */
	}

	if (stats_id & WMI_10_4_STAT_PEER_EXTD) {
		stats->extended = true;

		for (i = 0; i < num_peer_stats; i++) {
			const struct wmi_10_4_peer_extd_stats *src;
			struct ath10k_fw_extd_stats_peer *dst;

			src = (void *)skb->data;
			if (!skb_pull(skb, sizeof(*src)))
				return -EPROTO;

			dst = kzalloc(sizeof(*dst), GFP_ATOMIC);
			if (!dst)
				continue;

			ether_addr_copy(dst->peer_macaddr,
					src->peer_macaddr.addr);
			dst->rx_duration = __le32_to_cpu(src->rx_duration);
			list_add_tail(&dst->list, &stats->peers_extd);
		}
	}

	if (stats_id & WMI_10_4_STAT_VDEV_EXTD) {
		for (i = 0; i < num_vdev_stats; i++) {
			const struct wmi_vdev_stats_extd *src;
			struct ath10k_fw_stats_vdev_extd *dst;

			src = (void *)skb->data;
			if (!skb_pull(skb, sizeof(*src)))
				return -EPROTO;

			dst = kzalloc(sizeof(*dst), GFP_ATOMIC);
			if (!dst)
				continue;
			ath10k_wmi_10_4_pull_vdev_stats(src, dst);
			list_add_tail(&dst->list, &stats->vdevs);
		}
	}

	return 0;
}

void ath10k_wmi_event_update_stats(struct ath10k *ar, struct sk_buff *skb)
{
	ath10k_dbg(ar, ATH10K_DBG_WMI, "WMI_UPDATE_STATS_EVENTID\n");
	ath10k_debug_fw_stats_process(ar, skb);
}

static int
ath10k_wmi_op_pull_vdev_start_ev(struct ath10k *ar, struct sk_buff *skb,
				 struct wmi_vdev_start_ev_arg *arg)
{
	struct wmi_vdev_start_response_event *ev = (void *)skb->data;

	if (skb->len < sizeof(*ev))
		return -EPROTO;

	skb_pull(skb, sizeof(*ev));
	arg->vdev_id = ev->vdev_id;
	arg->req_id = ev->req_id;
	arg->resp_type = ev->resp_type;
	arg->status = ev->status;

	return 0;
}

void ath10k_wmi_event_vdev_start_resp(struct ath10k *ar, struct sk_buff *skb)
{
	struct wmi_vdev_start_ev_arg arg = {};
	int ret;
	u32 status;

	ath10k_dbg(ar, ATH10K_DBG_WMI, "WMI_VDEV_START_RESP_EVENTID\n");

	ar->last_wmi_vdev_start_status = 0;

	ret = ath10k_wmi_pull_vdev_start(ar, skb, &arg);
	if (ret) {
		ath10k_warn(ar, "failed to parse vdev start event: %d\n", ret);
		ar->last_wmi_vdev_start_status = ret;
		goto out;
	}

	status = __le32_to_cpu(arg.status);
	if (WARN_ON_ONCE(status)) {
		ath10k_warn(ar, "vdev-start-response reports status error: %d (%s)\n",
			    status, (status == WMI_VDEV_START_CHAN_INVALID) ?
			    "chan-invalid" : "unknown");
		/* Setup is done one way or another though, so we should still
		 * do the completion, so don't return here.
		 */
		ar->last_wmi_vdev_start_status = -EINVAL;
	}

out:
	complete(&ar->vdev_setup_done);
}

void ath10k_wmi_event_vdev_stopped(struct ath10k *ar, struct sk_buff *skb)
{
	ath10k_dbg(ar, ATH10K_DBG_WMI, "WMI_VDEV_STOPPED_EVENTID\n");
	complete(&ar->vdev_setup_done);
}

static int
ath10k_wmi_op_pull_peer_kick_ev(struct ath10k *ar, struct sk_buff *skb,
				struct wmi_peer_kick_ev_arg *arg)
{
	struct wmi_peer_sta_kickout_event *ev = (void *)skb->data;

	if (skb->len < sizeof(*ev))
		return -EPROTO;

	skb_pull(skb, sizeof(*ev));
	arg->mac_addr = ev->peer_macaddr.addr;

	return 0;
}

void ath10k_wmi_event_peer_sta_kickout(struct ath10k *ar, struct sk_buff *skb)
{
	struct wmi_peer_kick_ev_arg arg = {};
	struct ieee80211_sta *sta;
	int ret;

	ret = ath10k_wmi_pull_peer_kick(ar, skb, &arg);
	if (ret) {
		ath10k_warn(ar, "failed to parse peer kickout event: %d\n",
			    ret);
		return;
	}

	ath10k_dbg(ar, ATH10K_DBG_WMI, "wmi event peer sta kickout %pM\n",
		   arg.mac_addr);

	rcu_read_lock();

	sta = ieee80211_find_sta_by_ifaddr(ar->hw, arg.mac_addr, NULL);
	if (!sta) {
		ath10k_warn(ar, "Spurious quick kickout for STA %pM\n",
			    arg.mac_addr);
		goto exit;
	}

	ieee80211_report_low_ack(sta, 10);

exit:
	rcu_read_unlock();
}

/*
 * FIXME
 *
 * We don't report to mac80211 sleep state of connected
 * stations. Due to this mac80211 can't fill in TIM IE
 * correctly.
 *
 * I know of no way of getting nullfunc frames that contain
 * sleep transition from connected stations - these do not
 * seem to be sent from the target to the host. There also
 * doesn't seem to be a dedicated event for that. So the
 * only way left to do this would be to read tim_bitmap
 * during SWBA.
 *
 * We could probably try using tim_bitmap from SWBA to tell
 * mac80211 which stations are asleep and which are not. The
 * problem here is calling mac80211 functions so many times
 * could take too long and make us miss the time to submit
 * the beacon to the target.
 *
 * So as a workaround we try to extend the TIM IE if there
 * is unicast buffered for stations with aid > 7 and fill it
 * in ourselves.
 */
static void ath10k_wmi_update_tim(struct ath10k *ar,
				  struct ath10k_vif *arvif,
				  struct sk_buff *bcn,
				  const struct wmi_tim_info_arg *tim_info)
{
	struct ieee80211_hdr *hdr = (struct ieee80211_hdr *)bcn->data;
	struct ieee80211_tim_ie *tim;
	u8 *ies, *ie;
	u8 ie_len, pvm_len;
	__le32 t;
	u32 v, tim_len;

	/* When FW reports 0 in tim_len, ensure atleast first byte
	 * in tim_bitmap is considered for pvm calculation.
	 */
	tim_len = tim_info->tim_len ? __le32_to_cpu(tim_info->tim_len) : 1;

	/* if next SWBA has no tim_changed the tim_bitmap is garbage.
	 * we must copy the bitmap upon change and reuse it later
	 */
	if (__le32_to_cpu(tim_info->tim_changed)) {
		int i;

		if (sizeof(arvif->u.ap.tim_bitmap) < tim_len) {
			ath10k_warn(ar, "SWBA TIM field is too big (%u), truncated it to %zu",
				    tim_len, sizeof(arvif->u.ap.tim_bitmap));
			tim_len = sizeof(arvif->u.ap.tim_bitmap);
		}

		for (i = 0; i < tim_len; i++) {
			t = tim_info->tim_bitmap[i / 4];
			v = __le32_to_cpu(t);
			arvif->u.ap.tim_bitmap[i] = (v >> ((i % 4) * 8)) & 0xFF;
		}

		/* FW reports either length 0 or length based on max supported
		 * station. so we calculate this on our own
		 */
		arvif->u.ap.tim_len = 0;
		for (i = 0; i < tim_len; i++)
			if (arvif->u.ap.tim_bitmap[i])
				arvif->u.ap.tim_len = i;

		arvif->u.ap.tim_len++;
	}

	ies = bcn->data;
	ies += ieee80211_hdrlen(hdr->frame_control);
	ies += 12; /* fixed parameters */

	ie = (u8 *)cfg80211_find_ie(WLAN_EID_TIM, ies,
				    (u8 *)skb_tail_pointer(bcn) - ies);
	if (!ie) {
		if (arvif->vdev_type != WMI_VDEV_TYPE_IBSS)
			ath10k_warn(ar, "no tim ie found;\n");
		return;
	}

	tim = (void *)ie + 2;
	ie_len = ie[1];
	pvm_len = ie_len - 3; /* exclude dtim count, dtim period, bmap ctl */

	if (pvm_len < arvif->u.ap.tim_len) {
		int expand_size = tim_len - pvm_len;
		int move_size = skb_tail_pointer(bcn) - (ie + 2 + ie_len);
		void *next_ie = ie + 2 + ie_len;

		if (skb_put(bcn, expand_size)) {
			memmove(next_ie + expand_size, next_ie, move_size);

			ie[1] += expand_size;
			ie_len += expand_size;
			pvm_len += expand_size;
		} else {
			ath10k_warn(ar, "tim expansion failed\n");
		}
	}

	if (pvm_len > tim_len) {
		ath10k_warn(ar, "tim pvm length is too great (%d)\n", pvm_len);
		return;
	}

	tim->bitmap_ctrl = !!__le32_to_cpu(tim_info->tim_mcast);
	memcpy(tim->virtual_map, arvif->u.ap.tim_bitmap, pvm_len);

	if (tim->dtim_count == 0) {
		ATH10K_SKB_CB(bcn)->flags |= ATH10K_SKB_F_DTIM_ZERO;

		if (__le32_to_cpu(tim_info->tim_mcast) == 1)
			ATH10K_SKB_CB(bcn)->flags |= ATH10K_SKB_F_DELIVER_CAB;
	}

	ath10k_dbg(ar, ATH10K_DBG_MGMT, "dtim %d/%d mcast %d pvmlen %d\n",
		   tim->dtim_count, tim->dtim_period,
		   tim->bitmap_ctrl, pvm_len);
}

static void ath10k_wmi_update_noa(struct ath10k *ar, struct ath10k_vif *arvif,
				  struct sk_buff *bcn,
				  const struct wmi_p2p_noa_info *noa)
{
	if (!arvif->vif->p2p)
		return;

	ath10k_dbg(ar, ATH10K_DBG_MGMT, "noa changed: %d\n", noa->changed);

	if (noa->changed & WMI_P2P_NOA_CHANGED_BIT)
		ath10k_p2p_noa_update(arvif, noa);

	if (arvif->u.ap.noa_data)
		if (!pskb_expand_head(bcn, 0, arvif->u.ap.noa_len, GFP_ATOMIC))
			skb_put_data(bcn, arvif->u.ap.noa_data,
				     arvif->u.ap.noa_len);
}

static int ath10k_wmi_op_pull_swba_ev(struct ath10k *ar, struct sk_buff *skb,
				      struct wmi_swba_ev_arg *arg)
{
	struct wmi_host_swba_event *ev = (void *)skb->data;
	u32 map;
	size_t i;

	if (skb->len < sizeof(*ev))
		return -EPROTO;

	skb_pull(skb, sizeof(*ev));
	arg->vdev_map = ev->vdev_map;

	for (i = 0, map = __le32_to_cpu(ev->vdev_map); map; map >>= 1) {
		if (!(map & BIT(0)))
			continue;

		/* If this happens there were some changes in firmware and
		 * ath10k should update the max size of tim_info array.
		 */
		if (WARN_ON_ONCE(i == ARRAY_SIZE(arg->tim_info)))
			break;

		if (__le32_to_cpu(ev->bcn_info[i].tim_info.tim_len) >
		     sizeof(ev->bcn_info[i].tim_info.tim_bitmap)) {
			ath10k_warn(ar, "refusing to parse invalid swba structure\n");
			return -EPROTO;
		}

		arg->tim_info[i].tim_len = ev->bcn_info[i].tim_info.tim_len;
		arg->tim_info[i].tim_mcast = ev->bcn_info[i].tim_info.tim_mcast;
		arg->tim_info[i].tim_bitmap =
				ev->bcn_info[i].tim_info.tim_bitmap;
		arg->tim_info[i].tim_changed =
				ev->bcn_info[i].tim_info.tim_changed;
		arg->tim_info[i].tim_num_ps_pending =
				ev->bcn_info[i].tim_info.tim_num_ps_pending;

		arg->noa_info[i] = &ev->bcn_info[i].p2p_noa_info;
		i++;
	}

	return 0;
}

static int ath10k_wmi_10_2_4_op_pull_swba_ev(struct ath10k *ar,
					     struct sk_buff *skb,
					     struct wmi_swba_ev_arg *arg)
{
	struct wmi_10_2_4_host_swba_event *ev = (void *)skb->data;
	u32 map;
	size_t i;

	if (skb->len < sizeof(*ev))
		return -EPROTO;

	skb_pull(skb, sizeof(*ev));
	arg->vdev_map = ev->vdev_map;

	for (i = 0, map = __le32_to_cpu(ev->vdev_map); map; map >>= 1) {
		if (!(map & BIT(0)))
			continue;

		/* If this happens there were some changes in firmware and
		 * ath10k should update the max size of tim_info array.
		 */
		if (WARN_ON_ONCE(i == ARRAY_SIZE(arg->tim_info)))
			break;

		if (__le32_to_cpu(ev->bcn_info[i].tim_info.tim_len) >
		     sizeof(ev->bcn_info[i].tim_info.tim_bitmap)) {
			ath10k_warn(ar, "refusing to parse invalid swba structure\n");
			return -EPROTO;
		}

		arg->tim_info[i].tim_len = ev->bcn_info[i].tim_info.tim_len;
		arg->tim_info[i].tim_mcast = ev->bcn_info[i].tim_info.tim_mcast;
		arg->tim_info[i].tim_bitmap =
				ev->bcn_info[i].tim_info.tim_bitmap;
		arg->tim_info[i].tim_changed =
				ev->bcn_info[i].tim_info.tim_changed;
		arg->tim_info[i].tim_num_ps_pending =
				ev->bcn_info[i].tim_info.tim_num_ps_pending;
		i++;
	}

	return 0;
}

static int ath10k_wmi_10_4_op_pull_swba_ev(struct ath10k *ar,
					   struct sk_buff *skb,
					   struct wmi_swba_ev_arg *arg)
{
	struct wmi_10_4_host_swba_event *ev = (void *)skb->data;
	u32 map, tim_len;
	size_t i;

	if (skb->len < sizeof(*ev))
		return -EPROTO;

	skb_pull(skb, sizeof(*ev));
	arg->vdev_map = ev->vdev_map;

	for (i = 0, map = __le32_to_cpu(ev->vdev_map); map; map >>= 1) {
		if (!(map & BIT(0)))
			continue;

		/* If this happens there were some changes in firmware and
		 * ath10k should update the max size of tim_info array.
		 */
		if (WARN_ON_ONCE(i == ARRAY_SIZE(arg->tim_info)))
			break;

		if (__le32_to_cpu(ev->bcn_info[i].tim_info.tim_len) >
		      sizeof(ev->bcn_info[i].tim_info.tim_bitmap)) {
			ath10k_warn(ar, "refusing to parse invalid swba structure\n");
			return -EPROTO;
		}

		tim_len = __le32_to_cpu(ev->bcn_info[i].tim_info.tim_len);
		if (tim_len) {
			/* Exclude 4 byte guard length */
			tim_len -= 4;
			arg->tim_info[i].tim_len = __cpu_to_le32(tim_len);
		} else {
			arg->tim_info[i].tim_len = 0;
		}

		arg->tim_info[i].tim_mcast = ev->bcn_info[i].tim_info.tim_mcast;
		arg->tim_info[i].tim_bitmap =
				ev->bcn_info[i].tim_info.tim_bitmap;
		arg->tim_info[i].tim_changed =
				ev->bcn_info[i].tim_info.tim_changed;
		arg->tim_info[i].tim_num_ps_pending =
				ev->bcn_info[i].tim_info.tim_num_ps_pending;

		/* 10.4 firmware doesn't have p2p support. notice of absence
		 * info can be ignored for now.
		 */

		i++;
	}

	return 0;
}

static enum wmi_txbf_conf ath10k_wmi_10_4_txbf_conf_scheme(struct ath10k *ar)
{
	return WMI_TXBF_CONF_BEFORE_ASSOC;
}

void ath10k_wmi_event_host_swba(struct ath10k *ar, struct sk_buff *skb)
{
	struct wmi_swba_ev_arg arg = {};
	u32 map;
	int i = -1;
	const struct wmi_tim_info_arg *tim_info;
	const struct wmi_p2p_noa_info *noa_info;
	struct ath10k_vif *arvif;
	struct sk_buff *bcn;
	dma_addr_t paddr;
	int ret, vdev_id = 0;

	ret = ath10k_wmi_pull_swba(ar, skb, &arg);
	if (ret) {
		ath10k_warn(ar, "failed to parse swba event: %d\n", ret);
		return;
	}

	map = __le32_to_cpu(arg.vdev_map);

	ath10k_dbg(ar, ATH10K_DBG_MGMT, "mgmt swba vdev_map 0x%x\n",
		   map);

	for (; map; map >>= 1, vdev_id++) {
		if (!(map & 0x1))
			continue;

		i++;

		if (i >= WMI_MAX_AP_VDEV) {
			ath10k_warn(ar, "swba has corrupted vdev map\n");
			break;
		}

		tim_info = &arg.tim_info[i];
		noa_info = arg.noa_info[i];

		ath10k_dbg(ar, ATH10K_DBG_MGMT,
			   "mgmt event bcn_info %d tim_len %d mcast %d changed %d num_ps_pending %d bitmap 0x%08x%08x%08x%08x\n",
			   i,
			   __le32_to_cpu(tim_info->tim_len),
			   __le32_to_cpu(tim_info->tim_mcast),
			   __le32_to_cpu(tim_info->tim_changed),
			   __le32_to_cpu(tim_info->tim_num_ps_pending),
			   __le32_to_cpu(tim_info->tim_bitmap[3]),
			   __le32_to_cpu(tim_info->tim_bitmap[2]),
			   __le32_to_cpu(tim_info->tim_bitmap[1]),
			   __le32_to_cpu(tim_info->tim_bitmap[0]));

		/* TODO: Only first 4 word from tim_bitmap is dumped.
		 * Extend debug code to dump full tim_bitmap.
		 */

		arvif = ath10k_get_arvif(ar, vdev_id);
		if (arvif == NULL) {
			ath10k_warn(ar, "no vif for vdev_id %d found\n",
				    vdev_id);
			continue;
		}

		/* mac80211 would have already asked us to stop beaconing and
		 * bring the vdev down, so continue in that case
		 */
		if (!arvif->is_up)
			continue;

		/* There are no completions for beacons so wait for next SWBA
		 * before telling mac80211 to decrement CSA counter
		 *
		 * Once CSA counter is completed stop sending beacons until
		 * actual channel switch is done
		 */
		if (arvif->vif->csa_active &&
		    ieee80211_csa_is_complete(arvif->vif)) {
			ieee80211_csa_finish(arvif->vif);
			continue;
		}

		bcn = ieee80211_beacon_get(ar->hw, arvif->vif);
		if (!bcn) {
			ath10k_warn(ar, "could not get mac80211 beacon\n");
			continue;
		}

		ath10k_tx_h_seq_no(arvif->vif, bcn);
		ath10k_wmi_update_tim(ar, arvif, bcn, tim_info);
		ath10k_wmi_update_noa(ar, arvif, bcn, noa_info);

		spin_lock_bh(&ar->data_lock);

		if (arvif->beacon) {
			switch (arvif->beacon_state) {
			case ATH10K_BEACON_SENT:
				break;
			case ATH10K_BEACON_SCHEDULED:
				ath10k_warn(ar, "SWBA overrun on vdev %d, skipped old beacon\n",
					    arvif->vdev_id);
				break;
			case ATH10K_BEACON_SENDING:
				ath10k_warn(ar, "SWBA overrun on vdev %d, skipped new beacon\n",
					    arvif->vdev_id);
				dev_kfree_skb(bcn);
				goto skip;
			}

			ath10k_mac_vif_beacon_free(arvif);
		}

		if (!arvif->beacon_buf) {
			paddr = dma_map_single(arvif->ar->dev, bcn->data,
					       bcn->len, DMA_TO_DEVICE);
			ret = dma_mapping_error(arvif->ar->dev, paddr);
			if (ret) {
				ath10k_warn(ar, "failed to map beacon: %d\n",
					    ret);
				dev_kfree_skb_any(bcn);
				goto skip;
			}

			ATH10K_SKB_CB(bcn)->paddr = paddr;
		} else {
			if (bcn->len > IEEE80211_MAX_FRAME_LEN) {
				ath10k_warn(ar, "trimming beacon %d -> %d bytes!\n",
					    bcn->len, IEEE80211_MAX_FRAME_LEN);
				skb_trim(bcn, IEEE80211_MAX_FRAME_LEN);
			}
			memcpy(arvif->beacon_buf, bcn->data, bcn->len);
			ATH10K_SKB_CB(bcn)->paddr = arvif->beacon_paddr;
		}

		arvif->beacon = bcn;
		arvif->beacon_state = ATH10K_BEACON_SCHEDULED;

		trace_ath10k_tx_hdr(ar, bcn->data, bcn->len);
		trace_ath10k_tx_payload(ar, bcn->data, bcn->len);

skip:
		spin_unlock_bh(&ar->data_lock);
	}

	ath10k_wmi_tx_beacons_nowait(ar);
}

void ath10k_wmi_event_tbttoffset_update(struct ath10k *ar, struct sk_buff *skb)
{
	ath10k_dbg(ar, ATH10K_DBG_WMI, "WMI_TBTTOFFSET_UPDATE_EVENTID\n");
}

static void ath10k_radar_detected(struct ath10k *ar)
{
	ath10k_dbg(ar, ATH10K_DBG_REGULATORY, "dfs radar detected\n");
	ATH10K_DFS_STAT_INC(ar, radar_detected);

	/* Control radar events reporting in debugfs file
	 * dfs_block_radar_events
	 */
	if (ar->dfs_block_radar_events)
		ath10k_info(ar, "DFS Radar detected, but ignored as requested\n");
	else
		ieee80211_radar_detected(ar->hw);
}

static void ath10k_radar_confirmation_work(struct work_struct *work)
{
	struct ath10k *ar = container_of(work, struct ath10k,
					 radar_confirmation_work);
	struct ath10k_radar_found_info radar_info;
	int ret, time_left;

	reinit_completion(&ar->wmi.radar_confirm);

	spin_lock_bh(&ar->data_lock);
	memcpy(&radar_info, &ar->last_radar_info, sizeof(radar_info));
	spin_unlock_bh(&ar->data_lock);

	ret = ath10k_wmi_report_radar_found(ar, &radar_info);
	if (ret) {
		ath10k_warn(ar, "failed to send radar found %d\n", ret);
		goto wait_complete;
	}

	time_left = wait_for_completion_timeout(&ar->wmi.radar_confirm,
						ATH10K_WMI_DFS_CONF_TIMEOUT_HZ);
	if (time_left) {
		/* DFS Confirmation status event received and
		 * necessary action completed.
		 */
		goto wait_complete;
	} else {
		/* DFS Confirmation event not received from FW.Considering this
		 * as real radar.
		 */
		ath10k_dbg(ar, ATH10K_DBG_REGULATORY,
			   "dfs confirmation not received from fw, considering as radar\n");
		goto radar_detected;
	}

radar_detected:
	ath10k_radar_detected(ar);

	/* Reset state to allow sending confirmation on consecutive radar
	 * detections, unless radar confirmation is disabled/stopped.
	 */
wait_complete:
	spin_lock_bh(&ar->data_lock);
	if (ar->radar_conf_state != ATH10K_RADAR_CONFIRMATION_STOPPED)
		ar->radar_conf_state = ATH10K_RADAR_CONFIRMATION_IDLE;
	spin_unlock_bh(&ar->data_lock);
}

static void ath10k_dfs_radar_report(struct ath10k *ar,
				    struct wmi_phyerr_ev_arg *phyerr,
				    const struct phyerr_radar_report *rr,
				    u64 tsf)
{
	u32 reg0, reg1, tsf32l;
	struct ieee80211_channel *ch;
	struct pulse_event pe;
	struct radar_detector_specs rs;
	u64 tsf64;
	u8 rssi, width;
	struct ath10k_radar_found_info *radar_info;

	reg0 = __le32_to_cpu(rr->reg0);
	reg1 = __le32_to_cpu(rr->reg1);

	ath10k_dbg(ar, ATH10K_DBG_REGULATORY,
		   "wmi phyerr radar report chirp %d max_width %d agc_total_gain %d pulse_delta_diff %d\n",
		   MS(reg0, RADAR_REPORT_REG0_PULSE_IS_CHIRP),
		   MS(reg0, RADAR_REPORT_REG0_PULSE_IS_MAX_WIDTH),
		   MS(reg0, RADAR_REPORT_REG0_AGC_TOTAL_GAIN),
		   MS(reg0, RADAR_REPORT_REG0_PULSE_DELTA_DIFF));
	ath10k_dbg(ar, ATH10K_DBG_REGULATORY,
		   "wmi phyerr radar report pulse_delta_pean %d pulse_sidx %d fft_valid %d agc_mb_gain %d subchan_mask %d\n",
		   MS(reg0, RADAR_REPORT_REG0_PULSE_DELTA_PEAK),
		   MS(reg0, RADAR_REPORT_REG0_PULSE_SIDX),
		   MS(reg1, RADAR_REPORT_REG1_PULSE_SRCH_FFT_VALID),
		   MS(reg1, RADAR_REPORT_REG1_PULSE_AGC_MB_GAIN),
		   MS(reg1, RADAR_REPORT_REG1_PULSE_SUBCHAN_MASK));
	ath10k_dbg(ar, ATH10K_DBG_REGULATORY,
		   "wmi phyerr radar report pulse_tsf_offset 0x%X pulse_dur: %d\n",
		   MS(reg1, RADAR_REPORT_REG1_PULSE_TSF_OFFSET),
		   MS(reg1, RADAR_REPORT_REG1_PULSE_DUR));

	if (!ar->dfs_detector)
		return;

	spin_lock_bh(&ar->data_lock);
	ch = ar->rx_channel;

	/* fetch target operating channel during channel change */
	if (!ch)
		ch = ar->tgt_oper_chan;

	spin_unlock_bh(&ar->data_lock);

	if (!ch) {
		ath10k_warn(ar, "failed to derive channel for radar pulse, treating as radar\n");
		goto radar_detected;
	}

	/* report event to DFS pattern detector */
	tsf32l = phyerr->tsf_timestamp;
	tsf64 = tsf & (~0xFFFFFFFFULL);
	tsf64 |= tsf32l;

	width = MS(reg1, RADAR_REPORT_REG1_PULSE_DUR);
	rssi = phyerr->rssi_combined;

	/* hardware store this as 8 bit signed value,
	 * set to zero if negative number
	 */
	if (rssi & 0x80)
		rssi = 0;

	pe.ts = tsf64;
	pe.freq = ch->center_freq;
	pe.width = width;
	pe.rssi = rssi;
	pe.chirp = (MS(reg0, RADAR_REPORT_REG0_PULSE_IS_CHIRP) != 0);
	ath10k_dbg(ar, ATH10K_DBG_REGULATORY,
		   "dfs add pulse freq: %d, width: %d, rssi %d, tsf: %llX\n",
		   pe.freq, pe.width, pe.rssi, pe.ts);

	ATH10K_DFS_STAT_INC(ar, pulses_detected);

	if (!ar->dfs_detector->add_pulse(ar->dfs_detector, &pe, &rs)) {
		ath10k_dbg(ar, ATH10K_DBG_REGULATORY,
			   "dfs no pulse pattern detected, yet\n");
		return;
	}

	if ((test_bit(WMI_SERVICE_HOST_DFS_CHECK_SUPPORT, ar->wmi.svc_map)) &&
	    ar->dfs_detector->region == NL80211_DFS_FCC) {
		/* Consecutive radar indications need not be
		 * sent to the firmware until we get confirmation
		 * for the previous detected radar.
		 */
		spin_lock_bh(&ar->data_lock);
		if (ar->radar_conf_state != ATH10K_RADAR_CONFIRMATION_IDLE) {
			spin_unlock_bh(&ar->data_lock);
			return;
		}
		ar->radar_conf_state = ATH10K_RADAR_CONFIRMATION_INPROGRESS;
		radar_info = &ar->last_radar_info;

		radar_info->pri_min = rs.pri_min;
		radar_info->pri_max = rs.pri_max;
		radar_info->width_min = rs.width_min;
		radar_info->width_max = rs.width_max;
		/*TODO Find sidx_min and sidx_max */
		radar_info->sidx_min = MS(reg0, RADAR_REPORT_REG0_PULSE_SIDX);
		radar_info->sidx_max = MS(reg0, RADAR_REPORT_REG0_PULSE_SIDX);

		ath10k_dbg(ar, ATH10K_DBG_REGULATORY,
			   "sending wmi radar found cmd pri_min %d pri_max %d width_min %d width_max %d sidx_min %d sidx_max %d\n",
			   radar_info->pri_min, radar_info->pri_max,
			   radar_info->width_min, radar_info->width_max,
			   radar_info->sidx_min, radar_info->sidx_max);
		ieee80211_queue_work(ar->hw, &ar->radar_confirmation_work);
		spin_unlock_bh(&ar->data_lock);
		return;
	}

radar_detected:
	ath10k_radar_detected(ar);
}

static int ath10k_dfs_fft_report(struct ath10k *ar,
				 struct wmi_phyerr_ev_arg *phyerr,
				 const struct phyerr_fft_report *fftr,
				 u64 tsf)
{
	u32 reg0, reg1;
	u8 rssi, peak_mag;

	reg0 = __le32_to_cpu(fftr->reg0);
	reg1 = __le32_to_cpu(fftr->reg1);
	rssi = phyerr->rssi_combined;

	ath10k_dbg(ar, ATH10K_DBG_REGULATORY,
		   "wmi phyerr fft report total_gain_db %d base_pwr_db %d fft_chn_idx %d peak_sidx %d\n",
		   MS(reg0, SEARCH_FFT_REPORT_REG0_TOTAL_GAIN_DB),
		   MS(reg0, SEARCH_FFT_REPORT_REG0_BASE_PWR_DB),
		   MS(reg0, SEARCH_FFT_REPORT_REG0_FFT_CHN_IDX),
		   MS(reg0, SEARCH_FFT_REPORT_REG0_PEAK_SIDX));
	ath10k_dbg(ar, ATH10K_DBG_REGULATORY,
		   "wmi phyerr fft report rel_pwr_db %d avgpwr_db %d peak_mag %d num_store_bin %d\n",
		   MS(reg1, SEARCH_FFT_REPORT_REG1_RELPWR_DB),
		   MS(reg1, SEARCH_FFT_REPORT_REG1_AVGPWR_DB),
		   MS(reg1, SEARCH_FFT_REPORT_REG1_PEAK_MAG),
		   MS(reg1, SEARCH_FFT_REPORT_REG1_NUM_STR_BINS_IB));

	peak_mag = MS(reg1, SEARCH_FFT_REPORT_REG1_PEAK_MAG);

	/* false event detection */
	if (rssi == DFS_RSSI_POSSIBLY_FALSE &&
	    peak_mag < 2 * DFS_PEAK_MAG_THOLD_POSSIBLY_FALSE) {
		ath10k_dbg(ar, ATH10K_DBG_REGULATORY, "dfs false pulse detected\n");
		ATH10K_DFS_STAT_INC(ar, pulses_discarded);
		return -EINVAL;
	}

	return 0;
}

void ath10k_wmi_event_dfs(struct ath10k *ar,
			  struct wmi_phyerr_ev_arg *phyerr,
			  u64 tsf)
{
	int buf_len, tlv_len, res, i = 0;
	const struct phyerr_tlv *tlv;
	const struct phyerr_radar_report *rr;
	const struct phyerr_fft_report *fftr;
	const u8 *tlv_buf;

	buf_len = phyerr->buf_len;
	ath10k_dbg(ar, ATH10K_DBG_REGULATORY,
		   "wmi event dfs err_code %d rssi %d tsfl 0x%X tsf64 0x%llX len %d\n",
		   phyerr->phy_err_code, phyerr->rssi_combined,
		   phyerr->tsf_timestamp, tsf, buf_len);

	/* Skip event if DFS disabled */
	if (!IS_ENABLED(CONFIG_ATH10K_DFS_CERTIFIED))
		return;

	ATH10K_DFS_STAT_INC(ar, pulses_total);

	while (i < buf_len) {
		if (i + sizeof(*tlv) > buf_len) {
			ath10k_warn(ar, "too short buf for tlv header (%d)\n",
				    i);
			return;
		}

		tlv = (struct phyerr_tlv *)&phyerr->buf[i];
		tlv_len = __le16_to_cpu(tlv->len);
		tlv_buf = &phyerr->buf[i + sizeof(*tlv)];
		ath10k_dbg(ar, ATH10K_DBG_REGULATORY,
			   "wmi event dfs tlv_len %d tlv_tag 0x%02X tlv_sig 0x%02X\n",
			   tlv_len, tlv->tag, tlv->sig);

		switch (tlv->tag) {
		case PHYERR_TLV_TAG_RADAR_PULSE_SUMMARY:
			if (i + sizeof(*tlv) + sizeof(*rr) > buf_len) {
				ath10k_warn(ar, "too short radar pulse summary (%d)\n",
					    i);
				return;
			}

			rr = (struct phyerr_radar_report *)tlv_buf;
			ath10k_dfs_radar_report(ar, phyerr, rr, tsf);
			break;
		case PHYERR_TLV_TAG_SEARCH_FFT_REPORT:
			if (i + sizeof(*tlv) + sizeof(*fftr) > buf_len) {
				ath10k_warn(ar, "too short fft report (%d)\n",
					    i);
				return;
			}

			fftr = (struct phyerr_fft_report *)tlv_buf;
			res = ath10k_dfs_fft_report(ar, phyerr, fftr, tsf);
			if (res)
				return;
			break;
		}

		i += sizeof(*tlv) + tlv_len;
	}
}

void ath10k_wmi_event_spectral_scan(struct ath10k *ar,
				    struct wmi_phyerr_ev_arg *phyerr,
				    u64 tsf)
{
	int buf_len, tlv_len, res, i = 0;
	struct phyerr_tlv *tlv;
	const void *tlv_buf;
	const struct phyerr_fft_report *fftr;
	size_t fftr_len;

	buf_len = phyerr->buf_len;

	while (i < buf_len) {
		if (i + sizeof(*tlv) > buf_len) {
			ath10k_warn(ar, "failed to parse phyerr tlv header at byte %d\n",
				    i);
			return;
		}

		tlv = (struct phyerr_tlv *)&phyerr->buf[i];
		tlv_len = __le16_to_cpu(tlv->len);
		tlv_buf = &phyerr->buf[i + sizeof(*tlv)];

		if (i + sizeof(*tlv) + tlv_len > buf_len) {
			ath10k_warn(ar, "failed to parse phyerr tlv payload at byte %d\n",
				    i);
			return;
		}

		switch (tlv->tag) {
		case PHYERR_TLV_TAG_SEARCH_FFT_REPORT:
			if (sizeof(*fftr) > tlv_len) {
				ath10k_warn(ar, "failed to parse fft report at byte %d\n",
					    i);
				return;
			}

			fftr_len = tlv_len - sizeof(*fftr);
			fftr = tlv_buf;
			res = ath10k_spectral_process_fft(ar, phyerr,
							  fftr, fftr_len,
							  tsf);
			if (res < 0) {
				ath10k_dbg(ar, ATH10K_DBG_WMI, "failed to process fft report: %d\n",
					   res);
				return;
			}
			break;
		}

		i += sizeof(*tlv) + tlv_len;
	}
}

static int ath10k_wmi_op_pull_phyerr_ev_hdr(struct ath10k *ar,
					    struct sk_buff *skb,
					    struct wmi_phyerr_hdr_arg *arg)
{
	struct wmi_phyerr_event *ev = (void *)skb->data;

	if (skb->len < sizeof(*ev))
		return -EPROTO;

	arg->num_phyerrs = __le32_to_cpu(ev->num_phyerrs);
	arg->tsf_l32 = __le32_to_cpu(ev->tsf_l32);
	arg->tsf_u32 = __le32_to_cpu(ev->tsf_u32);
	arg->buf_len = skb->len - sizeof(*ev);
	arg->phyerrs = ev->phyerrs;

	return 0;
}

static int ath10k_wmi_10_4_op_pull_phyerr_ev_hdr(struct ath10k *ar,
						 struct sk_buff *skb,
						 struct wmi_phyerr_hdr_arg *arg)
{
	struct wmi_10_4_phyerr_event *ev = (void *)skb->data;

	if (skb->len < sizeof(*ev))
		return -EPROTO;

	/* 10.4 firmware always reports only one phyerr */
	arg->num_phyerrs = 1;

	arg->tsf_l32 = __le32_to_cpu(ev->tsf_l32);
	arg->tsf_u32 = __le32_to_cpu(ev->tsf_u32);
	arg->buf_len = skb->len;
	arg->phyerrs = skb->data;

	return 0;
}

int ath10k_wmi_op_pull_phyerr_ev(struct ath10k *ar,
				 const void *phyerr_buf,
				 int left_len,
				 struct wmi_phyerr_ev_arg *arg)
{
	const struct wmi_phyerr *phyerr = phyerr_buf;
	int i;

	if (left_len < sizeof(*phyerr)) {
		ath10k_warn(ar, "wrong phyerr event head len %d (need: >=%zd)\n",
			    left_len, sizeof(*phyerr));
		return -EINVAL;
	}

	arg->tsf_timestamp = __le32_to_cpu(phyerr->tsf_timestamp);
	arg->freq1 = __le16_to_cpu(phyerr->freq1);
	arg->freq2 = __le16_to_cpu(phyerr->freq2);
	arg->rssi_combined = phyerr->rssi_combined;
	arg->chan_width_mhz = phyerr->chan_width_mhz;
	arg->buf_len = __le32_to_cpu(phyerr->buf_len);
	arg->buf = phyerr->buf;
	arg->hdr_len = sizeof(*phyerr);

	for (i = 0; i < 4; i++)
		arg->nf_chains[i] = __le16_to_cpu(phyerr->nf_chains[i]);

	switch (phyerr->phy_err_code) {
	case PHY_ERROR_GEN_SPECTRAL_SCAN:
		arg->phy_err_code = PHY_ERROR_SPECTRAL_SCAN;
		break;
	case PHY_ERROR_GEN_FALSE_RADAR_EXT:
		arg->phy_err_code = PHY_ERROR_FALSE_RADAR_EXT;
		break;
	case PHY_ERROR_GEN_RADAR:
		arg->phy_err_code = PHY_ERROR_RADAR;
		break;
	default:
		arg->phy_err_code = PHY_ERROR_UNKNOWN;
		break;
	}

	return 0;
}

static int ath10k_wmi_10_4_op_pull_phyerr_ev(struct ath10k *ar,
					     const void *phyerr_buf,
					     int left_len,
					     struct wmi_phyerr_ev_arg *arg)
{
	const struct wmi_10_4_phyerr_event *phyerr = phyerr_buf;
	u32 phy_err_mask;
	int i;

	if (left_len < sizeof(*phyerr)) {
		ath10k_warn(ar, "wrong phyerr event head len %d (need: >=%zd)\n",
			    left_len, sizeof(*phyerr));
		return -EINVAL;
	}

	arg->tsf_timestamp = __le32_to_cpu(phyerr->tsf_timestamp);
	arg->freq1 = __le16_to_cpu(phyerr->freq1);
	arg->freq2 = __le16_to_cpu(phyerr->freq2);
	arg->rssi_combined = phyerr->rssi_combined;
	arg->chan_width_mhz = phyerr->chan_width_mhz;
	arg->buf_len = __le32_to_cpu(phyerr->buf_len);
	arg->buf = phyerr->buf;
	arg->hdr_len = sizeof(*phyerr);

	for (i = 0; i < 4; i++)
		arg->nf_chains[i] = __le16_to_cpu(phyerr->nf_chains[i]);

	phy_err_mask = __le32_to_cpu(phyerr->phy_err_mask[0]);

	if (phy_err_mask & PHY_ERROR_10_4_SPECTRAL_SCAN_MASK)
		arg->phy_err_code = PHY_ERROR_SPECTRAL_SCAN;
	else if (phy_err_mask & PHY_ERROR_10_4_RADAR_MASK)
		arg->phy_err_code = PHY_ERROR_RADAR;
	else
		arg->phy_err_code = PHY_ERROR_UNKNOWN;

	return 0;
}

void ath10k_wmi_event_phyerr(struct ath10k *ar, struct sk_buff *skb)
{
	struct wmi_phyerr_hdr_arg hdr_arg = {};
	struct wmi_phyerr_ev_arg phyerr_arg = {};
	const void *phyerr;
	u32 count, i, buf_len, phy_err_code;
	u64 tsf;
	int left_len, ret;

	ATH10K_DFS_STAT_INC(ar, phy_errors);

	ret = ath10k_wmi_pull_phyerr_hdr(ar, skb, &hdr_arg);
	if (ret) {
		ath10k_warn(ar, "failed to parse phyerr event hdr: %d\n", ret);
		return;
	}

	/* Check number of included events */
	count = hdr_arg.num_phyerrs;

	left_len = hdr_arg.buf_len;

	tsf = hdr_arg.tsf_u32;
	tsf <<= 32;
	tsf |= hdr_arg.tsf_l32;

	ath10k_dbg(ar, ATH10K_DBG_WMI,
		   "wmi event phyerr count %d tsf64 0x%llX\n",
		   count, tsf);

	phyerr = hdr_arg.phyerrs;
	for (i = 0; i < count; i++) {
		ret = ath10k_wmi_pull_phyerr(ar, phyerr, left_len, &phyerr_arg);
		if (ret) {
			ath10k_warn(ar, "failed to parse phyerr event (%d)\n",
				    i);
			return;
		}

		left_len -= phyerr_arg.hdr_len;
		buf_len = phyerr_arg.buf_len;
		phy_err_code = phyerr_arg.phy_err_code;

		if (left_len < buf_len) {
			ath10k_warn(ar, "single event (%d) wrong buf len\n", i);
			return;
		}

		left_len -= buf_len;

		switch (phy_err_code) {
		case PHY_ERROR_RADAR:
			ath10k_wmi_event_dfs(ar, &phyerr_arg, tsf);
			break;
		case PHY_ERROR_SPECTRAL_SCAN:
			ath10k_wmi_event_spectral_scan(ar, &phyerr_arg, tsf);
			break;
		case PHY_ERROR_FALSE_RADAR_EXT:
			ath10k_wmi_event_dfs(ar, &phyerr_arg, tsf);
			ath10k_wmi_event_spectral_scan(ar, &phyerr_arg, tsf);
			break;
		default:
			break;
		}

		phyerr = phyerr + phyerr_arg.hdr_len + buf_len;
	}
}

static int
ath10k_wmi_10_4_op_pull_dfs_status_ev(struct ath10k *ar, struct sk_buff *skb,
				      struct wmi_dfs_status_ev_arg *arg)
{
	struct wmi_dfs_status_ev_arg *ev = (void *)skb->data;

	if (skb->len < sizeof(*ev))
		return -EPROTO;

	arg->status = ev->status;

	return 0;
}

static void
ath10k_wmi_event_dfs_status_check(struct ath10k *ar, struct sk_buff *skb)
{
	struct wmi_dfs_status_ev_arg status_arg = {};
	int ret;

	ret = ath10k_wmi_pull_dfs_status(ar, skb, &status_arg);

	if (ret) {
		ath10k_warn(ar, "failed to parse dfs status event: %d\n", ret);
		return;
	}

	ath10k_dbg(ar, ATH10K_DBG_REGULATORY,
		   "dfs status event received from fw: %d\n",
		   status_arg.status);

	/* Even in case of radar detection failure we follow the same
	 * behaviour as if radar is detected i.e to switch to a different
	 * channel.
	 */
	if (status_arg.status == WMI_HW_RADAR_DETECTED ||
	    status_arg.status == WMI_RADAR_DETECTION_FAIL)
		ath10k_radar_detected(ar);
	complete(&ar->wmi.radar_confirm);
}

void ath10k_wmi_event_roam(struct ath10k *ar, struct sk_buff *skb)
{
	struct wmi_roam_ev_arg arg = {};
	int ret;
	u32 vdev_id;
	u32 reason;
	s32 rssi;

	ret = ath10k_wmi_pull_roam_ev(ar, skb, &arg);
	if (ret) {
		ath10k_warn(ar, "failed to parse roam event: %d\n", ret);
		return;
	}

	vdev_id = __le32_to_cpu(arg.vdev_id);
	reason = __le32_to_cpu(arg.reason);
	rssi = __le32_to_cpu(arg.rssi);
	rssi += WMI_SPECTRAL_NOISE_FLOOR_REF_DEFAULT;

	ath10k_dbg(ar, ATH10K_DBG_WMI,
		   "wmi roam event vdev %u reason 0x%08x rssi %d\n",
		   vdev_id, reason, rssi);

	if (reason >= WMI_ROAM_REASON_MAX)
		ath10k_warn(ar, "ignoring unknown roam event reason %d on vdev %i\n",
			    reason, vdev_id);

	switch (reason) {
	case WMI_ROAM_REASON_BEACON_MISS:
		ath10k_mac_handle_beacon_miss(ar, vdev_id);
		break;
	case WMI_ROAM_REASON_BETTER_AP:
	case WMI_ROAM_REASON_LOW_RSSI:
	case WMI_ROAM_REASON_SUITABLE_AP_FOUND:
	case WMI_ROAM_REASON_HO_FAILED:
		ath10k_warn(ar, "ignoring not implemented roam event reason %d on vdev %i\n",
			    reason, vdev_id);
		break;
	}
}

void ath10k_wmi_event_profile_match(struct ath10k *ar, struct sk_buff *skb)
{
	ath10k_dbg(ar, ATH10K_DBG_WMI, "WMI_PROFILE_MATCH\n");
}

void ath10k_wmi_event_debug_print(struct ath10k *ar, struct sk_buff *skb)
{
	char buf[101], c;
	int i;

	for (i = 0; i < sizeof(buf) - 1; i++) {
		if (i >= skb->len)
			break;

		c = skb->data[i];

		if (c == '\0')
			break;

		if (isascii(c) && isprint(c))
			buf[i] = c;
		else
			buf[i] = '.';
	}

	if (i == sizeof(buf) - 1)
		ath10k_warn(ar, "wmi debug print truncated: %d\n", skb->len);

	/* for some reason the debug prints end with \n, remove that */
	if (skb->data[i - 1] == '\n')
		i--;

	/* the last byte is always reserved for the null character */
	buf[i] = '\0';

	ath10k_dbg(ar, ATH10K_DBG_WMI_PRINT, "wmi print '%s'\n", buf);
}

void ath10k_wmi_event_pdev_qvit(struct ath10k *ar, struct sk_buff *skb)
{
	ath10k_dbg(ar, ATH10K_DBG_WMI, "WMI_PDEV_QVIT_EVENTID\n");
}

void ath10k_wmi_event_wlan_profile_data(struct ath10k *ar, struct sk_buff *skb)
{
	ath10k_dbg(ar, ATH10K_DBG_WMI, "WMI_WLAN_PROFILE_DATA_EVENTID\n");
}

void ath10k_wmi_event_rtt_measurement_report(struct ath10k *ar,
					     struct sk_buff *skb)
{
	ath10k_dbg(ar, ATH10K_DBG_WMI, "WMI_RTT_MEASUREMENT_REPORT_EVENTID\n");
}

void ath10k_wmi_event_tsf_measurement_report(struct ath10k *ar,
					     struct sk_buff *skb)
{
	ath10k_dbg(ar, ATH10K_DBG_WMI, "WMI_TSF_MEASUREMENT_REPORT_EVENTID\n");
}

void ath10k_wmi_event_rtt_error_report(struct ath10k *ar, struct sk_buff *skb)
{
	ath10k_dbg(ar, ATH10K_DBG_WMI, "WMI_RTT_ERROR_REPORT_EVENTID\n");
}

void ath10k_wmi_event_wow_wakeup_host(struct ath10k *ar, struct sk_buff *skb)
{
	struct wmi_wow_ev_arg ev = {};
	int ret;

	complete(&ar->wow.wakeup_completed);

	ret = ath10k_wmi_pull_wow_event(ar, skb, &ev);
	if (ret) {
		ath10k_warn(ar, "failed to parse wow wakeup event: %d\n", ret);
		return;
	}

	ath10k_dbg(ar, ATH10K_DBG_WMI, "wow wakeup host reason %s\n",
		   wow_reason(ev.wake_reason));
}

void ath10k_wmi_event_dcs_interference(struct ath10k *ar, struct sk_buff *skb)
{
	ath10k_dbg(ar, ATH10K_DBG_WMI, "WMI_DCS_INTERFERENCE_EVENTID\n");
}

static u8 ath10k_tpc_config_get_rate(struct ath10k *ar,
				     struct wmi_pdev_tpc_config_event *ev,
				     u32 rate_idx, u32 num_chains,
				     u32 rate_code, u8 type)
{
	u8 tpc, num_streams, preamble, ch, stm_idx;

	num_streams = ATH10K_HW_NSS(rate_code);
	preamble = ATH10K_HW_PREAMBLE(rate_code);
	ch = num_chains - 1;

	tpc = min_t(u8, ev->rates_array[rate_idx], ev->max_reg_allow_pow[ch]);

	if (__le32_to_cpu(ev->num_tx_chain) <= 1)
		goto out;

	if (preamble == WMI_RATE_PREAMBLE_CCK)
		goto out;

	stm_idx = num_streams - 1;
	if (num_chains <= num_streams)
		goto out;

	switch (type) {
	case WMI_TPC_TABLE_TYPE_STBC:
		tpc = min_t(u8, tpc,
			    ev->max_reg_allow_pow_agstbc[ch - 1][stm_idx]);
		break;
	case WMI_TPC_TABLE_TYPE_TXBF:
		tpc = min_t(u8, tpc,
			    ev->max_reg_allow_pow_agtxbf[ch - 1][stm_idx]);
		break;
	case WMI_TPC_TABLE_TYPE_CDD:
		tpc = min_t(u8, tpc,
			    ev->max_reg_allow_pow_agcdd[ch - 1][stm_idx]);
		break;
	default:
		ath10k_warn(ar, "unknown wmi tpc table type: %d\n", type);
		tpc = 0;
		break;
	}

out:
	return tpc;
}

static void ath10k_tpc_config_disp_tables(struct ath10k *ar,
					  struct wmi_pdev_tpc_config_event *ev,
					  struct ath10k_tpc_stats *tpc_stats,
					  u8 *rate_code, u16 *pream_table, u8 type)
{
	u32 i, j, pream_idx, flags;
	u8 tpc[WMI_TPC_TX_N_CHAIN];
	char tpc_value[WMI_TPC_TX_N_CHAIN * WMI_TPC_BUF_SIZE];
	char buff[WMI_TPC_BUF_SIZE];

	flags = __le32_to_cpu(ev->flags);

	switch (type) {
	case WMI_TPC_TABLE_TYPE_CDD:
		if (!(flags & WMI_TPC_CONFIG_EVENT_FLAG_TABLE_CDD)) {
			ath10k_dbg(ar, ATH10K_DBG_WMI, "CDD not supported\n");
			tpc_stats->flag[type] = ATH10K_TPC_TABLE_TYPE_FLAG;
			return;
		}
		break;
	case WMI_TPC_TABLE_TYPE_STBC:
		if (!(flags & WMI_TPC_CONFIG_EVENT_FLAG_TABLE_STBC)) {
			ath10k_dbg(ar, ATH10K_DBG_WMI, "STBC not supported\n");
			tpc_stats->flag[type] = ATH10K_TPC_TABLE_TYPE_FLAG;
			return;
		}
		break;
	case WMI_TPC_TABLE_TYPE_TXBF:
		if (!(flags & WMI_TPC_CONFIG_EVENT_FLAG_TABLE_TXBF)) {
			ath10k_dbg(ar, ATH10K_DBG_WMI, "TXBF not supported\n");
			tpc_stats->flag[type] = ATH10K_TPC_TABLE_TYPE_FLAG;
			return;
		}
		break;
	default:
		ath10k_dbg(ar, ATH10K_DBG_WMI,
			   "invalid table type in wmi tpc event: %d\n", type);
		return;
	}

	pream_idx = 0;
	for (i = 0; i < __le32_to_cpu(ev->rate_max); i++) {
		memset(tpc_value, 0, sizeof(tpc_value));
		memset(buff, 0, sizeof(buff));
		if (i == pream_table[pream_idx])
			pream_idx++;

		for (j = 0; j < WMI_TPC_TX_N_CHAIN; j++) {
			if (j >= __le32_to_cpu(ev->num_tx_chain))
				break;

			tpc[j] = ath10k_tpc_config_get_rate(ar, ev, i, j + 1,
							    rate_code[i],
							    type);
			snprintf(buff, sizeof(buff), "%8d ", tpc[j]);
			strlcat(tpc_value, buff, sizeof(tpc_value));
		}
		tpc_stats->tpc_table[type].pream_idx[i] = pream_idx;
		tpc_stats->tpc_table[type].rate_code[i] = rate_code[i];
		memcpy(tpc_stats->tpc_table[type].tpc_value[i],
		       tpc_value, sizeof(tpc_value));
	}
}

void ath10k_wmi_tpc_config_get_rate_code(u8 *rate_code, u16 *pream_table,
					 u32 num_tx_chain)
{
	u32 i, j, pream_idx;
	u8 rate_idx;

	/* Create the rate code table based on the chains supported */
	rate_idx = 0;
	pream_idx = 0;

	/* Fill CCK rate code */
	for (i = 0; i < 4; i++) {
		rate_code[rate_idx] =
			ATH10K_HW_RATECODE(i, 0, WMI_RATE_PREAMBLE_CCK);
		rate_idx++;
	}
	pream_table[pream_idx] = rate_idx;
	pream_idx++;

	/* Fill OFDM rate code */
	for (i = 0; i < 8; i++) {
		rate_code[rate_idx] =
			ATH10K_HW_RATECODE(i, 0, WMI_RATE_PREAMBLE_OFDM);
		rate_idx++;
	}
	pream_table[pream_idx] = rate_idx;
	pream_idx++;

	/* Fill HT20 rate code */
	for (i = 0; i < num_tx_chain; i++) {
		for (j = 0; j < 8; j++) {
			rate_code[rate_idx] =
			ATH10K_HW_RATECODE(j, i, WMI_RATE_PREAMBLE_HT);
			rate_idx++;
		}
	}
	pream_table[pream_idx] = rate_idx;
	pream_idx++;

	/* Fill HT40 rate code */
	for (i = 0; i < num_tx_chain; i++) {
		for (j = 0; j < 8; j++) {
			rate_code[rate_idx] =
			ATH10K_HW_RATECODE(j, i, WMI_RATE_PREAMBLE_HT);
			rate_idx++;
		}
	}
	pream_table[pream_idx] = rate_idx;
	pream_idx++;

	/* Fill VHT20 rate code */
	for (i = 0; i < num_tx_chain; i++) {
		for (j = 0; j < 10; j++) {
			rate_code[rate_idx] =
			ATH10K_HW_RATECODE(j, i, WMI_RATE_PREAMBLE_VHT);
			rate_idx++;
		}
	}
	pream_table[pream_idx] = rate_idx;
	pream_idx++;

	/* Fill VHT40 rate code */
	for (i = 0; i < num_tx_chain; i++) {
		for (j = 0; j < 10; j++) {
			rate_code[rate_idx] =
			ATH10K_HW_RATECODE(j, i, WMI_RATE_PREAMBLE_VHT);
			rate_idx++;
		}
	}
	pream_table[pream_idx] = rate_idx;
	pream_idx++;

	/* Fill VHT80 rate code */
	for (i = 0; i < num_tx_chain; i++) {
		for (j = 0; j < 10; j++) {
			rate_code[rate_idx] =
			ATH10K_HW_RATECODE(j, i, WMI_RATE_PREAMBLE_VHT);
			rate_idx++;
		}
	}
	pream_table[pream_idx] = rate_idx;
	pream_idx++;

	rate_code[rate_idx++] =
		ATH10K_HW_RATECODE(0, 0, WMI_RATE_PREAMBLE_CCK);
	rate_code[rate_idx++] =
		ATH10K_HW_RATECODE(0, 0, WMI_RATE_PREAMBLE_OFDM);
	rate_code[rate_idx++] =
		ATH10K_HW_RATECODE(0, 0, WMI_RATE_PREAMBLE_CCK);
	rate_code[rate_idx++] =
		ATH10K_HW_RATECODE(0, 0, WMI_RATE_PREAMBLE_OFDM);
	rate_code[rate_idx++] =
		ATH10K_HW_RATECODE(0, 0, WMI_RATE_PREAMBLE_OFDM);

	pream_table[pream_idx] = ATH10K_TPC_PREAM_TABLE_END;
}

void ath10k_wmi_event_pdev_tpc_config(struct ath10k *ar, struct sk_buff *skb)
{
	u32 num_tx_chain;
	u8 rate_code[WMI_TPC_RATE_MAX];
	u16 pream_table[WMI_TPC_PREAM_TABLE_MAX];
	struct wmi_pdev_tpc_config_event *ev;
	struct ath10k_tpc_stats *tpc_stats;

	ev = (struct wmi_pdev_tpc_config_event *)skb->data;

	num_tx_chain = __le32_to_cpu(ev->num_tx_chain);

	if (num_tx_chain > WMI_TPC_TX_N_CHAIN) {
		ath10k_warn(ar, "number of tx chain is %d greater than TPC configured tx chain %d\n",
			    num_tx_chain, WMI_TPC_TX_N_CHAIN);
		return;
	}

	tpc_stats = kzalloc(sizeof(*tpc_stats), GFP_ATOMIC);
	if (!tpc_stats)
		return;

	ath10k_wmi_tpc_config_get_rate_code(rate_code, pream_table,
					    num_tx_chain);

	tpc_stats->chan_freq = __le32_to_cpu(ev->chan_freq);
	tpc_stats->phy_mode = __le32_to_cpu(ev->phy_mode);
	tpc_stats->ctl = __le32_to_cpu(ev->ctl);
	tpc_stats->reg_domain = __le32_to_cpu(ev->reg_domain);
	tpc_stats->twice_antenna_gain = a_sle32_to_cpu(ev->twice_antenna_gain);
	tpc_stats->twice_antenna_reduction =
		__le32_to_cpu(ev->twice_antenna_reduction);
	tpc_stats->power_limit = __le32_to_cpu(ev->power_limit);
	tpc_stats->twice_max_rd_power = __le32_to_cpu(ev->twice_max_rd_power);
	tpc_stats->num_tx_chain = __le32_to_cpu(ev->num_tx_chain);
	tpc_stats->rate_max = __le32_to_cpu(ev->rate_max);

	ath10k_tpc_config_disp_tables(ar, ev, tpc_stats,
				      rate_code, pream_table,
				      WMI_TPC_TABLE_TYPE_CDD);
	ath10k_tpc_config_disp_tables(ar, ev,  tpc_stats,
				      rate_code, pream_table,
				      WMI_TPC_TABLE_TYPE_STBC);
	ath10k_tpc_config_disp_tables(ar, ev, tpc_stats,
				      rate_code, pream_table,
				      WMI_TPC_TABLE_TYPE_TXBF);

	ath10k_debug_tpc_stats_process(ar, tpc_stats);

	ath10k_dbg(ar, ATH10K_DBG_WMI,
		   "wmi event tpc config channel %d mode %d ctl %d regd %d gain %d %d limit %d max_power %d tx_chanins %d rates %d\n",
		   __le32_to_cpu(ev->chan_freq),
		   __le32_to_cpu(ev->phy_mode),
		   __le32_to_cpu(ev->ctl),
		   __le32_to_cpu(ev->reg_domain),
		   a_sle32_to_cpu(ev->twice_antenna_gain),
		   __le32_to_cpu(ev->twice_antenna_reduction),
		   __le32_to_cpu(ev->power_limit),
		   __le32_to_cpu(ev->twice_max_rd_power) / 2,
		   __le32_to_cpu(ev->num_tx_chain),
		   __le32_to_cpu(ev->rate_max));
}

static u8
ath10k_wmi_tpc_final_get_rate(struct ath10k *ar,
			      struct wmi_pdev_tpc_final_table_event *ev,
			      u32 rate_idx, u32 num_chains,
			      u32 rate_code, u8 type, u32 pream_idx)
{
	u8 tpc, num_streams, preamble, ch, stm_idx;
	s8 pow_agcdd, pow_agstbc, pow_agtxbf;
	int pream;

	num_streams = ATH10K_HW_NSS(rate_code);
	preamble = ATH10K_HW_PREAMBLE(rate_code);
	ch = num_chains - 1;
	stm_idx = num_streams - 1;
	pream = -1;

	if (__le32_to_cpu(ev->chan_freq) <= 2483) {
		switch (pream_idx) {
		case WMI_TPC_PREAM_2GHZ_CCK:
			pream = 0;
			break;
		case WMI_TPC_PREAM_2GHZ_OFDM:
			pream = 1;
			break;
		case WMI_TPC_PREAM_2GHZ_HT20:
		case WMI_TPC_PREAM_2GHZ_VHT20:
			pream = 2;
			break;
		case WMI_TPC_PREAM_2GHZ_HT40:
		case WMI_TPC_PREAM_2GHZ_VHT40:
			pream = 3;
			break;
		case WMI_TPC_PREAM_2GHZ_VHT80:
			pream = 4;
			break;
		default:
			pream = -1;
			break;
		}
	}

	if (__le32_to_cpu(ev->chan_freq) >= 5180) {
		switch (pream_idx) {
		case WMI_TPC_PREAM_5GHZ_OFDM:
			pream = 0;
			break;
		case WMI_TPC_PREAM_5GHZ_HT20:
		case WMI_TPC_PREAM_5GHZ_VHT20:
			pream = 1;
			break;
		case WMI_TPC_PREAM_5GHZ_HT40:
		case WMI_TPC_PREAM_5GHZ_VHT40:
			pream = 2;
			break;
		case WMI_TPC_PREAM_5GHZ_VHT80:
			pream = 3;
			break;
		case WMI_TPC_PREAM_5GHZ_HTCUP:
			pream = 4;
			break;
		default:
			pream = -1;
			break;
		}
	}

	if (pream == -1) {
		ath10k_warn(ar, "unknown wmi tpc final index and frequency: %u, %u\n",
			    pream_idx, __le32_to_cpu(ev->chan_freq));
		tpc = 0;
		goto out;
	}

	if (pream == 4)
		tpc = min_t(u8, ev->rates_array[rate_idx],
			    ev->max_reg_allow_pow[ch]);
	else
		tpc = min_t(u8, min_t(u8, ev->rates_array[rate_idx],
				      ev->max_reg_allow_pow[ch]),
			    ev->ctl_power_table[0][pream][stm_idx]);

	if (__le32_to_cpu(ev->num_tx_chain) <= 1)
		goto out;

	if (preamble == WMI_RATE_PREAMBLE_CCK)
		goto out;

	if (num_chains <= num_streams)
		goto out;

	switch (type) {
	case WMI_TPC_TABLE_TYPE_STBC:
		pow_agstbc = ev->max_reg_allow_pow_agstbc[ch - 1][stm_idx];
		if (pream == 4)
			tpc = min_t(u8, tpc, pow_agstbc);
		else
			tpc = min_t(u8, min_t(u8, tpc, pow_agstbc),
				    ev->ctl_power_table[0][pream][stm_idx]);
		break;
	case WMI_TPC_TABLE_TYPE_TXBF:
		pow_agtxbf = ev->max_reg_allow_pow_agtxbf[ch - 1][stm_idx];
		if (pream == 4)
			tpc = min_t(u8, tpc, pow_agtxbf);
		else
			tpc = min_t(u8, min_t(u8, tpc, pow_agtxbf),
				    ev->ctl_power_table[1][pream][stm_idx]);
		break;
	case WMI_TPC_TABLE_TYPE_CDD:
		pow_agcdd = ev->max_reg_allow_pow_agcdd[ch - 1][stm_idx];
		if (pream == 4)
			tpc = min_t(u8, tpc, pow_agcdd);
		else
			tpc = min_t(u8, min_t(u8, tpc, pow_agcdd),
				    ev->ctl_power_table[0][pream][stm_idx]);
		break;
	default:
		ath10k_warn(ar, "unknown wmi tpc final table type: %d\n", type);
		tpc = 0;
		break;
	}

out:
	return tpc;
}

static void
ath10k_wmi_tpc_stats_final_disp_tables(struct ath10k *ar,
				       struct wmi_pdev_tpc_final_table_event *ev,
				       struct ath10k_tpc_stats_final *tpc_stats,
				       u8 *rate_code, u16 *pream_table, u8 type)
{
	u32 i, j, pream_idx, flags;
	u8 tpc[WMI_TPC_TX_N_CHAIN];
	char tpc_value[WMI_TPC_TX_N_CHAIN * WMI_TPC_BUF_SIZE];
	char buff[WMI_TPC_BUF_SIZE];

	flags = __le32_to_cpu(ev->flags);

	switch (type) {
	case WMI_TPC_TABLE_TYPE_CDD:
		if (!(flags & WMI_TPC_CONFIG_EVENT_FLAG_TABLE_CDD)) {
			ath10k_dbg(ar, ATH10K_DBG_WMI, "CDD not supported\n");
			tpc_stats->flag[type] = ATH10K_TPC_TABLE_TYPE_FLAG;
			return;
		}
		break;
	case WMI_TPC_TABLE_TYPE_STBC:
		if (!(flags & WMI_TPC_CONFIG_EVENT_FLAG_TABLE_STBC)) {
			ath10k_dbg(ar, ATH10K_DBG_WMI, "STBC not supported\n");
			tpc_stats->flag[type] = ATH10K_TPC_TABLE_TYPE_FLAG;
			return;
		}
		break;
	case WMI_TPC_TABLE_TYPE_TXBF:
		if (!(flags & WMI_TPC_CONFIG_EVENT_FLAG_TABLE_TXBF)) {
			ath10k_dbg(ar, ATH10K_DBG_WMI, "TXBF not supported\n");
			tpc_stats->flag[type] = ATH10K_TPC_TABLE_TYPE_FLAG;
			return;
		}
		break;
	default:
		ath10k_dbg(ar, ATH10K_DBG_WMI,
			   "invalid table type in wmi tpc event: %d\n", type);
		return;
	}

	pream_idx = 0;
	for (i = 0; i < __le32_to_cpu(ev->rate_max); i++) {
		memset(tpc_value, 0, sizeof(tpc_value));
		memset(buff, 0, sizeof(buff));
		if (i == pream_table[pream_idx])
			pream_idx++;

		for (j = 0; j < WMI_TPC_TX_N_CHAIN; j++) {
			if (j >= __le32_to_cpu(ev->num_tx_chain))
				break;

			tpc[j] = ath10k_wmi_tpc_final_get_rate(ar, ev, i, j + 1,
							       rate_code[i],
							       type, pream_idx);
			snprintf(buff, sizeof(buff), "%8d ", tpc[j]);
			strlcat(tpc_value, buff, sizeof(tpc_value));
		}
		tpc_stats->tpc_table_final[type].pream_idx[i] = pream_idx;
		tpc_stats->tpc_table_final[type].rate_code[i] = rate_code[i];
		memcpy(tpc_stats->tpc_table_final[type].tpc_value[i],
		       tpc_value, sizeof(tpc_value));
	}
}

void ath10k_wmi_event_tpc_final_table(struct ath10k *ar, struct sk_buff *skb)
{
	u32 num_tx_chain;
	u8 rate_code[WMI_TPC_FINAL_RATE_MAX];
	u16 pream_table[WMI_TPC_PREAM_TABLE_MAX];
	struct wmi_pdev_tpc_final_table_event *ev;
	struct ath10k_tpc_stats_final *tpc_stats;

	ev = (struct wmi_pdev_tpc_final_table_event *)skb->data;

	tpc_stats = kzalloc(sizeof(*tpc_stats), GFP_ATOMIC);
	if (!tpc_stats)
		return;

	num_tx_chain = __le32_to_cpu(ev->num_tx_chain);

	ath10k_wmi_tpc_config_get_rate_code(rate_code, pream_table,
					    num_tx_chain);

	tpc_stats->chan_freq = __le32_to_cpu(ev->chan_freq);
	tpc_stats->phy_mode = __le32_to_cpu(ev->phy_mode);
	tpc_stats->ctl = __le32_to_cpu(ev->ctl);
	tpc_stats->reg_domain = __le32_to_cpu(ev->reg_domain);
	tpc_stats->twice_antenna_gain = a_sle32_to_cpu(ev->twice_antenna_gain);
	tpc_stats->twice_antenna_reduction =
		__le32_to_cpu(ev->twice_antenna_reduction);
	tpc_stats->power_limit = __le32_to_cpu(ev->power_limit);
	tpc_stats->twice_max_rd_power = __le32_to_cpu(ev->twice_max_rd_power);
	tpc_stats->num_tx_chain = __le32_to_cpu(ev->num_tx_chain);
	tpc_stats->rate_max = __le32_to_cpu(ev->rate_max);

	ath10k_wmi_tpc_stats_final_disp_tables(ar, ev, tpc_stats,
					       rate_code, pream_table,
					       WMI_TPC_TABLE_TYPE_CDD);
	ath10k_wmi_tpc_stats_final_disp_tables(ar, ev,  tpc_stats,
					       rate_code, pream_table,
					       WMI_TPC_TABLE_TYPE_STBC);
	ath10k_wmi_tpc_stats_final_disp_tables(ar, ev, tpc_stats,
					       rate_code, pream_table,
					       WMI_TPC_TABLE_TYPE_TXBF);

	ath10k_debug_tpc_stats_final_process(ar, tpc_stats);

	ath10k_dbg(ar, ATH10K_DBG_WMI,
		   "wmi event tpc final table channel %d mode %d ctl %d regd %d gain %d %d limit %d max_power %d tx_chanins %d rates %d\n",
		   __le32_to_cpu(ev->chan_freq),
		   __le32_to_cpu(ev->phy_mode),
		   __le32_to_cpu(ev->ctl),
		   __le32_to_cpu(ev->reg_domain),
		   a_sle32_to_cpu(ev->twice_antenna_gain),
		   __le32_to_cpu(ev->twice_antenna_reduction),
		   __le32_to_cpu(ev->power_limit),
		   __le32_to_cpu(ev->twice_max_rd_power) / 2,
		   __le32_to_cpu(ev->num_tx_chain),
		   __le32_to_cpu(ev->rate_max));
}

static void
ath10k_wmi_handle_tdls_peer_event(struct ath10k *ar, struct sk_buff *skb)
{
	struct wmi_tdls_peer_event *ev;
	struct ath10k_peer *peer;
	struct ath10k_vif *arvif;
	int vdev_id;
	int peer_status;
	int peer_reason;
	u8 reason;

	if (skb->len < sizeof(*ev)) {
		ath10k_err(ar, "received tdls peer event with invalid size (%d bytes)\n",
			   skb->len);
		return;
	}

	ev = (struct wmi_tdls_peer_event *)skb->data;
	vdev_id = __le32_to_cpu(ev->vdev_id);
	peer_status = __le32_to_cpu(ev->peer_status);
	peer_reason = __le32_to_cpu(ev->peer_reason);

	spin_lock_bh(&ar->data_lock);
	peer = ath10k_peer_find(ar, vdev_id, ev->peer_macaddr.addr);
	spin_unlock_bh(&ar->data_lock);

	if (!peer) {
		ath10k_warn(ar, "failed to find peer entry for %pM\n",
			    ev->peer_macaddr.addr);
		return;
	}

	switch (peer_status) {
	case WMI_TDLS_SHOULD_TEARDOWN:
		switch (peer_reason) {
		case WMI_TDLS_TEARDOWN_REASON_PTR_TIMEOUT:
		case WMI_TDLS_TEARDOWN_REASON_NO_RESPONSE:
		case WMI_TDLS_TEARDOWN_REASON_RSSI:
			reason = WLAN_REASON_TDLS_TEARDOWN_UNREACHABLE;
			break;
		default:
			reason = WLAN_REASON_TDLS_TEARDOWN_UNSPECIFIED;
			break;
		}

		arvif = ath10k_get_arvif(ar, vdev_id);
		if (!arvif) {
			ath10k_warn(ar, "received tdls peer event for invalid vdev id %u\n",
				    vdev_id);
			return;
		}

		ieee80211_tdls_oper_request(arvif->vif, ev->peer_macaddr.addr,
					    NL80211_TDLS_TEARDOWN, reason,
					    GFP_ATOMIC);

		ath10k_dbg(ar, ATH10K_DBG_WMI,
			   "received tdls teardown event for peer %pM reason %u\n",
			   ev->peer_macaddr.addr, peer_reason);
		break;
	default:
		ath10k_dbg(ar, ATH10K_DBG_WMI,
			   "received unknown tdls peer event %u\n",
			   peer_status);
		break;
	}
}

static void
ath10k_wmi_event_peer_sta_ps_state_chg(struct ath10k *ar, struct sk_buff *skb)
{
	struct wmi_peer_sta_ps_state_chg_event *ev;
	struct ieee80211_sta *sta;
	struct ath10k_sta *arsta;
	u8 peer_addr[ETH_ALEN];

	lockdep_assert_held(&ar->data_lock);

	ev = (struct wmi_peer_sta_ps_state_chg_event *)skb->data;
	ether_addr_copy(peer_addr, ev->peer_macaddr.addr);

	rcu_read_lock();

	sta = ieee80211_find_sta_by_ifaddr(ar->hw, peer_addr, NULL);

	if (!sta) {
		ath10k_warn(ar, "failed to find station entry %pM\n",
			    peer_addr);
		goto exit;
	}

	arsta = (struct ath10k_sta *)sta->drv_priv;
	arsta->peer_ps_state = __le32_to_cpu(ev->peer_ps_state);

exit:
	rcu_read_unlock();
}

void ath10k_wmi_event_pdev_ftm_intg(struct ath10k *ar, struct sk_buff *skb)
{
	ath10k_dbg(ar, ATH10K_DBG_WMI, "WMI_PDEV_FTM_INTG_EVENTID\n");
}

void ath10k_wmi_event_gtk_offload_status(struct ath10k *ar, struct sk_buff *skb)
{
	ath10k_dbg(ar, ATH10K_DBG_WMI, "WMI_GTK_OFFLOAD_STATUS_EVENTID\n");
}

void ath10k_wmi_event_gtk_rekey_fail(struct ath10k *ar, struct sk_buff *skb)
{
	ath10k_dbg(ar, ATH10K_DBG_WMI, "WMI_GTK_REKEY_FAIL_EVENTID\n");
}

void ath10k_wmi_event_delba_complete(struct ath10k *ar, struct sk_buff *skb)
{
	ath10k_dbg(ar, ATH10K_DBG_WMI, "WMI_TX_DELBA_COMPLETE_EVENTID\n");
}

void ath10k_wmi_event_addba_complete(struct ath10k *ar, struct sk_buff *skb)
{
	ath10k_dbg(ar, ATH10K_DBG_WMI, "WMI_TX_ADDBA_COMPLETE_EVENTID\n");
}

void ath10k_wmi_event_vdev_install_key_complete(struct ath10k *ar,
						struct sk_buff *skb)
{
	ath10k_dbg(ar, ATH10K_DBG_WMI, "WMI_VDEV_INSTALL_KEY_COMPLETE_EVENTID\n");
}

void ath10k_wmi_event_inst_rssi_stats(struct ath10k *ar, struct sk_buff *skb)
{
	ath10k_dbg(ar, ATH10K_DBG_WMI, "WMI_INST_RSSI_STATS_EVENTID\n");
}

void ath10k_wmi_event_vdev_standby_req(struct ath10k *ar, struct sk_buff *skb)
{
	ath10k_dbg(ar, ATH10K_DBG_WMI, "WMI_VDEV_STANDBY_REQ_EVENTID\n");
}

void ath10k_wmi_event_vdev_resume_req(struct ath10k *ar, struct sk_buff *skb)
{
	ath10k_dbg(ar, ATH10K_DBG_WMI, "WMI_VDEV_RESUME_REQ_EVENTID\n");
}

static int ath10k_wmi_alloc_chunk(struct ath10k *ar, u32 req_id,
				  u32 num_units, u32 unit_len)
{
	dma_addr_t paddr;
	u32 pool_size;
	int idx = ar->wmi.num_mem_chunks;
	void *vaddr;

	pool_size = num_units * round_up(unit_len, 4);
	vaddr = dma_alloc_coherent(ar->dev, pool_size, &paddr, GFP_KERNEL);

	if (!vaddr)
		return -ENOMEM;

	ar->wmi.mem_chunks[idx].vaddr = vaddr;
	ar->wmi.mem_chunks[idx].paddr = paddr;
	ar->wmi.mem_chunks[idx].len = pool_size;
	ar->wmi.mem_chunks[idx].req_id = req_id;
	ar->wmi.num_mem_chunks++;

	return num_units;
}

static int ath10k_wmi_alloc_host_mem(struct ath10k *ar, u32 req_id,
				     u32 num_units, u32 unit_len)
{
	int ret;

	while (num_units) {
		ret = ath10k_wmi_alloc_chunk(ar, req_id, num_units, unit_len);
		if (ret < 0)
			return ret;

		num_units -= ret;
	}

	return 0;
}

static bool
ath10k_wmi_is_host_mem_allocated(struct ath10k *ar,
				 const struct wlan_host_mem_req **mem_reqs,
				 u32 num_mem_reqs)
{
	u32 req_id, num_units, unit_size, num_unit_info;
	u32 pool_size;
	int i, j;
	bool found;

	if (ar->wmi.num_mem_chunks != num_mem_reqs)
		return false;

	for (i = 0; i < num_mem_reqs; ++i) {
		req_id = __le32_to_cpu(mem_reqs[i]->req_id);
		num_units = __le32_to_cpu(mem_reqs[i]->num_units);
		unit_size = __le32_to_cpu(mem_reqs[i]->unit_size);
		num_unit_info = __le32_to_cpu(mem_reqs[i]->num_unit_info);

		if (num_unit_info & NUM_UNITS_IS_NUM_ACTIVE_PEERS) {
			if (ar->num_active_peers)
				num_units = ar->num_active_peers + 1;
			else
				num_units = ar->max_num_peers + 1;
		} else if (num_unit_info & NUM_UNITS_IS_NUM_PEERS) {
			num_units = ar->max_num_peers + 1;
		} else if (num_unit_info & NUM_UNITS_IS_NUM_VDEVS) {
			num_units = ar->max_num_vdevs + 1;
		}

		found = false;
		for (j = 0; j < ar->wmi.num_mem_chunks; j++) {
			if (ar->wmi.mem_chunks[j].req_id == req_id) {
				pool_size = num_units * round_up(unit_size, 4);
				if (ar->wmi.mem_chunks[j].len == pool_size) {
					found = true;
					break;
				}
			}
		}
		if (!found)
			return false;
	}

	return true;
}

static int
ath10k_wmi_main_op_pull_svc_rdy_ev(struct ath10k *ar, struct sk_buff *skb,
				   struct wmi_svc_rdy_ev_arg *arg)
{
	struct wmi_service_ready_event *ev;
	size_t i, n;

	if (skb->len < sizeof(*ev))
		return -EPROTO;

	ev = (void *)skb->data;
	skb_pull(skb, sizeof(*ev));
	arg->min_tx_power = ev->hw_min_tx_power;
	arg->max_tx_power = ev->hw_max_tx_power;
	arg->ht_cap = ev->ht_cap_info;
	arg->vht_cap = ev->vht_cap_info;
	arg->sw_ver0 = ev->sw_version;
	arg->sw_ver1 = ev->sw_version_1;
	arg->phy_capab = ev->phy_capability;
	arg->num_rf_chains = ev->num_rf_chains;
	arg->eeprom_rd = ev->hal_reg_capabilities.eeprom_rd;
	arg->low_5ghz_chan = ev->hal_reg_capabilities.low_5ghz_chan;
	arg->high_5ghz_chan = ev->hal_reg_capabilities.high_5ghz_chan;
	arg->num_mem_reqs = ev->num_mem_reqs;
	arg->service_map = ev->wmi_service_bitmap;
	arg->service_map_len = sizeof(ev->wmi_service_bitmap);

	n = min_t(size_t, __le32_to_cpu(arg->num_mem_reqs),
		  ARRAY_SIZE(arg->mem_reqs));
	for (i = 0; i < n; i++)
		arg->mem_reqs[i] = &ev->mem_reqs[i];

	if (skb->len <
	    __le32_to_cpu(arg->num_mem_reqs) * sizeof(arg->mem_reqs[0]))
		return -EPROTO;

	return 0;
}

static int
ath10k_wmi_10x_op_pull_svc_rdy_ev(struct ath10k *ar, struct sk_buff *skb,
				  struct wmi_svc_rdy_ev_arg *arg)
{
	struct wmi_10x_service_ready_event *ev;
	int i, n;

	if (skb->len < sizeof(*ev))
		return -EPROTO;

	ev = (void *)skb->data;
	skb_pull(skb, sizeof(*ev));
	arg->min_tx_power = ev->hw_min_tx_power;
	arg->max_tx_power = ev->hw_max_tx_power;
	arg->ht_cap = ev->ht_cap_info;
	arg->vht_cap = ev->vht_cap_info;
	arg->sw_ver0 = ev->sw_version;
	arg->phy_capab = ev->phy_capability;
	arg->num_rf_chains = ev->num_rf_chains;
	arg->eeprom_rd = ev->hal_reg_capabilities.eeprom_rd;
	arg->low_5ghz_chan = ev->hal_reg_capabilities.low_5ghz_chan;
	arg->high_5ghz_chan = ev->hal_reg_capabilities.high_5ghz_chan;
	arg->num_mem_reqs = ev->num_mem_reqs;
	arg->service_map = ev->wmi_service_bitmap;
	arg->service_map_len = sizeof(ev->wmi_service_bitmap);

	n = min_t(size_t, __le32_to_cpu(arg->num_mem_reqs),
		  ARRAY_SIZE(arg->mem_reqs));
	for (i = 0; i < n; i++)
		arg->mem_reqs[i] = &ev->mem_reqs[i];

	if (skb->len <
	    __le32_to_cpu(arg->num_mem_reqs) * sizeof(arg->mem_reqs[0]))
		return -EPROTO;

	return 0;
}

static void ath10k_wmi_event_service_ready_work(struct work_struct *work)
{
	struct ath10k *ar = container_of(work, struct ath10k, svc_rdy_work);
	struct sk_buff *skb = ar->svc_rdy_skb;
	struct wmi_svc_rdy_ev_arg arg = {};
	u32 num_units, req_id, unit_size, num_mem_reqs, num_unit_info, i;
	int ret;
	bool allocated;

	if (!skb) {
		ath10k_warn(ar, "invalid service ready event skb\n");
		return;
	}

	ret = ath10k_wmi_pull_svc_rdy(ar, skb, &arg);
	if (ret) {
		ath10k_warn(ar, "failed to parse service ready: %d\n", ret);
		return;
	}

	ath10k_wmi_map_svc(ar, arg.service_map, ar->wmi.svc_map,
			   arg.service_map_len);

	ar->hw_min_tx_power = __le32_to_cpu(arg.min_tx_power);
	ar->hw_max_tx_power = __le32_to_cpu(arg.max_tx_power);
	ar->ht_cap_info = __le32_to_cpu(arg.ht_cap);
	ar->vht_cap_info = __le32_to_cpu(arg.vht_cap);
	ar->fw_version_major =
		(__le32_to_cpu(arg.sw_ver0) & 0xff000000) >> 24;
	ar->fw_version_minor = (__le32_to_cpu(arg.sw_ver0) & 0x00ffffff);
	ar->fw_version_release =
		(__le32_to_cpu(arg.sw_ver1) & 0xffff0000) >> 16;
	ar->fw_version_build = (__le32_to_cpu(arg.sw_ver1) & 0x0000ffff);
	ar->phy_capability = __le32_to_cpu(arg.phy_capab);
	ar->num_rf_chains = __le32_to_cpu(arg.num_rf_chains);
	ar->hw_eeprom_rd = __le32_to_cpu(arg.eeprom_rd);
	ar->low_5ghz_chan = __le32_to_cpu(arg.low_5ghz_chan);
	ar->high_5ghz_chan = __le32_to_cpu(arg.high_5ghz_chan);

	ath10k_dbg_dump(ar, ATH10K_DBG_WMI, NULL, "wmi svc: ",
			arg.service_map, arg.service_map_len);

	if (ar->num_rf_chains > ar->max_spatial_stream) {
		ath10k_warn(ar, "hardware advertises support for more spatial streams than it should (%d > %d)\n",
			    ar->num_rf_chains, ar->max_spatial_stream);
		ar->num_rf_chains = ar->max_spatial_stream;
	}

	if (!ar->cfg_tx_chainmask) {
		ar->cfg_tx_chainmask = (1 << ar->num_rf_chains) - 1;
		ar->cfg_rx_chainmask = (1 << ar->num_rf_chains) - 1;
	}

	if (strlen(ar->hw->wiphy->fw_version) == 0) {
		snprintf(ar->hw->wiphy->fw_version,
			 sizeof(ar->hw->wiphy->fw_version),
			 "%u.%u.%u.%u",
			 ar->fw_version_major,
			 ar->fw_version_minor,
			 ar->fw_version_release,
			 ar->fw_version_build);
	}

	num_mem_reqs = __le32_to_cpu(arg.num_mem_reqs);
	if (num_mem_reqs > WMI_MAX_MEM_REQS) {
		ath10k_warn(ar, "requested memory chunks number (%d) exceeds the limit\n",
			    num_mem_reqs);
		return;
	}

	if (test_bit(WMI_SERVICE_PEER_CACHING, ar->wmi.svc_map)) {
		if (test_bit(ATH10K_FW_FEATURE_PEER_FLOW_CONTROL,
			     ar->running_fw->fw_file.fw_features))
			ar->num_active_peers = TARGET_10_4_QCACHE_ACTIVE_PEERS_PFC +
					       ar->max_num_vdevs;
		else
			ar->num_active_peers = TARGET_10_4_QCACHE_ACTIVE_PEERS +
					       ar->max_num_vdevs;

		ar->max_num_peers = TARGET_10_4_NUM_QCACHE_PEERS_MAX +
				    ar->max_num_vdevs;
		ar->num_tids = ar->num_active_peers * 2;
		ar->max_num_stations = TARGET_10_4_NUM_QCACHE_PEERS_MAX;
	}

	/* TODO: Adjust max peer count for cases like WMI_SERVICE_RATECTRL_CACHE
	 * and WMI_SERVICE_IRAM_TIDS, etc.
	 */

	allocated = ath10k_wmi_is_host_mem_allocated(ar, arg.mem_reqs,
						     num_mem_reqs);
	if (allocated)
		goto skip_mem_alloc;

	/* Either this event is received during boot time or there is a change
	 * in memory requirement from firmware when compared to last request.
	 * Free any old memory and do a fresh allocation based on the current
	 * memory requirement.
	 */
	ath10k_wmi_free_host_mem(ar);

	for (i = 0; i < num_mem_reqs; ++i) {
		req_id = __le32_to_cpu(arg.mem_reqs[i]->req_id);
		num_units = __le32_to_cpu(arg.mem_reqs[i]->num_units);
		unit_size = __le32_to_cpu(arg.mem_reqs[i]->unit_size);
		num_unit_info = __le32_to_cpu(arg.mem_reqs[i]->num_unit_info);

		if (num_unit_info & NUM_UNITS_IS_NUM_ACTIVE_PEERS) {
			if (ar->num_active_peers)
				num_units = ar->num_active_peers + 1;
			else
				num_units = ar->max_num_peers + 1;
		} else if (num_unit_info & NUM_UNITS_IS_NUM_PEERS) {
			/* number of units to allocate is number of
			 * peers, 1 extra for self peer on target
			 * this needs to be tied, host and target
			 * can get out of sync
			 */
			num_units = ar->max_num_peers + 1;
		} else if (num_unit_info & NUM_UNITS_IS_NUM_VDEVS) {
			num_units = ar->max_num_vdevs + 1;
		}

		ath10k_dbg(ar, ATH10K_DBG_WMI,
			   "wmi mem_req_id %d num_units %d num_unit_info %d unit size %d actual units %d\n",
			   req_id,
			   __le32_to_cpu(arg.mem_reqs[i]->num_units),
			   num_unit_info,
			   unit_size,
			   num_units);

		ret = ath10k_wmi_alloc_host_mem(ar, req_id, num_units,
						unit_size);
		if (ret)
			return;
	}

skip_mem_alloc:
	ath10k_dbg(ar, ATH10K_DBG_WMI,
		   "wmi event service ready min_tx_power 0x%08x max_tx_power 0x%08x ht_cap 0x%08x vht_cap 0x%08x sw_ver0 0x%08x sw_ver1 0x%08x fw_build 0x%08x phy_capab 0x%08x num_rf_chains 0x%08x eeprom_rd 0x%08x num_mem_reqs 0x%08x\n",
		   __le32_to_cpu(arg.min_tx_power),
		   __le32_to_cpu(arg.max_tx_power),
		   __le32_to_cpu(arg.ht_cap),
		   __le32_to_cpu(arg.vht_cap),
		   __le32_to_cpu(arg.sw_ver0),
		   __le32_to_cpu(arg.sw_ver1),
		   __le32_to_cpu(arg.fw_build),
		   __le32_to_cpu(arg.phy_capab),
		   __le32_to_cpu(arg.num_rf_chains),
		   __le32_to_cpu(arg.eeprom_rd),
		   __le32_to_cpu(arg.num_mem_reqs));

	dev_kfree_skb(skb);
	ar->svc_rdy_skb = NULL;
	complete(&ar->wmi.service_ready);
}

void ath10k_wmi_event_service_ready(struct ath10k *ar, struct sk_buff *skb)
{
	ar->svc_rdy_skb = skb;
	queue_work(ar->workqueue_aux, &ar->svc_rdy_work);
}

static int ath10k_wmi_op_pull_rdy_ev(struct ath10k *ar, struct sk_buff *skb,
				     struct wmi_rdy_ev_arg *arg)
{
	struct wmi_ready_event *ev = (void *)skb->data;

	if (skb->len < sizeof(*ev))
		return -EPROTO;

	skb_pull(skb, sizeof(*ev));
	arg->sw_version = ev->sw_version;
	arg->abi_version = ev->abi_version;
	arg->status = ev->status;
	arg->mac_addr = ev->mac_addr.addr;

	return 0;
}

static int ath10k_wmi_op_pull_roam_ev(struct ath10k *ar, struct sk_buff *skb,
				      struct wmi_roam_ev_arg *arg)
{
	struct wmi_roam_ev *ev = (void *)skb->data;

	if (skb->len < sizeof(*ev))
		return -EPROTO;

	skb_pull(skb, sizeof(*ev));
	arg->vdev_id = ev->vdev_id;
	arg->reason = ev->reason;

	return 0;
}

static int ath10k_wmi_op_pull_echo_ev(struct ath10k *ar,
				      struct sk_buff *skb,
				      struct wmi_echo_ev_arg *arg)
{
	struct wmi_echo_event *ev = (void *)skb->data;

	arg->value = ev->value;

	return 0;
}

int ath10k_wmi_event_ready(struct ath10k *ar, struct sk_buff *skb)
{
	struct wmi_rdy_ev_arg arg = {};
	int ret;

	ret = ath10k_wmi_pull_rdy(ar, skb, &arg);
	if (ret) {
		ath10k_warn(ar, "failed to parse ready event: %d\n", ret);
		return ret;
	}

	ath10k_dbg(ar, ATH10K_DBG_WMI,
		   "wmi event ready sw_version %u abi_version %u mac_addr %pM status %d\n",
		   __le32_to_cpu(arg.sw_version),
		   __le32_to_cpu(arg.abi_version),
		   arg.mac_addr,
		   __le32_to_cpu(arg.status));

	if (is_zero_ether_addr(ar->mac_addr))
		ether_addr_copy(ar->mac_addr, arg.mac_addr);
	complete(&ar->wmi.unified_ready);
	return 0;
}

void ath10k_wmi_event_service_available(struct ath10k *ar, struct sk_buff *skb)
{
	int ret;
	struct wmi_svc_avail_ev_arg arg = {};

	ret = ath10k_wmi_pull_svc_avail(ar, skb, &arg);
	if (ret) {
		ath10k_warn(ar, "failed to parse service available event: %d\n",
			    ret);
	}

	ath10k_wmi_map_svc_ext(ar, arg.service_map_ext, ar->wmi.svc_map,
			       __le32_to_cpu(arg.service_map_ext_len));
}

static int ath10k_wmi_event_temperature(struct ath10k *ar, struct sk_buff *skb)
{
	const struct wmi_pdev_temperature_event *ev;

	ev = (struct wmi_pdev_temperature_event *)skb->data;
	if (WARN_ON(skb->len < sizeof(*ev)))
		return -EPROTO;

	ath10k_thermal_event_temperature(ar, __le32_to_cpu(ev->temperature));
	return 0;
}

static int ath10k_wmi_event_pdev_bss_chan_info(struct ath10k *ar,
					       struct sk_buff *skb)
{
	struct wmi_pdev_bss_chan_info_event *ev;
	struct survey_info *survey;
	u64 busy, total, tx, rx, rx_bss;
	u32 freq, noise_floor;
	u32 cc_freq_hz = ar->hw_params.channel_counters_freq_hz;
	int idx;

	ev = (struct wmi_pdev_bss_chan_info_event *)skb->data;
	if (WARN_ON(skb->len < sizeof(*ev)))
		return -EPROTO;

	freq        = __le32_to_cpu(ev->freq);
	noise_floor = __le32_to_cpu(ev->noise_floor);
	busy        = __le64_to_cpu(ev->cycle_busy);
	total       = __le64_to_cpu(ev->cycle_total);
	tx          = __le64_to_cpu(ev->cycle_tx);
	rx          = __le64_to_cpu(ev->cycle_rx);
	rx_bss      = __le64_to_cpu(ev->cycle_rx_bss);

	ath10k_dbg(ar, ATH10K_DBG_WMI,
		   "wmi event pdev bss chan info:\n freq: %d noise: %d cycle: busy %llu total %llu tx %llu rx %llu rx_bss %llu\n",
		   freq, noise_floor, busy, total, tx, rx, rx_bss);

	spin_lock_bh(&ar->data_lock);
	idx = freq_to_idx(ar, freq);
	if (idx >= ARRAY_SIZE(ar->survey)) {
		ath10k_warn(ar, "bss chan info: invalid frequency %d (idx %d out of bounds)\n",
			    freq, idx);
		goto exit;
	}

	survey = &ar->survey[idx];

	survey->noise     = noise_floor;
	survey->time      = div_u64(total, cc_freq_hz);
	survey->time_busy = div_u64(busy, cc_freq_hz);
	survey->time_rx   = div_u64(rx_bss, cc_freq_hz);
	survey->time_tx   = div_u64(tx, cc_freq_hz);
	survey->filled   |= (SURVEY_INFO_NOISE_DBM |
			     SURVEY_INFO_TIME |
			     SURVEY_INFO_TIME_BUSY |
			     SURVEY_INFO_TIME_RX |
			     SURVEY_INFO_TIME_TX);
exit:
	spin_unlock_bh(&ar->data_lock);
	complete(&ar->bss_survey_done);
	return 0;
}

static inline void ath10k_wmi_queue_set_coverage_class_work(struct ath10k *ar)
{
	if (ar->hw_params.hw_ops->set_coverage_class) {
		spin_lock_bh(&ar->data_lock);

		/* This call only ensures that the modified coverage class
		 * persists in case the firmware sets the registers back to
		 * their default value. So calling it is only necessary if the
		 * coverage class has a non-zero value.
		 */
		if (ar->fw_coverage.coverage_class)
			queue_work(ar->workqueue, &ar->set_coverage_class_work);

		spin_unlock_bh(&ar->data_lock);
	}
}

static void ath10k_wmi_op_rx(struct ath10k *ar, struct sk_buff *skb)
{
	struct wmi_cmd_hdr *cmd_hdr;
	enum wmi_event_id id;

	cmd_hdr = (struct wmi_cmd_hdr *)skb->data;
	id = MS(__le32_to_cpu(cmd_hdr->cmd_id), WMI_CMD_HDR_CMD_ID);

	if (skb_pull(skb, sizeof(struct wmi_cmd_hdr)) == NULL)
		goto out;

	trace_ath10k_wmi_event(ar, id, skb->data, skb->len);

	switch (id) {
	case WMI_MGMT_RX_EVENTID:
		ath10k_wmi_event_mgmt_rx(ar, skb);
		/* mgmt_rx() owns the skb now! */
		return;
	case WMI_SCAN_EVENTID:
		ath10k_wmi_event_scan(ar, skb);
		ath10k_wmi_queue_set_coverage_class_work(ar);
		break;
	case WMI_CHAN_INFO_EVENTID:
		ath10k_wmi_event_chan_info(ar, skb);
		break;
	case WMI_ECHO_EVENTID:
		ath10k_wmi_event_echo(ar, skb);
		break;
	case WMI_DEBUG_MESG_EVENTID:
		ath10k_wmi_event_debug_mesg(ar, skb);
		ath10k_wmi_queue_set_coverage_class_work(ar);
		break;
	case WMI_UPDATE_STATS_EVENTID:
		ath10k_wmi_event_update_stats(ar, skb);
		break;
	case WMI_VDEV_START_RESP_EVENTID:
		ath10k_wmi_event_vdev_start_resp(ar, skb);
		ath10k_wmi_queue_set_coverage_class_work(ar);
		break;
	case WMI_VDEV_STOPPED_EVENTID:
		ath10k_wmi_event_vdev_stopped(ar, skb);
		ath10k_wmi_queue_set_coverage_class_work(ar);
		break;
	case WMI_PEER_STA_KICKOUT_EVENTID:
		ath10k_wmi_event_peer_sta_kickout(ar, skb);
		break;
	case WMI_HOST_SWBA_EVENTID:
		ath10k_wmi_event_host_swba(ar, skb);
		break;
	case WMI_TBTTOFFSET_UPDATE_EVENTID:
		ath10k_wmi_event_tbttoffset_update(ar, skb);
		break;
	case WMI_PHYERR_EVENTID:
		ath10k_wmi_event_phyerr(ar, skb);
		break;
	case WMI_ROAM_EVENTID:
		ath10k_wmi_event_roam(ar, skb);
		ath10k_wmi_queue_set_coverage_class_work(ar);
		break;
	case WMI_PROFILE_MATCH:
		ath10k_wmi_event_profile_match(ar, skb);
		break;
	case WMI_DEBUG_PRINT_EVENTID:
		ath10k_wmi_event_debug_print(ar, skb);
		ath10k_wmi_queue_set_coverage_class_work(ar);
		break;
	case WMI_PDEV_QVIT_EVENTID:
		ath10k_wmi_event_pdev_qvit(ar, skb);
		break;
	case WMI_WLAN_PROFILE_DATA_EVENTID:
		ath10k_wmi_event_wlan_profile_data(ar, skb);
		break;
	case WMI_RTT_MEASUREMENT_REPORT_EVENTID:
		ath10k_wmi_event_rtt_measurement_report(ar, skb);
		break;
	case WMI_TSF_MEASUREMENT_REPORT_EVENTID:
		ath10k_wmi_event_tsf_measurement_report(ar, skb);
		break;
	case WMI_RTT_ERROR_REPORT_EVENTID:
		ath10k_wmi_event_rtt_error_report(ar, skb);
		break;
	case WMI_WOW_WAKEUP_HOST_EVENTID:
		ath10k_wmi_event_wow_wakeup_host(ar, skb);
		break;
	case WMI_DCS_INTERFERENCE_EVENTID:
		ath10k_wmi_event_dcs_interference(ar, skb);
		break;
	case WMI_PDEV_TPC_CONFIG_EVENTID:
		ath10k_wmi_event_pdev_tpc_config(ar, skb);
		break;
	case WMI_PDEV_FTM_INTG_EVENTID:
		ath10k_wmi_event_pdev_ftm_intg(ar, skb);
		break;
	case WMI_GTK_OFFLOAD_STATUS_EVENTID:
		ath10k_wmi_event_gtk_offload_status(ar, skb);
		break;
	case WMI_GTK_REKEY_FAIL_EVENTID:
		ath10k_wmi_event_gtk_rekey_fail(ar, skb);
		break;
	case WMI_TX_DELBA_COMPLETE_EVENTID:
		ath10k_wmi_event_delba_complete(ar, skb);
		break;
	case WMI_TX_ADDBA_COMPLETE_EVENTID:
		ath10k_wmi_event_addba_complete(ar, skb);
		break;
	case WMI_VDEV_INSTALL_KEY_COMPLETE_EVENTID:
		ath10k_wmi_event_vdev_install_key_complete(ar, skb);
		break;
	case WMI_SERVICE_READY_EVENTID:
		ath10k_wmi_event_service_ready(ar, skb);
		return;
	case WMI_READY_EVENTID:
		ath10k_wmi_event_ready(ar, skb);
		ath10k_wmi_queue_set_coverage_class_work(ar);
		break;
	case WMI_SERVICE_AVAILABLE_EVENTID:
		ath10k_wmi_event_service_available(ar, skb);
		break;
	default:
		ath10k_warn(ar, "Unknown eventid: %d\n", id);
		break;
	}

out:
	dev_kfree_skb(skb);
}

static void ath10k_wmi_10_1_op_rx(struct ath10k *ar, struct sk_buff *skb)
{
	struct wmi_cmd_hdr *cmd_hdr;
	enum wmi_10x_event_id id;
	bool consumed;

	cmd_hdr = (struct wmi_cmd_hdr *)skb->data;
	id = MS(__le32_to_cpu(cmd_hdr->cmd_id), WMI_CMD_HDR_CMD_ID);

	if (skb_pull(skb, sizeof(struct wmi_cmd_hdr)) == NULL)
		goto out;

	trace_ath10k_wmi_event(ar, id, skb->data, skb->len);

	consumed = ath10k_tm_event_wmi(ar, id, skb);

	/* Ready event must be handled normally also in UTF mode so that we
	 * know the UTF firmware has booted, others we are just bypass WMI
	 * events to testmode.
	 */
	if (consumed && id != WMI_10X_READY_EVENTID) {
		ath10k_dbg(ar, ATH10K_DBG_WMI,
			   "wmi testmode consumed 0x%x\n", id);
		goto out;
	}

	switch (id) {
	case WMI_10X_MGMT_RX_EVENTID:
		ath10k_wmi_event_mgmt_rx(ar, skb);
		/* mgmt_rx() owns the skb now! */
		return;
	case WMI_10X_SCAN_EVENTID:
		ath10k_wmi_event_scan(ar, skb);
		ath10k_wmi_queue_set_coverage_class_work(ar);
		break;
	case WMI_10X_CHAN_INFO_EVENTID:
		ath10k_wmi_event_chan_info(ar, skb);
		break;
	case WMI_10X_ECHO_EVENTID:
		ath10k_wmi_event_echo(ar, skb);
		break;
	case WMI_10X_DEBUG_MESG_EVENTID:
		ath10k_wmi_event_debug_mesg(ar, skb);
		ath10k_wmi_queue_set_coverage_class_work(ar);
		break;
	case WMI_10X_UPDATE_STATS_EVENTID:
		ath10k_wmi_event_update_stats(ar, skb);
		break;
	case WMI_10X_VDEV_START_RESP_EVENTID:
		ath10k_wmi_event_vdev_start_resp(ar, skb);
		ath10k_wmi_queue_set_coverage_class_work(ar);
		break;
	case WMI_10X_VDEV_STOPPED_EVENTID:
		ath10k_wmi_event_vdev_stopped(ar, skb);
		ath10k_wmi_queue_set_coverage_class_work(ar);
		break;
	case WMI_10X_PEER_STA_KICKOUT_EVENTID:
		ath10k_wmi_event_peer_sta_kickout(ar, skb);
		break;
	case WMI_10X_HOST_SWBA_EVENTID:
		ath10k_wmi_event_host_swba(ar, skb);
		break;
	case WMI_10X_TBTTOFFSET_UPDATE_EVENTID:
		ath10k_wmi_event_tbttoffset_update(ar, skb);
		break;
	case WMI_10X_PHYERR_EVENTID:
		ath10k_wmi_event_phyerr(ar, skb);
		break;
	case WMI_10X_ROAM_EVENTID:
		ath10k_wmi_event_roam(ar, skb);
		ath10k_wmi_queue_set_coverage_class_work(ar);
		break;
	case WMI_10X_PROFILE_MATCH:
		ath10k_wmi_event_profile_match(ar, skb);
		break;
	case WMI_10X_DEBUG_PRINT_EVENTID:
		ath10k_wmi_event_debug_print(ar, skb);
		ath10k_wmi_queue_set_coverage_class_work(ar);
		break;
	case WMI_10X_PDEV_QVIT_EVENTID:
		ath10k_wmi_event_pdev_qvit(ar, skb);
		break;
	case WMI_10X_WLAN_PROFILE_DATA_EVENTID:
		ath10k_wmi_event_wlan_profile_data(ar, skb);
		break;
	case WMI_10X_RTT_MEASUREMENT_REPORT_EVENTID:
		ath10k_wmi_event_rtt_measurement_report(ar, skb);
		break;
	case WMI_10X_TSF_MEASUREMENT_REPORT_EVENTID:
		ath10k_wmi_event_tsf_measurement_report(ar, skb);
		break;
	case WMI_10X_RTT_ERROR_REPORT_EVENTID:
		ath10k_wmi_event_rtt_error_report(ar, skb);
		break;
	case WMI_10X_WOW_WAKEUP_HOST_EVENTID:
		ath10k_wmi_event_wow_wakeup_host(ar, skb);
		break;
	case WMI_10X_DCS_INTERFERENCE_EVENTID:
		ath10k_wmi_event_dcs_interference(ar, skb);
		break;
	case WMI_10X_PDEV_TPC_CONFIG_EVENTID:
		ath10k_wmi_event_pdev_tpc_config(ar, skb);
		break;
	case WMI_10X_INST_RSSI_STATS_EVENTID:
		ath10k_wmi_event_inst_rssi_stats(ar, skb);
		break;
	case WMI_10X_VDEV_STANDBY_REQ_EVENTID:
		ath10k_wmi_event_vdev_standby_req(ar, skb);
		break;
	case WMI_10X_VDEV_RESUME_REQ_EVENTID:
		ath10k_wmi_event_vdev_resume_req(ar, skb);
		break;
	case WMI_10X_SERVICE_READY_EVENTID:
		ath10k_wmi_event_service_ready(ar, skb);
		return;
	case WMI_10X_READY_EVENTID:
		ath10k_wmi_event_ready(ar, skb);
		ath10k_wmi_queue_set_coverage_class_work(ar);
		break;
	case WMI_10X_PDEV_UTF_EVENTID:
		/* ignore utf events */
		break;
	default:
		ath10k_warn(ar, "Unknown eventid: %d\n", id);
		break;
	}

out:
	dev_kfree_skb(skb);
}

static void ath10k_wmi_10_2_op_rx(struct ath10k *ar, struct sk_buff *skb)
{
	struct wmi_cmd_hdr *cmd_hdr;
	enum wmi_10_2_event_id id;
	bool consumed;

	cmd_hdr = (struct wmi_cmd_hdr *)skb->data;
	id = MS(__le32_to_cpu(cmd_hdr->cmd_id), WMI_CMD_HDR_CMD_ID);

	if (skb_pull(skb, sizeof(struct wmi_cmd_hdr)) == NULL)
		goto out;

	trace_ath10k_wmi_event(ar, id, skb->data, skb->len);

	consumed = ath10k_tm_event_wmi(ar, id, skb);

	/* Ready event must be handled normally also in UTF mode so that we
	 * know the UTF firmware has booted, others we are just bypass WMI
	 * events to testmode.
	 */
	if (consumed && id != WMI_10_2_READY_EVENTID) {
		ath10k_dbg(ar, ATH10K_DBG_WMI,
			   "wmi testmode consumed 0x%x\n", id);
		goto out;
	}

	switch (id) {
	case WMI_10_2_MGMT_RX_EVENTID:
		ath10k_wmi_event_mgmt_rx(ar, skb);
		/* mgmt_rx() owns the skb now! */
		return;
	case WMI_10_2_SCAN_EVENTID:
		ath10k_wmi_event_scan(ar, skb);
		ath10k_wmi_queue_set_coverage_class_work(ar);
		break;
	case WMI_10_2_CHAN_INFO_EVENTID:
		ath10k_wmi_event_chan_info(ar, skb);
		break;
	case WMI_10_2_ECHO_EVENTID:
		ath10k_wmi_event_echo(ar, skb);
		break;
	case WMI_10_2_DEBUG_MESG_EVENTID:
		ath10k_wmi_event_debug_mesg(ar, skb);
		ath10k_wmi_queue_set_coverage_class_work(ar);
		break;
	case WMI_10_2_UPDATE_STATS_EVENTID:
		ath10k_wmi_event_update_stats(ar, skb);
		break;
	case WMI_10_2_VDEV_START_RESP_EVENTID:
		ath10k_wmi_event_vdev_start_resp(ar, skb);
		ath10k_wmi_queue_set_coverage_class_work(ar);
		break;
	case WMI_10_2_VDEV_STOPPED_EVENTID:
		ath10k_wmi_event_vdev_stopped(ar, skb);
		ath10k_wmi_queue_set_coverage_class_work(ar);
		break;
	case WMI_10_2_PEER_STA_KICKOUT_EVENTID:
		ath10k_wmi_event_peer_sta_kickout(ar, skb);
		break;
	case WMI_10_2_HOST_SWBA_EVENTID:
		ath10k_wmi_event_host_swba(ar, skb);
		break;
	case WMI_10_2_TBTTOFFSET_UPDATE_EVENTID:
		ath10k_wmi_event_tbttoffset_update(ar, skb);
		break;
	case WMI_10_2_PHYERR_EVENTID:
		ath10k_wmi_event_phyerr(ar, skb);
		break;
	case WMI_10_2_ROAM_EVENTID:
		ath10k_wmi_event_roam(ar, skb);
		ath10k_wmi_queue_set_coverage_class_work(ar);
		break;
	case WMI_10_2_PROFILE_MATCH:
		ath10k_wmi_event_profile_match(ar, skb);
		break;
	case WMI_10_2_DEBUG_PRINT_EVENTID:
		ath10k_wmi_event_debug_print(ar, skb);
		ath10k_wmi_queue_set_coverage_class_work(ar);
		break;
	case WMI_10_2_PDEV_QVIT_EVENTID:
		ath10k_wmi_event_pdev_qvit(ar, skb);
		break;
	case WMI_10_2_WLAN_PROFILE_DATA_EVENTID:
		ath10k_wmi_event_wlan_profile_data(ar, skb);
		break;
	case WMI_10_2_RTT_MEASUREMENT_REPORT_EVENTID:
		ath10k_wmi_event_rtt_measurement_report(ar, skb);
		break;
	case WMI_10_2_TSF_MEASUREMENT_REPORT_EVENTID:
		ath10k_wmi_event_tsf_measurement_report(ar, skb);
		break;
	case WMI_10_2_RTT_ERROR_REPORT_EVENTID:
		ath10k_wmi_event_rtt_error_report(ar, skb);
		break;
	case WMI_10_2_WOW_WAKEUP_HOST_EVENTID:
		ath10k_wmi_event_wow_wakeup_host(ar, skb);
		break;
	case WMI_10_2_DCS_INTERFERENCE_EVENTID:
		ath10k_wmi_event_dcs_interference(ar, skb);
		break;
	case WMI_10_2_PDEV_TPC_CONFIG_EVENTID:
		ath10k_wmi_event_pdev_tpc_config(ar, skb);
		break;
	case WMI_10_2_INST_RSSI_STATS_EVENTID:
		ath10k_wmi_event_inst_rssi_stats(ar, skb);
		break;
	case WMI_10_2_VDEV_STANDBY_REQ_EVENTID:
		ath10k_wmi_event_vdev_standby_req(ar, skb);
		ath10k_wmi_queue_set_coverage_class_work(ar);
		break;
	case WMI_10_2_VDEV_RESUME_REQ_EVENTID:
		ath10k_wmi_event_vdev_resume_req(ar, skb);
		ath10k_wmi_queue_set_coverage_class_work(ar);
		break;
	case WMI_10_2_SERVICE_READY_EVENTID:
		ath10k_wmi_event_service_ready(ar, skb);
		return;
	case WMI_10_2_READY_EVENTID:
		ath10k_wmi_event_ready(ar, skb);
		ath10k_wmi_queue_set_coverage_class_work(ar);
		break;
	case WMI_10_2_PDEV_TEMPERATURE_EVENTID:
		ath10k_wmi_event_temperature(ar, skb);
		break;
	case WMI_10_2_PDEV_BSS_CHAN_INFO_EVENTID:
		ath10k_wmi_event_pdev_bss_chan_info(ar, skb);
		break;
	case WMI_10_2_RTT_KEEPALIVE_EVENTID:
	case WMI_10_2_GPIO_INPUT_EVENTID:
	case WMI_10_2_PEER_RATECODE_LIST_EVENTID:
	case WMI_10_2_GENERIC_BUFFER_EVENTID:
	case WMI_10_2_MCAST_BUF_RELEASE_EVENTID:
	case WMI_10_2_MCAST_LIST_AGEOUT_EVENTID:
	case WMI_10_2_WDS_PEER_EVENTID:
		ath10k_dbg(ar, ATH10K_DBG_WMI,
			   "received event id %d not implemented\n", id);
		break;
	case WMI_10_2_PEER_STA_PS_STATECHG_EVENTID:
		ath10k_wmi_event_peer_sta_ps_state_chg(ar, skb);
		break;
	default:
		ath10k_warn(ar, "Unknown eventid: %d\n", id);
		break;
	}

out:
	dev_kfree_skb(skb);
}

static void ath10k_wmi_10_4_op_rx(struct ath10k *ar, struct sk_buff *skb)
{
	struct wmi_cmd_hdr *cmd_hdr;
	enum wmi_10_4_event_id id;
	bool consumed;

	cmd_hdr = (struct wmi_cmd_hdr *)skb->data;
	id = MS(__le32_to_cpu(cmd_hdr->cmd_id), WMI_CMD_HDR_CMD_ID);

	if (!skb_pull(skb, sizeof(struct wmi_cmd_hdr)))
		goto out;

	trace_ath10k_wmi_event(ar, id, skb->data, skb->len);

	consumed = ath10k_tm_event_wmi(ar, id, skb);

	/* Ready event must be handled normally also in UTF mode so that we
	 * know the UTF firmware has booted, others we are just bypass WMI
	 * events to testmode.
	 */
	if (consumed && id != WMI_10_4_READY_EVENTID) {
		ath10k_dbg(ar, ATH10K_DBG_WMI,
			   "wmi testmode consumed 0x%x\n", id);
		goto out;
	}

	switch (id) {
	case WMI_10_4_MGMT_RX_EVENTID:
		ath10k_wmi_event_mgmt_rx(ar, skb);
		/* mgmt_rx() owns the skb now! */
		return;
	case WMI_10_4_ECHO_EVENTID:
		ath10k_wmi_event_echo(ar, skb);
		break;
	case WMI_10_4_DEBUG_MESG_EVENTID:
		ath10k_wmi_event_debug_mesg(ar, skb);
		ath10k_wmi_queue_set_coverage_class_work(ar);
		break;
	case WMI_10_4_SERVICE_READY_EVENTID:
		ath10k_wmi_event_service_ready(ar, skb);
		return;
	case WMI_10_4_SCAN_EVENTID:
		ath10k_wmi_event_scan(ar, skb);
		ath10k_wmi_queue_set_coverage_class_work(ar);
		break;
	case WMI_10_4_CHAN_INFO_EVENTID:
		ath10k_wmi_event_chan_info(ar, skb);
		break;
	case WMI_10_4_PHYERR_EVENTID:
		ath10k_wmi_event_phyerr(ar, skb);
		break;
	case WMI_10_4_READY_EVENTID:
		ath10k_wmi_event_ready(ar, skb);
		ath10k_wmi_queue_set_coverage_class_work(ar);
		break;
	case WMI_10_4_PEER_STA_KICKOUT_EVENTID:
		ath10k_wmi_event_peer_sta_kickout(ar, skb);
		break;
	case WMI_10_4_ROAM_EVENTID:
		ath10k_wmi_event_roam(ar, skb);
		ath10k_wmi_queue_set_coverage_class_work(ar);
		break;
	case WMI_10_4_HOST_SWBA_EVENTID:
		ath10k_wmi_event_host_swba(ar, skb);
		break;
	case WMI_10_4_TBTTOFFSET_UPDATE_EVENTID:
		ath10k_wmi_event_tbttoffset_update(ar, skb);
		break;
	case WMI_10_4_DEBUG_PRINT_EVENTID:
		ath10k_wmi_event_debug_print(ar, skb);
		ath10k_wmi_queue_set_coverage_class_work(ar);
		break;
	case WMI_10_4_VDEV_START_RESP_EVENTID:
		ath10k_wmi_event_vdev_start_resp(ar, skb);
		ath10k_wmi_queue_set_coverage_class_work(ar);
		break;
	case WMI_10_4_VDEV_STOPPED_EVENTID:
		ath10k_wmi_event_vdev_stopped(ar, skb);
		ath10k_wmi_queue_set_coverage_class_work(ar);
		break;
	case WMI_10_4_WOW_WAKEUP_HOST_EVENTID:
	case WMI_10_4_PEER_RATECODE_LIST_EVENTID:
	case WMI_10_4_WDS_PEER_EVENTID:
	case WMI_10_4_DEBUG_FATAL_CONDITION_EVENTID:
		ath10k_dbg(ar, ATH10K_DBG_WMI,
			   "received event id %d not implemented\n", id);
		break;
	case WMI_10_4_UPDATE_STATS_EVENTID:
		ath10k_wmi_event_update_stats(ar, skb);
		break;
	case WMI_10_4_PDEV_TEMPERATURE_EVENTID:
		ath10k_wmi_event_temperature(ar, skb);
		break;
	case WMI_10_4_PDEV_BSS_CHAN_INFO_EVENTID:
		ath10k_wmi_event_pdev_bss_chan_info(ar, skb);
		break;
	case WMI_10_4_PDEV_TPC_CONFIG_EVENTID:
		ath10k_wmi_event_pdev_tpc_config(ar, skb);
		break;
	case WMI_10_4_TDLS_PEER_EVENTID:
		ath10k_wmi_handle_tdls_peer_event(ar, skb);
		break;
	case WMI_10_4_PDEV_TPC_TABLE_EVENTID:
		ath10k_wmi_event_tpc_final_table(ar, skb);
		break;
	case WMI_10_4_DFS_STATUS_CHECK_EVENTID:
		ath10k_wmi_event_dfs_status_check(ar, skb);
		break;
	case WMI_10_4_PEER_STA_PS_STATECHG_EVENTID:
		ath10k_wmi_event_peer_sta_ps_state_chg(ar, skb);
		break;
	default:
		ath10k_warn(ar, "Unknown eventid: %d\n", id);
		break;
	}

out:
	dev_kfree_skb(skb);
}

static void ath10k_wmi_process_rx(struct ath10k *ar, struct sk_buff *skb)
{
	int ret;

	ret = ath10k_wmi_rx(ar, skb);
	if (ret)
		ath10k_warn(ar, "failed to process wmi rx: %d\n", ret);
}

int ath10k_wmi_connect(struct ath10k *ar)
{
	int status;
	struct ath10k_htc_svc_conn_req conn_req;
	struct ath10k_htc_svc_conn_resp conn_resp;

	memset(&ar->wmi.svc_map, 0, sizeof(ar->wmi.svc_map));

	memset(&conn_req, 0, sizeof(conn_req));
	memset(&conn_resp, 0, sizeof(conn_resp));

	/* these fields are the same for all service endpoints */
	conn_req.ep_ops.ep_tx_complete = ath10k_wmi_htc_tx_complete;
	conn_req.ep_ops.ep_rx_complete = ath10k_wmi_process_rx;
	conn_req.ep_ops.ep_tx_credits = ath10k_wmi_op_ep_tx_credits;

	/* connect to control service */
	conn_req.service_id = ATH10K_HTC_SVC_ID_WMI_CONTROL;

	status = ath10k_htc_connect_service(&ar->htc, &conn_req, &conn_resp);
	if (status) {
		ath10k_warn(ar, "failed to connect to WMI CONTROL service status: %d\n",
			    status);
		return status;
	}

	ar->wmi.eid = conn_resp.eid;
	return 0;
}

static struct sk_buff *
ath10k_wmi_op_gen_pdev_set_base_macaddr(struct ath10k *ar,
					const u8 macaddr[ETH_ALEN])
{
	struct wmi_pdev_set_base_macaddr_cmd *cmd;
	struct sk_buff *skb;

	skb = ath10k_wmi_alloc_skb(ar, sizeof(*cmd));
	if (!skb)
		return ERR_PTR(-ENOMEM);

	cmd = (struct wmi_pdev_set_base_macaddr_cmd *)skb->data;
	ether_addr_copy(cmd->mac_addr.addr, macaddr);

	ath10k_dbg(ar, ATH10K_DBG_WMI,
		   "wmi pdev basemac %pM\n", macaddr);
	return skb;
}

static struct sk_buff *
ath10k_wmi_op_gen_pdev_set_rd(struct ath10k *ar, u16 rd, u16 rd2g, u16 rd5g,
			      u16 ctl2g, u16 ctl5g,
			      enum wmi_dfs_region dfs_reg)
{
	struct wmi_pdev_set_regdomain_cmd *cmd;
	struct sk_buff *skb;

	skb = ath10k_wmi_alloc_skb(ar, sizeof(*cmd));
	if (!skb)
		return ERR_PTR(-ENOMEM);

	cmd = (struct wmi_pdev_set_regdomain_cmd *)skb->data;
	cmd->reg_domain = __cpu_to_le32(rd);
	cmd->reg_domain_2G = __cpu_to_le32(rd2g);
	cmd->reg_domain_5G = __cpu_to_le32(rd5g);
	cmd->conformance_test_limit_2G = __cpu_to_le32(ctl2g);
	cmd->conformance_test_limit_5G = __cpu_to_le32(ctl5g);

	ath10k_dbg(ar, ATH10K_DBG_WMI,
		   "wmi pdev regdomain rd %x rd2g %x rd5g %x ctl2g %x ctl5g %x\n",
		   rd, rd2g, rd5g, ctl2g, ctl5g);
	return skb;
}

static struct sk_buff *
ath10k_wmi_10x_op_gen_pdev_set_rd(struct ath10k *ar, u16 rd, u16 rd2g, u16
				  rd5g, u16 ctl2g, u16 ctl5g,
				  enum wmi_dfs_region dfs_reg)
{
	struct wmi_pdev_set_regdomain_cmd_10x *cmd;
	struct sk_buff *skb;

	skb = ath10k_wmi_alloc_skb(ar, sizeof(*cmd));
	if (!skb)
		return ERR_PTR(-ENOMEM);

	cmd = (struct wmi_pdev_set_regdomain_cmd_10x *)skb->data;
	cmd->reg_domain = __cpu_to_le32(rd);
	cmd->reg_domain_2G = __cpu_to_le32(rd2g);
	cmd->reg_domain_5G = __cpu_to_le32(rd5g);
	cmd->conformance_test_limit_2G = __cpu_to_le32(ctl2g);
	cmd->conformance_test_limit_5G = __cpu_to_le32(ctl5g);
	cmd->dfs_domain = __cpu_to_le32(dfs_reg);

	ath10k_dbg(ar, ATH10K_DBG_WMI,
		   "wmi pdev regdomain rd %x rd2g %x rd5g %x ctl2g %x ctl5g %x dfs_region %x\n",
		   rd, rd2g, rd5g, ctl2g, ctl5g, dfs_reg);
	return skb;
}

static struct sk_buff *
ath10k_wmi_op_gen_pdev_suspend(struct ath10k *ar, u32 suspend_opt)
{
	struct wmi_pdev_suspend_cmd *cmd;
	struct sk_buff *skb;

	skb = ath10k_wmi_alloc_skb(ar, sizeof(*cmd));
	if (!skb)
		return ERR_PTR(-ENOMEM);

	cmd = (struct wmi_pdev_suspend_cmd *)skb->data;
	cmd->suspend_opt = __cpu_to_le32(suspend_opt);

	return skb;
}

static struct sk_buff *
ath10k_wmi_op_gen_pdev_resume(struct ath10k *ar)
{
	struct sk_buff *skb;

	skb = ath10k_wmi_alloc_skb(ar, 0);
	if (!skb)
		return ERR_PTR(-ENOMEM);

	return skb;
}

static struct sk_buff *
ath10k_wmi_op_gen_pdev_set_param(struct ath10k *ar, u32 id, u32 value)
{
	struct wmi_pdev_set_param_cmd *cmd;
	struct sk_buff *skb;

	if (id == WMI_PDEV_PARAM_UNSUPPORTED) {
		ath10k_warn(ar, "pdev param %d not supported by firmware\n",
			    id);
		return ERR_PTR(-EOPNOTSUPP);
	}

	skb = ath10k_wmi_alloc_skb(ar, sizeof(*cmd));
	if (!skb)
		return ERR_PTR(-ENOMEM);

	cmd = (struct wmi_pdev_set_param_cmd *)skb->data;
	cmd->param_id    = __cpu_to_le32(id);
	cmd->param_value = __cpu_to_le32(value);

	ath10k_dbg(ar, ATH10K_DBG_WMI, "wmi pdev set param %d value %d\n",
		   id, value);
	return skb;
}

void ath10k_wmi_put_host_mem_chunks(struct ath10k *ar,
				    struct wmi_host_mem_chunks *chunks)
{
	struct host_memory_chunk *chunk;
	int i;

	chunks->count = __cpu_to_le32(ar->wmi.num_mem_chunks);

	for (i = 0; i < ar->wmi.num_mem_chunks; i++) {
		chunk = &chunks->items[i];
		chunk->ptr = __cpu_to_le32(ar->wmi.mem_chunks[i].paddr);
		chunk->size = __cpu_to_le32(ar->wmi.mem_chunks[i].len);
		chunk->req_id = __cpu_to_le32(ar->wmi.mem_chunks[i].req_id);

		ath10k_dbg(ar, ATH10K_DBG_WMI,
			   "wmi chunk %d len %d requested, addr 0x%llx\n",
			   i,
			   ar->wmi.mem_chunks[i].len,
			   (unsigned long long)ar->wmi.mem_chunks[i].paddr);
	}
}

static struct sk_buff *ath10k_wmi_op_gen_init(struct ath10k *ar)
{
	struct wmi_init_cmd *cmd;
	struct sk_buff *buf;
	struct wmi_resource_config config = {};
	u32 len, val;

	config.num_vdevs = __cpu_to_le32(TARGET_NUM_VDEVS);
	config.num_peers = __cpu_to_le32(TARGET_NUM_PEERS);
	config.num_offload_peers = __cpu_to_le32(TARGET_NUM_OFFLOAD_PEERS);

	config.num_offload_reorder_bufs =
		__cpu_to_le32(TARGET_NUM_OFFLOAD_REORDER_BUFS);

	config.num_peer_keys = __cpu_to_le32(TARGET_NUM_PEER_KEYS);
	config.num_tids = __cpu_to_le32(TARGET_NUM_TIDS);
	config.ast_skid_limit = __cpu_to_le32(TARGET_AST_SKID_LIMIT);
	config.tx_chain_mask = __cpu_to_le32(TARGET_TX_CHAIN_MASK);
	config.rx_chain_mask = __cpu_to_le32(TARGET_RX_CHAIN_MASK);
	config.rx_timeout_pri_vo = __cpu_to_le32(TARGET_RX_TIMEOUT_LO_PRI);
	config.rx_timeout_pri_vi = __cpu_to_le32(TARGET_RX_TIMEOUT_LO_PRI);
	config.rx_timeout_pri_be = __cpu_to_le32(TARGET_RX_TIMEOUT_LO_PRI);
	config.rx_timeout_pri_bk = __cpu_to_le32(TARGET_RX_TIMEOUT_HI_PRI);
	config.rx_decap_mode = __cpu_to_le32(ar->wmi.rx_decap_mode);
	config.scan_max_pending_reqs =
		__cpu_to_le32(TARGET_SCAN_MAX_PENDING_REQS);

	config.bmiss_offload_max_vdev =
		__cpu_to_le32(TARGET_BMISS_OFFLOAD_MAX_VDEV);

	config.roam_offload_max_vdev =
		__cpu_to_le32(TARGET_ROAM_OFFLOAD_MAX_VDEV);

	config.roam_offload_max_ap_profiles =
		__cpu_to_le32(TARGET_ROAM_OFFLOAD_MAX_AP_PROFILES);

	config.num_mcast_groups = __cpu_to_le32(TARGET_NUM_MCAST_GROUPS);
	config.num_mcast_table_elems =
		__cpu_to_le32(TARGET_NUM_MCAST_TABLE_ELEMS);

	config.mcast2ucast_mode = __cpu_to_le32(TARGET_MCAST2UCAST_MODE);
	config.tx_dbg_log_size = __cpu_to_le32(TARGET_TX_DBG_LOG_SIZE);
	config.num_wds_entries = __cpu_to_le32(TARGET_NUM_WDS_ENTRIES);
	config.dma_burst_size = __cpu_to_le32(TARGET_DMA_BURST_SIZE);
	config.mac_aggr_delim = __cpu_to_le32(TARGET_MAC_AGGR_DELIM);

	val = TARGET_RX_SKIP_DEFRAG_TIMEOUT_DUP_DETECTION_CHECK;
	config.rx_skip_defrag_timeout_dup_detection_check = __cpu_to_le32(val);

	config.vow_config = __cpu_to_le32(TARGET_VOW_CONFIG);

	config.gtk_offload_max_vdev =
		__cpu_to_le32(TARGET_GTK_OFFLOAD_MAX_VDEV);

	config.num_msdu_desc = __cpu_to_le32(TARGET_NUM_MSDU_DESC);
	config.max_frag_entries = __cpu_to_le32(TARGET_MAX_FRAG_ENTRIES);

	len = sizeof(*cmd) +
	      (sizeof(struct host_memory_chunk) * ar->wmi.num_mem_chunks);

	buf = ath10k_wmi_alloc_skb(ar, len);
	if (!buf)
		return ERR_PTR(-ENOMEM);

	cmd = (struct wmi_init_cmd *)buf->data;

	memcpy(&cmd->resource_config, &config, sizeof(config));
	ath10k_wmi_put_host_mem_chunks(ar, &cmd->mem_chunks);

	ath10k_dbg(ar, ATH10K_DBG_WMI, "wmi init\n");
	return buf;
}

static struct sk_buff *ath10k_wmi_10_1_op_gen_init(struct ath10k *ar)
{
	struct wmi_init_cmd_10x *cmd;
	struct sk_buff *buf;
	struct wmi_resource_config_10x config = {};
	u32 len, val;

	config.num_vdevs = __cpu_to_le32(TARGET_10X_NUM_VDEVS);
	config.num_peers = __cpu_to_le32(TARGET_10X_NUM_PEERS);
	config.num_peer_keys = __cpu_to_le32(TARGET_10X_NUM_PEER_KEYS);
	config.num_tids = __cpu_to_le32(TARGET_10X_NUM_TIDS);
	config.ast_skid_limit = __cpu_to_le32(TARGET_10X_AST_SKID_LIMIT);
	config.tx_chain_mask = __cpu_to_le32(TARGET_10X_TX_CHAIN_MASK);
	config.rx_chain_mask = __cpu_to_le32(TARGET_10X_RX_CHAIN_MASK);
	config.rx_timeout_pri_vo = __cpu_to_le32(TARGET_10X_RX_TIMEOUT_LO_PRI);
	config.rx_timeout_pri_vi = __cpu_to_le32(TARGET_10X_RX_TIMEOUT_LO_PRI);
	config.rx_timeout_pri_be = __cpu_to_le32(TARGET_10X_RX_TIMEOUT_LO_PRI);
	config.rx_timeout_pri_bk = __cpu_to_le32(TARGET_10X_RX_TIMEOUT_HI_PRI);
	config.rx_decap_mode = __cpu_to_le32(ar->wmi.rx_decap_mode);
	config.scan_max_pending_reqs =
		__cpu_to_le32(TARGET_10X_SCAN_MAX_PENDING_REQS);

	config.bmiss_offload_max_vdev =
		__cpu_to_le32(TARGET_10X_BMISS_OFFLOAD_MAX_VDEV);

	config.roam_offload_max_vdev =
		__cpu_to_le32(TARGET_10X_ROAM_OFFLOAD_MAX_VDEV);

	config.roam_offload_max_ap_profiles =
		__cpu_to_le32(TARGET_10X_ROAM_OFFLOAD_MAX_AP_PROFILES);

	config.num_mcast_groups = __cpu_to_le32(TARGET_10X_NUM_MCAST_GROUPS);
	config.num_mcast_table_elems =
		__cpu_to_le32(TARGET_10X_NUM_MCAST_TABLE_ELEMS);

	config.mcast2ucast_mode = __cpu_to_le32(TARGET_10X_MCAST2UCAST_MODE);
	config.tx_dbg_log_size = __cpu_to_le32(TARGET_10X_TX_DBG_LOG_SIZE);
	config.num_wds_entries = __cpu_to_le32(TARGET_10X_NUM_WDS_ENTRIES);
	config.dma_burst_size = __cpu_to_le32(TARGET_10X_DMA_BURST_SIZE);
	config.mac_aggr_delim = __cpu_to_le32(TARGET_10X_MAC_AGGR_DELIM);

	val = TARGET_10X_RX_SKIP_DEFRAG_TIMEOUT_DUP_DETECTION_CHECK;
	config.rx_skip_defrag_timeout_dup_detection_check = __cpu_to_le32(val);

	config.vow_config = __cpu_to_le32(TARGET_10X_VOW_CONFIG);

	config.num_msdu_desc = __cpu_to_le32(TARGET_10X_NUM_MSDU_DESC);
	config.max_frag_entries = __cpu_to_le32(TARGET_10X_MAX_FRAG_ENTRIES);

	len = sizeof(*cmd) +
	      (sizeof(struct host_memory_chunk) * ar->wmi.num_mem_chunks);

	buf = ath10k_wmi_alloc_skb(ar, len);
	if (!buf)
		return ERR_PTR(-ENOMEM);

	cmd = (struct wmi_init_cmd_10x *)buf->data;

	memcpy(&cmd->resource_config, &config, sizeof(config));
	ath10k_wmi_put_host_mem_chunks(ar, &cmd->mem_chunks);

	ath10k_dbg(ar, ATH10K_DBG_WMI, "wmi init 10x\n");
	return buf;
}

static struct sk_buff *ath10k_wmi_10_2_op_gen_init(struct ath10k *ar)
{
	struct wmi_init_cmd_10_2 *cmd;
	struct sk_buff *buf;
	struct wmi_resource_config_10x config = {};
	u32 len, val, features;

	config.num_vdevs = __cpu_to_le32(TARGET_10X_NUM_VDEVS);
	config.num_peer_keys = __cpu_to_le32(TARGET_10X_NUM_PEER_KEYS);

	if (ath10k_peer_stats_enabled(ar)) {
		config.num_peers = __cpu_to_le32(TARGET_10X_TX_STATS_NUM_PEERS);
		config.num_tids = __cpu_to_le32(TARGET_10X_TX_STATS_NUM_TIDS);
	} else {
		config.num_peers = __cpu_to_le32(TARGET_10X_NUM_PEERS);
		config.num_tids = __cpu_to_le32(TARGET_10X_NUM_TIDS);
	}

	config.ast_skid_limit = __cpu_to_le32(TARGET_10X_AST_SKID_LIMIT);
	config.tx_chain_mask = __cpu_to_le32(TARGET_10X_TX_CHAIN_MASK);
	config.rx_chain_mask = __cpu_to_le32(TARGET_10X_RX_CHAIN_MASK);
	config.rx_timeout_pri_vo = __cpu_to_le32(TARGET_10X_RX_TIMEOUT_LO_PRI);
	config.rx_timeout_pri_vi = __cpu_to_le32(TARGET_10X_RX_TIMEOUT_LO_PRI);
	config.rx_timeout_pri_be = __cpu_to_le32(TARGET_10X_RX_TIMEOUT_LO_PRI);
	config.rx_timeout_pri_bk = __cpu_to_le32(TARGET_10X_RX_TIMEOUT_HI_PRI);
	config.rx_decap_mode = __cpu_to_le32(ar->wmi.rx_decap_mode);

	config.scan_max_pending_reqs =
		__cpu_to_le32(TARGET_10X_SCAN_MAX_PENDING_REQS);

	config.bmiss_offload_max_vdev =
		__cpu_to_le32(TARGET_10X_BMISS_OFFLOAD_MAX_VDEV);

	config.roam_offload_max_vdev =
		__cpu_to_le32(TARGET_10X_ROAM_OFFLOAD_MAX_VDEV);

	config.roam_offload_max_ap_profiles =
		__cpu_to_le32(TARGET_10X_ROAM_OFFLOAD_MAX_AP_PROFILES);

	config.num_mcast_groups = __cpu_to_le32(TARGET_10X_NUM_MCAST_GROUPS);
	config.num_mcast_table_elems =
		__cpu_to_le32(TARGET_10X_NUM_MCAST_TABLE_ELEMS);

	config.mcast2ucast_mode = __cpu_to_le32(TARGET_10X_MCAST2UCAST_MODE);
	config.tx_dbg_log_size = __cpu_to_le32(TARGET_10X_TX_DBG_LOG_SIZE);
	config.num_wds_entries = __cpu_to_le32(TARGET_10X_NUM_WDS_ENTRIES);
	config.dma_burst_size = __cpu_to_le32(TARGET_10_2_DMA_BURST_SIZE);
	config.mac_aggr_delim = __cpu_to_le32(TARGET_10X_MAC_AGGR_DELIM);

	val = TARGET_10X_RX_SKIP_DEFRAG_TIMEOUT_DUP_DETECTION_CHECK;
	config.rx_skip_defrag_timeout_dup_detection_check = __cpu_to_le32(val);

	config.vow_config = __cpu_to_le32(TARGET_10X_VOW_CONFIG);

	config.num_msdu_desc = __cpu_to_le32(TARGET_10X_NUM_MSDU_DESC);
	config.max_frag_entries = __cpu_to_le32(TARGET_10X_MAX_FRAG_ENTRIES);

	len = sizeof(*cmd) +
	      (sizeof(struct host_memory_chunk) * ar->wmi.num_mem_chunks);

	buf = ath10k_wmi_alloc_skb(ar, len);
	if (!buf)
		return ERR_PTR(-ENOMEM);

	cmd = (struct wmi_init_cmd_10_2 *)buf->data;

	features = WMI_10_2_RX_BATCH_MODE;

	if (test_bit(ATH10K_FLAG_BTCOEX, &ar->dev_flags) &&
	    test_bit(WMI_SERVICE_COEX_GPIO, ar->wmi.svc_map))
		features |= WMI_10_2_COEX_GPIO;

	if (ath10k_peer_stats_enabled(ar))
		features |= WMI_10_2_PEER_STATS;

	if (test_bit(WMI_SERVICE_BSS_CHANNEL_INFO_64, ar->wmi.svc_map))
		features |= WMI_10_2_BSS_CHAN_INFO;

	cmd->resource_config.feature_mask = __cpu_to_le32(features);

	memcpy(&cmd->resource_config.common, &config, sizeof(config));
	ath10k_wmi_put_host_mem_chunks(ar, &cmd->mem_chunks);

	ath10k_dbg(ar, ATH10K_DBG_WMI, "wmi init 10.2\n");
	return buf;
}

static struct sk_buff *ath10k_wmi_10_4_op_gen_init(struct ath10k *ar)
{
	struct wmi_init_cmd_10_4 *cmd;
	struct sk_buff *buf;
	struct wmi_resource_config_10_4 config = {};
	u32 len;

	config.num_vdevs = __cpu_to_le32(ar->max_num_vdevs);
	config.num_peers = __cpu_to_le32(ar->max_num_peers);
	config.num_active_peers = __cpu_to_le32(ar->num_active_peers);
	config.num_tids = __cpu_to_le32(ar->num_tids);

	config.num_offload_peers = __cpu_to_le32(TARGET_10_4_NUM_OFFLOAD_PEERS);
	config.num_offload_reorder_buffs =
			__cpu_to_le32(TARGET_10_4_NUM_OFFLOAD_REORDER_BUFFS);
	config.num_peer_keys  = __cpu_to_le32(TARGET_10_4_NUM_PEER_KEYS);
	config.ast_skid_limit = __cpu_to_le32(TARGET_10_4_AST_SKID_LIMIT);
	config.tx_chain_mask  = __cpu_to_le32(ar->hw_params.tx_chain_mask);
	config.rx_chain_mask  = __cpu_to_le32(ar->hw_params.rx_chain_mask);

	config.rx_timeout_pri[0] = __cpu_to_le32(TARGET_10_4_RX_TIMEOUT_LO_PRI);
	config.rx_timeout_pri[1] = __cpu_to_le32(TARGET_10_4_RX_TIMEOUT_LO_PRI);
	config.rx_timeout_pri[2] = __cpu_to_le32(TARGET_10_4_RX_TIMEOUT_LO_PRI);
	config.rx_timeout_pri[3] = __cpu_to_le32(TARGET_10_4_RX_TIMEOUT_HI_PRI);

	config.rx_decap_mode	    = __cpu_to_le32(ar->wmi.rx_decap_mode);
	config.scan_max_pending_req = __cpu_to_le32(TARGET_10_4_SCAN_MAX_REQS);
	config.bmiss_offload_max_vdev =
			__cpu_to_le32(TARGET_10_4_BMISS_OFFLOAD_MAX_VDEV);
	config.roam_offload_max_vdev  =
			__cpu_to_le32(TARGET_10_4_ROAM_OFFLOAD_MAX_VDEV);
	config.roam_offload_max_ap_profiles =
			__cpu_to_le32(TARGET_10_4_ROAM_OFFLOAD_MAX_PROFILES);
	config.num_mcast_groups = __cpu_to_le32(TARGET_10_4_NUM_MCAST_GROUPS);
	config.num_mcast_table_elems =
			__cpu_to_le32(TARGET_10_4_NUM_MCAST_TABLE_ELEMS);

	config.mcast2ucast_mode = __cpu_to_le32(TARGET_10_4_MCAST2UCAST_MODE);
	config.tx_dbg_log_size  = __cpu_to_le32(TARGET_10_4_TX_DBG_LOG_SIZE);
	config.num_wds_entries  = __cpu_to_le32(TARGET_10_4_NUM_WDS_ENTRIES);
	config.dma_burst_size   = __cpu_to_le32(TARGET_10_4_DMA_BURST_SIZE);
	config.mac_aggr_delim   = __cpu_to_le32(TARGET_10_4_MAC_AGGR_DELIM);

	config.rx_skip_defrag_timeout_dup_detection_check =
	  __cpu_to_le32(TARGET_10_4_RX_SKIP_DEFRAG_TIMEOUT_DUP_DETECTION_CHECK);

	config.vow_config = __cpu_to_le32(TARGET_10_4_VOW_CONFIG);
	config.gtk_offload_max_vdev =
			__cpu_to_le32(TARGET_10_4_GTK_OFFLOAD_MAX_VDEV);
	config.num_msdu_desc = __cpu_to_le32(ar->htt.max_num_pending_tx);
	config.max_frag_entries = __cpu_to_le32(TARGET_10_4_11AC_TX_MAX_FRAGS);
	config.max_peer_ext_stats =
			__cpu_to_le32(TARGET_10_4_MAX_PEER_EXT_STATS);
	config.smart_ant_cap = __cpu_to_le32(TARGET_10_4_SMART_ANT_CAP);

	config.bk_minfree = __cpu_to_le32(TARGET_10_4_BK_MIN_FREE);
	config.be_minfree = __cpu_to_le32(TARGET_10_4_BE_MIN_FREE);
	config.vi_minfree = __cpu_to_le32(TARGET_10_4_VI_MIN_FREE);
	config.vo_minfree = __cpu_to_le32(TARGET_10_4_VO_MIN_FREE);

	config.rx_batchmode = __cpu_to_le32(TARGET_10_4_RX_BATCH_MODE);
	config.tt_support =
			__cpu_to_le32(TARGET_10_4_THERMAL_THROTTLING_CONFIG);
	config.atf_config = __cpu_to_le32(TARGET_10_4_ATF_CONFIG);
	config.iphdr_pad_config = __cpu_to_le32(TARGET_10_4_IPHDR_PAD_CONFIG);
	config.qwrap_config = __cpu_to_le32(TARGET_10_4_QWRAP_CONFIG);

	len = sizeof(*cmd) +
	      (sizeof(struct host_memory_chunk) * ar->wmi.num_mem_chunks);

	buf = ath10k_wmi_alloc_skb(ar, len);
	if (!buf)
		return ERR_PTR(-ENOMEM);

	cmd = (struct wmi_init_cmd_10_4 *)buf->data;
	memcpy(&cmd->resource_config, &config, sizeof(config));
	ath10k_wmi_put_host_mem_chunks(ar, &cmd->mem_chunks);

	ath10k_dbg(ar, ATH10K_DBG_WMI, "wmi init 10.4\n");
	return buf;
}

int ath10k_wmi_start_scan_verify(const struct wmi_start_scan_arg *arg)
{
	if (arg->ie_len > WLAN_SCAN_PARAMS_MAX_IE_LEN)
		return -EINVAL;
	if (arg->n_channels > ARRAY_SIZE(arg->channels))
		return -EINVAL;
	if (arg->n_ssids > WLAN_SCAN_PARAMS_MAX_SSID)
		return -EINVAL;
	if (arg->n_bssids > WLAN_SCAN_PARAMS_MAX_BSSID)
		return -EINVAL;

	return 0;
}

static size_t
ath10k_wmi_start_scan_tlvs_len(const struct wmi_start_scan_arg *arg)
{
	int len = 0;

	if (arg->ie_len) {
		len += sizeof(struct wmi_ie_data);
		len += roundup(arg->ie_len, 4);
	}

	if (arg->n_channels) {
		len += sizeof(struct wmi_chan_list);
		len += sizeof(__le32) * arg->n_channels;
	}

	if (arg->n_ssids) {
		len += sizeof(struct wmi_ssid_list);
		len += sizeof(struct wmi_ssid) * arg->n_ssids;
	}

	if (arg->n_bssids) {
		len += sizeof(struct wmi_bssid_list);
		len += sizeof(struct wmi_mac_addr) * arg->n_bssids;
	}

	return len;
}

void ath10k_wmi_put_start_scan_common(struct wmi_start_scan_common *cmn,
				      const struct wmi_start_scan_arg *arg)
{
	u32 scan_id;
	u32 scan_req_id;

	scan_id  = WMI_HOST_SCAN_REQ_ID_PREFIX;
	scan_id |= arg->scan_id;

	scan_req_id  = WMI_HOST_SCAN_REQUESTOR_ID_PREFIX;
	scan_req_id |= arg->scan_req_id;

	cmn->scan_id            = __cpu_to_le32(scan_id);
	cmn->scan_req_id        = __cpu_to_le32(scan_req_id);
	cmn->vdev_id            = __cpu_to_le32(arg->vdev_id);
	cmn->scan_priority      = __cpu_to_le32(arg->scan_priority);
	cmn->notify_scan_events = __cpu_to_le32(arg->notify_scan_events);
	cmn->dwell_time_active  = __cpu_to_le32(arg->dwell_time_active);
	cmn->dwell_time_passive = __cpu_to_le32(arg->dwell_time_passive);
	cmn->min_rest_time      = __cpu_to_le32(arg->min_rest_time);
	cmn->max_rest_time      = __cpu_to_le32(arg->max_rest_time);
	cmn->repeat_probe_time  = __cpu_to_le32(arg->repeat_probe_time);
	cmn->probe_spacing_time = __cpu_to_le32(arg->probe_spacing_time);
	cmn->idle_time          = __cpu_to_le32(arg->idle_time);
	cmn->max_scan_time      = __cpu_to_le32(arg->max_scan_time);
	cmn->probe_delay        = __cpu_to_le32(arg->probe_delay);
	cmn->scan_ctrl_flags    = __cpu_to_le32(arg->scan_ctrl_flags);
}

static void
ath10k_wmi_put_start_scan_tlvs(struct wmi_start_scan_tlvs *tlvs,
			       const struct wmi_start_scan_arg *arg)
{
	struct wmi_ie_data *ie;
	struct wmi_chan_list *channels;
	struct wmi_ssid_list *ssids;
	struct wmi_bssid_list *bssids;
	void *ptr = tlvs->tlvs;
	int i;

	if (arg->n_channels) {
		channels = ptr;
		channels->tag = __cpu_to_le32(WMI_CHAN_LIST_TAG);
		channels->num_chan = __cpu_to_le32(arg->n_channels);

		for (i = 0; i < arg->n_channels; i++)
			channels->channel_list[i].freq =
				__cpu_to_le16(arg->channels[i]);

		ptr += sizeof(*channels);
		ptr += sizeof(__le32) * arg->n_channels;
	}

	if (arg->n_ssids) {
		ssids = ptr;
		ssids->tag = __cpu_to_le32(WMI_SSID_LIST_TAG);
		ssids->num_ssids = __cpu_to_le32(arg->n_ssids);

		for (i = 0; i < arg->n_ssids; i++) {
			ssids->ssids[i].ssid_len =
				__cpu_to_le32(arg->ssids[i].len);
			memcpy(&ssids->ssids[i].ssid,
			       arg->ssids[i].ssid,
			       arg->ssids[i].len);
		}

		ptr += sizeof(*ssids);
		ptr += sizeof(struct wmi_ssid) * arg->n_ssids;
	}

	if (arg->n_bssids) {
		bssids = ptr;
		bssids->tag = __cpu_to_le32(WMI_BSSID_LIST_TAG);
		bssids->num_bssid = __cpu_to_le32(arg->n_bssids);

		for (i = 0; i < arg->n_bssids; i++)
			ether_addr_copy(bssids->bssid_list[i].addr,
					arg->bssids[i].bssid);

		ptr += sizeof(*bssids);
		ptr += sizeof(struct wmi_mac_addr) * arg->n_bssids;
	}

	if (arg->ie_len) {
		ie = ptr;
		ie->tag = __cpu_to_le32(WMI_IE_TAG);
		ie->ie_len = __cpu_to_le32(arg->ie_len);
		memcpy(ie->ie_data, arg->ie, arg->ie_len);

		ptr += sizeof(*ie);
		ptr += roundup(arg->ie_len, 4);
	}
}

static struct sk_buff *
ath10k_wmi_op_gen_start_scan(struct ath10k *ar,
			     const struct wmi_start_scan_arg *arg)
{
	struct wmi_start_scan_cmd *cmd;
	struct sk_buff *skb;
	size_t len;
	int ret;

	ret = ath10k_wmi_start_scan_verify(arg);
	if (ret)
		return ERR_PTR(ret);

	len = sizeof(*cmd) + ath10k_wmi_start_scan_tlvs_len(arg);
	skb = ath10k_wmi_alloc_skb(ar, len);
	if (!skb)
		return ERR_PTR(-ENOMEM);

	cmd = (struct wmi_start_scan_cmd *)skb->data;

	ath10k_wmi_put_start_scan_common(&cmd->common, arg);
	ath10k_wmi_put_start_scan_tlvs(&cmd->tlvs, arg);

	cmd->burst_duration_ms = __cpu_to_le32(0);

	ath10k_dbg(ar, ATH10K_DBG_WMI, "wmi start scan\n");
	return skb;
}

static struct sk_buff *
ath10k_wmi_10x_op_gen_start_scan(struct ath10k *ar,
				 const struct wmi_start_scan_arg *arg)
{
	struct wmi_10x_start_scan_cmd *cmd;
	struct sk_buff *skb;
	size_t len;
	int ret;

	ret = ath10k_wmi_start_scan_verify(arg);
	if (ret)
		return ERR_PTR(ret);

	len = sizeof(*cmd) + ath10k_wmi_start_scan_tlvs_len(arg);
	skb = ath10k_wmi_alloc_skb(ar, len);
	if (!skb)
		return ERR_PTR(-ENOMEM);

	cmd = (struct wmi_10x_start_scan_cmd *)skb->data;

	ath10k_wmi_put_start_scan_common(&cmd->common, arg);
	ath10k_wmi_put_start_scan_tlvs(&cmd->tlvs, arg);

	ath10k_dbg(ar, ATH10K_DBG_WMI, "wmi 10x start scan\n");
	return skb;
}

void ath10k_wmi_start_scan_init(struct ath10k *ar,
				struct wmi_start_scan_arg *arg)
{
	/* setup commonly used values */
	arg->scan_req_id = 1;
	arg->scan_priority = WMI_SCAN_PRIORITY_LOW;
	arg->dwell_time_active = 50;
	arg->dwell_time_passive = 150;
	arg->min_rest_time = 50;
	arg->max_rest_time = 500;
	arg->repeat_probe_time = 0;
	arg->probe_spacing_time = 0;
	arg->idle_time = 0;
	arg->max_scan_time = 20000;
	arg->probe_delay = 5;
	arg->notify_scan_events = WMI_SCAN_EVENT_STARTED
		| WMI_SCAN_EVENT_COMPLETED
		| WMI_SCAN_EVENT_BSS_CHANNEL
		| WMI_SCAN_EVENT_FOREIGN_CHANNEL
		| WMI_SCAN_EVENT_FOREIGN_CHANNEL_EXIT
		| WMI_SCAN_EVENT_DEQUEUED;
	arg->scan_ctrl_flags |= WMI_SCAN_CHAN_STAT_EVENT;
	arg->n_bssids = 1;
	arg->bssids[0].bssid = "\xFF\xFF\xFF\xFF\xFF\xFF";
}

static struct sk_buff *
ath10k_wmi_op_gen_stop_scan(struct ath10k *ar,
			    const struct wmi_stop_scan_arg *arg)
{
	struct wmi_stop_scan_cmd *cmd;
	struct sk_buff *skb;
	u32 scan_id;
	u32 req_id;

	if (arg->req_id > 0xFFF)
		return ERR_PTR(-EINVAL);
	if (arg->req_type == WMI_SCAN_STOP_ONE && arg->u.scan_id > 0xFFF)
		return ERR_PTR(-EINVAL);

	skb = ath10k_wmi_alloc_skb(ar, sizeof(*cmd));
	if (!skb)
		return ERR_PTR(-ENOMEM);

	scan_id = arg->u.scan_id;
	scan_id |= WMI_HOST_SCAN_REQ_ID_PREFIX;

	req_id = arg->req_id;
	req_id |= WMI_HOST_SCAN_REQUESTOR_ID_PREFIX;

	cmd = (struct wmi_stop_scan_cmd *)skb->data;
	cmd->req_type    = __cpu_to_le32(arg->req_type);
	cmd->vdev_id     = __cpu_to_le32(arg->u.vdev_id);
	cmd->scan_id     = __cpu_to_le32(scan_id);
	cmd->scan_req_id = __cpu_to_le32(req_id);

	ath10k_dbg(ar, ATH10K_DBG_WMI,
		   "wmi stop scan reqid %d req_type %d vdev/scan_id %d\n",
		   arg->req_id, arg->req_type, arg->u.scan_id);
	return skb;
}

static struct sk_buff *
ath10k_wmi_op_gen_vdev_create(struct ath10k *ar, u32 vdev_id,
			      enum wmi_vdev_type type,
			      enum wmi_vdev_subtype subtype,
			      const u8 macaddr[ETH_ALEN])
{
	struct wmi_vdev_create_cmd *cmd;
	struct sk_buff *skb;

	skb = ath10k_wmi_alloc_skb(ar, sizeof(*cmd));
	if (!skb)
		return ERR_PTR(-ENOMEM);

	cmd = (struct wmi_vdev_create_cmd *)skb->data;
	cmd->vdev_id      = __cpu_to_le32(vdev_id);
	cmd->vdev_type    = __cpu_to_le32(type);
	cmd->vdev_subtype = __cpu_to_le32(subtype);
	ether_addr_copy(cmd->vdev_macaddr.addr, macaddr);

	ath10k_dbg(ar, ATH10K_DBG_WMI,
		   "WMI vdev create: id %d type %d subtype %d macaddr %pM\n",
		   vdev_id, type, subtype, macaddr);
	return skb;
}

static struct sk_buff *
ath10k_wmi_op_gen_vdev_delete(struct ath10k *ar, u32 vdev_id)
{
	struct wmi_vdev_delete_cmd *cmd;
	struct sk_buff *skb;

	skb = ath10k_wmi_alloc_skb(ar, sizeof(*cmd));
	if (!skb)
		return ERR_PTR(-ENOMEM);

	cmd = (struct wmi_vdev_delete_cmd *)skb->data;
	cmd->vdev_id = __cpu_to_le32(vdev_id);

	ath10k_dbg(ar, ATH10K_DBG_WMI,
		   "WMI vdev delete id %d\n", vdev_id);
	return skb;
}

static struct sk_buff *
ath10k_wmi_op_gen_vdev_start(struct ath10k *ar,
			     const struct wmi_vdev_start_request_arg *arg,
			     bool restart)
{
	struct wmi_vdev_start_request_cmd *cmd;
	struct sk_buff *skb;
	const char *cmdname;
	u32 flags = 0;

	if (WARN_ON(arg->hidden_ssid && !arg->ssid))
		return ERR_PTR(-EINVAL);
	if (WARN_ON(arg->ssid_len > sizeof(cmd->ssid.ssid)))
		return ERR_PTR(-EINVAL);

	if (restart)
		cmdname = "restart";
	else
		cmdname = "start";

	skb = ath10k_wmi_alloc_skb(ar, sizeof(*cmd));
	if (!skb)
		return ERR_PTR(-ENOMEM);

	if (arg->hidden_ssid)
		flags |= WMI_VDEV_START_HIDDEN_SSID;
	if (arg->pmf_enabled)
		flags |= WMI_VDEV_START_PMF_ENABLED;

	cmd = (struct wmi_vdev_start_request_cmd *)skb->data;
	cmd->vdev_id         = __cpu_to_le32(arg->vdev_id);
	cmd->disable_hw_ack  = __cpu_to_le32(arg->disable_hw_ack);
	cmd->beacon_interval = __cpu_to_le32(arg->bcn_intval);
	cmd->dtim_period     = __cpu_to_le32(arg->dtim_period);
	cmd->flags           = __cpu_to_le32(flags);
	cmd->bcn_tx_rate     = __cpu_to_le32(arg->bcn_tx_rate);
	cmd->bcn_tx_power    = __cpu_to_le32(arg->bcn_tx_power);

	if (arg->ssid) {
		cmd->ssid.ssid_len = __cpu_to_le32(arg->ssid_len);
		memcpy(cmd->ssid.ssid, arg->ssid, arg->ssid_len);
	}

	ath10k_wmi_put_wmi_channel(&cmd->chan, &arg->channel);

	ath10k_dbg(ar, ATH10K_DBG_WMI,
		   "wmi vdev %s id 0x%x flags: 0x%0X, freq %d, mode %d, ch_flags: 0x%0X, max_power: %d\n",
		   cmdname, arg->vdev_id,
		   flags, arg->channel.freq, arg->channel.mode,
		   cmd->chan.flags, arg->channel.max_power);

	return skb;
}

static struct sk_buff *
ath10k_wmi_op_gen_vdev_stop(struct ath10k *ar, u32 vdev_id)
{
	struct wmi_vdev_stop_cmd *cmd;
	struct sk_buff *skb;

	skb = ath10k_wmi_alloc_skb(ar, sizeof(*cmd));
	if (!skb)
		return ERR_PTR(-ENOMEM);

	cmd = (struct wmi_vdev_stop_cmd *)skb->data;
	cmd->vdev_id = __cpu_to_le32(vdev_id);

	ath10k_dbg(ar, ATH10K_DBG_WMI, "wmi vdev stop id 0x%x\n", vdev_id);
	return skb;
}

static struct sk_buff *
ath10k_wmi_op_gen_vdev_up(struct ath10k *ar, u32 vdev_id, u32 aid,
			  const u8 *bssid)
{
	struct wmi_vdev_up_cmd *cmd;
	struct sk_buff *skb;

	skb = ath10k_wmi_alloc_skb(ar, sizeof(*cmd));
	if (!skb)
		return ERR_PTR(-ENOMEM);

	cmd = (struct wmi_vdev_up_cmd *)skb->data;
	cmd->vdev_id       = __cpu_to_le32(vdev_id);
	cmd->vdev_assoc_id = __cpu_to_le32(aid);
	ether_addr_copy(cmd->vdev_bssid.addr, bssid);

	ath10k_dbg(ar, ATH10K_DBG_WMI,
		   "wmi mgmt vdev up id 0x%x assoc id %d bssid %pM\n",
		   vdev_id, aid, bssid);
	return skb;
}

static struct sk_buff *
ath10k_wmi_op_gen_vdev_down(struct ath10k *ar, u32 vdev_id)
{
	struct wmi_vdev_down_cmd *cmd;
	struct sk_buff *skb;

	skb = ath10k_wmi_alloc_skb(ar, sizeof(*cmd));
	if (!skb)
		return ERR_PTR(-ENOMEM);

	cmd = (struct wmi_vdev_down_cmd *)skb->data;
	cmd->vdev_id = __cpu_to_le32(vdev_id);

	ath10k_dbg(ar, ATH10K_DBG_WMI,
		   "wmi mgmt vdev down id 0x%x\n", vdev_id);
	return skb;
}

static struct sk_buff *
ath10k_wmi_op_gen_vdev_set_param(struct ath10k *ar, u32 vdev_id,
				 u32 param_id, u32 param_value)
{
	struct wmi_vdev_set_param_cmd *cmd;
	struct sk_buff *skb;

	if (param_id == WMI_VDEV_PARAM_UNSUPPORTED) {
		ath10k_dbg(ar, ATH10K_DBG_WMI,
			   "vdev param %d not supported by firmware\n",
			    param_id);
		return ERR_PTR(-EOPNOTSUPP);
	}

	skb = ath10k_wmi_alloc_skb(ar, sizeof(*cmd));
	if (!skb)
		return ERR_PTR(-ENOMEM);

	cmd = (struct wmi_vdev_set_param_cmd *)skb->data;
	cmd->vdev_id     = __cpu_to_le32(vdev_id);
	cmd->param_id    = __cpu_to_le32(param_id);
	cmd->param_value = __cpu_to_le32(param_value);

	ath10k_dbg(ar, ATH10K_DBG_WMI,
		   "wmi vdev id 0x%x set param %d value %d\n",
		   vdev_id, param_id, param_value);
	return skb;
}

static struct sk_buff *
ath10k_wmi_op_gen_vdev_install_key(struct ath10k *ar,
				   const struct wmi_vdev_install_key_arg *arg)
{
	struct wmi_vdev_install_key_cmd *cmd;
	struct sk_buff *skb;

	if (arg->key_cipher == WMI_CIPHER_NONE && arg->key_data != NULL)
		return ERR_PTR(-EINVAL);
	if (arg->key_cipher != WMI_CIPHER_NONE && arg->key_data == NULL)
		return ERR_PTR(-EINVAL);

	skb = ath10k_wmi_alloc_skb(ar, sizeof(*cmd) + arg->key_len);
	if (!skb)
		return ERR_PTR(-ENOMEM);

	cmd = (struct wmi_vdev_install_key_cmd *)skb->data;
	cmd->vdev_id       = __cpu_to_le32(arg->vdev_id);
	cmd->key_idx       = __cpu_to_le32(arg->key_idx);
	cmd->key_flags     = __cpu_to_le32(arg->key_flags);
	cmd->key_cipher    = __cpu_to_le32(arg->key_cipher);
	cmd->key_len       = __cpu_to_le32(arg->key_len);
	cmd->key_txmic_len = __cpu_to_le32(arg->key_txmic_len);
	cmd->key_rxmic_len = __cpu_to_le32(arg->key_rxmic_len);

	if (arg->macaddr)
		ether_addr_copy(cmd->peer_macaddr.addr, arg->macaddr);
	if (arg->key_data)
		memcpy(cmd->key_data, arg->key_data, arg->key_len);

	ath10k_dbg(ar, ATH10K_DBG_WMI,
		   "wmi vdev install key idx %d cipher %d len %d\n",
		   arg->key_idx, arg->key_cipher, arg->key_len);
	return skb;
}

static struct sk_buff *
ath10k_wmi_op_gen_vdev_spectral_conf(struct ath10k *ar,
				     const struct wmi_vdev_spectral_conf_arg *arg)
{
	struct wmi_vdev_spectral_conf_cmd *cmd;
	struct sk_buff *skb;

	skb = ath10k_wmi_alloc_skb(ar, sizeof(*cmd));
	if (!skb)
		return ERR_PTR(-ENOMEM);

	cmd = (struct wmi_vdev_spectral_conf_cmd *)skb->data;
	cmd->vdev_id = __cpu_to_le32(arg->vdev_id);
	cmd->scan_count = __cpu_to_le32(arg->scan_count);
	cmd->scan_period = __cpu_to_le32(arg->scan_period);
	cmd->scan_priority = __cpu_to_le32(arg->scan_priority);
	cmd->scan_fft_size = __cpu_to_le32(arg->scan_fft_size);
	cmd->scan_gc_ena = __cpu_to_le32(arg->scan_gc_ena);
	cmd->scan_restart_ena = __cpu_to_le32(arg->scan_restart_ena);
	cmd->scan_noise_floor_ref = __cpu_to_le32(arg->scan_noise_floor_ref);
	cmd->scan_init_delay = __cpu_to_le32(arg->scan_init_delay);
	cmd->scan_nb_tone_thr = __cpu_to_le32(arg->scan_nb_tone_thr);
	cmd->scan_str_bin_thr = __cpu_to_le32(arg->scan_str_bin_thr);
	cmd->scan_wb_rpt_mode = __cpu_to_le32(arg->scan_wb_rpt_mode);
	cmd->scan_rssi_rpt_mode = __cpu_to_le32(arg->scan_rssi_rpt_mode);
	cmd->scan_rssi_thr = __cpu_to_le32(arg->scan_rssi_thr);
	cmd->scan_pwr_format = __cpu_to_le32(arg->scan_pwr_format);
	cmd->scan_rpt_mode = __cpu_to_le32(arg->scan_rpt_mode);
	cmd->scan_bin_scale = __cpu_to_le32(arg->scan_bin_scale);
	cmd->scan_dbm_adj = __cpu_to_le32(arg->scan_dbm_adj);
	cmd->scan_chn_mask = __cpu_to_le32(arg->scan_chn_mask);

	return skb;
}

static struct sk_buff *
ath10k_wmi_op_gen_vdev_spectral_enable(struct ath10k *ar, u32 vdev_id,
				       u32 trigger, u32 enable)
{
	struct wmi_vdev_spectral_enable_cmd *cmd;
	struct sk_buff *skb;

	skb = ath10k_wmi_alloc_skb(ar, sizeof(*cmd));
	if (!skb)
		return ERR_PTR(-ENOMEM);

	cmd = (struct wmi_vdev_spectral_enable_cmd *)skb->data;
	cmd->vdev_id = __cpu_to_le32(vdev_id);
	cmd->trigger_cmd = __cpu_to_le32(trigger);
	cmd->enable_cmd = __cpu_to_le32(enable);

	return skb;
}

static struct sk_buff *
ath10k_wmi_op_gen_peer_create(struct ath10k *ar, u32 vdev_id,
			      const u8 peer_addr[ETH_ALEN],
			      enum wmi_peer_type peer_type)
{
	struct wmi_peer_create_cmd *cmd;
	struct sk_buff *skb;

	skb = ath10k_wmi_alloc_skb(ar, sizeof(*cmd));
	if (!skb)
		return ERR_PTR(-ENOMEM);

	cmd = (struct wmi_peer_create_cmd *)skb->data;
	cmd->vdev_id = __cpu_to_le32(vdev_id);
	ether_addr_copy(cmd->peer_macaddr.addr, peer_addr);
	cmd->peer_type = __cpu_to_le32(peer_type);

	ath10k_dbg(ar, ATH10K_DBG_WMI,
		   "wmi peer create vdev_id %d peer_addr %pM\n",
		   vdev_id, peer_addr);
	return skb;
}

static struct sk_buff *
ath10k_wmi_op_gen_peer_delete(struct ath10k *ar, u32 vdev_id,
			      const u8 peer_addr[ETH_ALEN])
{
	struct wmi_peer_delete_cmd *cmd;
	struct sk_buff *skb;

	skb = ath10k_wmi_alloc_skb(ar, sizeof(*cmd));
	if (!skb)
		return ERR_PTR(-ENOMEM);

	cmd = (struct wmi_peer_delete_cmd *)skb->data;
	cmd->vdev_id = __cpu_to_le32(vdev_id);
	ether_addr_copy(cmd->peer_macaddr.addr, peer_addr);

	ath10k_dbg(ar, ATH10K_DBG_WMI,
		   "wmi peer delete vdev_id %d peer_addr %pM\n",
		   vdev_id, peer_addr);
	return skb;
}

static struct sk_buff *
ath10k_wmi_op_gen_peer_flush(struct ath10k *ar, u32 vdev_id,
			     const u8 peer_addr[ETH_ALEN], u32 tid_bitmap)
{
	struct wmi_peer_flush_tids_cmd *cmd;
	struct sk_buff *skb;

	skb = ath10k_wmi_alloc_skb(ar, sizeof(*cmd));
	if (!skb)
		return ERR_PTR(-ENOMEM);

	cmd = (struct wmi_peer_flush_tids_cmd *)skb->data;
	cmd->vdev_id         = __cpu_to_le32(vdev_id);
	cmd->peer_tid_bitmap = __cpu_to_le32(tid_bitmap);
	ether_addr_copy(cmd->peer_macaddr.addr, peer_addr);

	ath10k_dbg(ar, ATH10K_DBG_WMI,
		   "wmi peer flush vdev_id %d peer_addr %pM tids %08x\n",
		   vdev_id, peer_addr, tid_bitmap);
	return skb;
}

static struct sk_buff *
ath10k_wmi_op_gen_peer_set_param(struct ath10k *ar, u32 vdev_id,
				 const u8 *peer_addr,
				 enum wmi_peer_param param_id,
				 u32 param_value)
{
	struct wmi_peer_set_param_cmd *cmd;
	struct sk_buff *skb;

	skb = ath10k_wmi_alloc_skb(ar, sizeof(*cmd));
	if (!skb)
		return ERR_PTR(-ENOMEM);

	cmd = (struct wmi_peer_set_param_cmd *)skb->data;
	cmd->vdev_id     = __cpu_to_le32(vdev_id);
	cmd->param_id    = __cpu_to_le32(param_id);
	cmd->param_value = __cpu_to_le32(param_value);
	ether_addr_copy(cmd->peer_macaddr.addr, peer_addr);

	ath10k_dbg(ar, ATH10K_DBG_WMI,
		   "wmi vdev %d peer 0x%pM set param %d value %d\n",
		   vdev_id, peer_addr, param_id, param_value);
	return skb;
}

static struct sk_buff *
ath10k_wmi_op_gen_set_psmode(struct ath10k *ar, u32 vdev_id,
			     enum wmi_sta_ps_mode psmode)
{
	struct wmi_sta_powersave_mode_cmd *cmd;
	struct sk_buff *skb;

	skb = ath10k_wmi_alloc_skb(ar, sizeof(*cmd));
	if (!skb)
		return ERR_PTR(-ENOMEM);

	cmd = (struct wmi_sta_powersave_mode_cmd *)skb->data;
	cmd->vdev_id     = __cpu_to_le32(vdev_id);
	cmd->sta_ps_mode = __cpu_to_le32(psmode);

	ath10k_dbg(ar, ATH10K_DBG_WMI,
		   "wmi set powersave id 0x%x mode %d\n",
		   vdev_id, psmode);
	return skb;
}

static struct sk_buff *
ath10k_wmi_op_gen_set_sta_ps(struct ath10k *ar, u32 vdev_id,
			     enum wmi_sta_powersave_param param_id,
			     u32 value)
{
	struct wmi_sta_powersave_param_cmd *cmd;
	struct sk_buff *skb;

	skb = ath10k_wmi_alloc_skb(ar, sizeof(*cmd));
	if (!skb)
		return ERR_PTR(-ENOMEM);

	cmd = (struct wmi_sta_powersave_param_cmd *)skb->data;
	cmd->vdev_id     = __cpu_to_le32(vdev_id);
	cmd->param_id    = __cpu_to_le32(param_id);
	cmd->param_value = __cpu_to_le32(value);

	ath10k_dbg(ar, ATH10K_DBG_WMI,
		   "wmi sta ps param vdev_id 0x%x param %d value %d\n",
		   vdev_id, param_id, value);
	return skb;
}

static struct sk_buff *
ath10k_wmi_op_gen_set_ap_ps(struct ath10k *ar, u32 vdev_id, const u8 *mac,
			    enum wmi_ap_ps_peer_param param_id, u32 value)
{
	struct wmi_ap_ps_peer_cmd *cmd;
	struct sk_buff *skb;

	if (!mac)
		return ERR_PTR(-EINVAL);

	skb = ath10k_wmi_alloc_skb(ar, sizeof(*cmd));
	if (!skb)
		return ERR_PTR(-ENOMEM);

	cmd = (struct wmi_ap_ps_peer_cmd *)skb->data;
	cmd->vdev_id = __cpu_to_le32(vdev_id);
	cmd->param_id = __cpu_to_le32(param_id);
	cmd->param_value = __cpu_to_le32(value);
	ether_addr_copy(cmd->peer_macaddr.addr, mac);

	ath10k_dbg(ar, ATH10K_DBG_WMI,
		   "wmi ap ps param vdev_id 0x%X param %d value %d mac_addr %pM\n",
		   vdev_id, param_id, value, mac);
	return skb;
}

static struct sk_buff *
ath10k_wmi_op_gen_scan_chan_list(struct ath10k *ar,
				 const struct wmi_scan_chan_list_arg *arg)
{
	struct wmi_scan_chan_list_cmd *cmd;
	struct sk_buff *skb;
	struct wmi_channel_arg *ch;
	struct wmi_channel *ci;
	int len;
	int i;

	len = sizeof(*cmd) + arg->n_channels * sizeof(struct wmi_channel);

	skb = ath10k_wmi_alloc_skb(ar, len);
	if (!skb)
		return ERR_PTR(-EINVAL);

	cmd = (struct wmi_scan_chan_list_cmd *)skb->data;
	cmd->num_scan_chans = __cpu_to_le32(arg->n_channels);

	for (i = 0; i < arg->n_channels; i++) {
		ch = &arg->channels[i];
		ci = &cmd->chan_info[i];

		ath10k_wmi_put_wmi_channel(ci, ch);
	}

	return skb;
}

static void
ath10k_wmi_peer_assoc_fill(struct ath10k *ar, void *buf,
			   const struct wmi_peer_assoc_complete_arg *arg)
{
	struct wmi_common_peer_assoc_complete_cmd *cmd = buf;

	cmd->vdev_id            = __cpu_to_le32(arg->vdev_id);
	cmd->peer_new_assoc     = __cpu_to_le32(arg->peer_reassoc ? 0 : 1);
	cmd->peer_associd       = __cpu_to_le32(arg->peer_aid);
	cmd->peer_flags         = __cpu_to_le32(arg->peer_flags);
	cmd->peer_caps          = __cpu_to_le32(arg->peer_caps);
	cmd->peer_listen_intval = __cpu_to_le32(arg->peer_listen_intval);
	cmd->peer_ht_caps       = __cpu_to_le32(arg->peer_ht_caps);
	cmd->peer_max_mpdu      = __cpu_to_le32(arg->peer_max_mpdu);
	cmd->peer_mpdu_density  = __cpu_to_le32(arg->peer_mpdu_density);
	cmd->peer_rate_caps     = __cpu_to_le32(arg->peer_rate_caps);
	cmd->peer_nss           = __cpu_to_le32(arg->peer_num_spatial_streams);
	cmd->peer_vht_caps      = __cpu_to_le32(arg->peer_vht_caps);
	cmd->peer_phymode       = __cpu_to_le32(arg->peer_phymode);

	ether_addr_copy(cmd->peer_macaddr.addr, arg->addr);

	cmd->peer_legacy_rates.num_rates =
		__cpu_to_le32(arg->peer_legacy_rates.num_rates);
	memcpy(cmd->peer_legacy_rates.rates, arg->peer_legacy_rates.rates,
	       arg->peer_legacy_rates.num_rates);

	cmd->peer_ht_rates.num_rates =
		__cpu_to_le32(arg->peer_ht_rates.num_rates);
	memcpy(cmd->peer_ht_rates.rates, arg->peer_ht_rates.rates,
	       arg->peer_ht_rates.num_rates);

	cmd->peer_vht_rates.rx_max_rate =
		__cpu_to_le32(arg->peer_vht_rates.rx_max_rate);
	cmd->peer_vht_rates.rx_mcs_set =
		__cpu_to_le32(arg->peer_vht_rates.rx_mcs_set);
	cmd->peer_vht_rates.tx_max_rate =
		__cpu_to_le32(arg->peer_vht_rates.tx_max_rate);
	cmd->peer_vht_rates.tx_mcs_set =
		__cpu_to_le32(arg->peer_vht_rates.tx_mcs_set);
}

static void
ath10k_wmi_peer_assoc_fill_main(struct ath10k *ar, void *buf,
				const struct wmi_peer_assoc_complete_arg *arg)
{
	struct wmi_main_peer_assoc_complete_cmd *cmd = buf;

	ath10k_wmi_peer_assoc_fill(ar, buf, arg);
	memset(cmd->peer_ht_info, 0, sizeof(cmd->peer_ht_info));
}

static void
ath10k_wmi_peer_assoc_fill_10_1(struct ath10k *ar, void *buf,
				const struct wmi_peer_assoc_complete_arg *arg)
{
	ath10k_wmi_peer_assoc_fill(ar, buf, arg);
}

static void
ath10k_wmi_peer_assoc_fill_10_2(struct ath10k *ar, void *buf,
				const struct wmi_peer_assoc_complete_arg *arg)
{
	struct wmi_10_2_peer_assoc_complete_cmd *cmd = buf;
	int max_mcs, max_nss;
	u32 info0;

	/* TODO: Is using max values okay with firmware? */
	max_mcs = 0xf;
	max_nss = 0xf;

	info0 = SM(max_mcs, WMI_PEER_ASSOC_INFO0_MAX_MCS_IDX) |
		SM(max_nss, WMI_PEER_ASSOC_INFO0_MAX_NSS);

	ath10k_wmi_peer_assoc_fill(ar, buf, arg);
	cmd->info0 = __cpu_to_le32(info0);
}

static void
ath10k_wmi_peer_assoc_fill_10_4(struct ath10k *ar, void *buf,
				const struct wmi_peer_assoc_complete_arg *arg)
{
	struct wmi_10_4_peer_assoc_complete_cmd *cmd = buf;

	ath10k_wmi_peer_assoc_fill_10_2(ar, buf, arg);
	if (arg->peer_bw_rxnss_override)
		cmd->peer_bw_rxnss_override =
			__cpu_to_le32((arg->peer_bw_rxnss_override - 1) |
				      BIT(PEER_BW_RXNSS_OVERRIDE_OFFSET));
	else
		cmd->peer_bw_rxnss_override = 0;
}

static int
ath10k_wmi_peer_assoc_check_arg(const struct wmi_peer_assoc_complete_arg *arg)
{
	if (arg->peer_mpdu_density > 16)
		return -EINVAL;
	if (arg->peer_legacy_rates.num_rates > MAX_SUPPORTED_RATES)
		return -EINVAL;
	if (arg->peer_ht_rates.num_rates > MAX_SUPPORTED_RATES)
		return -EINVAL;

	return 0;
}

static struct sk_buff *
ath10k_wmi_op_gen_peer_assoc(struct ath10k *ar,
			     const struct wmi_peer_assoc_complete_arg *arg)
{
	size_t len = sizeof(struct wmi_main_peer_assoc_complete_cmd);
	struct sk_buff *skb;
	int ret;

	ret = ath10k_wmi_peer_assoc_check_arg(arg);
	if (ret)
		return ERR_PTR(ret);

	skb = ath10k_wmi_alloc_skb(ar, len);
	if (!skb)
		return ERR_PTR(-ENOMEM);

	ath10k_wmi_peer_assoc_fill_main(ar, skb->data, arg);

	ath10k_dbg(ar, ATH10K_DBG_WMI,
		   "wmi peer assoc vdev %d addr %pM (%s)\n",
		   arg->vdev_id, arg->addr,
		   arg->peer_reassoc ? "reassociate" : "new");
	return skb;
}

static struct sk_buff *
ath10k_wmi_10_1_op_gen_peer_assoc(struct ath10k *ar,
				  const struct wmi_peer_assoc_complete_arg *arg)
{
	size_t len = sizeof(struct wmi_10_1_peer_assoc_complete_cmd);
	struct sk_buff *skb;
	int ret;

	ret = ath10k_wmi_peer_assoc_check_arg(arg);
	if (ret)
		return ERR_PTR(ret);

	skb = ath10k_wmi_alloc_skb(ar, len);
	if (!skb)
		return ERR_PTR(-ENOMEM);

	ath10k_wmi_peer_assoc_fill_10_1(ar, skb->data, arg);

	ath10k_dbg(ar, ATH10K_DBG_WMI,
		   "wmi peer assoc vdev %d addr %pM (%s)\n",
		   arg->vdev_id, arg->addr,
		   arg->peer_reassoc ? "reassociate" : "new");
	return skb;
}

static struct sk_buff *
ath10k_wmi_10_2_op_gen_peer_assoc(struct ath10k *ar,
				  const struct wmi_peer_assoc_complete_arg *arg)
{
	size_t len = sizeof(struct wmi_10_2_peer_assoc_complete_cmd);
	struct sk_buff *skb;
	int ret;

	ret = ath10k_wmi_peer_assoc_check_arg(arg);
	if (ret)
		return ERR_PTR(ret);

	skb = ath10k_wmi_alloc_skb(ar, len);
	if (!skb)
		return ERR_PTR(-ENOMEM);

	ath10k_wmi_peer_assoc_fill_10_2(ar, skb->data, arg);

	ath10k_dbg(ar, ATH10K_DBG_WMI,
		   "wmi peer assoc vdev %d addr %pM (%s)\n",
		   arg->vdev_id, arg->addr,
		   arg->peer_reassoc ? "reassociate" : "new");
	return skb;
}

static struct sk_buff *
ath10k_wmi_10_4_op_gen_peer_assoc(struct ath10k *ar,
				  const struct wmi_peer_assoc_complete_arg *arg)
{
	size_t len = sizeof(struct wmi_10_4_peer_assoc_complete_cmd);
	struct sk_buff *skb;
	int ret;

	ret = ath10k_wmi_peer_assoc_check_arg(arg);
	if (ret)
		return ERR_PTR(ret);

	skb = ath10k_wmi_alloc_skb(ar, len);
	if (!skb)
		return ERR_PTR(-ENOMEM);

	ath10k_wmi_peer_assoc_fill_10_4(ar, skb->data, arg);

	ath10k_dbg(ar, ATH10K_DBG_WMI,
		   "wmi peer assoc vdev %d addr %pM (%s)\n",
		   arg->vdev_id, arg->addr,
		   arg->peer_reassoc ? "reassociate" : "new");
	return skb;
}

static struct sk_buff *
ath10k_wmi_10_2_op_gen_pdev_get_temperature(struct ath10k *ar)
{
	struct sk_buff *skb;

	skb = ath10k_wmi_alloc_skb(ar, 0);
	if (!skb)
		return ERR_PTR(-ENOMEM);

	ath10k_dbg(ar, ATH10K_DBG_WMI, "wmi pdev get temperature\n");
	return skb;
}

static struct sk_buff *
ath10k_wmi_10_2_op_gen_pdev_bss_chan_info(struct ath10k *ar,
					  enum wmi_bss_survey_req_type type)
{
	struct wmi_pdev_chan_info_req_cmd *cmd;
	struct sk_buff *skb;

	skb = ath10k_wmi_alloc_skb(ar, sizeof(*cmd));
	if (!skb)
		return ERR_PTR(-ENOMEM);

	cmd = (struct wmi_pdev_chan_info_req_cmd *)skb->data;
	cmd->type = __cpu_to_le32(type);

	ath10k_dbg(ar, ATH10K_DBG_WMI,
		   "wmi pdev bss info request type %d\n", type);

	return skb;
}

/* This function assumes the beacon is already DMA mapped */
static struct sk_buff *
ath10k_wmi_op_gen_beacon_dma(struct ath10k *ar, u32 vdev_id, const void *bcn,
			     size_t bcn_len, u32 bcn_paddr, bool dtim_zero,
			     bool deliver_cab)
{
	struct wmi_bcn_tx_ref_cmd *cmd;
	struct sk_buff *skb;
	struct ieee80211_hdr *hdr;
	u16 fc;

	skb = ath10k_wmi_alloc_skb(ar, sizeof(*cmd));
	if (!skb)
		return ERR_PTR(-ENOMEM);

	hdr = (struct ieee80211_hdr *)bcn;
	fc = le16_to_cpu(hdr->frame_control);

	cmd = (struct wmi_bcn_tx_ref_cmd *)skb->data;
	cmd->vdev_id = __cpu_to_le32(vdev_id);
	cmd->data_len = __cpu_to_le32(bcn_len);
	cmd->data_ptr = __cpu_to_le32(bcn_paddr);
	cmd->msdu_id = 0;
	cmd->frame_control = __cpu_to_le32(fc);
	cmd->flags = 0;
	cmd->antenna_mask = __cpu_to_le32(WMI_BCN_TX_REF_DEF_ANTENNA);

	if (dtim_zero)
		cmd->flags |= __cpu_to_le32(WMI_BCN_TX_REF_FLAG_DTIM_ZERO);

	if (deliver_cab)
		cmd->flags |= __cpu_to_le32(WMI_BCN_TX_REF_FLAG_DELIVER_CAB);

	return skb;
}

void ath10k_wmi_set_wmm_param(struct wmi_wmm_params *params,
			      const struct wmi_wmm_params_arg *arg)
{
	params->cwmin  = __cpu_to_le32(arg->cwmin);
	params->cwmax  = __cpu_to_le32(arg->cwmax);
	params->aifs   = __cpu_to_le32(arg->aifs);
	params->txop   = __cpu_to_le32(arg->txop);
	params->acm    = __cpu_to_le32(arg->acm);
	params->no_ack = __cpu_to_le32(arg->no_ack);
}

static struct sk_buff *
ath10k_wmi_op_gen_pdev_set_wmm(struct ath10k *ar,
			       const struct wmi_wmm_params_all_arg *arg)
{
	struct wmi_pdev_set_wmm_params *cmd;
	struct sk_buff *skb;

	skb = ath10k_wmi_alloc_skb(ar, sizeof(*cmd));
	if (!skb)
		return ERR_PTR(-ENOMEM);

	cmd = (struct wmi_pdev_set_wmm_params *)skb->data;
	ath10k_wmi_set_wmm_param(&cmd->ac_be, &arg->ac_be);
	ath10k_wmi_set_wmm_param(&cmd->ac_bk, &arg->ac_bk);
	ath10k_wmi_set_wmm_param(&cmd->ac_vi, &arg->ac_vi);
	ath10k_wmi_set_wmm_param(&cmd->ac_vo, &arg->ac_vo);

	ath10k_dbg(ar, ATH10K_DBG_WMI, "wmi pdev set wmm params\n");
	return skb;
}

static struct sk_buff *
ath10k_wmi_op_gen_request_stats(struct ath10k *ar, u32 stats_mask)
{
	struct wmi_request_stats_cmd *cmd;
	struct sk_buff *skb;

	skb = ath10k_wmi_alloc_skb(ar, sizeof(*cmd));
	if (!skb)
		return ERR_PTR(-ENOMEM);

	cmd = (struct wmi_request_stats_cmd *)skb->data;
	cmd->stats_id = __cpu_to_le32(stats_mask);

	ath10k_dbg(ar, ATH10K_DBG_WMI, "wmi request stats 0x%08x\n",
		   stats_mask);
	return skb;
}

static struct sk_buff *
ath10k_wmi_op_gen_force_fw_hang(struct ath10k *ar,
				enum wmi_force_fw_hang_type type, u32 delay_ms)
{
	struct wmi_force_fw_hang_cmd *cmd;
	struct sk_buff *skb;

	skb = ath10k_wmi_alloc_skb(ar, sizeof(*cmd));
	if (!skb)
		return ERR_PTR(-ENOMEM);

	cmd = (struct wmi_force_fw_hang_cmd *)skb->data;
	cmd->type = __cpu_to_le32(type);
	cmd->delay_ms = __cpu_to_le32(delay_ms);

	ath10k_dbg(ar, ATH10K_DBG_WMI, "wmi force fw hang %d delay %d\n",
		   type, delay_ms);
	return skb;
}

static struct sk_buff *
ath10k_wmi_op_gen_dbglog_cfg(struct ath10k *ar, u64 module_enable,
			     u32 log_level)
{
	struct wmi_dbglog_cfg_cmd *cmd;
	struct sk_buff *skb;
	u32 cfg;

	skb = ath10k_wmi_alloc_skb(ar, sizeof(*cmd));
	if (!skb)
		return ERR_PTR(-ENOMEM);

	cmd = (struct wmi_dbglog_cfg_cmd *)skb->data;

	if (module_enable) {
		cfg = SM(log_level,
			 ATH10K_DBGLOG_CFG_LOG_LVL);
	} else {
		/* set back defaults, all modules with WARN level */
		cfg = SM(ATH10K_DBGLOG_LEVEL_WARN,
			 ATH10K_DBGLOG_CFG_LOG_LVL);
		module_enable = ~0;
	}

	cmd->module_enable = __cpu_to_le32(module_enable);
	cmd->module_valid = __cpu_to_le32(~0);
	cmd->config_enable = __cpu_to_le32(cfg);
	cmd->config_valid = __cpu_to_le32(ATH10K_DBGLOG_CFG_LOG_LVL_MASK);

	ath10k_dbg(ar, ATH10K_DBG_WMI,
		   "wmi dbglog cfg modules %08x %08x config %08x %08x\n",
		   __le32_to_cpu(cmd->module_enable),
		   __le32_to_cpu(cmd->module_valid),
		   __le32_to_cpu(cmd->config_enable),
		   __le32_to_cpu(cmd->config_valid));
	return skb;
}

static struct sk_buff *
ath10k_wmi_10_4_op_gen_dbglog_cfg(struct ath10k *ar, u64 module_enable,
				  u32 log_level)
{
	struct wmi_10_4_dbglog_cfg_cmd *cmd;
	struct sk_buff *skb;
	u32 cfg;

	skb = ath10k_wmi_alloc_skb(ar, sizeof(*cmd));
	if (!skb)
		return ERR_PTR(-ENOMEM);

	cmd = (struct wmi_10_4_dbglog_cfg_cmd *)skb->data;

	if (module_enable) {
		cfg = SM(log_level,
			 ATH10K_DBGLOG_CFG_LOG_LVL);
	} else {
		/* set back defaults, all modules with WARN level */
		cfg = SM(ATH10K_DBGLOG_LEVEL_WARN,
			 ATH10K_DBGLOG_CFG_LOG_LVL);
		module_enable = ~0;
	}

	cmd->module_enable = __cpu_to_le64(module_enable);
	cmd->module_valid = __cpu_to_le64(~0);
	cmd->config_enable = __cpu_to_le32(cfg);
	cmd->config_valid = __cpu_to_le32(ATH10K_DBGLOG_CFG_LOG_LVL_MASK);

	ath10k_dbg(ar, ATH10K_DBG_WMI,
		   "wmi dbglog cfg modules 0x%016llx 0x%016llx config %08x %08x\n",
		   __le64_to_cpu(cmd->module_enable),
		   __le64_to_cpu(cmd->module_valid),
		   __le32_to_cpu(cmd->config_enable),
		   __le32_to_cpu(cmd->config_valid));
	return skb;
}

static struct sk_buff *
ath10k_wmi_op_gen_pktlog_enable(struct ath10k *ar, u32 ev_bitmap)
{
	struct wmi_pdev_pktlog_enable_cmd *cmd;
	struct sk_buff *skb;

	skb = ath10k_wmi_alloc_skb(ar, sizeof(*cmd));
	if (!skb)
		return ERR_PTR(-ENOMEM);

	ev_bitmap &= ATH10K_PKTLOG_ANY;

	cmd = (struct wmi_pdev_pktlog_enable_cmd *)skb->data;
	cmd->ev_bitmap = __cpu_to_le32(ev_bitmap);

	ath10k_dbg(ar, ATH10K_DBG_WMI, "wmi enable pktlog filter 0x%08x\n",
		   ev_bitmap);
	return skb;
}

static struct sk_buff *
ath10k_wmi_op_gen_pktlog_disable(struct ath10k *ar)
{
	struct sk_buff *skb;

	skb = ath10k_wmi_alloc_skb(ar, 0);
	if (!skb)
		return ERR_PTR(-ENOMEM);

	ath10k_dbg(ar, ATH10K_DBG_WMI, "wmi disable pktlog\n");
	return skb;
}

static struct sk_buff *
ath10k_wmi_op_gen_pdev_set_quiet_mode(struct ath10k *ar, u32 period,
				      u32 duration, u32 next_offset,
				      u32 enabled)
{
	struct wmi_pdev_set_quiet_cmd *cmd;
	struct sk_buff *skb;

	skb = ath10k_wmi_alloc_skb(ar, sizeof(*cmd));
	if (!skb)
		return ERR_PTR(-ENOMEM);

	cmd = (struct wmi_pdev_set_quiet_cmd *)skb->data;
	cmd->period = __cpu_to_le32(period);
	cmd->duration = __cpu_to_le32(duration);
	cmd->next_start = __cpu_to_le32(next_offset);
	cmd->enabled = __cpu_to_le32(enabled);

	ath10k_dbg(ar, ATH10K_DBG_WMI,
		   "wmi quiet param: period %u duration %u enabled %d\n",
		   period, duration, enabled);
	return skb;
}

static struct sk_buff *
ath10k_wmi_op_gen_addba_clear_resp(struct ath10k *ar, u32 vdev_id,
				   const u8 *mac)
{
	struct wmi_addba_clear_resp_cmd *cmd;
	struct sk_buff *skb;

	if (!mac)
		return ERR_PTR(-EINVAL);

	skb = ath10k_wmi_alloc_skb(ar, sizeof(*cmd));
	if (!skb)
		return ERR_PTR(-ENOMEM);

	cmd = (struct wmi_addba_clear_resp_cmd *)skb->data;
	cmd->vdev_id = __cpu_to_le32(vdev_id);
	ether_addr_copy(cmd->peer_macaddr.addr, mac);

	ath10k_dbg(ar, ATH10K_DBG_WMI,
		   "wmi addba clear resp vdev_id 0x%X mac_addr %pM\n",
		   vdev_id, mac);
	return skb;
}

static struct sk_buff *
ath10k_wmi_op_gen_addba_send(struct ath10k *ar, u32 vdev_id, const u8 *mac,
			     u32 tid, u32 buf_size)
{
	struct wmi_addba_send_cmd *cmd;
	struct sk_buff *skb;

	if (!mac)
		return ERR_PTR(-EINVAL);

	skb = ath10k_wmi_alloc_skb(ar, sizeof(*cmd));
	if (!skb)
		return ERR_PTR(-ENOMEM);

	cmd = (struct wmi_addba_send_cmd *)skb->data;
	cmd->vdev_id = __cpu_to_le32(vdev_id);
	ether_addr_copy(cmd->peer_macaddr.addr, mac);
	cmd->tid = __cpu_to_le32(tid);
	cmd->buffersize = __cpu_to_le32(buf_size);

	ath10k_dbg(ar, ATH10K_DBG_WMI,
		   "wmi addba send vdev_id 0x%X mac_addr %pM tid %u bufsize %u\n",
		   vdev_id, mac, tid, buf_size);
	return skb;
}

static struct sk_buff *
ath10k_wmi_op_gen_addba_set_resp(struct ath10k *ar, u32 vdev_id, const u8 *mac,
				 u32 tid, u32 status)
{
	struct wmi_addba_setresponse_cmd *cmd;
	struct sk_buff *skb;

	if (!mac)
		return ERR_PTR(-EINVAL);

	skb = ath10k_wmi_alloc_skb(ar, sizeof(*cmd));
	if (!skb)
		return ERR_PTR(-ENOMEM);

	cmd = (struct wmi_addba_setresponse_cmd *)skb->data;
	cmd->vdev_id = __cpu_to_le32(vdev_id);
	ether_addr_copy(cmd->peer_macaddr.addr, mac);
	cmd->tid = __cpu_to_le32(tid);
	cmd->statuscode = __cpu_to_le32(status);

	ath10k_dbg(ar, ATH10K_DBG_WMI,
		   "wmi addba set resp vdev_id 0x%X mac_addr %pM tid %u status %u\n",
		   vdev_id, mac, tid, status);
	return skb;
}

static struct sk_buff *
ath10k_wmi_op_gen_delba_send(struct ath10k *ar, u32 vdev_id, const u8 *mac,
			     u32 tid, u32 initiator, u32 reason)
{
	struct wmi_delba_send_cmd *cmd;
	struct sk_buff *skb;

	if (!mac)
		return ERR_PTR(-EINVAL);

	skb = ath10k_wmi_alloc_skb(ar, sizeof(*cmd));
	if (!skb)
		return ERR_PTR(-ENOMEM);

	cmd = (struct wmi_delba_send_cmd *)skb->data;
	cmd->vdev_id = __cpu_to_le32(vdev_id);
	ether_addr_copy(cmd->peer_macaddr.addr, mac);
	cmd->tid = __cpu_to_le32(tid);
	cmd->initiator = __cpu_to_le32(initiator);
	cmd->reasoncode = __cpu_to_le32(reason);

	ath10k_dbg(ar, ATH10K_DBG_WMI,
		   "wmi delba send vdev_id 0x%X mac_addr %pM tid %u initiator %u reason %u\n",
		   vdev_id, mac, tid, initiator, reason);
	return skb;
}

static struct sk_buff *
ath10k_wmi_10_2_4_op_gen_pdev_get_tpc_config(struct ath10k *ar, u32 param)
{
	struct wmi_pdev_get_tpc_config_cmd *cmd;
	struct sk_buff *skb;

	skb = ath10k_wmi_alloc_skb(ar, sizeof(*cmd));
	if (!skb)
		return ERR_PTR(-ENOMEM);

	cmd = (struct wmi_pdev_get_tpc_config_cmd *)skb->data;
	cmd->param = __cpu_to_le32(param);

	ath10k_dbg(ar, ATH10K_DBG_WMI,
		   "wmi pdev get tpc config param %d\n", param);
	return skb;
}

size_t ath10k_wmi_fw_stats_num_peers(struct list_head *head)
{
	struct ath10k_fw_stats_peer *i;
	size_t num = 0;

	list_for_each_entry(i, head, list)
		++num;

	return num;
}

size_t ath10k_wmi_fw_stats_num_vdevs(struct list_head *head)
{
	struct ath10k_fw_stats_vdev *i;
	size_t num = 0;

	list_for_each_entry(i, head, list)
		++num;

	return num;
}

static void
ath10k_wmi_fw_pdev_base_stats_fill(const struct ath10k_fw_stats_pdev *pdev,
				   char *buf, u32 *length)
{
	u32 len = *length;
	u32 buf_len = ATH10K_FW_STATS_BUF_SIZE;

	len += scnprintf(buf + len, buf_len - len, "\n");
	len += scnprintf(buf + len, buf_len - len, "%30s\n",
			"ath10k PDEV stats");
	len += scnprintf(buf + len, buf_len - len, "%30s\n\n",
			"=================");

	len += scnprintf(buf + len, buf_len - len, "%30s %10d\n",
			"Channel noise floor", pdev->ch_noise_floor);
	len += scnprintf(buf + len, buf_len - len, "%30s %10u\n",
			"Channel TX power", pdev->chan_tx_power);
	len += scnprintf(buf + len, buf_len - len, "%30s %10u\n",
			"TX frame count", pdev->tx_frame_count);
	len += scnprintf(buf + len, buf_len - len, "%30s %10u\n",
			"RX frame count", pdev->rx_frame_count);
	len += scnprintf(buf + len, buf_len - len, "%30s %10u\n",
			"RX clear count", pdev->rx_clear_count);
	len += scnprintf(buf + len, buf_len - len, "%30s %10u\n",
			"Cycle count", pdev->cycle_count);
	len += scnprintf(buf + len, buf_len - len, "%30s %10u\n",
			"PHY error count", pdev->phy_err_count);

	*length = len;
}

static void
ath10k_wmi_fw_pdev_extra_stats_fill(const struct ath10k_fw_stats_pdev *pdev,
				    char *buf, u32 *length)
{
	u32 len = *length;
	u32 buf_len = ATH10K_FW_STATS_BUF_SIZE;

	len += scnprintf(buf + len, buf_len - len, "%30s %10u\n",
			"RTS bad count", pdev->rts_bad);
	len += scnprintf(buf + len, buf_len - len, "%30s %10u\n",
			"RTS good count", pdev->rts_good);
	len += scnprintf(buf + len, buf_len - len, "%30s %10u\n",
			"FCS bad count", pdev->fcs_bad);
	len += scnprintf(buf + len, buf_len - len, "%30s %10u\n",
			"No beacon count", pdev->no_beacons);
	len += scnprintf(buf + len, buf_len - len, "%30s %10u\n",
			"MIB int count", pdev->mib_int_count);

	len += scnprintf(buf + len, buf_len - len, "\n");
	*length = len;
}

static void
ath10k_wmi_fw_pdev_tx_stats_fill(const struct ath10k_fw_stats_pdev *pdev,
				 char *buf, u32 *length)
{
	u32 len = *length;
	u32 buf_len = ATH10K_FW_STATS_BUF_SIZE;

	len += scnprintf(buf + len, buf_len - len, "\n%30s\n",
			 "ath10k PDEV TX stats");
	len += scnprintf(buf + len, buf_len - len, "%30s\n\n",
				 "=================");

	len += scnprintf(buf + len, buf_len - len, "%30s %10d\n",
			 "HTT cookies queued", pdev->comp_queued);
	len += scnprintf(buf + len, buf_len - len, "%30s %10d\n",
			 "HTT cookies disp.", pdev->comp_delivered);
	len += scnprintf(buf + len, buf_len - len, "%30s %10d\n",
			 "MSDU queued", pdev->msdu_enqued);
	len += scnprintf(buf + len, buf_len - len, "%30s %10d\n",
			 "MPDU queued", pdev->mpdu_enqued);
	len += scnprintf(buf + len, buf_len - len, "%30s %10d\n",
			 "MSDUs dropped", pdev->wmm_drop);
	len += scnprintf(buf + len, buf_len - len, "%30s %10d\n",
			 "Local enqued", pdev->local_enqued);
	len += scnprintf(buf + len, buf_len - len, "%30s %10d\n",
			 "Local freed", pdev->local_freed);
	len += scnprintf(buf + len, buf_len - len, "%30s %10d\n",
			 "HW queued", pdev->hw_queued);
	len += scnprintf(buf + len, buf_len - len, "%30s %10d\n",
			 "PPDUs reaped", pdev->hw_reaped);
	len += scnprintf(buf + len, buf_len - len, "%30s %10d\n",
			 "Num underruns", pdev->underrun);
	len += scnprintf(buf + len, buf_len - len, "%30s %10d\n",
			 "PPDUs cleaned", pdev->tx_abort);
	len += scnprintf(buf + len, buf_len - len, "%30s %10d\n",
			 "MPDUs requed", pdev->mpdus_requed);
	len += scnprintf(buf + len, buf_len - len, "%30s %10d\n",
			 "Excessive retries", pdev->tx_ko);
	len += scnprintf(buf + len, buf_len - len, "%30s %10d\n",
			 "HW rate", pdev->data_rc);
	len += scnprintf(buf + len, buf_len - len, "%30s %10d\n",
			 "Sched self triggers", pdev->self_triggers);
	len += scnprintf(buf + len, buf_len - len, "%30s %10d\n",
			 "Dropped due to SW retries",
			 pdev->sw_retry_failure);
	len += scnprintf(buf + len, buf_len - len, "%30s %10d\n",
			 "Illegal rate phy errors",
			 pdev->illgl_rate_phy_err);
	len += scnprintf(buf + len, buf_len - len, "%30s %10d\n",
			 "Pdev continuous xretry", pdev->pdev_cont_xretry);
	len += scnprintf(buf + len, buf_len - len, "%30s %10d\n",
			 "TX timeout", pdev->pdev_tx_timeout);
	len += scnprintf(buf + len, buf_len - len, "%30s %10d\n",
			 "PDEV resets", pdev->pdev_resets);
	len += scnprintf(buf + len, buf_len - len, "%30s %10d\n",
			 "PHY underrun", pdev->phy_underrun);
	len += scnprintf(buf + len, buf_len - len, "%30s %10d\n",
			 "MPDU is more than txop limit", pdev->txop_ovf);
	*length = len;
}

static void
ath10k_wmi_fw_pdev_rx_stats_fill(const struct ath10k_fw_stats_pdev *pdev,
				 char *buf, u32 *length)
{
	u32 len = *length;
	u32 buf_len = ATH10K_FW_STATS_BUF_SIZE;

	len += scnprintf(buf + len, buf_len - len, "\n%30s\n",
			 "ath10k PDEV RX stats");
	len += scnprintf(buf + len, buf_len - len, "%30s\n\n",
				 "=================");

	len += scnprintf(buf + len, buf_len - len, "%30s %10d\n",
			 "Mid PPDU route change",
			 pdev->mid_ppdu_route_change);
	len += scnprintf(buf + len, buf_len - len, "%30s %10d\n",
			 "Tot. number of statuses", pdev->status_rcvd);
	len += scnprintf(buf + len, buf_len - len, "%30s %10d\n",
			 "Extra frags on rings 0", pdev->r0_frags);
	len += scnprintf(buf + len, buf_len - len, "%30s %10d\n",
			 "Extra frags on rings 1", pdev->r1_frags);
	len += scnprintf(buf + len, buf_len - len, "%30s %10d\n",
			 "Extra frags on rings 2", pdev->r2_frags);
	len += scnprintf(buf + len, buf_len - len, "%30s %10d\n",
			 "Extra frags on rings 3", pdev->r3_frags);
	len += scnprintf(buf + len, buf_len - len, "%30s %10d\n",
			 "MSDUs delivered to HTT", pdev->htt_msdus);
	len += scnprintf(buf + len, buf_len - len, "%30s %10d\n",
			 "MPDUs delivered to HTT", pdev->htt_mpdus);
	len += scnprintf(buf + len, buf_len - len, "%30s %10d\n",
			 "MSDUs delivered to stack", pdev->loc_msdus);
	len += scnprintf(buf + len, buf_len - len, "%30s %10d\n",
			 "MPDUs delivered to stack", pdev->loc_mpdus);
	len += scnprintf(buf + len, buf_len - len, "%30s %10d\n",
			 "Oversized AMSUs", pdev->oversize_amsdu);
	len += scnprintf(buf + len, buf_len - len, "%30s %10d\n",
			 "PHY errors", pdev->phy_errs);
	len += scnprintf(buf + len, buf_len - len, "%30s %10d\n",
			 "PHY errors drops", pdev->phy_err_drop);
	len += scnprintf(buf + len, buf_len - len, "%30s %10d\n",
			 "MPDU errors (FCS, MIC, ENC)", pdev->mpdu_errs);
	*length = len;
}

static void
ath10k_wmi_fw_vdev_stats_fill(const struct ath10k_fw_stats_vdev *vdev,
			      char *buf, u32 *length)
{
	u32 len = *length;
	u32 buf_len = ATH10K_FW_STATS_BUF_SIZE;
	int i;

	len += scnprintf(buf + len, buf_len - len, "%30s %u\n",
			"vdev id", vdev->vdev_id);
	len += scnprintf(buf + len, buf_len - len, "%30s %u\n",
			"beacon snr", vdev->beacon_snr);
	len += scnprintf(buf + len, buf_len - len, "%30s %u\n",
			"data snr", vdev->data_snr);
	len += scnprintf(buf + len, buf_len - len, "%30s %u\n",
			"num rx frames", vdev->num_rx_frames);
	len += scnprintf(buf + len, buf_len - len, "%30s %u\n",
			"num rts fail", vdev->num_rts_fail);
	len += scnprintf(buf + len, buf_len - len, "%30s %u\n",
			"num rts success", vdev->num_rts_success);
	len += scnprintf(buf + len, buf_len - len, "%30s %u\n",
			"num rx err", vdev->num_rx_err);
	len += scnprintf(buf + len, buf_len - len, "%30s %u\n",
			"num rx discard", vdev->num_rx_discard);
	len += scnprintf(buf + len, buf_len - len, "%30s %u\n",
			"num tx not acked", vdev->num_tx_not_acked);

	for (i = 0 ; i < ARRAY_SIZE(vdev->num_tx_frames); i++)
		len += scnprintf(buf + len, buf_len - len,
				"%25s [%02d] %u\n",
				"num tx frames", i,
				vdev->num_tx_frames[i]);

	for (i = 0 ; i < ARRAY_SIZE(vdev->num_tx_frames_retries); i++)
		len += scnprintf(buf + len, buf_len - len,
				"%25s [%02d] %u\n",
				"num tx frames retries", i,
				vdev->num_tx_frames_retries[i]);

	for (i = 0 ; i < ARRAY_SIZE(vdev->num_tx_frames_failures); i++)
		len += scnprintf(buf + len, buf_len - len,
				"%25s [%02d] %u\n",
				"num tx frames failures", i,
				vdev->num_tx_frames_failures[i]);

	for (i = 0 ; i < ARRAY_SIZE(vdev->tx_rate_history); i++)
		len += scnprintf(buf + len, buf_len - len,
				"%25s [%02d] 0x%08x\n",
				"tx rate history", i,
				vdev->tx_rate_history[i]);

	for (i = 0 ; i < ARRAY_SIZE(vdev->beacon_rssi_history); i++)
		len += scnprintf(buf + len, buf_len - len,
				"%25s [%02d] %u\n",
				"beacon rssi history", i,
				vdev->beacon_rssi_history[i]);

	len += scnprintf(buf + len, buf_len - len, "\n");
	*length = len;
}

static void
ath10k_wmi_fw_peer_stats_fill(const struct ath10k_fw_stats_peer *peer,
			      char *buf, u32 *length, bool extended_peer)
{
	u32 len = *length;
	u32 buf_len = ATH10K_FW_STATS_BUF_SIZE;

	len += scnprintf(buf + len, buf_len - len, "%30s %pM\n",
			"Peer MAC address", peer->peer_macaddr);
	len += scnprintf(buf + len, buf_len - len, "%30s %u\n",
			"Peer RSSI", peer->peer_rssi);
	len += scnprintf(buf + len, buf_len - len, "%30s %u\n",
			"Peer TX rate", peer->peer_tx_rate);
	len += scnprintf(buf + len, buf_len - len, "%30s %u\n",
			"Peer RX rate", peer->peer_rx_rate);
	if (!extended_peer)
		len += scnprintf(buf + len, buf_len - len, "%30s %llu\n",
				"Peer RX duration", peer->rx_duration);

	len += scnprintf(buf + len, buf_len - len, "\n");
	*length = len;
}

static void
ath10k_wmi_fw_extd_peer_stats_fill(const struct ath10k_fw_extd_stats_peer *peer,
				   char *buf, u32 *length)
{
	u32 len = *length;
	u32 buf_len = ATH10K_FW_STATS_BUF_SIZE;

	len += scnprintf(buf + len, buf_len - len, "%30s %pM\n",
			"Peer MAC address", peer->peer_macaddr);
	len += scnprintf(buf + len, buf_len - len, "%30s %llu\n",
			"Peer RX duration", peer->rx_duration);
}

void ath10k_wmi_main_op_fw_stats_fill(struct ath10k *ar,
				      struct ath10k_fw_stats *fw_stats,
				      char *buf)
{
	u32 len = 0;
	u32 buf_len = ATH10K_FW_STATS_BUF_SIZE;
	const struct ath10k_fw_stats_pdev *pdev;
	const struct ath10k_fw_stats_vdev *vdev;
	const struct ath10k_fw_stats_peer *peer;
	size_t num_peers;
	size_t num_vdevs;

	spin_lock_bh(&ar->data_lock);

	pdev = list_first_entry_or_null(&fw_stats->pdevs,
					struct ath10k_fw_stats_pdev, list);
	if (!pdev) {
		ath10k_warn(ar, "failed to get pdev stats\n");
		goto unlock;
	}

	num_peers = ath10k_wmi_fw_stats_num_peers(&fw_stats->peers);
	num_vdevs = ath10k_wmi_fw_stats_num_vdevs(&fw_stats->vdevs);

	ath10k_wmi_fw_pdev_base_stats_fill(pdev, buf, &len);
	ath10k_wmi_fw_pdev_tx_stats_fill(pdev, buf, &len);
	ath10k_wmi_fw_pdev_rx_stats_fill(pdev, buf, &len);

	len += scnprintf(buf + len, buf_len - len, "\n");
	len += scnprintf(buf + len, buf_len - len, "%30s (%zu)\n",
			 "ath10k VDEV stats", num_vdevs);
	len += scnprintf(buf + len, buf_len - len, "%30s\n\n",
				 "=================");

	list_for_each_entry(vdev, &fw_stats->vdevs, list) {
		ath10k_wmi_fw_vdev_stats_fill(vdev, buf, &len);
	}

	len += scnprintf(buf + len, buf_len - len, "\n");
	len += scnprintf(buf + len, buf_len - len, "%30s (%zu)\n",
			 "ath10k PEER stats", num_peers);
	len += scnprintf(buf + len, buf_len - len, "%30s\n\n",
				 "=================");

	list_for_each_entry(peer, &fw_stats->peers, list) {
		ath10k_wmi_fw_peer_stats_fill(peer, buf, &len,
					      fw_stats->extended);
	}

unlock:
	spin_unlock_bh(&ar->data_lock);

	if (len >= buf_len)
		buf[len - 1] = 0;
	else
		buf[len] = 0;
}

void ath10k_wmi_10x_op_fw_stats_fill(struct ath10k *ar,
				     struct ath10k_fw_stats *fw_stats,
				     char *buf)
{
	unsigned int len = 0;
	unsigned int buf_len = ATH10K_FW_STATS_BUF_SIZE;
	const struct ath10k_fw_stats_pdev *pdev;
	const struct ath10k_fw_stats_vdev *vdev;
	const struct ath10k_fw_stats_peer *peer;
	size_t num_peers;
	size_t num_vdevs;

	spin_lock_bh(&ar->data_lock);

	pdev = list_first_entry_or_null(&fw_stats->pdevs,
					struct ath10k_fw_stats_pdev, list);
	if (!pdev) {
		ath10k_warn(ar, "failed to get pdev stats\n");
		goto unlock;
	}

	num_peers = ath10k_wmi_fw_stats_num_peers(&fw_stats->peers);
	num_vdevs = ath10k_wmi_fw_stats_num_vdevs(&fw_stats->vdevs);

	ath10k_wmi_fw_pdev_base_stats_fill(pdev, buf, &len);
	ath10k_wmi_fw_pdev_extra_stats_fill(pdev, buf, &len);
	ath10k_wmi_fw_pdev_tx_stats_fill(pdev, buf, &len);
	ath10k_wmi_fw_pdev_rx_stats_fill(pdev, buf, &len);

	len += scnprintf(buf + len, buf_len - len, "\n");
	len += scnprintf(buf + len, buf_len - len, "%30s (%zu)\n",
			 "ath10k VDEV stats", num_vdevs);
	len += scnprintf(buf + len, buf_len - len, "%30s\n\n",
				 "=================");

	list_for_each_entry(vdev, &fw_stats->vdevs, list) {
		ath10k_wmi_fw_vdev_stats_fill(vdev, buf, &len);
	}

	len += scnprintf(buf + len, buf_len - len, "\n");
	len += scnprintf(buf + len, buf_len - len, "%30s (%zu)\n",
			 "ath10k PEER stats", num_peers);
	len += scnprintf(buf + len, buf_len - len, "%30s\n\n",
				 "=================");

	list_for_each_entry(peer, &fw_stats->peers, list) {
		ath10k_wmi_fw_peer_stats_fill(peer, buf, &len,
					      fw_stats->extended);
	}

unlock:
	spin_unlock_bh(&ar->data_lock);

	if (len >= buf_len)
		buf[len - 1] = 0;
	else
		buf[len] = 0;
}

static struct sk_buff *
ath10k_wmi_op_gen_pdev_enable_adaptive_cca(struct ath10k *ar, u8 enable,
					   u32 detect_level, u32 detect_margin)
{
	struct wmi_pdev_set_adaptive_cca_params *cmd;
	struct sk_buff *skb;

	skb = ath10k_wmi_alloc_skb(ar, sizeof(*cmd));
	if (!skb)
		return ERR_PTR(-ENOMEM);

	cmd = (struct wmi_pdev_set_adaptive_cca_params *)skb->data;
	cmd->enable = __cpu_to_le32(enable);
	cmd->cca_detect_level = __cpu_to_le32(detect_level);
	cmd->cca_detect_margin = __cpu_to_le32(detect_margin);

	ath10k_dbg(ar, ATH10K_DBG_WMI,
		   "wmi pdev set adaptive cca params enable:%d detection level:%d detection margin:%d\n",
		   enable, detect_level, detect_margin);
	return skb;
}

static void
ath10k_wmi_fw_vdev_stats_extd_fill(const struct ath10k_fw_stats_vdev_extd *vdev,
				   char *buf, u32 *length)
{
	u32 len = *length;
	u32 buf_len = ATH10K_FW_STATS_BUF_SIZE;
	u32 val;

	len += scnprintf(buf + len, buf_len - len, "%30s %u\n",
			 "vdev id", vdev->vdev_id);
	len += scnprintf(buf + len, buf_len - len, "%30s %u\n",
			 "ppdu aggr count", vdev->ppdu_aggr_cnt);
	len += scnprintf(buf + len, buf_len - len, "%30s %u\n",
			 "ppdu noack", vdev->ppdu_noack);
	len += scnprintf(buf + len, buf_len - len, "%30s %u\n",
			 "mpdu queued", vdev->mpdu_queued);
	len += scnprintf(buf + len, buf_len - len, "%30s %u\n",
			 "ppdu nonaggr count", vdev->ppdu_nonaggr_cnt);
	len += scnprintf(buf + len, buf_len - len, "%30s %u\n",
			 "mpdu sw requeued", vdev->mpdu_sw_requeued);
	len += scnprintf(buf + len, buf_len - len, "%30s %u\n",
			 "mpdu success retry", vdev->mpdu_suc_retry);
	len += scnprintf(buf + len, buf_len - len, "%30s %u\n",
			 "mpdu success multitry", vdev->mpdu_suc_multitry);
	len += scnprintf(buf + len, buf_len - len, "%30s %u\n",
			 "mpdu fail retry", vdev->mpdu_fail_retry);
	val = vdev->tx_ftm_suc;
	if (val & WMI_VDEV_STATS_FTM_COUNT_VALID)
		len += scnprintf(buf + len, buf_len - len, "%30s %u\n",
				 "tx ftm success",
				 MS(val, WMI_VDEV_STATS_FTM_COUNT));
	val = vdev->tx_ftm_suc_retry;
	if (val & WMI_VDEV_STATS_FTM_COUNT_VALID)
		len += scnprintf(buf + len, buf_len - len, "%30s %u\n",
				 "tx ftm success retry",
				 MS(val, WMI_VDEV_STATS_FTM_COUNT));
	val = vdev->tx_ftm_fail;
	if (val & WMI_VDEV_STATS_FTM_COUNT_VALID)
		len += scnprintf(buf + len, buf_len - len, "%30s %u\n",
				 "tx ftm fail",
				 MS(val, WMI_VDEV_STATS_FTM_COUNT));
	val = vdev->rx_ftmr_cnt;
	if (val & WMI_VDEV_STATS_FTM_COUNT_VALID)
		len += scnprintf(buf + len, buf_len - len, "%30s %u\n",
				 "rx ftm request count",
				 MS(val, WMI_VDEV_STATS_FTM_COUNT));
	val = vdev->rx_ftmr_dup_cnt;
	if (val & WMI_VDEV_STATS_FTM_COUNT_VALID)
		len += scnprintf(buf + len, buf_len - len, "%30s %u\n",
				 "rx ftm request dup count",
				 MS(val, WMI_VDEV_STATS_FTM_COUNT));
	val = vdev->rx_iftmr_cnt;
	if (val & WMI_VDEV_STATS_FTM_COUNT_VALID)
		len += scnprintf(buf + len, buf_len - len, "%30s %u\n",
				 "rx initial ftm req count",
				 MS(val, WMI_VDEV_STATS_FTM_COUNT));
	val = vdev->rx_iftmr_dup_cnt;
	if (val & WMI_VDEV_STATS_FTM_COUNT_VALID)
		len += scnprintf(buf + len, buf_len - len, "%30s %u\n",
				 "rx initial ftm req dup cnt",
				 MS(val, WMI_VDEV_STATS_FTM_COUNT));
	len += scnprintf(buf + len, buf_len - len, "\n");

	*length = len;
}

void ath10k_wmi_10_4_op_fw_stats_fill(struct ath10k *ar,
				      struct ath10k_fw_stats *fw_stats,
				      char *buf)
{
	u32 len = 0;
	u32 buf_len = ATH10K_FW_STATS_BUF_SIZE;
	const struct ath10k_fw_stats_pdev *pdev;
	const struct ath10k_fw_stats_vdev_extd *vdev;
	const struct ath10k_fw_stats_peer *peer;
	const struct ath10k_fw_extd_stats_peer *extd_peer;
	size_t num_peers;
	size_t num_vdevs;

	spin_lock_bh(&ar->data_lock);

	pdev = list_first_entry_or_null(&fw_stats->pdevs,
					struct ath10k_fw_stats_pdev, list);
	if (!pdev) {
		ath10k_warn(ar, "failed to get pdev stats\n");
		goto unlock;
	}

	num_peers = ath10k_wmi_fw_stats_num_peers(&fw_stats->peers);
	num_vdevs = ath10k_wmi_fw_stats_num_vdevs(&fw_stats->vdevs);

	ath10k_wmi_fw_pdev_base_stats_fill(pdev, buf, &len);
	ath10k_wmi_fw_pdev_extra_stats_fill(pdev, buf, &len);
	ath10k_wmi_fw_pdev_tx_stats_fill(pdev, buf, &len);

	len += scnprintf(buf + len, buf_len - len, "%30s %10d\n",
			"HW paused", pdev->hw_paused);
	len += scnprintf(buf + len, buf_len - len, "%30s %10d\n",
			"Seqs posted", pdev->seq_posted);
	len += scnprintf(buf + len, buf_len - len, "%30s %10d\n",
			"Seqs failed queueing", pdev->seq_failed_queueing);
	len += scnprintf(buf + len, buf_len - len, "%30s %10d\n",
			"Seqs completed", pdev->seq_completed);
	len += scnprintf(buf + len, buf_len - len, "%30s %10d\n",
			"Seqs restarted", pdev->seq_restarted);
	len += scnprintf(buf + len, buf_len - len, "%30s %10d\n",
			"MU Seqs posted", pdev->mu_seq_posted);
	len += scnprintf(buf + len, buf_len - len, "%30s %10d\n",
			"MPDUs SW flushed", pdev->mpdus_sw_flush);
	len += scnprintf(buf + len, buf_len - len, "%30s %10d\n",
			"MPDUs HW filtered", pdev->mpdus_hw_filter);
	len += scnprintf(buf + len, buf_len - len, "%30s %10d\n",
			"MPDUs truncated", pdev->mpdus_truncated);
	len += scnprintf(buf + len, buf_len - len, "%30s %10d\n",
			"MPDUs receive no ACK", pdev->mpdus_ack_failed);
	len += scnprintf(buf + len, buf_len - len, "%30s %10d\n",
			"MPDUs expired", pdev->mpdus_expired);

	ath10k_wmi_fw_pdev_rx_stats_fill(pdev, buf, &len);
	len += scnprintf(buf + len, buf_len - len, "%30s %10d\n",
			"Num Rx Overflow errors", pdev->rx_ovfl_errs);

	len += scnprintf(buf + len, buf_len - len, "\n");
	len += scnprintf(buf + len, buf_len - len, "%30s (%zu)\n",
			"ath10k VDEV stats", num_vdevs);
	len += scnprintf(buf + len, buf_len - len, "%30s\n\n",
				"=================");
	list_for_each_entry(vdev, &fw_stats->vdevs, list) {
		ath10k_wmi_fw_vdev_stats_extd_fill(vdev, buf, &len);
	}

	len += scnprintf(buf + len, buf_len - len, "\n");
	len += scnprintf(buf + len, buf_len - len, "%30s (%zu)\n",
			"ath10k PEER stats", num_peers);
	len += scnprintf(buf + len, buf_len - len, "%30s\n\n",
				"=================");

	list_for_each_entry(peer, &fw_stats->peers, list) {
		ath10k_wmi_fw_peer_stats_fill(peer, buf, &len,
					      fw_stats->extended);
	}

	if (fw_stats->extended) {
		list_for_each_entry(extd_peer, &fw_stats->peers_extd, list) {
			ath10k_wmi_fw_extd_peer_stats_fill(extd_peer, buf,
							   &len);
		}
	}

unlock:
	spin_unlock_bh(&ar->data_lock);

	if (len >= buf_len)
		buf[len - 1] = 0;
	else
		buf[len] = 0;
}

int ath10k_wmi_op_get_vdev_subtype(struct ath10k *ar,
				   enum wmi_vdev_subtype subtype)
{
	switch (subtype) {
	case WMI_VDEV_SUBTYPE_NONE:
		return WMI_VDEV_SUBTYPE_LEGACY_NONE;
	case WMI_VDEV_SUBTYPE_P2P_DEVICE:
		return WMI_VDEV_SUBTYPE_LEGACY_P2P_DEV;
	case WMI_VDEV_SUBTYPE_P2P_CLIENT:
		return WMI_VDEV_SUBTYPE_LEGACY_P2P_CLI;
	case WMI_VDEV_SUBTYPE_P2P_GO:
		return WMI_VDEV_SUBTYPE_LEGACY_P2P_GO;
	case WMI_VDEV_SUBTYPE_PROXY_STA:
		return WMI_VDEV_SUBTYPE_LEGACY_PROXY_STA;
	case WMI_VDEV_SUBTYPE_MESH_11S:
	case WMI_VDEV_SUBTYPE_MESH_NON_11S:
		return -ENOTSUPP;
	}
	return -ENOTSUPP;
}

static int ath10k_wmi_10_2_4_op_get_vdev_subtype(struct ath10k *ar,
						 enum wmi_vdev_subtype subtype)
{
	switch (subtype) {
	case WMI_VDEV_SUBTYPE_NONE:
		return WMI_VDEV_SUBTYPE_10_2_4_NONE;
	case WMI_VDEV_SUBTYPE_P2P_DEVICE:
		return WMI_VDEV_SUBTYPE_10_2_4_P2P_DEV;
	case WMI_VDEV_SUBTYPE_P2P_CLIENT:
		return WMI_VDEV_SUBTYPE_10_2_4_P2P_CLI;
	case WMI_VDEV_SUBTYPE_P2P_GO:
		return WMI_VDEV_SUBTYPE_10_2_4_P2P_GO;
	case WMI_VDEV_SUBTYPE_PROXY_STA:
		return WMI_VDEV_SUBTYPE_10_2_4_PROXY_STA;
	case WMI_VDEV_SUBTYPE_MESH_11S:
		return WMI_VDEV_SUBTYPE_10_2_4_MESH_11S;
	case WMI_VDEV_SUBTYPE_MESH_NON_11S:
		return -ENOTSUPP;
	}
	return -ENOTSUPP;
}

static int ath10k_wmi_10_4_op_get_vdev_subtype(struct ath10k *ar,
					       enum wmi_vdev_subtype subtype)
{
	switch (subtype) {
	case WMI_VDEV_SUBTYPE_NONE:
		return WMI_VDEV_SUBTYPE_10_4_NONE;
	case WMI_VDEV_SUBTYPE_P2P_DEVICE:
		return WMI_VDEV_SUBTYPE_10_4_P2P_DEV;
	case WMI_VDEV_SUBTYPE_P2P_CLIENT:
		return WMI_VDEV_SUBTYPE_10_4_P2P_CLI;
	case WMI_VDEV_SUBTYPE_P2P_GO:
		return WMI_VDEV_SUBTYPE_10_4_P2P_GO;
	case WMI_VDEV_SUBTYPE_PROXY_STA:
		return WMI_VDEV_SUBTYPE_10_4_PROXY_STA;
	case WMI_VDEV_SUBTYPE_MESH_11S:
		return WMI_VDEV_SUBTYPE_10_4_MESH_11S;
	case WMI_VDEV_SUBTYPE_MESH_NON_11S:
		return WMI_VDEV_SUBTYPE_10_4_MESH_NON_11S;
	}
	return -ENOTSUPP;
}

static struct sk_buff *
ath10k_wmi_10_4_ext_resource_config(struct ath10k *ar,
				    enum wmi_host_platform_type type,
				    u32 fw_feature_bitmap)
{
	struct wmi_ext_resource_config_10_4_cmd *cmd;
	struct sk_buff *skb;
	u32 num_tdls_sleep_sta = 0;

	skb = ath10k_wmi_alloc_skb(ar, sizeof(*cmd));
	if (!skb)
		return ERR_PTR(-ENOMEM);

	if (test_bit(WMI_SERVICE_TDLS_UAPSD_SLEEP_STA, ar->wmi.svc_map))
		num_tdls_sleep_sta = TARGET_10_4_NUM_TDLS_SLEEP_STA;

	cmd = (struct wmi_ext_resource_config_10_4_cmd *)skb->data;
	cmd->host_platform_config = __cpu_to_le32(type);
	cmd->fw_feature_bitmap = __cpu_to_le32(fw_feature_bitmap);
	cmd->wlan_gpio_priority = __cpu_to_le32(-1);
	cmd->coex_version = __cpu_to_le32(WMI_NO_COEX_VERSION_SUPPORT);
	cmd->coex_gpio_pin1 = __cpu_to_le32(-1);
	cmd->coex_gpio_pin2 = __cpu_to_le32(-1);
	cmd->coex_gpio_pin3 = __cpu_to_le32(-1);
	cmd->num_tdls_vdevs = __cpu_to_le32(TARGET_10_4_NUM_TDLS_VDEVS);
	cmd->num_tdls_conn_table_entries = __cpu_to_le32(20);
	cmd->max_tdls_concurrent_sleep_sta = __cpu_to_le32(num_tdls_sleep_sta);
	cmd->max_tdls_concurrent_buffer_sta =
			__cpu_to_le32(TARGET_10_4_NUM_TDLS_BUFFER_STA);

	ath10k_dbg(ar, ATH10K_DBG_WMI,
		   "wmi ext resource config host type %d firmware feature bitmap %08x\n",
		   type, fw_feature_bitmap);
	return skb;
}

static struct sk_buff *
ath10k_wmi_10_4_gen_update_fw_tdls_state(struct ath10k *ar, u32 vdev_id,
					 enum wmi_tdls_state state)
{
	struct wmi_10_4_tdls_set_state_cmd *cmd;
	struct sk_buff *skb;
	u32 options = 0;

	skb = ath10k_wmi_alloc_skb(ar, sizeof(*cmd));
	if (!skb)
		return ERR_PTR(-ENOMEM);

	if (test_bit(WMI_SERVICE_TDLS_EXPLICIT_MODE_ONLY, ar->wmi.svc_map) &&
	    state == WMI_TDLS_ENABLE_ACTIVE)
		state = WMI_TDLS_ENABLE_PASSIVE;

	if (test_bit(WMI_SERVICE_TDLS_UAPSD_BUFFER_STA, ar->wmi.svc_map))
		options |= WMI_TDLS_BUFFER_STA_EN;

	cmd = (struct wmi_10_4_tdls_set_state_cmd *)skb->data;
	cmd->vdev_id = __cpu_to_le32(vdev_id);
	cmd->state = __cpu_to_le32(state);
	cmd->notification_interval_ms = __cpu_to_le32(5000);
	cmd->tx_discovery_threshold = __cpu_to_le32(100);
	cmd->tx_teardown_threshold = __cpu_to_le32(5);
	cmd->rssi_teardown_threshold = __cpu_to_le32(-75);
	cmd->rssi_delta = __cpu_to_le32(-20);
	cmd->tdls_options = __cpu_to_le32(options);
	cmd->tdls_peer_traffic_ind_window = __cpu_to_le32(2);
	cmd->tdls_peer_traffic_response_timeout_ms = __cpu_to_le32(5000);
	cmd->tdls_puapsd_mask = __cpu_to_le32(0xf);
	cmd->tdls_puapsd_inactivity_time_ms = __cpu_to_le32(0);
	cmd->tdls_puapsd_rx_frame_threshold = __cpu_to_le32(10);
	cmd->teardown_notification_ms = __cpu_to_le32(10);
	cmd->tdls_peer_kickout_threshold = __cpu_to_le32(96);

	ath10k_dbg(ar, ATH10K_DBG_WMI, "wmi update fw tdls state %d for vdev %i\n",
		   state, vdev_id);
	return skb;
}

static u32 ath10k_wmi_prepare_peer_qos(u8 uapsd_queues, u8 sp)
{
	u32 peer_qos = 0;

	if (uapsd_queues & IEEE80211_WMM_IE_STA_QOSINFO_AC_VO)
		peer_qos |= WMI_TDLS_PEER_QOS_AC_VO;
	if (uapsd_queues & IEEE80211_WMM_IE_STA_QOSINFO_AC_VI)
		peer_qos |= WMI_TDLS_PEER_QOS_AC_VI;
	if (uapsd_queues & IEEE80211_WMM_IE_STA_QOSINFO_AC_BK)
		peer_qos |= WMI_TDLS_PEER_QOS_AC_BK;
	if (uapsd_queues & IEEE80211_WMM_IE_STA_QOSINFO_AC_BE)
		peer_qos |= WMI_TDLS_PEER_QOS_AC_BE;

	peer_qos |= SM(sp, WMI_TDLS_PEER_SP);

	return peer_qos;
}

static struct sk_buff *
ath10k_wmi_10_4_op_gen_pdev_get_tpc_table_cmdid(struct ath10k *ar, u32 param)
{
	struct wmi_pdev_get_tpc_table_cmd *cmd;
	struct sk_buff *skb;

	skb = ath10k_wmi_alloc_skb(ar, sizeof(*cmd));
	if (!skb)
		return ERR_PTR(-ENOMEM);

	cmd = (struct wmi_pdev_get_tpc_table_cmd *)skb->data;
	cmd->param = __cpu_to_le32(param);

	ath10k_dbg(ar, ATH10K_DBG_WMI,
		   "wmi pdev get tpc table param:%d\n", param);
	return skb;
}

static struct sk_buff *
ath10k_wmi_10_4_gen_tdls_peer_update(struct ath10k *ar,
				     const struct wmi_tdls_peer_update_cmd_arg *arg,
				     const struct wmi_tdls_peer_capab_arg *cap,
				     const struct wmi_channel_arg *chan_arg)
{
	struct wmi_10_4_tdls_peer_update_cmd *cmd;
	struct wmi_tdls_peer_capabilities *peer_cap;
	struct wmi_channel *chan;
	struct sk_buff *skb;
	u32 peer_qos;
	int len, chan_len;
	int i;

	/* tdls peer update cmd has place holder for one channel*/
	chan_len = cap->peer_chan_len ? (cap->peer_chan_len - 1) : 0;

	len = sizeof(*cmd) + chan_len * sizeof(*chan);

	skb = ath10k_wmi_alloc_skb(ar, len);
	if (!skb)
		return ERR_PTR(-ENOMEM);

	memset(skb->data, 0, sizeof(*cmd));

	cmd = (struct wmi_10_4_tdls_peer_update_cmd *)skb->data;
	cmd->vdev_id = __cpu_to_le32(arg->vdev_id);
	ether_addr_copy(cmd->peer_macaddr.addr, arg->addr);
	cmd->peer_state = __cpu_to_le32(arg->peer_state);

	peer_qos = ath10k_wmi_prepare_peer_qos(cap->peer_uapsd_queues,
					       cap->peer_max_sp);

	peer_cap = &cmd->peer_capab;
	peer_cap->peer_qos = __cpu_to_le32(peer_qos);
	peer_cap->buff_sta_support = __cpu_to_le32(cap->buff_sta_support);
	peer_cap->off_chan_support = __cpu_to_le32(cap->off_chan_support);
	peer_cap->peer_curr_operclass = __cpu_to_le32(cap->peer_curr_operclass);
	peer_cap->self_curr_operclass = __cpu_to_le32(cap->self_curr_operclass);
	peer_cap->peer_chan_len = __cpu_to_le32(cap->peer_chan_len);
	peer_cap->peer_operclass_len = __cpu_to_le32(cap->peer_operclass_len);

	for (i = 0; i < WMI_TDLS_MAX_SUPP_OPER_CLASSES; i++)
		peer_cap->peer_operclass[i] = cap->peer_operclass[i];

	peer_cap->is_peer_responder = __cpu_to_le32(cap->is_peer_responder);
	peer_cap->pref_offchan_num = __cpu_to_le32(cap->pref_offchan_num);
	peer_cap->pref_offchan_bw = __cpu_to_le32(cap->pref_offchan_bw);

	for (i = 0; i < cap->peer_chan_len; i++) {
		chan = (struct wmi_channel *)&peer_cap->peer_chan_list[i];
		ath10k_wmi_put_wmi_channel(chan, &chan_arg[i]);
	}

	ath10k_dbg(ar, ATH10K_DBG_WMI,
		   "wmi tdls peer update vdev %i state %d n_chans %u\n",
		   arg->vdev_id, arg->peer_state, cap->peer_chan_len);
	return skb;
}

static struct sk_buff *
ath10k_wmi_10_4_gen_radar_found(struct ath10k *ar,
				const struct ath10k_radar_found_info *arg)
{
	struct wmi_radar_found_info *cmd;
	struct sk_buff *skb;

	skb = ath10k_wmi_alloc_skb(ar, sizeof(*cmd));
	if (!skb)
		return ERR_PTR(-ENOMEM);

	cmd = (struct wmi_radar_found_info *)skb->data;
	cmd->pri_min   = __cpu_to_le32(arg->pri_min);
	cmd->pri_max   = __cpu_to_le32(arg->pri_max);
	cmd->width_min = __cpu_to_le32(arg->width_min);
	cmd->width_max = __cpu_to_le32(arg->width_max);
	cmd->sidx_min  = __cpu_to_le32(arg->sidx_min);
	cmd->sidx_max  = __cpu_to_le32(arg->sidx_max);

	ath10k_dbg(ar, ATH10K_DBG_WMI,
		   "wmi radar found pri_min %d pri_max %d width_min %d width_max %d sidx_min %d sidx_max %d\n",
		   arg->pri_min, arg->pri_max, arg->width_min,
		   arg->width_max, arg->sidx_min, arg->sidx_max);
	return skb;
}

static struct sk_buff *
ath10k_wmi_op_gen_echo(struct ath10k *ar, u32 value)
{
	struct wmi_echo_cmd *cmd;
	struct sk_buff *skb;

	skb = ath10k_wmi_alloc_skb(ar, sizeof(*cmd));
	if (!skb)
		return ERR_PTR(-ENOMEM);

	cmd = (struct wmi_echo_cmd *)skb->data;
	cmd->value = cpu_to_le32(value);

	ath10k_dbg(ar, ATH10K_DBG_WMI,
		   "wmi echo value 0x%08x\n", value);
	return skb;
}

int
ath10k_wmi_barrier(struct ath10k *ar)
{
	int ret;
	int time_left;

	spin_lock_bh(&ar->data_lock);
	reinit_completion(&ar->wmi.barrier);
	spin_unlock_bh(&ar->data_lock);

	ret = ath10k_wmi_echo(ar, ATH10K_WMI_BARRIER_ECHO_ID);
	if (ret) {
		ath10k_warn(ar, "failed to submit wmi echo: %d\n", ret);
		return ret;
	}

	time_left = wait_for_completion_timeout(&ar->wmi.barrier,
						ATH10K_WMI_BARRIER_TIMEOUT_HZ);
	if (!time_left)
		return -ETIMEDOUT;

	return 0;
}

static struct sk_buff *
ath10k_wmi_10_2_4_op_gen_bb_timing(struct ath10k *ar,
				   const struct wmi_bb_timing_cfg_arg *arg)
{
	struct wmi_pdev_bb_timing_cfg_cmd *cmd;
	struct sk_buff *skb;

	skb = ath10k_wmi_alloc_skb(ar, sizeof(*cmd));
	if (!skb)
		return ERR_PTR(-ENOMEM);

	cmd = (struct wmi_pdev_bb_timing_cfg_cmd *)skb->data;
	cmd->bb_tx_timing = __cpu_to_le32(arg->bb_tx_timing);
	cmd->bb_xpa_timing = __cpu_to_le32(arg->bb_xpa_timing);

	ath10k_dbg(ar, ATH10K_DBG_WMI,
		   "wmi pdev bb_tx_timing 0x%x bb_xpa_timing 0x%x\n",
		   arg->bb_tx_timing, arg->bb_xpa_timing);
	return skb;
}

static const struct wmi_ops wmi_ops = {
	.rx = ath10k_wmi_op_rx,
	.map_svc = wmi_main_svc_map,

	.pull_scan = ath10k_wmi_op_pull_scan_ev,
	.pull_mgmt_rx = ath10k_wmi_op_pull_mgmt_rx_ev,
	.pull_ch_info = ath10k_wmi_op_pull_ch_info_ev,
	.pull_vdev_start = ath10k_wmi_op_pull_vdev_start_ev,
	.pull_peer_kick = ath10k_wmi_op_pull_peer_kick_ev,
	.pull_swba = ath10k_wmi_op_pull_swba_ev,
	.pull_phyerr_hdr = ath10k_wmi_op_pull_phyerr_ev_hdr,
	.pull_phyerr = ath10k_wmi_op_pull_phyerr_ev,
	.pull_svc_rdy = ath10k_wmi_main_op_pull_svc_rdy_ev,
	.pull_rdy = ath10k_wmi_op_pull_rdy_ev,
	.pull_fw_stats = ath10k_wmi_main_op_pull_fw_stats,
	.pull_roam_ev = ath10k_wmi_op_pull_roam_ev,
	.pull_echo_ev = ath10k_wmi_op_pull_echo_ev,

	.gen_pdev_suspend = ath10k_wmi_op_gen_pdev_suspend,
	.gen_pdev_resume = ath10k_wmi_op_gen_pdev_resume,
	.gen_pdev_set_rd = ath10k_wmi_op_gen_pdev_set_rd,
	.gen_pdev_set_param = ath10k_wmi_op_gen_pdev_set_param,
	.gen_init = ath10k_wmi_op_gen_init,
	.gen_start_scan = ath10k_wmi_op_gen_start_scan,
	.gen_stop_scan = ath10k_wmi_op_gen_stop_scan,
	.gen_vdev_create = ath10k_wmi_op_gen_vdev_create,
	.gen_vdev_delete = ath10k_wmi_op_gen_vdev_delete,
	.gen_vdev_start = ath10k_wmi_op_gen_vdev_start,
	.gen_vdev_stop = ath10k_wmi_op_gen_vdev_stop,
	.gen_vdev_up = ath10k_wmi_op_gen_vdev_up,
	.gen_vdev_down = ath10k_wmi_op_gen_vdev_down,
	.gen_vdev_set_param = ath10k_wmi_op_gen_vdev_set_param,
	.gen_vdev_install_key = ath10k_wmi_op_gen_vdev_install_key,
	.gen_vdev_spectral_conf = ath10k_wmi_op_gen_vdev_spectral_conf,
	.gen_vdev_spectral_enable = ath10k_wmi_op_gen_vdev_spectral_enable,
	/* .gen_vdev_wmm_conf not implemented */
	.gen_peer_create = ath10k_wmi_op_gen_peer_create,
	.gen_peer_delete = ath10k_wmi_op_gen_peer_delete,
	.gen_peer_flush = ath10k_wmi_op_gen_peer_flush,
	.gen_peer_set_param = ath10k_wmi_op_gen_peer_set_param,
	.gen_peer_assoc = ath10k_wmi_op_gen_peer_assoc,
	.gen_set_psmode = ath10k_wmi_op_gen_set_psmode,
	.gen_set_sta_ps = ath10k_wmi_op_gen_set_sta_ps,
	.gen_set_ap_ps = ath10k_wmi_op_gen_set_ap_ps,
	.gen_scan_chan_list = ath10k_wmi_op_gen_scan_chan_list,
	.gen_beacon_dma = ath10k_wmi_op_gen_beacon_dma,
	.gen_pdev_set_wmm = ath10k_wmi_op_gen_pdev_set_wmm,
	.gen_request_stats = ath10k_wmi_op_gen_request_stats,
	.gen_force_fw_hang = ath10k_wmi_op_gen_force_fw_hang,
	.gen_mgmt_tx = ath10k_wmi_op_gen_mgmt_tx,
	.gen_dbglog_cfg = ath10k_wmi_op_gen_dbglog_cfg,
	.gen_pktlog_enable = ath10k_wmi_op_gen_pktlog_enable,
	.gen_pktlog_disable = ath10k_wmi_op_gen_pktlog_disable,
	.gen_pdev_set_quiet_mode = ath10k_wmi_op_gen_pdev_set_quiet_mode,
	/* .gen_pdev_get_temperature not implemented */
	.gen_addba_clear_resp = ath10k_wmi_op_gen_addba_clear_resp,
	.gen_addba_send = ath10k_wmi_op_gen_addba_send,
	.gen_addba_set_resp = ath10k_wmi_op_gen_addba_set_resp,
	.gen_delba_send = ath10k_wmi_op_gen_delba_send,
	.fw_stats_fill = ath10k_wmi_main_op_fw_stats_fill,
	.get_vdev_subtype = ath10k_wmi_op_get_vdev_subtype,
	.gen_echo = ath10k_wmi_op_gen_echo,
	/* .gen_bcn_tmpl not implemented */
	/* .gen_prb_tmpl not implemented */
	/* .gen_p2p_go_bcn_ie not implemented */
	/* .gen_adaptive_qcs not implemented */
	/* .gen_pdev_enable_adaptive_cca not implemented */
};

static const struct wmi_ops wmi_10_1_ops = {
	.rx = ath10k_wmi_10_1_op_rx,
	.map_svc = wmi_10x_svc_map,
	.pull_svc_rdy = ath10k_wmi_10x_op_pull_svc_rdy_ev,
	.pull_fw_stats = ath10k_wmi_10x_op_pull_fw_stats,
	.gen_init = ath10k_wmi_10_1_op_gen_init,
	.gen_pdev_set_rd = ath10k_wmi_10x_op_gen_pdev_set_rd,
	.gen_start_scan = ath10k_wmi_10x_op_gen_start_scan,
	.gen_peer_assoc = ath10k_wmi_10_1_op_gen_peer_assoc,
	/* .gen_pdev_get_temperature not implemented */

	/* shared with main branch */
	.pull_scan = ath10k_wmi_op_pull_scan_ev,
	.pull_mgmt_rx = ath10k_wmi_op_pull_mgmt_rx_ev,
	.pull_ch_info = ath10k_wmi_op_pull_ch_info_ev,
	.pull_vdev_start = ath10k_wmi_op_pull_vdev_start_ev,
	.pull_peer_kick = ath10k_wmi_op_pull_peer_kick_ev,
	.pull_swba = ath10k_wmi_op_pull_swba_ev,
	.pull_phyerr_hdr = ath10k_wmi_op_pull_phyerr_ev_hdr,
	.pull_phyerr = ath10k_wmi_op_pull_phyerr_ev,
	.pull_rdy = ath10k_wmi_op_pull_rdy_ev,
	.pull_roam_ev = ath10k_wmi_op_pull_roam_ev,
	.pull_echo_ev = ath10k_wmi_op_pull_echo_ev,

	.gen_pdev_suspend = ath10k_wmi_op_gen_pdev_suspend,
	.gen_pdev_resume = ath10k_wmi_op_gen_pdev_resume,
	.gen_pdev_set_param = ath10k_wmi_op_gen_pdev_set_param,
	.gen_stop_scan = ath10k_wmi_op_gen_stop_scan,
	.gen_vdev_create = ath10k_wmi_op_gen_vdev_create,
	.gen_vdev_delete = ath10k_wmi_op_gen_vdev_delete,
	.gen_vdev_start = ath10k_wmi_op_gen_vdev_start,
	.gen_vdev_stop = ath10k_wmi_op_gen_vdev_stop,
	.gen_vdev_up = ath10k_wmi_op_gen_vdev_up,
	.gen_vdev_down = ath10k_wmi_op_gen_vdev_down,
	.gen_vdev_set_param = ath10k_wmi_op_gen_vdev_set_param,
	.gen_vdev_install_key = ath10k_wmi_op_gen_vdev_install_key,
	.gen_vdev_spectral_conf = ath10k_wmi_op_gen_vdev_spectral_conf,
	.gen_vdev_spectral_enable = ath10k_wmi_op_gen_vdev_spectral_enable,
	/* .gen_vdev_wmm_conf not implemented */
	.gen_peer_create = ath10k_wmi_op_gen_peer_create,
	.gen_peer_delete = ath10k_wmi_op_gen_peer_delete,
	.gen_peer_flush = ath10k_wmi_op_gen_peer_flush,
	.gen_peer_set_param = ath10k_wmi_op_gen_peer_set_param,
	.gen_set_psmode = ath10k_wmi_op_gen_set_psmode,
	.gen_set_sta_ps = ath10k_wmi_op_gen_set_sta_ps,
	.gen_set_ap_ps = ath10k_wmi_op_gen_set_ap_ps,
	.gen_scan_chan_list = ath10k_wmi_op_gen_scan_chan_list,
	.gen_beacon_dma = ath10k_wmi_op_gen_beacon_dma,
	.gen_pdev_set_wmm = ath10k_wmi_op_gen_pdev_set_wmm,
	.gen_request_stats = ath10k_wmi_op_gen_request_stats,
	.gen_force_fw_hang = ath10k_wmi_op_gen_force_fw_hang,
	.gen_mgmt_tx = ath10k_wmi_op_gen_mgmt_tx,
	.gen_dbglog_cfg = ath10k_wmi_op_gen_dbglog_cfg,
	.gen_pktlog_enable = ath10k_wmi_op_gen_pktlog_enable,
	.gen_pktlog_disable = ath10k_wmi_op_gen_pktlog_disable,
	.gen_pdev_set_quiet_mode = ath10k_wmi_op_gen_pdev_set_quiet_mode,
	.gen_addba_clear_resp = ath10k_wmi_op_gen_addba_clear_resp,
	.gen_addba_send = ath10k_wmi_op_gen_addba_send,
	.gen_addba_set_resp = ath10k_wmi_op_gen_addba_set_resp,
	.gen_delba_send = ath10k_wmi_op_gen_delba_send,
	.fw_stats_fill = ath10k_wmi_10x_op_fw_stats_fill,
	.get_vdev_subtype = ath10k_wmi_op_get_vdev_subtype,
	.gen_echo = ath10k_wmi_op_gen_echo,
	/* .gen_bcn_tmpl not implemented */
	/* .gen_prb_tmpl not implemented */
	/* .gen_p2p_go_bcn_ie not implemented */
	/* .gen_adaptive_qcs not implemented */
	/* .gen_pdev_enable_adaptive_cca not implemented */
};

static const struct wmi_ops wmi_10_2_ops = {
	.rx = ath10k_wmi_10_2_op_rx,
	.pull_fw_stats = ath10k_wmi_10_2_op_pull_fw_stats,
	.gen_init = ath10k_wmi_10_2_op_gen_init,
	.gen_peer_assoc = ath10k_wmi_10_2_op_gen_peer_assoc,
	/* .gen_pdev_get_temperature not implemented */

	/* shared with 10.1 */
	.map_svc = wmi_10x_svc_map,
	.pull_svc_rdy = ath10k_wmi_10x_op_pull_svc_rdy_ev,
	.gen_pdev_set_rd = ath10k_wmi_10x_op_gen_pdev_set_rd,
	.gen_start_scan = ath10k_wmi_10x_op_gen_start_scan,
	.gen_echo = ath10k_wmi_op_gen_echo,

	.pull_scan = ath10k_wmi_op_pull_scan_ev,
	.pull_mgmt_rx = ath10k_wmi_op_pull_mgmt_rx_ev,
	.pull_ch_info = ath10k_wmi_op_pull_ch_info_ev,
	.pull_vdev_start = ath10k_wmi_op_pull_vdev_start_ev,
	.pull_peer_kick = ath10k_wmi_op_pull_peer_kick_ev,
	.pull_swba = ath10k_wmi_op_pull_swba_ev,
	.pull_phyerr_hdr = ath10k_wmi_op_pull_phyerr_ev_hdr,
	.pull_phyerr = ath10k_wmi_op_pull_phyerr_ev,
	.pull_rdy = ath10k_wmi_op_pull_rdy_ev,
	.pull_roam_ev = ath10k_wmi_op_pull_roam_ev,
	.pull_echo_ev = ath10k_wmi_op_pull_echo_ev,

	.gen_pdev_suspend = ath10k_wmi_op_gen_pdev_suspend,
	.gen_pdev_resume = ath10k_wmi_op_gen_pdev_resume,
	.gen_pdev_set_param = ath10k_wmi_op_gen_pdev_set_param,
	.gen_stop_scan = ath10k_wmi_op_gen_stop_scan,
	.gen_vdev_create = ath10k_wmi_op_gen_vdev_create,
	.gen_vdev_delete = ath10k_wmi_op_gen_vdev_delete,
	.gen_vdev_start = ath10k_wmi_op_gen_vdev_start,
	.gen_vdev_stop = ath10k_wmi_op_gen_vdev_stop,
	.gen_vdev_up = ath10k_wmi_op_gen_vdev_up,
	.gen_vdev_down = ath10k_wmi_op_gen_vdev_down,
	.gen_vdev_set_param = ath10k_wmi_op_gen_vdev_set_param,
	.gen_vdev_install_key = ath10k_wmi_op_gen_vdev_install_key,
	.gen_vdev_spectral_conf = ath10k_wmi_op_gen_vdev_spectral_conf,
	.gen_vdev_spectral_enable = ath10k_wmi_op_gen_vdev_spectral_enable,
	/* .gen_vdev_wmm_conf not implemented */
	.gen_peer_create = ath10k_wmi_op_gen_peer_create,
	.gen_peer_delete = ath10k_wmi_op_gen_peer_delete,
	.gen_peer_flush = ath10k_wmi_op_gen_peer_flush,
	.gen_pdev_set_base_macaddr = ath10k_wmi_op_gen_pdev_set_base_macaddr,
	.gen_peer_set_param = ath10k_wmi_op_gen_peer_set_param,
	.gen_set_psmode = ath10k_wmi_op_gen_set_psmode,
	.gen_set_sta_ps = ath10k_wmi_op_gen_set_sta_ps,
	.gen_set_ap_ps = ath10k_wmi_op_gen_set_ap_ps,
	.gen_scan_chan_list = ath10k_wmi_op_gen_scan_chan_list,
	.gen_beacon_dma = ath10k_wmi_op_gen_beacon_dma,
	.gen_pdev_set_wmm = ath10k_wmi_op_gen_pdev_set_wmm,
	.gen_request_stats = ath10k_wmi_op_gen_request_stats,
	.gen_force_fw_hang = ath10k_wmi_op_gen_force_fw_hang,
	.gen_mgmt_tx = ath10k_wmi_op_gen_mgmt_tx,
	.gen_dbglog_cfg = ath10k_wmi_op_gen_dbglog_cfg,
	.gen_pktlog_enable = ath10k_wmi_op_gen_pktlog_enable,
	.gen_pktlog_disable = ath10k_wmi_op_gen_pktlog_disable,
	.gen_pdev_set_quiet_mode = ath10k_wmi_op_gen_pdev_set_quiet_mode,
	.gen_addba_clear_resp = ath10k_wmi_op_gen_addba_clear_resp,
	.gen_addba_send = ath10k_wmi_op_gen_addba_send,
	.gen_addba_set_resp = ath10k_wmi_op_gen_addba_set_resp,
	.gen_delba_send = ath10k_wmi_op_gen_delba_send,
	.fw_stats_fill = ath10k_wmi_10x_op_fw_stats_fill,
	.get_vdev_subtype = ath10k_wmi_op_get_vdev_subtype,
	/* .gen_pdev_enable_adaptive_cca not implemented */
};

static const struct wmi_ops wmi_10_2_4_ops = {
	.rx = ath10k_wmi_10_2_op_rx,
	.pull_fw_stats = ath10k_wmi_10_2_4_op_pull_fw_stats,
	.gen_init = ath10k_wmi_10_2_op_gen_init,
	.gen_peer_assoc = ath10k_wmi_10_2_op_gen_peer_assoc,
	.gen_pdev_get_temperature = ath10k_wmi_10_2_op_gen_pdev_get_temperature,
	.gen_pdev_bss_chan_info_req = ath10k_wmi_10_2_op_gen_pdev_bss_chan_info,

	/* shared with 10.1 */
	.map_svc = wmi_10x_svc_map,
	.pull_svc_rdy = ath10k_wmi_10x_op_pull_svc_rdy_ev,
	.gen_pdev_set_rd = ath10k_wmi_10x_op_gen_pdev_set_rd,
	.gen_start_scan = ath10k_wmi_10x_op_gen_start_scan,
	.gen_echo = ath10k_wmi_op_gen_echo,

	.pull_scan = ath10k_wmi_op_pull_scan_ev,
	.pull_mgmt_rx = ath10k_wmi_op_pull_mgmt_rx_ev,
	.pull_ch_info = ath10k_wmi_op_pull_ch_info_ev,
	.pull_vdev_start = ath10k_wmi_op_pull_vdev_start_ev,
	.pull_peer_kick = ath10k_wmi_op_pull_peer_kick_ev,
	.pull_swba = ath10k_wmi_10_2_4_op_pull_swba_ev,
	.pull_phyerr_hdr = ath10k_wmi_op_pull_phyerr_ev_hdr,
	.pull_phyerr = ath10k_wmi_op_pull_phyerr_ev,
	.pull_rdy = ath10k_wmi_op_pull_rdy_ev,
	.pull_roam_ev = ath10k_wmi_op_pull_roam_ev,
	.pull_echo_ev = ath10k_wmi_op_pull_echo_ev,

	.gen_pdev_suspend = ath10k_wmi_op_gen_pdev_suspend,
	.gen_pdev_resume = ath10k_wmi_op_gen_pdev_resume,
	.gen_pdev_set_param = ath10k_wmi_op_gen_pdev_set_param,
	.gen_stop_scan = ath10k_wmi_op_gen_stop_scan,
	.gen_vdev_create = ath10k_wmi_op_gen_vdev_create,
	.gen_vdev_delete = ath10k_wmi_op_gen_vdev_delete,
	.gen_vdev_start = ath10k_wmi_op_gen_vdev_start,
	.gen_vdev_stop = ath10k_wmi_op_gen_vdev_stop,
	.gen_vdev_up = ath10k_wmi_op_gen_vdev_up,
	.gen_vdev_down = ath10k_wmi_op_gen_vdev_down,
	.gen_vdev_set_param = ath10k_wmi_op_gen_vdev_set_param,
	.gen_vdev_install_key = ath10k_wmi_op_gen_vdev_install_key,
	.gen_vdev_spectral_conf = ath10k_wmi_op_gen_vdev_spectral_conf,
	.gen_vdev_spectral_enable = ath10k_wmi_op_gen_vdev_spectral_enable,
	.gen_peer_create = ath10k_wmi_op_gen_peer_create,
	.gen_peer_delete = ath10k_wmi_op_gen_peer_delete,
	.gen_peer_flush = ath10k_wmi_op_gen_peer_flush,
	.gen_peer_set_param = ath10k_wmi_op_gen_peer_set_param,
	.gen_set_psmode = ath10k_wmi_op_gen_set_psmode,
	.gen_set_sta_ps = ath10k_wmi_op_gen_set_sta_ps,
	.gen_set_ap_ps = ath10k_wmi_op_gen_set_ap_ps,
	.gen_scan_chan_list = ath10k_wmi_op_gen_scan_chan_list,
	.gen_beacon_dma = ath10k_wmi_op_gen_beacon_dma,
	.gen_pdev_set_wmm = ath10k_wmi_op_gen_pdev_set_wmm,
	.gen_request_stats = ath10k_wmi_op_gen_request_stats,
	.gen_force_fw_hang = ath10k_wmi_op_gen_force_fw_hang,
	.gen_mgmt_tx = ath10k_wmi_op_gen_mgmt_tx,
	.gen_dbglog_cfg = ath10k_wmi_op_gen_dbglog_cfg,
	.gen_pktlog_enable = ath10k_wmi_op_gen_pktlog_enable,
	.gen_pktlog_disable = ath10k_wmi_op_gen_pktlog_disable,
	.gen_pdev_set_quiet_mode = ath10k_wmi_op_gen_pdev_set_quiet_mode,
	.gen_addba_clear_resp = ath10k_wmi_op_gen_addba_clear_resp,
	.gen_addba_send = ath10k_wmi_op_gen_addba_send,
	.gen_addba_set_resp = ath10k_wmi_op_gen_addba_set_resp,
	.gen_delba_send = ath10k_wmi_op_gen_delba_send,
	.gen_pdev_get_tpc_config = ath10k_wmi_10_2_4_op_gen_pdev_get_tpc_config,
	.fw_stats_fill = ath10k_wmi_10x_op_fw_stats_fill,
	.gen_pdev_enable_adaptive_cca =
		ath10k_wmi_op_gen_pdev_enable_adaptive_cca,
	.get_vdev_subtype = ath10k_wmi_10_2_4_op_get_vdev_subtype,
	.gen_bb_timing = ath10k_wmi_10_2_4_op_gen_bb_timing,
	/* .gen_bcn_tmpl not implemented */
	/* .gen_prb_tmpl not implemented */
	/* .gen_p2p_go_bcn_ie not implemented */
	/* .gen_adaptive_qcs not implemented */
};

static const struct wmi_ops wmi_10_4_ops = {
	.rx = ath10k_wmi_10_4_op_rx,
	.map_svc = wmi_10_4_svc_map,

	.pull_fw_stats = ath10k_wmi_10_4_op_pull_fw_stats,
	.pull_scan = ath10k_wmi_op_pull_scan_ev,
	.pull_mgmt_rx = ath10k_wmi_10_4_op_pull_mgmt_rx_ev,
	.pull_ch_info = ath10k_wmi_10_4_op_pull_ch_info_ev,
	.pull_vdev_start = ath10k_wmi_op_pull_vdev_start_ev,
	.pull_peer_kick = ath10k_wmi_op_pull_peer_kick_ev,
	.pull_swba = ath10k_wmi_10_4_op_pull_swba_ev,
	.pull_phyerr_hdr = ath10k_wmi_10_4_op_pull_phyerr_ev_hdr,
	.pull_phyerr = ath10k_wmi_10_4_op_pull_phyerr_ev,
	.pull_svc_rdy = ath10k_wmi_main_op_pull_svc_rdy_ev,
	.pull_rdy = ath10k_wmi_op_pull_rdy_ev,
	.pull_roam_ev = ath10k_wmi_op_pull_roam_ev,
	.pull_dfs_status_ev = ath10k_wmi_10_4_op_pull_dfs_status_ev,
	.get_txbf_conf_scheme = ath10k_wmi_10_4_txbf_conf_scheme,

	.gen_pdev_suspend = ath10k_wmi_op_gen_pdev_suspend,
	.gen_pdev_resume = ath10k_wmi_op_gen_pdev_resume,
	.gen_pdev_set_base_macaddr = ath10k_wmi_op_gen_pdev_set_base_macaddr,
	.gen_pdev_set_rd = ath10k_wmi_10x_op_gen_pdev_set_rd,
	.gen_pdev_set_param = ath10k_wmi_op_gen_pdev_set_param,
	.gen_init = ath10k_wmi_10_4_op_gen_init,
	.gen_start_scan = ath10k_wmi_op_gen_start_scan,
	.gen_stop_scan = ath10k_wmi_op_gen_stop_scan,
	.gen_vdev_create = ath10k_wmi_op_gen_vdev_create,
	.gen_vdev_delete = ath10k_wmi_op_gen_vdev_delete,
	.gen_vdev_start = ath10k_wmi_op_gen_vdev_start,
	.gen_vdev_stop = ath10k_wmi_op_gen_vdev_stop,
	.gen_vdev_up = ath10k_wmi_op_gen_vdev_up,
	.gen_vdev_down = ath10k_wmi_op_gen_vdev_down,
	.gen_vdev_set_param = ath10k_wmi_op_gen_vdev_set_param,
	.gen_vdev_install_key = ath10k_wmi_op_gen_vdev_install_key,
	.gen_vdev_spectral_conf = ath10k_wmi_op_gen_vdev_spectral_conf,
	.gen_vdev_spectral_enable = ath10k_wmi_op_gen_vdev_spectral_enable,
	.gen_peer_create = ath10k_wmi_op_gen_peer_create,
	.gen_peer_delete = ath10k_wmi_op_gen_peer_delete,
	.gen_peer_flush = ath10k_wmi_op_gen_peer_flush,
	.gen_peer_set_param = ath10k_wmi_op_gen_peer_set_param,
	.gen_peer_assoc = ath10k_wmi_10_4_op_gen_peer_assoc,
	.gen_set_psmode = ath10k_wmi_op_gen_set_psmode,
	.gen_set_sta_ps = ath10k_wmi_op_gen_set_sta_ps,
	.gen_set_ap_ps = ath10k_wmi_op_gen_set_ap_ps,
	.gen_scan_chan_list = ath10k_wmi_op_gen_scan_chan_list,
	.gen_beacon_dma = ath10k_wmi_op_gen_beacon_dma,
	.gen_pdev_set_wmm = ath10k_wmi_op_gen_pdev_set_wmm,
	.gen_force_fw_hang = ath10k_wmi_op_gen_force_fw_hang,
	.gen_mgmt_tx = ath10k_wmi_op_gen_mgmt_tx,
	.gen_dbglog_cfg = ath10k_wmi_10_4_op_gen_dbglog_cfg,
	.gen_pktlog_enable = ath10k_wmi_op_gen_pktlog_enable,
	.gen_pktlog_disable = ath10k_wmi_op_gen_pktlog_disable,
	.gen_pdev_set_quiet_mode = ath10k_wmi_op_gen_pdev_set_quiet_mode,
	.gen_addba_clear_resp = ath10k_wmi_op_gen_addba_clear_resp,
	.gen_addba_send = ath10k_wmi_op_gen_addba_send,
	.gen_addba_set_resp = ath10k_wmi_op_gen_addba_set_resp,
	.gen_delba_send = ath10k_wmi_op_gen_delba_send,
	.fw_stats_fill = ath10k_wmi_10_4_op_fw_stats_fill,
	.ext_resource_config = ath10k_wmi_10_4_ext_resource_config,
	.gen_update_fw_tdls_state = ath10k_wmi_10_4_gen_update_fw_tdls_state,
	.gen_tdls_peer_update = ath10k_wmi_10_4_gen_tdls_peer_update,
	.gen_pdev_get_tpc_table_cmdid =
			ath10k_wmi_10_4_op_gen_pdev_get_tpc_table_cmdid,
	.gen_radar_found = ath10k_wmi_10_4_gen_radar_found,

	/* shared with 10.2 */
	.pull_echo_ev = ath10k_wmi_op_pull_echo_ev,
	.gen_request_stats = ath10k_wmi_op_gen_request_stats,
	.gen_pdev_get_temperature = ath10k_wmi_10_2_op_gen_pdev_get_temperature,
	.get_vdev_subtype = ath10k_wmi_10_4_op_get_vdev_subtype,
	.gen_pdev_bss_chan_info_req = ath10k_wmi_10_2_op_gen_pdev_bss_chan_info,
	.gen_echo = ath10k_wmi_op_gen_echo,
	.gen_pdev_get_tpc_config = ath10k_wmi_10_2_4_op_gen_pdev_get_tpc_config,
};

int ath10k_wmi_attach(struct ath10k *ar)
{
	switch (ar->running_fw->fw_file.wmi_op_version) {
	case ATH10K_FW_WMI_OP_VERSION_10_4:
		ar->wmi.ops = &wmi_10_4_ops;
		ar->wmi.cmd = &wmi_10_4_cmd_map;
		ar->wmi.vdev_param = &wmi_10_4_vdev_param_map;
		ar->wmi.pdev_param = &wmi_10_4_pdev_param_map;
		ar->wmi.peer_flags = &wmi_10_2_peer_flags_map;
		ar->wmi_key_cipher = wmi_key_cipher_suites;
		break;
	case ATH10K_FW_WMI_OP_VERSION_10_2_4:
		ar->wmi.cmd = &wmi_10_2_4_cmd_map;
		ar->wmi.ops = &wmi_10_2_4_ops;
		ar->wmi.vdev_param = &wmi_10_2_4_vdev_param_map;
		ar->wmi.pdev_param = &wmi_10_2_4_pdev_param_map;
		ar->wmi.peer_flags = &wmi_10_2_peer_flags_map;
		ar->wmi_key_cipher = wmi_key_cipher_suites;
		break;
	case ATH10K_FW_WMI_OP_VERSION_10_2:
		ar->wmi.cmd = &wmi_10_2_cmd_map;
		ar->wmi.ops = &wmi_10_2_ops;
		ar->wmi.vdev_param = &wmi_10x_vdev_param_map;
		ar->wmi.pdev_param = &wmi_10x_pdev_param_map;
		ar->wmi.peer_flags = &wmi_10_2_peer_flags_map;
		ar->wmi_key_cipher = wmi_key_cipher_suites;
		break;
	case ATH10K_FW_WMI_OP_VERSION_10_1:
		ar->wmi.cmd = &wmi_10x_cmd_map;
		ar->wmi.ops = &wmi_10_1_ops;
		ar->wmi.vdev_param = &wmi_10x_vdev_param_map;
		ar->wmi.pdev_param = &wmi_10x_pdev_param_map;
		ar->wmi.peer_flags = &wmi_10x_peer_flags_map;
		ar->wmi_key_cipher = wmi_key_cipher_suites;
		break;
	case ATH10K_FW_WMI_OP_VERSION_MAIN:
		ar->wmi.cmd = &wmi_cmd_map;
		ar->wmi.ops = &wmi_ops;
		ar->wmi.vdev_param = &wmi_vdev_param_map;
		ar->wmi.pdev_param = &wmi_pdev_param_map;
		ar->wmi.peer_flags = &wmi_peer_flags_map;
		ar->wmi_key_cipher = wmi_key_cipher_suites;
		break;
	case ATH10K_FW_WMI_OP_VERSION_TLV:
		ath10k_wmi_tlv_attach(ar);
		ar->wmi_key_cipher = wmi_tlv_key_cipher_suites;
		break;
	case ATH10K_FW_WMI_OP_VERSION_UNSET:
	case ATH10K_FW_WMI_OP_VERSION_MAX:
		ath10k_err(ar, "unsupported WMI op version: %d\n",
			   ar->running_fw->fw_file.wmi_op_version);
		return -EINVAL;
	}

	init_completion(&ar->wmi.service_ready);
	init_completion(&ar->wmi.unified_ready);
	init_completion(&ar->wmi.barrier);
	init_completion(&ar->wmi.radar_confirm);

	INIT_WORK(&ar->svc_rdy_work, ath10k_wmi_event_service_ready_work);
	INIT_WORK(&ar->radar_confirmation_work,
		  ath10k_radar_confirmation_work);

	if (test_bit(ATH10K_FW_FEATURE_MGMT_TX_BY_REF,
		     ar->running_fw->fw_file.fw_features)) {
		idr_init(&ar->wmi.mgmt_pending_tx);
	}

	return 0;
}

void ath10k_wmi_free_host_mem(struct ath10k *ar)
{
	int i;

	/* free the host memory chunks requested by firmware */
	for (i = 0; i < ar->wmi.num_mem_chunks; i++) {
		dma_free_coherent(ar->dev,
				  ar->wmi.mem_chunks[i].len,
				  ar->wmi.mem_chunks[i].vaddr,
				  ar->wmi.mem_chunks[i].paddr);
	}

	ar->wmi.num_mem_chunks = 0;
}

static int ath10k_wmi_mgmt_tx_clean_up_pending(int msdu_id, void *ptr,
					       void *ctx)
{
	struct ath10k_mgmt_tx_pkt_addr *pkt_addr = ptr;
	struct ath10k *ar = ctx;
	struct sk_buff *msdu;

	ath10k_dbg(ar, ATH10K_DBG_WMI,
		   "force cleanup mgmt msdu_id %hu\n", msdu_id);

	msdu = pkt_addr->vaddr;
	dma_unmap_single(ar->dev, pkt_addr->paddr,
			 msdu->len, DMA_FROM_DEVICE);
	ieee80211_free_txskb(ar->hw, msdu);

	return 0;
}

void ath10k_wmi_detach(struct ath10k *ar)
{
	if (test_bit(ATH10K_FW_FEATURE_MGMT_TX_BY_REF,
		     ar->running_fw->fw_file.fw_features)) {
		spin_lock_bh(&ar->data_lock);
		idr_for_each(&ar->wmi.mgmt_pending_tx,
			     ath10k_wmi_mgmt_tx_clean_up_pending, ar);
		idr_destroy(&ar->wmi.mgmt_pending_tx);
		spin_unlock_bh(&ar->data_lock);
	}

	cancel_work_sync(&ar->svc_rdy_work);

	if (ar->svc_rdy_skb)
		dev_kfree_skb(ar->svc_rdy_skb);
}<|MERGE_RESOLUTION|>--- conflicted
+++ resolved
@@ -2366,12 +2366,6 @@
 			 msdu->len, DMA_TO_DEVICE);
 	info = IEEE80211_SKB_CB(msdu);
 
-<<<<<<< HEAD
-	if (status)
-		info->flags &= ~IEEE80211_TX_STAT_ACK;
-	else
-		info->flags |= IEEE80211_TX_STAT_ACK;
-=======
 	if (param->status) {
 		info->flags &= ~IEEE80211_TX_STAT_ACK;
 	} else {
@@ -2380,7 +2374,6 @@
 					  param->ack_rssi;
 		info->status.is_valid_ack_signal = true;
 	}
->>>>>>> f7688b48
 
 	ieee80211_tx_status_irqsafe(ar->hw, msdu);
 
