--- conflicted
+++ resolved
@@ -67,11 +67,6 @@
  */
 bool ipa_cmd_table_valid(struct ipa *ipa, const struct ipa_mem *mem,
 			    bool route);
-<<<<<<< HEAD
-
-#ifdef IPA_VALIDATE
-=======
->>>>>>> 3b17187f
 
 /**
  * ipa_cmd_data_valid() - Validate command-realted configuration is valid
@@ -81,18 +76,6 @@
  */
 bool ipa_cmd_data_valid(struct ipa *ipa);
 
-<<<<<<< HEAD
-#else /* !IPA_VALIDATE */
-
-static inline bool ipa_cmd_data_valid(struct ipa *ipa)
-{
-	return true;
-}
-
-#endif /* !IPA_VALIDATE */
-
-=======
->>>>>>> 3b17187f
 /**
  * ipa_cmd_pool_init() - initialize command channel pools
  * @channel:	AP->IPA command TX GSI channel pointer
