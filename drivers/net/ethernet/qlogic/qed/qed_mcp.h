--- conflicted
+++ resolved
@@ -337,8 +337,6 @@
  */
 int qed_mcp_get_media_type(struct qed_hwfn *p_hwfn,
 			   struct qed_ptt *p_ptt, u32 *media_type);
-<<<<<<< HEAD
-=======
 
 /**
  * @brief Get transceiver data of the port.
@@ -385,7 +383,6 @@
  */
 int qed_mcp_get_board_config(struct qed_hwfn *p_hwfn,
 			     struct qed_ptt *p_ptt, u32 *p_board_config);
->>>>>>> f7688b48
 
 /**
  * @brief General function for sending commands to the MCP
