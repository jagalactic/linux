// SPDX-License-Identifier: (GPL-2.0-only OR BSD-2-Clause)
/* Copyright (C) 2017-2018 Netronome Systems, Inc. */

#include <linux/etherdevice.h>
#include <linux/inetdevice.h>
#include <net/netevent.h>
#include <linux/idr.h>
#include <net/dst_metadata.h>
#include <net/arp.h>

#include "cmsg.h"
#include "main.h"
#include "../nfp_net_repr.h"
#include "../nfp_net.h"

#define NFP_FL_MAX_ROUTES               32

#define NFP_TUN_PRE_TUN_RULE_LIMIT	32
#define NFP_TUN_PRE_TUN_RULE_DEL	0x1
#define NFP_TUN_PRE_TUN_IDX_BIT		0x8

/**
 * struct nfp_tun_pre_run_rule - rule matched before decap
 * @flags:		options for the rule offset
 * @port_idx:		index of destination MAC address for the rule
 * @vlan_tci:		VLAN info associated with MAC
 * @host_ctx_id:	stats context of rule to update
 */
struct nfp_tun_pre_tun_rule {
	__be32 flags;
	__be16 port_idx;
	__be16 vlan_tci;
	__be32 host_ctx_id;
};

/**
 * struct nfp_tun_active_tuns - periodic message of active tunnels
 * @seq:		sequence number of the message
 * @count:		number of tunnels report in message
 * @flags:		options part of the request
 * @tun_info.ipv4:		dest IPv4 address of active route
 * @tun_info.egress_port:	port the encapsulated packet egressed
 * @tun_info.extra:		reserved for future use
 * @tun_info:		tunnels that have sent traffic in reported period
 */
struct nfp_tun_active_tuns {
	__be32 seq;
	__be32 count;
	__be32 flags;
	struct route_ip_info {
		__be32 ipv4;
		__be32 egress_port;
		__be32 extra[2];
	} tun_info[];
};

/**
 * struct nfp_tun_neigh - neighbour/route entry on the NFP
 * @dst_ipv4:	destination IPv4 address
 * @src_ipv4:	source IPv4 address
 * @dst_addr:	destination MAC address
 * @src_addr:	source MAC address
 * @port_id:	NFP port to output packet on - associated with source IPv4
 */
struct nfp_tun_neigh {
	__be32 dst_ipv4;
	__be32 src_ipv4;
	u8 dst_addr[ETH_ALEN];
	u8 src_addr[ETH_ALEN];
	__be32 port_id;
};

/**
 * struct nfp_tun_req_route_ipv4 - NFP requests a route/neighbour lookup
 * @ingress_port:	ingress port of packet that signalled request
 * @ipv4_addr:		destination ipv4 address for route
 * @reserved:		reserved for future use
 */
struct nfp_tun_req_route_ipv4 {
	__be32 ingress_port;
	__be32 ipv4_addr;
	__be32 reserved[2];
};

/**
 * struct nfp_ipv4_route_entry - routes that are offloaded to the NFP
 * @ipv4_addr:	destination of route
 * @list:	list pointer
 */
struct nfp_ipv4_route_entry {
	__be32 ipv4_addr;
	struct list_head list;
};

#define NFP_FL_IPV4_ADDRS_MAX        32

/**
 * struct nfp_tun_ipv4_addr - set the IP address list on the NFP
 * @count:	number of IPs populated in the array
 * @ipv4_addr:	array of IPV4_ADDRS_MAX 32 bit IPv4 addresses
 */
struct nfp_tun_ipv4_addr {
	__be32 count;
	__be32 ipv4_addr[NFP_FL_IPV4_ADDRS_MAX];
};

/**
 * struct nfp_ipv4_addr_entry - cached IPv4 addresses
 * @ipv4_addr:	IP address
 * @ref_count:	number of rules currently using this IP
 * @list:	list pointer
 */
struct nfp_ipv4_addr_entry {
	__be32 ipv4_addr;
	int ref_count;
	struct list_head list;
};

#define NFP_TUN_MAC_OFFLOAD_DEL_FLAG	0x2

/**
 * struct nfp_tun_mac_addr_offload - configure MAC address of tunnel EP on NFP
 * @flags:	MAC address offload options
 * @count:	number of MAC addresses in the message (should be 1)
 * @index:	index of MAC address in the lookup table
 * @addr:	interface MAC address
 */
struct nfp_tun_mac_addr_offload {
	__be16 flags;
	__be16 count;
	__be16 index;
	u8 addr[ETH_ALEN];
};

enum nfp_flower_mac_offload_cmd {
	NFP_TUNNEL_MAC_OFFLOAD_ADD =		0,
	NFP_TUNNEL_MAC_OFFLOAD_DEL =		1,
	NFP_TUNNEL_MAC_OFFLOAD_MOD =		2,
};

#define NFP_MAX_MAC_INDEX       0xff

/**
 * struct nfp_tun_offloaded_mac - hashtable entry for an offloaded MAC
 * @ht_node:		Hashtable entry
 * @addr:		Offloaded MAC address
 * @index:		Offloaded index for given MAC address
 * @ref_count:		Number of devs using this MAC address
 * @repr_list:		List of reprs sharing this MAC address
 * @bridge_count:	Number of bridge/internal devs with MAC
 */
struct nfp_tun_offloaded_mac {
	struct rhash_head ht_node;
	u8 addr[ETH_ALEN];
	u16 index;
	int ref_count;
	struct list_head repr_list;
	int bridge_count;
};

static const struct rhashtable_params offloaded_macs_params = {
	.key_offset	= offsetof(struct nfp_tun_offloaded_mac, addr),
	.head_offset	= offsetof(struct nfp_tun_offloaded_mac, ht_node),
	.key_len	= ETH_ALEN,
	.automatic_shrinking	= true,
};

void nfp_tunnel_keep_alive(struct nfp_app *app, struct sk_buff *skb)
{
	struct nfp_tun_active_tuns *payload;
	struct net_device *netdev;
	int count, i, pay_len;
	struct neighbour *n;
	__be32 ipv4_addr;
	u32 port;

	payload = nfp_flower_cmsg_get_data(skb);
	count = be32_to_cpu(payload->count);
	if (count > NFP_FL_MAX_ROUTES) {
		nfp_flower_cmsg_warn(app, "Tunnel keep-alive request exceeds max routes.\n");
		return;
	}

	pay_len = nfp_flower_cmsg_get_data_len(skb);
	if (pay_len != struct_size(payload, tun_info, count)) {
		nfp_flower_cmsg_warn(app, "Corruption in tunnel keep-alive message.\n");
		return;
	}

	rcu_read_lock();
	for (i = 0; i < count; i++) {
		ipv4_addr = payload->tun_info[i].ipv4;
		port = be32_to_cpu(payload->tun_info[i].egress_port);
		netdev = nfp_app_dev_get(app, port, NULL);
		if (!netdev)
			continue;

		n = neigh_lookup(&arp_tbl, &ipv4_addr, netdev);
		if (!n)
			continue;

		/* Update the used timestamp of neighbour */
		neigh_event_send(n, NULL);
		neigh_release(n);
	}
	rcu_read_unlock();
<<<<<<< HEAD
}

static bool nfp_tun_is_netdev_to_offload(struct net_device *netdev)
{
	if (!netdev->rtnl_link_ops)
		return false;
	if (!strcmp(netdev->rtnl_link_ops->kind, "openvswitch"))
		return true;
	if (!strcmp(netdev->rtnl_link_ops->kind, "vxlan"))
		return true;

	return false;
=======
>>>>>>> f7688b48
}

static int
nfp_flower_xmit_tun_conf(struct nfp_app *app, u8 mtype, u16 plen, void *pdata,
			 gfp_t flag)
{
	struct sk_buff *skb;
	unsigned char *msg;

	skb = nfp_flower_cmsg_alloc(app, plen, mtype, flag);
	if (!skb)
		return -ENOMEM;

	msg = nfp_flower_cmsg_get_data(skb);
	memcpy(msg, pdata, nfp_flower_cmsg_get_data_len(skb));

	nfp_ctrl_tx(app->ctrl, skb);
	return 0;
}

static bool nfp_tun_has_route(struct nfp_app *app, __be32 ipv4_addr)
{
	struct nfp_flower_priv *priv = app->priv;
	struct nfp_ipv4_route_entry *entry;
	struct list_head *ptr, *storage;

	spin_lock_bh(&priv->tun.neigh_off_lock);
	list_for_each_safe(ptr, storage, &priv->tun.neigh_off_list) {
		entry = list_entry(ptr, struct nfp_ipv4_route_entry, list);
		if (entry->ipv4_addr == ipv4_addr) {
			spin_unlock_bh(&priv->tun.neigh_off_lock);
			return true;
		}
	}
	spin_unlock_bh(&priv->tun.neigh_off_lock);
	return false;
}

static void nfp_tun_add_route_to_cache(struct nfp_app *app, __be32 ipv4_addr)
{
	struct nfp_flower_priv *priv = app->priv;
	struct nfp_ipv4_route_entry *entry;
	struct list_head *ptr, *storage;

	spin_lock_bh(&priv->tun.neigh_off_lock);
	list_for_each_safe(ptr, storage, &priv->tun.neigh_off_list) {
		entry = list_entry(ptr, struct nfp_ipv4_route_entry, list);
		if (entry->ipv4_addr == ipv4_addr) {
			spin_unlock_bh(&priv->tun.neigh_off_lock);
			return;
		}
	}
	entry = kmalloc(sizeof(*entry), GFP_ATOMIC);
	if (!entry) {
		spin_unlock_bh(&priv->tun.neigh_off_lock);
		nfp_flower_cmsg_warn(app, "Mem error when storing new route.\n");
		return;
	}

	entry->ipv4_addr = ipv4_addr;
	list_add_tail(&entry->list, &priv->tun.neigh_off_list);
	spin_unlock_bh(&priv->tun.neigh_off_lock);
}

static void nfp_tun_del_route_from_cache(struct nfp_app *app, __be32 ipv4_addr)
{
	struct nfp_flower_priv *priv = app->priv;
	struct nfp_ipv4_route_entry *entry;
	struct list_head *ptr, *storage;

	spin_lock_bh(&priv->tun.neigh_off_lock);
	list_for_each_safe(ptr, storage, &priv->tun.neigh_off_list) {
		entry = list_entry(ptr, struct nfp_ipv4_route_entry, list);
		if (entry->ipv4_addr == ipv4_addr) {
			list_del(&entry->list);
			kfree(entry);
			break;
		}
	}
	spin_unlock_bh(&priv->tun.neigh_off_lock);
}

static void
nfp_tun_write_neigh(struct net_device *netdev, struct nfp_app *app,
		    struct flowi4 *flow, struct neighbour *neigh, gfp_t flag)
{
	struct nfp_tun_neigh payload;
	u32 port_id;

	port_id = nfp_flower_get_port_id_from_netdev(app, netdev);
	if (!port_id)
		return;

	memset(&payload, 0, sizeof(struct nfp_tun_neigh));
	payload.dst_ipv4 = flow->daddr;

	/* If entry has expired send dst IP with all other fields 0. */
	if (!(neigh->nud_state & NUD_VALID) || neigh->dead) {
		nfp_tun_del_route_from_cache(app, payload.dst_ipv4);
		/* Trigger ARP to verify invalid neighbour state. */
		neigh_event_send(neigh, NULL);
		goto send_msg;
	}

	/* Have a valid neighbour so populate rest of entry. */
	payload.src_ipv4 = flow->saddr;
	ether_addr_copy(payload.src_addr, netdev->dev_addr);
	neigh_ha_snapshot(payload.dst_addr, neigh, netdev);
	payload.port_id = cpu_to_be32(port_id);
	/* Add destination of new route to NFP cache. */
	nfp_tun_add_route_to_cache(app, payload.dst_ipv4);

send_msg:
	nfp_flower_xmit_tun_conf(app, NFP_FLOWER_CMSG_TYPE_TUN_NEIGH,
				 sizeof(struct nfp_tun_neigh),
				 (unsigned char *)&payload, flag);
}

static int
nfp_tun_neigh_event_handler(struct notifier_block *nb, unsigned long event,
			    void *ptr)
{
	struct nfp_flower_priv *app_priv;
	struct netevent_redirect *redir;
	struct flowi4 flow = {};
	struct neighbour *n;
	struct nfp_app *app;
	struct rtable *rt;
	int err;

	switch (event) {
	case NETEVENT_REDIRECT:
		redir = (struct netevent_redirect *)ptr;
		n = redir->neigh;
		break;
	case NETEVENT_NEIGH_UPDATE:
		n = (struct neighbour *)ptr;
		break;
	default:
		return NOTIFY_DONE;
	}

	flow.daddr = *(__be32 *)n->primary_key;

	app_priv = container_of(nb, struct nfp_flower_priv, tun.neigh_nb);
	app = app_priv->app;

	if (!nfp_netdev_is_nfp_repr(n->dev) &&
	    !nfp_flower_internal_port_can_offload(app, n->dev))
		return NOTIFY_DONE;

	/* Only concerned with changes to routes already added to NFP. */
	if (!nfp_tun_has_route(app, flow.daddr))
		return NOTIFY_DONE;

#if IS_ENABLED(CONFIG_INET)
	/* Do a route lookup to populate flow data. */
	rt = ip_route_output_key(dev_net(n->dev), &flow);
	err = PTR_ERR_OR_ZERO(rt);
	if (err)
		return NOTIFY_DONE;

	ip_rt_put(rt);
#else
	return NOTIFY_DONE;
#endif

	flow.flowi4_proto = IPPROTO_UDP;
	nfp_tun_write_neigh(n->dev, app, &flow, n, GFP_ATOMIC);

	return NOTIFY_OK;
}

void nfp_tunnel_request_route(struct nfp_app *app, struct sk_buff *skb)
{
	struct nfp_tun_req_route_ipv4 *payload;
	struct net_device *netdev;
	struct flowi4 flow = {};
	struct neighbour *n;
	struct rtable *rt;
	int err;

	payload = nfp_flower_cmsg_get_data(skb);

	rcu_read_lock();
<<<<<<< HEAD
	netdev = nfp_app_repr_get(app, be32_to_cpu(payload->ingress_port));
=======
	netdev = nfp_app_dev_get(app, be32_to_cpu(payload->ingress_port), NULL);
>>>>>>> f7688b48
	if (!netdev)
		goto fail_rcu_unlock;

	flow.daddr = payload->ipv4_addr;
	flow.flowi4_proto = IPPROTO_UDP;

#if IS_ENABLED(CONFIG_INET)
	/* Do a route lookup on same namespace as ingress port. */
	rt = ip_route_output_key(dev_net(netdev), &flow);
	err = PTR_ERR_OR_ZERO(rt);
	if (err)
		goto fail_rcu_unlock;
#else
	goto fail_rcu_unlock;
#endif

	/* Get the neighbour entry for the lookup */
	n = dst_neigh_lookup(&rt->dst, &flow.daddr);
	ip_rt_put(rt);
	if (!n)
		goto fail_rcu_unlock;
	nfp_tun_write_neigh(n->dev, app, &flow, n, GFP_ATOMIC);
	neigh_release(n);
	rcu_read_unlock();
	return;

fail_rcu_unlock:
	rcu_read_unlock();
	nfp_flower_cmsg_warn(app, "Requested route not found.\n");
}

static void nfp_tun_write_ipv4_list(struct nfp_app *app)
{
	struct nfp_flower_priv *priv = app->priv;
	struct nfp_ipv4_addr_entry *entry;
	struct nfp_tun_ipv4_addr payload;
	struct list_head *ptr, *storage;
	int count;

	memset(&payload, 0, sizeof(struct nfp_tun_ipv4_addr));
	mutex_lock(&priv->tun.ipv4_off_lock);
	count = 0;
	list_for_each_safe(ptr, storage, &priv->tun.ipv4_off_list) {
		if (count >= NFP_FL_IPV4_ADDRS_MAX) {
			mutex_unlock(&priv->tun.ipv4_off_lock);
			nfp_flower_cmsg_warn(app, "IPv4 offload exceeds limit.\n");
			return;
		}
		entry = list_entry(ptr, struct nfp_ipv4_addr_entry, list);
		payload.ipv4_addr[count++] = entry->ipv4_addr;
	}
	payload.count = cpu_to_be32(count);
	mutex_unlock(&priv->tun.ipv4_off_lock);

	nfp_flower_xmit_tun_conf(app, NFP_FLOWER_CMSG_TYPE_TUN_IPS,
				 sizeof(struct nfp_tun_ipv4_addr),
				 &payload, GFP_KERNEL);
}

void nfp_tunnel_add_ipv4_off(struct nfp_app *app, __be32 ipv4)
{
	struct nfp_flower_priv *priv = app->priv;
	struct nfp_ipv4_addr_entry *entry;
	struct list_head *ptr, *storage;

	mutex_lock(&priv->tun.ipv4_off_lock);
	list_for_each_safe(ptr, storage, &priv->tun.ipv4_off_list) {
		entry = list_entry(ptr, struct nfp_ipv4_addr_entry, list);
		if (entry->ipv4_addr == ipv4) {
			entry->ref_count++;
			mutex_unlock(&priv->tun.ipv4_off_lock);
			return;
		}
	}

	entry = kmalloc(sizeof(*entry), GFP_KERNEL);
	if (!entry) {
		mutex_unlock(&priv->tun.ipv4_off_lock);
		nfp_flower_cmsg_warn(app, "Mem error when offloading IP address.\n");
		return;
	}
	entry->ipv4_addr = ipv4;
	entry->ref_count = 1;
	list_add_tail(&entry->list, &priv->tun.ipv4_off_list);
	mutex_unlock(&priv->tun.ipv4_off_lock);

	nfp_tun_write_ipv4_list(app);
}

void nfp_tunnel_del_ipv4_off(struct nfp_app *app, __be32 ipv4)
{
	struct nfp_flower_priv *priv = app->priv;
	struct nfp_ipv4_addr_entry *entry;
	struct list_head *ptr, *storage;

	mutex_lock(&priv->tun.ipv4_off_lock);
	list_for_each_safe(ptr, storage, &priv->tun.ipv4_off_list) {
		entry = list_entry(ptr, struct nfp_ipv4_addr_entry, list);
		if (entry->ipv4_addr == ipv4) {
			entry->ref_count--;
			if (!entry->ref_count) {
				list_del(&entry->list);
				kfree(entry);
			}
			break;
		}
	}
	mutex_unlock(&priv->tun.ipv4_off_lock);

	nfp_tun_write_ipv4_list(app);
}

static int
__nfp_tunnel_offload_mac(struct nfp_app *app, u8 *mac, u16 idx, bool del)
{
	struct nfp_tun_mac_addr_offload payload;

	memset(&payload, 0, sizeof(payload));

	if (del)
		payload.flags = cpu_to_be16(NFP_TUN_MAC_OFFLOAD_DEL_FLAG);

	/* FW supports multiple MACs per cmsg but restrict to single. */
	payload.count = cpu_to_be16(1);
	payload.index = cpu_to_be16(idx);
	ether_addr_copy(payload.addr, mac);

	return nfp_flower_xmit_tun_conf(app, NFP_FLOWER_CMSG_TYPE_TUN_MAC,
					sizeof(struct nfp_tun_mac_addr_offload),
					&payload, GFP_KERNEL);
}

static bool nfp_tunnel_port_is_phy_repr(int port)
{
	if (FIELD_GET(NFP_FLOWER_CMSG_PORT_TYPE, port) ==
	    NFP_FLOWER_CMSG_PORT_TYPE_PHYS_PORT)
		return true;

	return false;
}

static u16 nfp_tunnel_get_mac_idx_from_phy_port_id(int port)
{
	return port << 8 | NFP_FLOWER_CMSG_PORT_TYPE_PHYS_PORT;
}

static u16 nfp_tunnel_get_global_mac_idx_from_ida(int id)
{
	return id << 8 | NFP_FLOWER_CMSG_PORT_TYPE_OTHER_PORT;
}

static int nfp_tunnel_get_ida_from_global_mac_idx(u16 nfp_mac_idx)
{
	return nfp_mac_idx >> 8;
}

static bool nfp_tunnel_is_mac_idx_global(u16 nfp_mac_idx)
{
	return (nfp_mac_idx & 0xff) == NFP_FLOWER_CMSG_PORT_TYPE_OTHER_PORT;
}

static struct nfp_tun_offloaded_mac *
nfp_tunnel_lookup_offloaded_macs(struct nfp_app *app, u8 *mac)
{
	struct nfp_flower_priv *priv = app->priv;

	return rhashtable_lookup_fast(&priv->tun.offloaded_macs, mac,
				      offloaded_macs_params);
}

static void
nfp_tunnel_offloaded_macs_inc_ref_and_link(struct nfp_tun_offloaded_mac *entry,
					   struct net_device *netdev, bool mod)
{
	if (nfp_netdev_is_nfp_repr(netdev)) {
		struct nfp_flower_repr_priv *repr_priv;
		struct nfp_repr *repr;

		repr = netdev_priv(netdev);
		repr_priv = repr->app_priv;

		/* If modifing MAC, remove repr from old list first. */
		if (mod)
			list_del(&repr_priv->mac_list);

		list_add_tail(&repr_priv->mac_list, &entry->repr_list);
	} else if (nfp_flower_is_supported_bridge(netdev)) {
		entry->bridge_count++;
	}

	entry->ref_count++;
}

static int
nfp_tunnel_add_shared_mac(struct nfp_app *app, struct net_device *netdev,
			  int port, bool mod)
{
	struct nfp_flower_priv *priv = app->priv;
	int ida_idx = NFP_MAX_MAC_INDEX, err;
	struct nfp_tun_offloaded_mac *entry;
	u16 nfp_mac_idx = 0;

	entry = nfp_tunnel_lookup_offloaded_macs(app, netdev->dev_addr);
	if (entry && nfp_tunnel_is_mac_idx_global(entry->index)) {
		if (entry->bridge_count ||
		    !nfp_flower_is_supported_bridge(netdev)) {
			nfp_tunnel_offloaded_macs_inc_ref_and_link(entry,
								   netdev, mod);
			return 0;
		}

		/* MAC is global but matches need to go to pre_tun table. */
		nfp_mac_idx = entry->index | NFP_TUN_PRE_TUN_IDX_BIT;
	}

	if (!nfp_mac_idx) {
		/* Assign a global index if non-repr or MAC is now shared. */
		if (entry || !port) {
			ida_idx = ida_simple_get(&priv->tun.mac_off_ids, 0,
						 NFP_MAX_MAC_INDEX, GFP_KERNEL);
			if (ida_idx < 0)
				return ida_idx;

			nfp_mac_idx =
				nfp_tunnel_get_global_mac_idx_from_ida(ida_idx);

			if (nfp_flower_is_supported_bridge(netdev))
				nfp_mac_idx |= NFP_TUN_PRE_TUN_IDX_BIT;

		} else {
			nfp_mac_idx =
				nfp_tunnel_get_mac_idx_from_phy_port_id(port);
		}
	}

	if (!entry) {
		entry = kzalloc(sizeof(*entry), GFP_KERNEL);
		if (!entry) {
			err = -ENOMEM;
			goto err_free_ida;
		}

		ether_addr_copy(entry->addr, netdev->dev_addr);
		INIT_LIST_HEAD(&entry->repr_list);

		if (rhashtable_insert_fast(&priv->tun.offloaded_macs,
					   &entry->ht_node,
					   offloaded_macs_params)) {
			err = -ENOMEM;
			goto err_free_entry;
		}
	}

	err = __nfp_tunnel_offload_mac(app, netdev->dev_addr,
				       nfp_mac_idx, false);
	if (err) {
		/* If not shared then free. */
		if (!entry->ref_count)
			goto err_remove_hash;
		goto err_free_ida;
	}

	entry->index = nfp_mac_idx;
	nfp_tunnel_offloaded_macs_inc_ref_and_link(entry, netdev, mod);

	return 0;

err_remove_hash:
	rhashtable_remove_fast(&priv->tun.offloaded_macs, &entry->ht_node,
			       offloaded_macs_params);
err_free_entry:
	kfree(entry);
err_free_ida:
	if (ida_idx != NFP_MAX_MAC_INDEX)
		ida_simple_remove(&priv->tun.mac_off_ids, ida_idx);

	return err;
}

static int
nfp_tunnel_del_shared_mac(struct nfp_app *app, struct net_device *netdev,
			  u8 *mac, bool mod)
{
	struct nfp_flower_priv *priv = app->priv;
	struct nfp_flower_repr_priv *repr_priv;
	struct nfp_tun_offloaded_mac *entry;
	struct nfp_repr *repr;
	int ida_idx;

	entry = nfp_tunnel_lookup_offloaded_macs(app, mac);
	if (!entry)
		return 0;

	entry->ref_count--;
	/* If del is part of a mod then mac_list is still in use elsewheree. */
	if (nfp_netdev_is_nfp_repr(netdev) && !mod) {
		repr = netdev_priv(netdev);
		repr_priv = repr->app_priv;
		list_del(&repr_priv->mac_list);
	}

	if (nfp_flower_is_supported_bridge(netdev)) {
		entry->bridge_count--;

		if (!entry->bridge_count && entry->ref_count) {
			u16 nfp_mac_idx;

			nfp_mac_idx = entry->index & ~NFP_TUN_PRE_TUN_IDX_BIT;
			if (__nfp_tunnel_offload_mac(app, mac, nfp_mac_idx,
						     false)) {
				nfp_flower_cmsg_warn(app, "MAC offload index revert failed on %s.\n",
						     netdev_name(netdev));
				return 0;
			}

			entry->index = nfp_mac_idx;
			return 0;
		}
	}

	/* If MAC is now used by 1 repr set the offloaded MAC index to port. */
	if (entry->ref_count == 1 && list_is_singular(&entry->repr_list)) {
		u16 nfp_mac_idx;
		int port, err;

		repr_priv = list_first_entry(&entry->repr_list,
					     struct nfp_flower_repr_priv,
					     mac_list);
		repr = repr_priv->nfp_repr;
		port = nfp_repr_get_port_id(repr->netdev);
		nfp_mac_idx = nfp_tunnel_get_mac_idx_from_phy_port_id(port);
		err = __nfp_tunnel_offload_mac(app, mac, nfp_mac_idx, false);
		if (err) {
			nfp_flower_cmsg_warn(app, "MAC offload index revert failed on %s.\n",
					     netdev_name(netdev));
			return 0;
		}

		ida_idx = nfp_tunnel_get_ida_from_global_mac_idx(entry->index);
		ida_simple_remove(&priv->tun.mac_off_ids, ida_idx);
		entry->index = nfp_mac_idx;
		return 0;
	}

	if (entry->ref_count)
		return 0;

	WARN_ON_ONCE(rhashtable_remove_fast(&priv->tun.offloaded_macs,
					    &entry->ht_node,
					    offloaded_macs_params));
	/* If MAC has global ID then extract and free the ida entry. */
	if (nfp_tunnel_is_mac_idx_global(entry->index)) {
		ida_idx = nfp_tunnel_get_ida_from_global_mac_idx(entry->index);
		ida_simple_remove(&priv->tun.mac_off_ids, ida_idx);
	}

	kfree(entry);

	return __nfp_tunnel_offload_mac(app, mac, 0, true);
}

static int
nfp_tunnel_offload_mac(struct nfp_app *app, struct net_device *netdev,
		       enum nfp_flower_mac_offload_cmd cmd)
{
	struct nfp_flower_non_repr_priv *nr_priv = NULL;
	bool non_repr = false, *mac_offloaded;
	u8 *off_mac = NULL;
	int err, port = 0;

	if (nfp_netdev_is_nfp_repr(netdev)) {
		struct nfp_flower_repr_priv *repr_priv;
		struct nfp_repr *repr;

		repr = netdev_priv(netdev);
		if (repr->app != app)
			return 0;

		repr_priv = repr->app_priv;
		if (repr_priv->on_bridge)
			return 0;

		mac_offloaded = &repr_priv->mac_offloaded;
		off_mac = &repr_priv->offloaded_mac_addr[0];
		port = nfp_repr_get_port_id(netdev);
		if (!nfp_tunnel_port_is_phy_repr(port))
			return 0;
	} else if (nfp_fl_is_netdev_to_offload(netdev)) {
		nr_priv = nfp_flower_non_repr_priv_get(app, netdev);
		if (!nr_priv)
			return -ENOMEM;

		mac_offloaded = &nr_priv->mac_offloaded;
		off_mac = &nr_priv->offloaded_mac_addr[0];
		non_repr = true;
	} else {
		return 0;
	}

	if (!is_valid_ether_addr(netdev->dev_addr)) {
		err = -EINVAL;
		goto err_put_non_repr_priv;
	}

	if (cmd == NFP_TUNNEL_MAC_OFFLOAD_MOD && !*mac_offloaded)
		cmd = NFP_TUNNEL_MAC_OFFLOAD_ADD;

	switch (cmd) {
	case NFP_TUNNEL_MAC_OFFLOAD_ADD:
		err = nfp_tunnel_add_shared_mac(app, netdev, port, false);
		if (err)
			goto err_put_non_repr_priv;

		if (non_repr)
			__nfp_flower_non_repr_priv_get(nr_priv);

		*mac_offloaded = true;
		ether_addr_copy(off_mac, netdev->dev_addr);
		break;
	case NFP_TUNNEL_MAC_OFFLOAD_DEL:
		/* Only attempt delete if add was successful. */
		if (!*mac_offloaded)
			break;

		if (non_repr)
			__nfp_flower_non_repr_priv_put(nr_priv);

		*mac_offloaded = false;

		err = nfp_tunnel_del_shared_mac(app, netdev, netdev->dev_addr,
						false);
		if (err)
			goto err_put_non_repr_priv;

		break;
	case NFP_TUNNEL_MAC_OFFLOAD_MOD:
		/* Ignore if changing to the same address. */
		if (ether_addr_equal(netdev->dev_addr, off_mac))
			break;

		err = nfp_tunnel_add_shared_mac(app, netdev, port, true);
		if (err)
			goto err_put_non_repr_priv;

		/* Delete the previous MAC address. */
		err = nfp_tunnel_del_shared_mac(app, netdev, off_mac, true);
		if (err)
			nfp_flower_cmsg_warn(app, "Failed to remove offload of replaced MAC addr on %s.\n",
					     netdev_name(netdev));

		ether_addr_copy(off_mac, netdev->dev_addr);
		break;
	default:
		err = -EINVAL;
		goto err_put_non_repr_priv;
	}

	if (non_repr)
		__nfp_flower_non_repr_priv_put(nr_priv);

	return 0;

err_put_non_repr_priv:
	if (non_repr)
		__nfp_flower_non_repr_priv_put(nr_priv);

	return err;
}

int nfp_tunnel_mac_event_handler(struct nfp_app *app,
				 struct net_device *netdev,
				 unsigned long event, void *ptr)
{
	int err;

	if (event == NETDEV_DOWN) {
		err = nfp_tunnel_offload_mac(app, netdev,
					     NFP_TUNNEL_MAC_OFFLOAD_DEL);
		if (err)
			nfp_flower_cmsg_warn(app, "Failed to delete offload MAC on %s.\n",
					     netdev_name(netdev));
	} else if (event == NETDEV_UP) {
		err = nfp_tunnel_offload_mac(app, netdev,
					     NFP_TUNNEL_MAC_OFFLOAD_ADD);
		if (err)
			nfp_flower_cmsg_warn(app, "Failed to offload MAC on %s.\n",
					     netdev_name(netdev));
	} else if (event == NETDEV_CHANGEADDR) {
		/* Only offload addr change if netdev is already up. */
		if (!(netdev->flags & IFF_UP))
			return NOTIFY_OK;

		err = nfp_tunnel_offload_mac(app, netdev,
					     NFP_TUNNEL_MAC_OFFLOAD_MOD);
		if (err)
			nfp_flower_cmsg_warn(app, "Failed to offload MAC change on %s.\n",
					     netdev_name(netdev));
	} else if (event == NETDEV_CHANGEUPPER) {
		/* If a repr is attached to a bridge then tunnel packets
		 * entering the physical port are directed through the bridge
		 * datapath and cannot be directly detunneled. Therefore,
		 * associated offloaded MACs and indexes should not be used
		 * by fw for detunneling.
		 */
		struct netdev_notifier_changeupper_info *info = ptr;
		struct net_device *upper = info->upper_dev;
		struct nfp_flower_repr_priv *repr_priv;
		struct nfp_repr *repr;

		if (!nfp_netdev_is_nfp_repr(netdev) ||
		    !nfp_flower_is_supported_bridge(upper))
			return NOTIFY_OK;

		repr = netdev_priv(netdev);
		if (repr->app != app)
			return NOTIFY_OK;

		repr_priv = repr->app_priv;

		if (info->linking) {
			if (nfp_tunnel_offload_mac(app, netdev,
						   NFP_TUNNEL_MAC_OFFLOAD_DEL))
				nfp_flower_cmsg_warn(app, "Failed to delete offloaded MAC on %s.\n",
						     netdev_name(netdev));
			repr_priv->on_bridge = true;
		} else {
			repr_priv->on_bridge = false;

			if (!(netdev->flags & IFF_UP))
				return NOTIFY_OK;

			if (nfp_tunnel_offload_mac(app, netdev,
						   NFP_TUNNEL_MAC_OFFLOAD_ADD))
				nfp_flower_cmsg_warn(app, "Failed to offload MAC on %s.\n",
						     netdev_name(netdev));
		}
	}
	return NOTIFY_OK;
}

int nfp_flower_xmit_pre_tun_flow(struct nfp_app *app,
				 struct nfp_fl_payload *flow)
{
	struct nfp_flower_priv *app_priv = app->priv;
	struct nfp_tun_offloaded_mac *mac_entry;
	struct nfp_tun_pre_tun_rule payload;
	struct net_device *internal_dev;
	int err;

	if (app_priv->pre_tun_rule_cnt == NFP_TUN_PRE_TUN_RULE_LIMIT)
		return -ENOSPC;

	memset(&payload, 0, sizeof(struct nfp_tun_pre_tun_rule));

	internal_dev = flow->pre_tun_rule.dev;
	payload.vlan_tci = flow->pre_tun_rule.vlan_tci;
	payload.host_ctx_id = flow->meta.host_ctx_id;

	/* Lookup MAC index for the pre-tunnel rule egress device.
	 * Note that because the device is always an internal port, it will
	 * have a constant global index so does not need to be tracked.
	 */
	mac_entry = nfp_tunnel_lookup_offloaded_macs(app,
						     internal_dev->dev_addr);
	if (!mac_entry)
		return -ENOENT;

	payload.port_idx = cpu_to_be16(mac_entry->index);

	/* Copy mac id and vlan to flow - dev may not exist at delete time. */
	flow->pre_tun_rule.vlan_tci = payload.vlan_tci;
	flow->pre_tun_rule.port_idx = payload.port_idx;

	err = nfp_flower_xmit_tun_conf(app, NFP_FLOWER_CMSG_TYPE_PRE_TUN_RULE,
				       sizeof(struct nfp_tun_pre_tun_rule),
				       (unsigned char *)&payload, GFP_KERNEL);
	if (err)
		return err;

	app_priv->pre_tun_rule_cnt++;

	return 0;
}

int nfp_flower_xmit_pre_tun_del_flow(struct nfp_app *app,
				     struct nfp_fl_payload *flow)
{
	struct nfp_flower_priv *app_priv = app->priv;
	struct nfp_tun_pre_tun_rule payload;
	u32 tmp_flags = 0;
	int err;

	memset(&payload, 0, sizeof(struct nfp_tun_pre_tun_rule));

	tmp_flags |= NFP_TUN_PRE_TUN_RULE_DEL;
	payload.flags = cpu_to_be32(tmp_flags);
	payload.vlan_tci = flow->pre_tun_rule.vlan_tci;
	payload.port_idx = flow->pre_tun_rule.port_idx;

	err = nfp_flower_xmit_tun_conf(app, NFP_FLOWER_CMSG_TYPE_PRE_TUN_RULE,
				       sizeof(struct nfp_tun_pre_tun_rule),
				       (unsigned char *)&payload, GFP_KERNEL);
	if (err)
		return err;

	app_priv->pre_tun_rule_cnt--;

	return 0;
}

int nfp_tunnel_config_start(struct nfp_app *app)
{
	struct nfp_flower_priv *priv = app->priv;
	int err;

	/* Initialise rhash for MAC offload tracking. */
	err = rhashtable_init(&priv->tun.offloaded_macs,
			      &offloaded_macs_params);
	if (err)
		return err;

	ida_init(&priv->tun.mac_off_ids);

	/* Initialise priv data for IPv4 offloading. */
	mutex_init(&priv->tun.ipv4_off_lock);
	INIT_LIST_HEAD(&priv->tun.ipv4_off_list);

	/* Initialise priv data for neighbour offloading. */
	spin_lock_init(&priv->tun.neigh_off_lock);
	INIT_LIST_HEAD(&priv->tun.neigh_off_list);
	priv->tun.neigh_nb.notifier_call = nfp_tun_neigh_event_handler;

	err = register_netevent_notifier(&priv->tun.neigh_nb);
	if (err) {
		rhashtable_free_and_destroy(&priv->tun.offloaded_macs,
					    nfp_check_rhashtable_empty, NULL);
		return err;
	}

	return 0;
}

void nfp_tunnel_config_stop(struct nfp_app *app)
{
	struct nfp_flower_priv *priv = app->priv;
	struct nfp_ipv4_route_entry *route_entry;
	struct nfp_ipv4_addr_entry *ip_entry;
	struct list_head *ptr, *storage;

	unregister_netevent_notifier(&priv->tun.neigh_nb);

	ida_destroy(&priv->tun.mac_off_ids);

	/* Free any memory that may be occupied by ipv4 list. */
	list_for_each_safe(ptr, storage, &priv->tun.ipv4_off_list) {
		ip_entry = list_entry(ptr, struct nfp_ipv4_addr_entry, list);
		list_del(&ip_entry->list);
		kfree(ip_entry);
	}

	/* Free any memory that may be occupied by the route list. */
	list_for_each_safe(ptr, storage, &priv->tun.neigh_off_list) {
		route_entry = list_entry(ptr, struct nfp_ipv4_route_entry,
					 list);
		list_del(&route_entry->list);
		kfree(route_entry);
	}

	/* Destroy rhash. Entries should be cleaned on netdev notifier unreg. */
	rhashtable_free_and_destroy(&priv->tun.offloaded_macs,
				    nfp_check_rhashtable_empty, NULL);
}<|MERGE_RESOLUTION|>--- conflicted
+++ resolved
@@ -204,21 +204,6 @@
 		neigh_release(n);
 	}
 	rcu_read_unlock();
-<<<<<<< HEAD
-}
-
-static bool nfp_tun_is_netdev_to_offload(struct net_device *netdev)
-{
-	if (!netdev->rtnl_link_ops)
-		return false;
-	if (!strcmp(netdev->rtnl_link_ops->kind, "openvswitch"))
-		return true;
-	if (!strcmp(netdev->rtnl_link_ops->kind, "vxlan"))
-		return true;
-
-	return false;
-=======
->>>>>>> f7688b48
 }
 
 static int
@@ -404,11 +389,7 @@
 	payload = nfp_flower_cmsg_get_data(skb);
 
 	rcu_read_lock();
-<<<<<<< HEAD
-	netdev = nfp_app_repr_get(app, be32_to_cpu(payload->ingress_port));
-=======
 	netdev = nfp_app_dev_get(app, be32_to_cpu(payload->ingress_port), NULL);
->>>>>>> f7688b48
 	if (!netdev)
 		goto fail_rcu_unlock;
 
