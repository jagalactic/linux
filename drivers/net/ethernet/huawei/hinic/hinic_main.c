// SPDX-License-Identifier: GPL-2.0-only
/*
 * Huawei HiNIC PCI Express Linux driver
 * Copyright(c) 2017 Huawei Technologies Co., Ltd
 */

#include <linux/kernel.h>
#include <linux/module.h>
#include <linux/moduleparam.h>
#include <linux/pci.h>
#include <linux/device.h>
#include <linux/errno.h>
#include <linux/types.h>
#include <linux/etherdevice.h>
#include <linux/netdevice.h>
#include <linux/slab.h>
#include <linux/if_vlan.h>
#include <linux/semaphore.h>
#include <linux/workqueue.h>
#include <net/ip.h>
#include <net/devlink.h>
#include <linux/bitops.h>
#include <linux/bitmap.h>
#include <linux/delay.h>
#include <linux/err.h>

#include "hinic_debugfs.h"
#include "hinic_hw_qp.h"
#include "hinic_hw_dev.h"
#include "hinic_devlink.h"
#include "hinic_port.h"
#include "hinic_tx.h"
#include "hinic_rx.h"
#include "hinic_dev.h"
#include "hinic_sriov.h"

MODULE_AUTHOR("Huawei Technologies CO., Ltd");
MODULE_DESCRIPTION("Huawei Intelligent NIC driver");
MODULE_LICENSE("GPL");

static unsigned int tx_weight = 64;
module_param(tx_weight, uint, 0644);
MODULE_PARM_DESC(tx_weight, "Number Tx packets for NAPI budget (default=64)");

static unsigned int rx_weight = 64;
module_param(rx_weight, uint, 0644);
MODULE_PARM_DESC(rx_weight, "Number Rx packets for NAPI budget (default=64)");

#define HINIC_DEV_ID_QUAD_PORT_25GE         0x1822
#define HINIC_DEV_ID_DUAL_PORT_100GE        0x0200
#define HINIC_DEV_ID_DUAL_PORT_100GE_MEZZ   0x0205
#define HINIC_DEV_ID_QUAD_PORT_25GE_MEZZ    0x0210
#define HINIC_DEV_ID_VF    0x375e

#define HINIC_WQ_NAME                   "hinic_dev"

#define MSG_ENABLE_DEFAULT              (NETIF_MSG_DRV | NETIF_MSG_PROBE | \
					 NETIF_MSG_IFUP |                  \
					 NETIF_MSG_TX_ERR | NETIF_MSG_RX_ERR)

#define HINIC_LRO_MAX_WQE_NUM_DEFAULT	8

#define HINIC_LRO_RX_TIMER_DEFAULT	16

#define VLAN_BITMAP_SIZE(nic_dev)       (ALIGN(VLAN_N_VID, 8) / 8)

#define work_to_rx_mode_work(work)      \
		container_of(work, struct hinic_rx_mode_work, work)

#define rx_mode_work_to_nic_dev(rx_mode_work) \
		container_of(rx_mode_work, struct hinic_dev, rx_mode_work)

#define HINIC_WAIT_SRIOV_CFG_TIMEOUT	15000

#define HINIC_DEAULT_TXRX_MSIX_PENDING_LIMIT		2
#define HINIC_DEAULT_TXRX_MSIX_COALESC_TIMER_CFG	32
#define HINIC_DEAULT_TXRX_MSIX_RESEND_TIMER_CFG		7

static int change_mac_addr(struct net_device *netdev, const u8 *addr);

static int set_features(struct hinic_dev *nic_dev,
			netdev_features_t pre_features,
			netdev_features_t features, bool force_change);

static void update_rx_stats(struct hinic_dev *nic_dev, struct hinic_rxq *rxq)
{
	struct hinic_rxq_stats *nic_rx_stats = &nic_dev->rx_stats;
	struct hinic_rxq_stats rx_stats;

	u64_stats_init(&rx_stats.syncp);

	hinic_rxq_get_stats(rxq, &rx_stats);

	u64_stats_update_begin(&nic_rx_stats->syncp);
	nic_rx_stats->bytes += rx_stats.bytes;
	nic_rx_stats->pkts  += rx_stats.pkts;
	nic_rx_stats->errors += rx_stats.errors;
	nic_rx_stats->csum_errors += rx_stats.csum_errors;
	nic_rx_stats->other_errors += rx_stats.other_errors;
	u64_stats_update_end(&nic_rx_stats->syncp);

	hinic_rxq_clean_stats(rxq);
}

static void update_tx_stats(struct hinic_dev *nic_dev, struct hinic_txq *txq)
{
	struct hinic_txq_stats *nic_tx_stats = &nic_dev->tx_stats;
	struct hinic_txq_stats tx_stats;

	u64_stats_init(&tx_stats.syncp);

	hinic_txq_get_stats(txq, &tx_stats);

	u64_stats_update_begin(&nic_tx_stats->syncp);
	nic_tx_stats->bytes += tx_stats.bytes;
	nic_tx_stats->pkts += tx_stats.pkts;
	nic_tx_stats->tx_busy += tx_stats.tx_busy;
	nic_tx_stats->tx_wake += tx_stats.tx_wake;
	nic_tx_stats->tx_dropped += tx_stats.tx_dropped;
	nic_tx_stats->big_frags_pkts += tx_stats.big_frags_pkts;
	u64_stats_update_end(&nic_tx_stats->syncp);

	hinic_txq_clean_stats(txq);
}

static void update_nic_stats(struct hinic_dev *nic_dev)
{
	int i, num_qps = hinic_hwdev_num_qps(nic_dev->hwdev);

	for (i = 0; i < num_qps; i++)
		update_rx_stats(nic_dev, &nic_dev->rxqs[i]);

	for (i = 0; i < num_qps; i++)
		update_tx_stats(nic_dev, &nic_dev->txqs[i]);
}

/**
 * create_txqs - Create the Logical Tx Queues of specific NIC device
 * @nic_dev: the specific NIC device
 *
 * Return 0 - Success, negative - Failure
 **/
static int create_txqs(struct hinic_dev *nic_dev)
{
	int err, i, j, num_txqs = hinic_hwdev_num_qps(nic_dev->hwdev);
	struct net_device *netdev = nic_dev->netdev;
	size_t txq_size;

	if (nic_dev->txqs)
		return -EINVAL;

	txq_size = num_txqs * sizeof(*nic_dev->txqs);
	nic_dev->txqs = devm_kzalloc(&netdev->dev, txq_size, GFP_KERNEL);
	if (!nic_dev->txqs)
		return -ENOMEM;

	hinic_sq_dbgfs_init(nic_dev);

	for (i = 0; i < num_txqs; i++) {
		struct hinic_sq *sq = hinic_hwdev_get_sq(nic_dev->hwdev, i);

		err = hinic_init_txq(&nic_dev->txqs[i], sq, netdev);
		if (err) {
			netif_err(nic_dev, drv, netdev,
				  "Failed to init Txq\n");
			goto err_init_txq;
		}

		err = hinic_sq_debug_add(nic_dev, i);
		if (err) {
			netif_err(nic_dev, drv, netdev,
				  "Failed to add SQ%d debug\n", i);
			goto err_add_sq_dbg;
		}

	}

	return 0;

err_add_sq_dbg:
	hinic_clean_txq(&nic_dev->txqs[i]);
err_init_txq:
	for (j = 0; j < i; j++) {
		hinic_sq_debug_rem(nic_dev->txqs[j].sq);
		hinic_clean_txq(&nic_dev->txqs[j]);
	}

	hinic_sq_dbgfs_uninit(nic_dev);

	devm_kfree(&netdev->dev, nic_dev->txqs);
	return err;
}

static void enable_txqs_napi(struct hinic_dev *nic_dev)
{
	int num_txqs = hinic_hwdev_num_qps(nic_dev->hwdev);
	int i;

	for (i = 0; i < num_txqs; i++)
		napi_enable(&nic_dev->txqs[i].napi);
}

static void disable_txqs_napi(struct hinic_dev *nic_dev)
{
	int num_txqs = hinic_hwdev_num_qps(nic_dev->hwdev);
	int i;

	for (i = 0; i < num_txqs; i++)
		napi_disable(&nic_dev->txqs[i].napi);
}

/**
 * free_txqs - Free the Logical Tx Queues of specific NIC device
 * @nic_dev: the specific NIC device
 **/
static void free_txqs(struct hinic_dev *nic_dev)
{
	int i, num_txqs = hinic_hwdev_num_qps(nic_dev->hwdev);
	struct net_device *netdev = nic_dev->netdev;

	if (!nic_dev->txqs)
		return;

	for (i = 0; i < num_txqs; i++) {
		hinic_sq_debug_rem(nic_dev->txqs[i].sq);
		hinic_clean_txq(&nic_dev->txqs[i]);
	}

	hinic_sq_dbgfs_uninit(nic_dev);

	devm_kfree(&netdev->dev, nic_dev->txqs);
	nic_dev->txqs = NULL;
}

/**
 * create_txqs - Create the Logical Rx Queues of specific NIC device
 * @nic_dev: the specific NIC device
 *
 * Return 0 - Success, negative - Failure
 **/
static int create_rxqs(struct hinic_dev *nic_dev)
{
	int err, i, j, num_rxqs = hinic_hwdev_num_qps(nic_dev->hwdev);
	struct net_device *netdev = nic_dev->netdev;
	size_t rxq_size;

	if (nic_dev->rxqs)
		return -EINVAL;

	rxq_size = num_rxqs * sizeof(*nic_dev->rxqs);
	nic_dev->rxqs = devm_kzalloc(&netdev->dev, rxq_size, GFP_KERNEL);
	if (!nic_dev->rxqs)
		return -ENOMEM;

	hinic_rq_dbgfs_init(nic_dev);

	for (i = 0; i < num_rxqs; i++) {
		struct hinic_rq *rq = hinic_hwdev_get_rq(nic_dev->hwdev, i);

		err = hinic_init_rxq(&nic_dev->rxqs[i], rq, netdev);
		if (err) {
			netif_err(nic_dev, drv, netdev,
				  "Failed to init rxq\n");
			goto err_init_rxq;
		}

		err = hinic_rq_debug_add(nic_dev, i);
		if (err) {
			netif_err(nic_dev, drv, netdev,
				  "Failed to add RQ%d debug\n", i);
			goto err_add_rq_dbg;
		}
	}

	return 0;

err_add_rq_dbg:
	hinic_clean_rxq(&nic_dev->rxqs[i]);
err_init_rxq:
	for (j = 0; j < i; j++) {
		hinic_rq_debug_rem(nic_dev->rxqs[j].rq);
		hinic_clean_rxq(&nic_dev->rxqs[j]);
	}

	hinic_rq_dbgfs_uninit(nic_dev);

	devm_kfree(&netdev->dev, nic_dev->rxqs);
	return err;
}

/**
 * free_txqs - Free the Logical Rx Queues of specific NIC device
 * @nic_dev: the specific NIC device
 **/
static void free_rxqs(struct hinic_dev *nic_dev)
{
	int i, num_rxqs = hinic_hwdev_num_qps(nic_dev->hwdev);
	struct net_device *netdev = nic_dev->netdev;

	if (!nic_dev->rxqs)
		return;

	for (i = 0; i < num_rxqs; i++) {
		hinic_rq_debug_rem(nic_dev->rxqs[i].rq);
		hinic_clean_rxq(&nic_dev->rxqs[i]);
	}

	hinic_rq_dbgfs_uninit(nic_dev);

	devm_kfree(&netdev->dev, nic_dev->rxqs);
	nic_dev->rxqs = NULL;
}

static int hinic_configure_max_qnum(struct hinic_dev *nic_dev)
{
	int err;

	err = hinic_set_max_qnum(nic_dev, nic_dev->hwdev->nic_cap.max_qps);
	if (err)
		return err;

	return 0;
}

static int hinic_rss_init(struct hinic_dev *nic_dev)
{
	u8 default_rss_key[HINIC_RSS_KEY_SIZE];
	u8 tmpl_idx = nic_dev->rss_tmpl_idx;
	u32 *indir_tbl;
	int err, i;

	indir_tbl = kcalloc(HINIC_RSS_INDIR_SIZE, sizeof(u32), GFP_KERNEL);
	if (!indir_tbl)
		return -ENOMEM;

	netdev_rss_key_fill(default_rss_key, sizeof(default_rss_key));
	for (i = 0; i < HINIC_RSS_INDIR_SIZE; i++)
		indir_tbl[i] = ethtool_rxfh_indir_default(i, nic_dev->num_rss);

	err = hinic_rss_set_template_tbl(nic_dev, tmpl_idx, default_rss_key);
	if (err)
		goto out;

	err = hinic_rss_set_indir_tbl(nic_dev, tmpl_idx, indir_tbl);
	if (err)
		goto out;

	err = hinic_set_rss_type(nic_dev, tmpl_idx, nic_dev->rss_type);
	if (err)
		goto out;

	err = hinic_rss_set_hash_engine(nic_dev, tmpl_idx,
					nic_dev->rss_hash_engine);
	if (err)
		goto out;

	err = hinic_rss_cfg(nic_dev, 1, tmpl_idx);
	if (err)
		goto out;

out:
	kfree(indir_tbl);
	return err;
}

static void hinic_rss_deinit(struct hinic_dev *nic_dev)
{
	hinic_rss_cfg(nic_dev, 0, nic_dev->rss_tmpl_idx);
}

static void hinic_init_rss_parameters(struct hinic_dev *nic_dev)
{
	nic_dev->rss_hash_engine = HINIC_RSS_HASH_ENGINE_TYPE_XOR;
	nic_dev->rss_type.tcp_ipv6_ext = 1;
	nic_dev->rss_type.ipv6_ext = 1;
	nic_dev->rss_type.tcp_ipv6 = 1;
	nic_dev->rss_type.ipv6 = 1;
	nic_dev->rss_type.tcp_ipv4 = 1;
	nic_dev->rss_type.ipv4 = 1;
	nic_dev->rss_type.udp_ipv6 = 1;
	nic_dev->rss_type.udp_ipv4 = 1;
}

static void hinic_enable_rss(struct hinic_dev *nic_dev)
{
	struct net_device *netdev = nic_dev->netdev;
	struct hinic_hwdev *hwdev = nic_dev->hwdev;
	struct hinic_hwif *hwif = hwdev->hwif;
	struct pci_dev *pdev = hwif->pdev;
	int i, node, err = 0;
	u16 num_cpus = 0;

	if (nic_dev->max_qps <= 1) {
		nic_dev->flags &= ~HINIC_RSS_ENABLE;
		nic_dev->rss_limit = nic_dev->max_qps;
		nic_dev->num_qps = nic_dev->max_qps;
		nic_dev->num_rss = nic_dev->max_qps;

		return;
	}

	err = hinic_rss_template_alloc(nic_dev, &nic_dev->rss_tmpl_idx);
	if (err) {
		netif_err(nic_dev, drv, netdev,
			  "Failed to alloc tmpl_idx for rss, can't enable rss for this function\n");
		nic_dev->flags &= ~HINIC_RSS_ENABLE;
		nic_dev->max_qps = 1;
		nic_dev->rss_limit = nic_dev->max_qps;
		nic_dev->num_qps = nic_dev->max_qps;
		nic_dev->num_rss = nic_dev->max_qps;

		return;
	}

	nic_dev->flags |= HINIC_RSS_ENABLE;

	for (i = 0; i < num_online_cpus(); i++) {
		node = cpu_to_node(i);
		if (node == dev_to_node(&pdev->dev))
			num_cpus++;
	}

	if (!num_cpus)
		num_cpus = num_online_cpus();

	nic_dev->num_qps = hinic_hwdev_num_qps(hwdev);
	nic_dev->num_qps = min_t(u16, nic_dev->num_qps, num_cpus);

	nic_dev->rss_limit = nic_dev->num_qps;
	nic_dev->num_rss = nic_dev->num_qps;

	hinic_init_rss_parameters(nic_dev);
	err = hinic_rss_init(nic_dev);
	if (err)
		netif_err(nic_dev, drv, netdev, "Failed to init rss\n");
}

int hinic_open(struct net_device *netdev)
{
	struct hinic_dev *nic_dev = netdev_priv(netdev);
	enum hinic_port_link_state link_state;
	int err, ret;

	if (!(nic_dev->flags & HINIC_INTF_UP)) {
		err = hinic_hwdev_ifup(nic_dev->hwdev, nic_dev->sq_depth,
				       nic_dev->rq_depth);
		if (err) {
			netif_err(nic_dev, drv, netdev,
				  "Failed - HW interface up\n");
			return err;
		}
	}

	err = create_txqs(nic_dev);
	if (err) {
		netif_err(nic_dev, drv, netdev,
			  "Failed to create Tx queues\n");
		goto err_create_txqs;
	}

	enable_txqs_napi(nic_dev);

	err = create_rxqs(nic_dev);
	if (err) {
		netif_err(nic_dev, drv, netdev,
			  "Failed to create Rx queues\n");
		goto err_create_rxqs;
	}

	hinic_enable_rss(nic_dev);

	err = hinic_configure_max_qnum(nic_dev);
	if (err) {
		netif_err(nic_dev, drv, nic_dev->netdev,
			  "Failed to configure the maximum number of queues\n");
		goto err_port_state;
	}

	netif_set_real_num_tx_queues(netdev, nic_dev->num_qps);
	netif_set_real_num_rx_queues(netdev, nic_dev->num_qps);

	err = hinic_port_set_state(nic_dev, HINIC_PORT_ENABLE);
	if (err) {
		netif_err(nic_dev, drv, netdev,
			  "Failed to set port state\n");
		goto err_port_state;
	}

	err = hinic_port_set_func_state(nic_dev, HINIC_FUNC_PORT_ENABLE);
	if (err) {
		netif_err(nic_dev, drv, netdev,
			  "Failed to set func port state\n");
		goto err_func_port_state;
	}

	down(&nic_dev->mgmt_lock);

	err = hinic_port_link_state(nic_dev, &link_state);
	if (err) {
		netif_err(nic_dev, drv, netdev, "Failed to get link state\n");
		goto err_port_link;
	}

	if (!HINIC_IS_VF(nic_dev->hwdev->hwif))
		hinic_notify_all_vfs_link_changed(nic_dev->hwdev, link_state);

	if (link_state == HINIC_LINK_STATE_UP) {
		nic_dev->flags |= HINIC_LINK_UP;
		nic_dev->cable_unplugged = false;
		nic_dev->module_unrecognized = false;
	}

	nic_dev->flags |= HINIC_INTF_UP;

	if ((nic_dev->flags & (HINIC_LINK_UP | HINIC_INTF_UP)) ==
	    (HINIC_LINK_UP | HINIC_INTF_UP)) {
		netif_info(nic_dev, drv, netdev, "link + intf UP\n");
		netif_carrier_on(netdev);
		netif_tx_wake_all_queues(netdev);
	}

	up(&nic_dev->mgmt_lock);

	netif_info(nic_dev, drv, netdev, "HINIC_INTF is UP\n");
	return 0;

err_port_link:
	up(&nic_dev->mgmt_lock);
	ret = hinic_port_set_func_state(nic_dev, HINIC_FUNC_PORT_DISABLE);
	if (ret)
		netif_warn(nic_dev, drv, netdev,
			   "Failed to revert func port state\n");

err_func_port_state:
	ret = hinic_port_set_state(nic_dev, HINIC_PORT_DISABLE);
	if (ret)
		netif_warn(nic_dev, drv, netdev,
			   "Failed to revert port state\n");
err_port_state:
	free_rxqs(nic_dev);
	if (nic_dev->flags & HINIC_RSS_ENABLE) {
		hinic_rss_deinit(nic_dev);
		hinic_rss_template_free(nic_dev, nic_dev->rss_tmpl_idx);
	}

err_create_rxqs:
	disable_txqs_napi(nic_dev);
	free_txqs(nic_dev);

err_create_txqs:
	if (!(nic_dev->flags & HINIC_INTF_UP))
		hinic_hwdev_ifdown(nic_dev->hwdev);
	return err;
}

int hinic_close(struct net_device *netdev)
{
	struct hinic_dev *nic_dev = netdev_priv(netdev);
	unsigned int flags;
<<<<<<< HEAD
=======

	/* Disable txq napi firstly to aviod rewaking txq in free_tx_poll */
	disable_txqs_napi(nic_dev);
>>>>>>> d1988041

	down(&nic_dev->mgmt_lock);

	flags = nic_dev->flags;
	nic_dev->flags &= ~HINIC_INTF_UP;

	netif_carrier_off(netdev);
	netif_tx_disable(netdev);

	update_nic_stats(nic_dev);

	up(&nic_dev->mgmt_lock);

<<<<<<< HEAD
	hinic_port_set_state(nic_dev, HINIC_PORT_DISABLE);

=======
	if (!HINIC_IS_VF(nic_dev->hwdev->hwif))
		hinic_notify_all_vfs_link_changed(nic_dev->hwdev, 0);

	hinic_port_set_state(nic_dev, HINIC_PORT_DISABLE);

>>>>>>> d1988041
	hinic_port_set_func_state(nic_dev, HINIC_FUNC_PORT_DISABLE);

	if (nic_dev->flags & HINIC_RSS_ENABLE) {
		hinic_rss_deinit(nic_dev);
		hinic_rss_template_free(nic_dev, nic_dev->rss_tmpl_idx);
	}

	free_rxqs(nic_dev);
	free_txqs(nic_dev);

	if (flags & HINIC_INTF_UP)
		hinic_hwdev_ifdown(nic_dev->hwdev);

	netif_info(nic_dev, drv, netdev, "HINIC_INTF is DOWN\n");
	return 0;
}

static int hinic_change_mtu(struct net_device *netdev, int new_mtu)
{
	struct hinic_dev *nic_dev = netdev_priv(netdev);
	int err;

	netif_info(nic_dev, drv, netdev, "set_mtu = %d\n", new_mtu);

	err = hinic_port_set_mtu(nic_dev, new_mtu);
	if (err)
		netif_err(nic_dev, drv, netdev, "Failed to set port mtu\n");
	else
		netdev->mtu = new_mtu;

	return err;
}

/**
 * change_mac_addr - change the main mac address of network device
 * @netdev: network device
 * @addr: mac address to set
 *
 * Return 0 - Success, negative - Failure
 **/
static int change_mac_addr(struct net_device *netdev, const u8 *addr)
{
	struct hinic_dev *nic_dev = netdev_priv(netdev);
	u16 vid = 0;
	int err;

	if (!is_valid_ether_addr(addr))
		return -EADDRNOTAVAIL;

	netif_info(nic_dev, drv, netdev, "change mac addr = %02x %02x %02x %02x %02x %02x\n",
		   addr[0], addr[1], addr[2], addr[3], addr[4], addr[5]);

	down(&nic_dev->mgmt_lock);

	do {
		err = hinic_port_del_mac(nic_dev, netdev->dev_addr, vid);
		if (err) {
			netif_err(nic_dev, drv, netdev,
				  "Failed to delete mac\n");
			break;
		}

		err = hinic_port_add_mac(nic_dev, addr, vid);
		if (err) {
			netif_err(nic_dev, drv, netdev, "Failed to add mac\n");
			break;
		}

		vid = find_next_bit(nic_dev->vlan_bitmap, VLAN_N_VID, vid + 1);
	} while (vid != VLAN_N_VID);

	up(&nic_dev->mgmt_lock);
	return err;
}

static int hinic_set_mac_addr(struct net_device *netdev, void *addr)
{
	unsigned char new_mac[ETH_ALEN];
	struct sockaddr *saddr = addr;
	int err;

	memcpy(new_mac, saddr->sa_data, ETH_ALEN);

	err = change_mac_addr(netdev, new_mac);
	if (!err)
		memcpy(netdev->dev_addr, new_mac, ETH_ALEN);

	return err;
}

/**
 * add_mac_addr - add mac address to network device
 * @netdev: network device
 * @addr: mac address to add
 *
 * Return 0 - Success, negative - Failure
 **/
static int add_mac_addr(struct net_device *netdev, const u8 *addr)
{
	struct hinic_dev *nic_dev = netdev_priv(netdev);
	u16 vid = 0;
	int err;

	netif_info(nic_dev, drv, netdev, "set mac addr = %02x %02x %02x %02x %02x %02x\n",
		   addr[0], addr[1], addr[2], addr[3], addr[4], addr[5]);

	down(&nic_dev->mgmt_lock);

	do {
		err = hinic_port_add_mac(nic_dev, addr, vid);
		if (err) {
			netif_err(nic_dev, drv, netdev, "Failed to add mac\n");
			break;
		}

		vid = find_next_bit(nic_dev->vlan_bitmap, VLAN_N_VID, vid + 1);
	} while (vid != VLAN_N_VID);

	up(&nic_dev->mgmt_lock);
	return err;
}

/**
 * remove_mac_addr - remove mac address from network device
 * @netdev: network device
 * @addr: mac address to remove
 *
 * Return 0 - Success, negative - Failure
 **/
static int remove_mac_addr(struct net_device *netdev, const u8 *addr)
{
	struct hinic_dev *nic_dev = netdev_priv(netdev);
	u16 vid = 0;
	int err;

	if (!is_valid_ether_addr(addr))
		return -EADDRNOTAVAIL;

	netif_info(nic_dev, drv, netdev, "remove mac addr = %02x %02x %02x %02x %02x %02x\n",
		   addr[0], addr[1], addr[2], addr[3], addr[4], addr[5]);

	down(&nic_dev->mgmt_lock);

	do {
		err = hinic_port_del_mac(nic_dev, addr, vid);
		if (err) {
			netif_err(nic_dev, drv, netdev,
				  "Failed to delete mac\n");
			break;
		}

		vid = find_next_bit(nic_dev->vlan_bitmap, VLAN_N_VID, vid + 1);
	} while (vid != VLAN_N_VID);

	up(&nic_dev->mgmt_lock);
	return err;
}

static int hinic_vlan_rx_add_vid(struct net_device *netdev,
				 __always_unused __be16 proto, u16 vid)
{
	struct hinic_dev *nic_dev = netdev_priv(netdev);
	int ret, err;

	netif_info(nic_dev, drv, netdev, "add vid = %d\n", vid);

	down(&nic_dev->mgmt_lock);

	err = hinic_port_add_vlan(nic_dev, vid);
	if (err) {
		netif_err(nic_dev, drv, netdev, "Failed to add vlan\n");
		goto err_vlan_add;
	}

	err = hinic_port_add_mac(nic_dev, netdev->dev_addr, vid);
	if (err && err != HINIC_PF_SET_VF_ALREADY) {
		netif_err(nic_dev, drv, netdev, "Failed to set mac\n");
		goto err_add_mac;
	}

	bitmap_set(nic_dev->vlan_bitmap, vid, 1);

	up(&nic_dev->mgmt_lock);
	return 0;

err_add_mac:
	ret = hinic_port_del_vlan(nic_dev, vid);
	if (ret)
		netif_err(nic_dev, drv, netdev,
			  "Failed to revert by removing vlan\n");

err_vlan_add:
	up(&nic_dev->mgmt_lock);
	return err;
}

static int hinic_vlan_rx_kill_vid(struct net_device *netdev,
				  __always_unused __be16 proto, u16 vid)
{
	struct hinic_dev *nic_dev = netdev_priv(netdev);
	int err;

	netif_info(nic_dev, drv, netdev, "remove vid = %d\n", vid);

	down(&nic_dev->mgmt_lock);

	err = hinic_port_del_vlan(nic_dev, vid);
	if (err) {
		netif_err(nic_dev, drv, netdev, "Failed to delete vlan\n");
		goto err_del_vlan;
	}

	bitmap_clear(nic_dev->vlan_bitmap, vid, 1);

	up(&nic_dev->mgmt_lock);
	return 0;

err_del_vlan:
	up(&nic_dev->mgmt_lock);
	return err;
}

static void set_rx_mode(struct work_struct *work)
{
	struct hinic_rx_mode_work *rx_mode_work = work_to_rx_mode_work(work);
	struct hinic_dev *nic_dev = rx_mode_work_to_nic_dev(rx_mode_work);

	hinic_port_set_rx_mode(nic_dev, rx_mode_work->rx_mode);

	__dev_uc_sync(nic_dev->netdev, add_mac_addr, remove_mac_addr);
	__dev_mc_sync(nic_dev->netdev, add_mac_addr, remove_mac_addr);
}

static void hinic_set_rx_mode(struct net_device *netdev)
{
	struct hinic_dev *nic_dev = netdev_priv(netdev);
	struct hinic_rx_mode_work *rx_mode_work;
	u32 rx_mode;

	rx_mode_work = &nic_dev->rx_mode_work;

	rx_mode = HINIC_RX_MODE_UC |
		  HINIC_RX_MODE_MC |
		  HINIC_RX_MODE_BC;

	if (netdev->flags & IFF_PROMISC) {
		if (!HINIC_IS_VF(nic_dev->hwdev->hwif))
			rx_mode |= HINIC_RX_MODE_PROMISC;
	} else if (netdev->flags & IFF_ALLMULTI) {
		rx_mode |= HINIC_RX_MODE_MC_ALL;
	}

	rx_mode_work->rx_mode = rx_mode;

	queue_work(nic_dev->workq, &rx_mode_work->work);
}

static void hinic_tx_timeout(struct net_device *netdev, unsigned int txqueue)
{
	struct hinic_dev *nic_dev = netdev_priv(netdev);
	u16 sw_pi, hw_ci, sw_ci;
	struct hinic_sq *sq;
	u16 num_sqs, q_id;

	num_sqs = hinic_hwdev_num_qps(nic_dev->hwdev);

	netif_err(nic_dev, drv, netdev, "Tx timeout\n");

	for (q_id = 0; q_id < num_sqs; q_id++) {
		if (!netif_xmit_stopped(netdev_get_tx_queue(netdev, q_id)))
			continue;

		sq = hinic_hwdev_get_sq(nic_dev->hwdev, q_id);
		sw_pi = atomic_read(&sq->wq->prod_idx) & sq->wq->mask;
		hw_ci = be16_to_cpu(*(u16 *)(sq->hw_ci_addr)) & sq->wq->mask;
		sw_ci = atomic_read(&sq->wq->cons_idx) & sq->wq->mask;
		netif_err(nic_dev, drv, netdev, "Txq%d: sw_pi: %d, hw_ci: %d, sw_ci: %d, napi->state: 0x%lx\n",
			  q_id, sw_pi, hw_ci, sw_ci,
			  nic_dev->txqs[q_id].napi.state);
	}
}

static void hinic_get_stats64(struct net_device *netdev,
			      struct rtnl_link_stats64 *stats)
{
	struct hinic_dev *nic_dev = netdev_priv(netdev);
	struct hinic_rxq_stats *nic_rx_stats;
	struct hinic_txq_stats *nic_tx_stats;

	nic_rx_stats = &nic_dev->rx_stats;
	nic_tx_stats = &nic_dev->tx_stats;

	down(&nic_dev->mgmt_lock);

	if (nic_dev->flags & HINIC_INTF_UP)
		update_nic_stats(nic_dev);

	up(&nic_dev->mgmt_lock);

	stats->rx_bytes   = nic_rx_stats->bytes;
	stats->rx_packets = nic_rx_stats->pkts;
	stats->rx_errors  = nic_rx_stats->errors;

	stats->tx_bytes   = nic_tx_stats->bytes;
	stats->tx_packets = nic_tx_stats->pkts;
	stats->tx_errors  = nic_tx_stats->tx_dropped;
}

static int hinic_set_features(struct net_device *netdev,
			      netdev_features_t features)
{
	struct hinic_dev *nic_dev = netdev_priv(netdev);

	return set_features(nic_dev, nic_dev->netdev->features,
			    features, false);
}

static netdev_features_t hinic_fix_features(struct net_device *netdev,
					    netdev_features_t features)
{
	struct hinic_dev *nic_dev = netdev_priv(netdev);

	/* If Rx checksum is disabled, then LRO should also be disabled */
	if (!(features & NETIF_F_RXCSUM)) {
		netif_info(nic_dev, drv, netdev, "disabling LRO as RXCSUM is off\n");
		features &= ~NETIF_F_LRO;
	}

	return features;
}

static const struct net_device_ops hinic_netdev_ops = {
	.ndo_open = hinic_open,
	.ndo_stop = hinic_close,
	.ndo_change_mtu = hinic_change_mtu,
	.ndo_set_mac_address = hinic_set_mac_addr,
	.ndo_validate_addr = eth_validate_addr,
	.ndo_vlan_rx_add_vid = hinic_vlan_rx_add_vid,
	.ndo_vlan_rx_kill_vid = hinic_vlan_rx_kill_vid,
	.ndo_set_rx_mode = hinic_set_rx_mode,
	.ndo_start_xmit = hinic_xmit_frame,
	.ndo_tx_timeout = hinic_tx_timeout,
	.ndo_get_stats64 = hinic_get_stats64,
	.ndo_fix_features = hinic_fix_features,
	.ndo_set_features = hinic_set_features,
	.ndo_set_vf_mac	= hinic_ndo_set_vf_mac,
	.ndo_set_vf_vlan = hinic_ndo_set_vf_vlan,
	.ndo_get_vf_config = hinic_ndo_get_vf_config,
	.ndo_set_vf_trust = hinic_ndo_set_vf_trust,
	.ndo_set_vf_rate = hinic_ndo_set_vf_bw,
	.ndo_set_vf_spoofchk = hinic_ndo_set_vf_spoofchk,
	.ndo_set_vf_link_state = hinic_ndo_set_vf_link_state,
};

static const struct net_device_ops hinicvf_netdev_ops = {
	.ndo_open = hinic_open,
	.ndo_stop = hinic_close,
	.ndo_change_mtu = hinic_change_mtu,
	.ndo_set_mac_address = hinic_set_mac_addr,
	.ndo_validate_addr = eth_validate_addr,
	.ndo_vlan_rx_add_vid = hinic_vlan_rx_add_vid,
	.ndo_vlan_rx_kill_vid = hinic_vlan_rx_kill_vid,
	.ndo_set_rx_mode = hinic_set_rx_mode,
	.ndo_start_xmit = hinic_xmit_frame,
	.ndo_tx_timeout = hinic_tx_timeout,
	.ndo_get_stats64 = hinic_get_stats64,
	.ndo_fix_features = hinic_fix_features,
	.ndo_set_features = hinic_set_features,
};

static void netdev_features_init(struct net_device *netdev)
{
	netdev->hw_features = NETIF_F_SG | NETIF_F_HIGHDMA | NETIF_F_IP_CSUM |
			      NETIF_F_IPV6_CSUM | NETIF_F_TSO | NETIF_F_TSO6 |
			      NETIF_F_RXCSUM | NETIF_F_LRO |
			      NETIF_F_HW_VLAN_CTAG_TX | NETIF_F_HW_VLAN_CTAG_RX |
			      NETIF_F_GSO_UDP_TUNNEL | NETIF_F_GSO_UDP_TUNNEL_CSUM;

	netdev->vlan_features = netdev->hw_features;

	netdev->features = netdev->hw_features | NETIF_F_HW_VLAN_CTAG_FILTER;

	netdev->hw_enc_features = NETIF_F_IP_CSUM | NETIF_F_IPV6_CSUM | NETIF_F_SCTP_CRC |
				  NETIF_F_SG | NETIF_F_TSO | NETIF_F_TSO6 | NETIF_F_TSO_ECN |
				  NETIF_F_GSO_UDP_TUNNEL_CSUM | NETIF_F_GSO_UDP_TUNNEL;
}

static void hinic_refresh_nic_cfg(struct hinic_dev *nic_dev)
{
	struct hinic_nic_cfg *nic_cfg = &nic_dev->hwdev->func_to_io.nic_cfg;
	struct hinic_pause_config pause_info = {0};
	struct hinic_port_cap port_cap = {0};

	if (hinic_port_get_cap(nic_dev, &port_cap))
		return;

	mutex_lock(&nic_cfg->cfg_mutex);
	if (nic_cfg->pause_set || !port_cap.autoneg_state) {
		nic_cfg->auto_neg = port_cap.autoneg_state;
		pause_info.auto_neg = nic_cfg->auto_neg;
		pause_info.rx_pause = nic_cfg->rx_pause;
		pause_info.tx_pause = nic_cfg->tx_pause;
		hinic_set_hw_pause_info(nic_dev->hwdev, &pause_info);
	}
	mutex_unlock(&nic_cfg->cfg_mutex);
}

/**
 * link_status_event_handler - link event handler
 * @handle: nic device for the handler
 * @buf_in: input buffer
 * @in_size: input size
 * @buf_out: output buffer
 * @out_size: returned output size
 *
 * Return 0 - Success, negative - Failure
 **/
static void link_status_event_handler(void *handle, void *buf_in, u16 in_size,
				      void *buf_out, u16 *out_size)
{
	struct hinic_port_link_status *link_status, *ret_link_status;
	struct hinic_dev *nic_dev = handle;

	link_status = buf_in;

	if (link_status->link == HINIC_LINK_STATE_UP) {
		down(&nic_dev->mgmt_lock);

		nic_dev->flags |= HINIC_LINK_UP;
		nic_dev->cable_unplugged = false;
		nic_dev->module_unrecognized = false;

		if ((nic_dev->flags & (HINIC_LINK_UP | HINIC_INTF_UP)) ==
		    (HINIC_LINK_UP | HINIC_INTF_UP)) {
			netif_carrier_on(nic_dev->netdev);
			netif_tx_wake_all_queues(nic_dev->netdev);
		}

		up(&nic_dev->mgmt_lock);

		if (!HINIC_IS_VF(nic_dev->hwdev->hwif))
			hinic_refresh_nic_cfg(nic_dev);

		netif_info(nic_dev, drv, nic_dev->netdev, "HINIC_Link is UP\n");
	} else {
		down(&nic_dev->mgmt_lock);

		nic_dev->flags &= ~HINIC_LINK_UP;

		netif_carrier_off(nic_dev->netdev);
		netif_tx_disable(nic_dev->netdev);

		up(&nic_dev->mgmt_lock);

		netif_info(nic_dev, drv, nic_dev->netdev, "HINIC_Link is DOWN\n");
	}

	if (!HINIC_IS_VF(nic_dev->hwdev->hwif))
		hinic_notify_all_vfs_link_changed(nic_dev->hwdev,
						  link_status->link);

	ret_link_status = buf_out;
	ret_link_status->status = 0;

	*out_size = sizeof(*ret_link_status);
}

static void cable_plug_event(void *handle,
			     void *buf_in, u16 in_size,
			     void *buf_out, u16 *out_size)
{
	struct hinic_cable_plug_event *plug_event = buf_in;
	struct hinic_dev *nic_dev = handle;

	nic_dev->cable_unplugged = plug_event->plugged ? false : true;

	*out_size = sizeof(*plug_event);
	plug_event = buf_out;
	plug_event->status = 0;
}

static void link_err_event(void *handle,
			   void *buf_in, u16 in_size,
			   void *buf_out, u16 *out_size)
{
	struct hinic_link_err_event *link_err = buf_in;
	struct hinic_dev *nic_dev = handle;

	if (link_err->err_type >= LINK_ERR_NUM)
		netif_info(nic_dev, link, nic_dev->netdev,
			   "Link failed, Unknown error type: 0x%x\n",
			   link_err->err_type);
	else
		nic_dev->module_unrecognized = true;

	*out_size = sizeof(*link_err);
	link_err = buf_out;
	link_err->status = 0;
}

static int set_features(struct hinic_dev *nic_dev,
			netdev_features_t pre_features,
			netdev_features_t features, bool force_change)
{
	netdev_features_t changed = force_change ? ~0 : pre_features ^ features;
	u32 csum_en = HINIC_RX_CSUM_OFFLOAD_EN;
	netdev_features_t failed_features = 0;
	int ret = 0;
	int err = 0;

	if (changed & NETIF_F_TSO) {
		ret = hinic_port_set_tso(nic_dev, (features & NETIF_F_TSO) ?
					 HINIC_TSO_ENABLE : HINIC_TSO_DISABLE);
		if (ret) {
			err = ret;
			failed_features |= NETIF_F_TSO;
		}
	}

	if (changed & NETIF_F_RXCSUM) {
		ret = hinic_set_rx_csum_offload(nic_dev, csum_en);
		if (ret) {
			err = ret;
			failed_features |= NETIF_F_RXCSUM;
		}
	}

	if (changed & NETIF_F_LRO) {
		ret = hinic_set_rx_lro_state(nic_dev,
					     !!(features & NETIF_F_LRO),
					     HINIC_LRO_RX_TIMER_DEFAULT,
					     HINIC_LRO_MAX_WQE_NUM_DEFAULT);
		if (ret) {
			err = ret;
			failed_features |= NETIF_F_LRO;
		}
	}

	if (changed & NETIF_F_HW_VLAN_CTAG_RX) {
		ret = hinic_set_rx_vlan_offload(nic_dev,
						!!(features &
						   NETIF_F_HW_VLAN_CTAG_RX));
		if (ret) {
			err = ret;
			failed_features |= NETIF_F_HW_VLAN_CTAG_RX;
		}
	}

	if (err) {
		nic_dev->netdev->features = features ^ failed_features;
		return -EIO;
	}

	return 0;
}

static int hinic_init_intr_coalesce(struct hinic_dev *nic_dev)
{
	u64 size;
	u16 i;

	size = sizeof(struct hinic_intr_coal_info) * nic_dev->max_qps;
	nic_dev->rx_intr_coalesce = kzalloc(size, GFP_KERNEL);
	if (!nic_dev->rx_intr_coalesce)
		return -ENOMEM;
	nic_dev->tx_intr_coalesce = kzalloc(size, GFP_KERNEL);
	if (!nic_dev->tx_intr_coalesce) {
		kfree(nic_dev->rx_intr_coalesce);
		return -ENOMEM;
	}

	for (i = 0; i < nic_dev->max_qps; i++) {
		nic_dev->rx_intr_coalesce[i].pending_limt =
			HINIC_DEAULT_TXRX_MSIX_PENDING_LIMIT;
		nic_dev->rx_intr_coalesce[i].coalesce_timer_cfg =
			HINIC_DEAULT_TXRX_MSIX_COALESC_TIMER_CFG;
		nic_dev->rx_intr_coalesce[i].resend_timer_cfg =
			HINIC_DEAULT_TXRX_MSIX_RESEND_TIMER_CFG;
		nic_dev->tx_intr_coalesce[i].pending_limt =
			HINIC_DEAULT_TXRX_MSIX_PENDING_LIMIT;
		nic_dev->tx_intr_coalesce[i].coalesce_timer_cfg =
			HINIC_DEAULT_TXRX_MSIX_COALESC_TIMER_CFG;
		nic_dev->tx_intr_coalesce[i].resend_timer_cfg =
			HINIC_DEAULT_TXRX_MSIX_RESEND_TIMER_CFG;
	}

	return 0;
}

static void hinic_free_intr_coalesce(struct hinic_dev *nic_dev)
{
	kfree(nic_dev->tx_intr_coalesce);
	kfree(nic_dev->rx_intr_coalesce);
}

/**
 * nic_dev_init - Initialize the NIC device
 * @pdev: the NIC pci device
 *
 * Return 0 - Success, negative - Failure
 **/
static int nic_dev_init(struct pci_dev *pdev)
{
	struct hinic_rx_mode_work *rx_mode_work;
	struct hinic_txq_stats *tx_stats;
	struct hinic_rxq_stats *rx_stats;
	struct hinic_dev *nic_dev;
	struct net_device *netdev;
	struct hinic_hwdev *hwdev;
	struct devlink *devlink;
	int err, num_qps;

	devlink = hinic_devlink_alloc();
	if (!devlink) {
		dev_err(&pdev->dev, "Hinic devlink alloc failed\n");
		return -ENOMEM;
	}

	hwdev = hinic_init_hwdev(pdev, devlink);
	if (IS_ERR(hwdev)) {
		dev_err(&pdev->dev, "Failed to initialize HW device\n");
		hinic_devlink_free(devlink);
		return PTR_ERR(hwdev);
	}

	num_qps = hinic_hwdev_num_qps(hwdev);
	if (num_qps <= 0) {
		dev_err(&pdev->dev, "Invalid number of QPS\n");
		err = -EINVAL;
		goto err_num_qps;
	}

	netdev = alloc_etherdev_mq(sizeof(*nic_dev), num_qps);
	if (!netdev) {
		dev_err(&pdev->dev, "Failed to allocate Ethernet device\n");
		err = -ENOMEM;
		goto err_alloc_etherdev;
	}

	if (!HINIC_IS_VF(hwdev->hwif))
		netdev->netdev_ops = &hinic_netdev_ops;
	else
		netdev->netdev_ops = &hinicvf_netdev_ops;

	netdev->max_mtu = ETH_MAX_MTU;

	nic_dev = netdev_priv(netdev);
	nic_dev->netdev = netdev;
	nic_dev->hwdev  = hwdev;
	nic_dev->msg_enable = MSG_ENABLE_DEFAULT;
	nic_dev->flags = 0;
	nic_dev->txqs = NULL;
	nic_dev->rxqs = NULL;
	nic_dev->tx_weight = tx_weight;
	nic_dev->rx_weight = rx_weight;
	nic_dev->sq_depth = HINIC_SQ_DEPTH;
	nic_dev->rq_depth = HINIC_RQ_DEPTH;
	nic_dev->sriov_info.hwdev = hwdev;
	nic_dev->sriov_info.pdev = pdev;
	nic_dev->max_qps = num_qps;
	nic_dev->devlink = devlink;

	hinic_set_ethtool_ops(netdev);

	sema_init(&nic_dev->mgmt_lock, 1);

	tx_stats = &nic_dev->tx_stats;
	rx_stats = &nic_dev->rx_stats;

	u64_stats_init(&tx_stats->syncp);
	u64_stats_init(&rx_stats->syncp);

	nic_dev->vlan_bitmap = devm_kzalloc(&pdev->dev,
					    VLAN_BITMAP_SIZE(nic_dev),
					    GFP_KERNEL);
	if (!nic_dev->vlan_bitmap) {
		err = -ENOMEM;
		goto err_vlan_bitmap;
	}

	nic_dev->workq = create_singlethread_workqueue(HINIC_WQ_NAME);
	if (!nic_dev->workq) {
		err = -ENOMEM;
		goto err_workq;
	}

	pci_set_drvdata(pdev, netdev);

	err = hinic_port_get_mac(nic_dev, netdev->dev_addr);
	if (err) {
		dev_err(&pdev->dev, "Failed to get mac address\n");
		goto err_get_mac;
	}

	if (!is_valid_ether_addr(netdev->dev_addr)) {
		if (!HINIC_IS_VF(nic_dev->hwdev->hwif)) {
			dev_err(&pdev->dev, "Invalid MAC address\n");
			err = -EIO;
			goto err_add_mac;
		}

		dev_info(&pdev->dev, "Invalid MAC address %pM, using random\n",
			 netdev->dev_addr);
		eth_hw_addr_random(netdev);
	}

	err = hinic_port_add_mac(nic_dev, netdev->dev_addr, 0);
	if (err && err != HINIC_PF_SET_VF_ALREADY) {
		dev_err(&pdev->dev, "Failed to add mac\n");
		goto err_add_mac;
	}

	err = hinic_port_set_mtu(nic_dev, netdev->mtu);
	if (err) {
		dev_err(&pdev->dev, "Failed to set mtu\n");
		goto err_set_mtu;
	}

	rx_mode_work = &nic_dev->rx_mode_work;
	INIT_WORK(&rx_mode_work->work, set_rx_mode);

	netdev_features_init(netdev);

	netif_carrier_off(netdev);

	hinic_hwdev_cb_register(nic_dev->hwdev, HINIC_MGMT_MSG_CMD_LINK_STATUS,
				nic_dev, link_status_event_handler);
	hinic_hwdev_cb_register(nic_dev->hwdev,
				HINIC_MGMT_MSG_CMD_CABLE_PLUG_EVENT,
				nic_dev, cable_plug_event);
	hinic_hwdev_cb_register(nic_dev->hwdev,
				HINIC_MGMT_MSG_CMD_LINK_ERR_EVENT,
				nic_dev, link_err_event);

	err = set_features(nic_dev, 0, nic_dev->netdev->features, true);
	if (err)
		goto err_set_features;

	/* enable pause and disable pfc by default */
	err = hinic_dcb_set_pfc(nic_dev->hwdev, 0, 0);
	if (err)
		goto err_set_pfc;

	SET_NETDEV_DEV(netdev, &pdev->dev);

	err = hinic_init_intr_coalesce(nic_dev);
	if (err) {
		dev_err(&pdev->dev, "Failed to init_intr_coalesce\n");
		goto err_init_intr;
	}

	hinic_dbg_init(nic_dev);

	hinic_func_tbl_dbgfs_init(nic_dev);

	err = hinic_func_table_debug_add(nic_dev);
	if (err) {
		dev_err(&pdev->dev, "Failed to add func_table debug\n");
		goto err_add_func_table_dbg;
	}

	err = register_netdev(netdev);
	if (err) {
		dev_err(&pdev->dev, "Failed to register netdev\n");
		goto err_reg_netdev;
	}

	return 0;

err_reg_netdev:
	hinic_func_table_debug_rem(nic_dev);
err_add_func_table_dbg:
	hinic_func_tbl_dbgfs_uninit(nic_dev);
	hinic_dbg_uninit(nic_dev);
	hinic_free_intr_coalesce(nic_dev);
err_init_intr:
err_set_pfc:
err_set_features:
	hinic_hwdev_cb_unregister(nic_dev->hwdev,
				  HINIC_MGMT_MSG_CMD_LINK_ERR_EVENT);
	hinic_hwdev_cb_unregister(nic_dev->hwdev,
				  HINIC_MGMT_MSG_CMD_CABLE_PLUG_EVENT);
	hinic_hwdev_cb_unregister(nic_dev->hwdev,
				  HINIC_MGMT_MSG_CMD_LINK_STATUS);
	cancel_work_sync(&rx_mode_work->work);

err_set_mtu:
	hinic_port_del_mac(nic_dev, netdev->dev_addr, 0);
err_add_mac:
err_get_mac:
	pci_set_drvdata(pdev, NULL);
	destroy_workqueue(nic_dev->workq);
err_workq:
err_vlan_bitmap:
	free_netdev(netdev);

err_alloc_etherdev:
err_num_qps:
	hinic_free_hwdev(hwdev);
	hinic_devlink_free(devlink);
	return err;
}

static int hinic_probe(struct pci_dev *pdev,
		       const struct pci_device_id *id)
{
	int err = pci_enable_device(pdev);

	if (err) {
		dev_err(&pdev->dev, "Failed to enable PCI device\n");
		return err;
	}

	err = pci_request_regions(pdev, HINIC_DRV_NAME);
	if (err) {
		dev_err(&pdev->dev, "Failed to request PCI regions\n");
		goto err_pci_regions;
	}

	pci_set_master(pdev);

	err = pci_set_dma_mask(pdev, DMA_BIT_MASK(64));
	if (err) {
		dev_warn(&pdev->dev, "Couldn't set 64-bit DMA mask\n");
		err = pci_set_dma_mask(pdev, DMA_BIT_MASK(32));
		if (err) {
			dev_err(&pdev->dev, "Failed to set DMA mask\n");
			goto err_dma_mask;
		}
	}

	err = pci_set_consistent_dma_mask(pdev, DMA_BIT_MASK(64));
	if (err) {
		dev_warn(&pdev->dev,
			 "Couldn't set 64-bit consistent DMA mask\n");
		err = pci_set_consistent_dma_mask(pdev, DMA_BIT_MASK(32));
		if (err) {
			dev_err(&pdev->dev,
				"Failed to set consistent DMA mask\n");
			goto err_dma_consistent_mask;
		}
	}

	err = nic_dev_init(pdev);
	if (err) {
		dev_err(&pdev->dev, "Failed to initialize NIC device\n");
		goto err_nic_dev_init;
	}

	dev_info(&pdev->dev, "HiNIC driver - probed\n");
	return 0;

err_nic_dev_init:
err_dma_consistent_mask:
err_dma_mask:
	pci_release_regions(pdev);

err_pci_regions:
	pci_disable_device(pdev);
	return err;
}

#define HINIC_WAIT_SRIOV_CFG_TIMEOUT	15000

static void wait_sriov_cfg_complete(struct hinic_dev *nic_dev)
{
	struct hinic_sriov_info *sriov_info = &nic_dev->sriov_info;
	u32 loop_cnt = 0;

	set_bit(HINIC_FUNC_REMOVE, &sriov_info->state);
	usleep_range(9900, 10000);

	while (loop_cnt < HINIC_WAIT_SRIOV_CFG_TIMEOUT) {
		if (!test_bit(HINIC_SRIOV_ENABLE, &sriov_info->state) &&
		    !test_bit(HINIC_SRIOV_DISABLE, &sriov_info->state))
			return;

		usleep_range(9900, 10000);
		loop_cnt++;
	}
}

static void hinic_remove(struct pci_dev *pdev)
{
	struct net_device *netdev = pci_get_drvdata(pdev);
	struct hinic_dev *nic_dev = netdev_priv(netdev);
	struct devlink *devlink = nic_dev->devlink;
	struct hinic_rx_mode_work *rx_mode_work;

	if (!HINIC_IS_VF(nic_dev->hwdev->hwif)) {
		wait_sriov_cfg_complete(nic_dev);
		hinic_pci_sriov_disable(pdev);
	}

	unregister_netdev(netdev);

	hinic_func_table_debug_rem(nic_dev);

	hinic_func_tbl_dbgfs_uninit(nic_dev);

	hinic_dbg_uninit(nic_dev);

	hinic_free_intr_coalesce(nic_dev);

	hinic_port_del_mac(nic_dev, netdev->dev_addr, 0);

	hinic_hwdev_cb_unregister(nic_dev->hwdev,
				  HINIC_MGMT_MSG_CMD_LINK_ERR_EVENT);
	hinic_hwdev_cb_unregister(nic_dev->hwdev,
				  HINIC_MGMT_MSG_CMD_CABLE_PLUG_EVENT);
	hinic_hwdev_cb_unregister(nic_dev->hwdev,
				  HINIC_MGMT_MSG_CMD_LINK_STATUS);

	rx_mode_work = &nic_dev->rx_mode_work;
	cancel_work_sync(&rx_mode_work->work);

	pci_set_drvdata(pdev, NULL);

	destroy_workqueue(nic_dev->workq);

	hinic_free_hwdev(nic_dev->hwdev);

	free_netdev(netdev);

	hinic_devlink_free(devlink);

	pci_release_regions(pdev);
	pci_disable_device(pdev);

	dev_info(&pdev->dev, "HiNIC driver - removed\n");
}

static void hinic_shutdown(struct pci_dev *pdev)
{
	pci_disable_device(pdev);
}

static const struct pci_device_id hinic_pci_table[] = {
	{ PCI_VDEVICE(HUAWEI, HINIC_DEV_ID_QUAD_PORT_25GE), 0},
	{ PCI_VDEVICE(HUAWEI, HINIC_DEV_ID_DUAL_PORT_100GE), 0},
	{ PCI_VDEVICE(HUAWEI, HINIC_DEV_ID_DUAL_PORT_100GE_MEZZ), 0},
	{ PCI_VDEVICE(HUAWEI, HINIC_DEV_ID_QUAD_PORT_25GE_MEZZ), 0},
	{ PCI_VDEVICE(HUAWEI, HINIC_DEV_ID_VF), 0},
	{ 0, 0}
};
MODULE_DEVICE_TABLE(pci, hinic_pci_table);

static struct pci_driver hinic_driver = {
	.name           = HINIC_DRV_NAME,
	.id_table       = hinic_pci_table,
	.probe          = hinic_probe,
	.remove         = hinic_remove,
	.shutdown       = hinic_shutdown,
	.sriov_configure = hinic_pci_sriov_configure,
};

static int __init hinic_module_init(void)
{
	hinic_dbg_register_debugfs(HINIC_DRV_NAME);
	return pci_register_driver(&hinic_driver);
}

static void __exit hinic_module_exit(void)
{
	pci_unregister_driver(&hinic_driver);
	hinic_dbg_unregister_debugfs();
}

module_init(hinic_module_init);
module_exit(hinic_module_exit);<|MERGE_RESOLUTION|>--- conflicted
+++ resolved
@@ -557,12 +557,9 @@
 {
 	struct hinic_dev *nic_dev = netdev_priv(netdev);
 	unsigned int flags;
-<<<<<<< HEAD
-=======
 
 	/* Disable txq napi firstly to aviod rewaking txq in free_tx_poll */
 	disable_txqs_napi(nic_dev);
->>>>>>> d1988041
 
 	down(&nic_dev->mgmt_lock);
 
@@ -576,16 +573,11 @@
 
 	up(&nic_dev->mgmt_lock);
 
-<<<<<<< HEAD
-	hinic_port_set_state(nic_dev, HINIC_PORT_DISABLE);
-
-=======
 	if (!HINIC_IS_VF(nic_dev->hwdev->hwif))
 		hinic_notify_all_vfs_link_changed(nic_dev->hwdev, 0);
 
 	hinic_port_set_state(nic_dev, HINIC_PORT_DISABLE);
 
->>>>>>> d1988041
 	hinic_port_set_func_state(nic_dev, HINIC_FUNC_PORT_DISABLE);
 
 	if (nic_dev->flags & HINIC_RSS_ENABLE) {
