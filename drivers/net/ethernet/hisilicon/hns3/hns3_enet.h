/* SPDX-License-Identifier: GPL-2.0+ */
// Copyright (c) 2016-2017 Hisilicon Limited.

#ifndef __HNS3_ENET_H
#define __HNS3_ENET_H

#include <linux/dim.h>
#include <linux/if_vlan.h>
#include <net/page_pool.h>

#include "hnae3.h"

enum hns3_nic_state {
	HNS3_NIC_STATE_TESTING,
	HNS3_NIC_STATE_RESETTING,
	HNS3_NIC_STATE_INITED,
	HNS3_NIC_STATE_DOWN,
	HNS3_NIC_STATE_DISABLED,
	HNS3_NIC_STATE_REMOVING,
	HNS3_NIC_STATE_SERVICE_INITED,
	HNS3_NIC_STATE_SERVICE_SCHED,
	HNS3_NIC_STATE2_RESET_REQUESTED,
	HNS3_NIC_STATE_HW_TX_CSUM_ENABLE,
	HNS3_NIC_STATE_RXD_ADV_LAYOUT_ENABLE,
	HNS3_NIC_STATE_MAX
};

#define HNS3_RING_RX_RING_BASEADDR_L_REG	0x00000
#define HNS3_RING_RX_RING_BASEADDR_H_REG	0x00004
#define HNS3_RING_RX_RING_BD_NUM_REG		0x00008
#define HNS3_RING_RX_RING_BD_LEN_REG		0x0000C
#define HNS3_RING_RX_RING_TAIL_REG		0x00018
#define HNS3_RING_RX_RING_HEAD_REG		0x0001C
#define HNS3_RING_RX_RING_FBDNUM_REG		0x00020
#define HNS3_RING_RX_RING_PKTNUM_RECORD_REG	0x0002C

#define HNS3_RING_TX_RING_BASEADDR_L_REG	0x00040
#define HNS3_RING_TX_RING_BASEADDR_H_REG	0x00044
#define HNS3_RING_TX_RING_BD_NUM_REG		0x00048
#define HNS3_RING_TX_RING_TC_REG		0x00050
#define HNS3_RING_TX_RING_TAIL_REG		0x00058
#define HNS3_RING_TX_RING_HEAD_REG		0x0005C
#define HNS3_RING_TX_RING_FBDNUM_REG		0x00060
#define HNS3_RING_TX_RING_OFFSET_REG		0x00064
#define HNS3_RING_TX_RING_EBDNUM_REG		0x00068
#define HNS3_RING_TX_RING_PKTNUM_RECORD_REG	0x0006C
#define HNS3_RING_TX_RING_EBD_OFFSET_REG	0x00070
#define HNS3_RING_TX_RING_BD_ERR_REG		0x00074
#define HNS3_RING_EN_REG			0x00090
#define HNS3_RING_RX_EN_REG			0x00098
#define HNS3_RING_TX_EN_REG			0x000D4

#define HNS3_RX_HEAD_SIZE			256

#define HNS3_TX_TIMEOUT (5 * HZ)
#define HNS3_RING_NAME_LEN			16
#define HNS3_BUFFER_SIZE_2048			2048
#define HNS3_RING_MAX_PENDING			32760
#define HNS3_RING_MIN_PENDING			72
#define HNS3_RING_BD_MULTIPLE			8
/* max frame size of mac */
#define HNS3_MAX_MTU(max_frm_size) \
	((max_frm_size) - (ETH_HLEN + ETH_FCS_LEN + 2 * VLAN_HLEN))

#define HNS3_BD_SIZE_512_TYPE			0
#define HNS3_BD_SIZE_1024_TYPE			1
#define HNS3_BD_SIZE_2048_TYPE			2
#define HNS3_BD_SIZE_4096_TYPE			3

#define HNS3_RX_FLAG_VLAN_PRESENT		0x1
#define HNS3_RX_FLAG_L3ID_IPV4			0x0
#define HNS3_RX_FLAG_L3ID_IPV6			0x1
#define HNS3_RX_FLAG_L4ID_UDP			0x0
#define HNS3_RX_FLAG_L4ID_TCP			0x1

#define HNS3_RXD_DMAC_S				0
#define HNS3_RXD_DMAC_M				(0x3 << HNS3_RXD_DMAC_S)
#define HNS3_RXD_VLAN_S				2
#define HNS3_RXD_VLAN_M				(0x3 << HNS3_RXD_VLAN_S)
#define HNS3_RXD_L3ID_S				4
#define HNS3_RXD_L3ID_M				(0xf << HNS3_RXD_L3ID_S)
#define HNS3_RXD_L4ID_S				8
#define HNS3_RXD_L4ID_M				(0xf << HNS3_RXD_L4ID_S)
#define HNS3_RXD_FRAG_B				12
#define HNS3_RXD_STRP_TAGP_S			13
#define HNS3_RXD_STRP_TAGP_M			(0x3 << HNS3_RXD_STRP_TAGP_S)

#define HNS3_RXD_L2E_B				16
#define HNS3_RXD_L3E_B				17
#define HNS3_RXD_L4E_B				18
#define HNS3_RXD_TRUNCAT_B			19
#define HNS3_RXD_HOI_B				20
#define HNS3_RXD_DOI_B				21
#define HNS3_RXD_OL3E_B				22
#define HNS3_RXD_OL4E_B				23
#define HNS3_RXD_GRO_COUNT_S			24
#define HNS3_RXD_GRO_COUNT_M			(0x3f << HNS3_RXD_GRO_COUNT_S)
#define HNS3_RXD_GRO_FIXID_B			30
#define HNS3_RXD_GRO_ECN_B			31

#define HNS3_RXD_ODMAC_S			0
#define HNS3_RXD_ODMAC_M			(0x3 << HNS3_RXD_ODMAC_S)
#define HNS3_RXD_OVLAN_S			2
#define HNS3_RXD_OVLAN_M			(0x3 << HNS3_RXD_OVLAN_S)
#define HNS3_RXD_OL3ID_S			4
#define HNS3_RXD_OL3ID_M			(0xf << HNS3_RXD_OL3ID_S)
#define HNS3_RXD_OL4ID_S			8
#define HNS3_RXD_OL4ID_M			(0xf << HNS3_RXD_OL4ID_S)
#define HNS3_RXD_FBHI_S				12
#define HNS3_RXD_FBHI_M				(0x3 << HNS3_RXD_FBHI_S)
#define HNS3_RXD_FBLI_S				14
#define HNS3_RXD_FBLI_M				(0x3 << HNS3_RXD_FBLI_S)

#define HNS3_RXD_PTYPE_S			4
#define HNS3_RXD_PTYPE_M			GENMASK(11, 4)

#define HNS3_RXD_BDTYPE_S			0
#define HNS3_RXD_BDTYPE_M			(0xf << HNS3_RXD_BDTYPE_S)
#define HNS3_RXD_VLD_B				4
#define HNS3_RXD_UDP0_B				5
#define HNS3_RXD_EXTEND_B			7
#define HNS3_RXD_FE_B				8
#define HNS3_RXD_LUM_B				9
#define HNS3_RXD_CRCP_B				10
#define HNS3_RXD_L3L4P_B			11
#define HNS3_RXD_TSIDX_S			12
#define HNS3_RXD_TSIDX_M			(0x3 << HNS3_RXD_TSIDX_S)
#define HNS3_RXD_TS_VLD_B			14
#define HNS3_RXD_LKBK_B				15
#define HNS3_RXD_GRO_SIZE_S			16
#define HNS3_RXD_GRO_SIZE_M			(0x3fff << HNS3_RXD_GRO_SIZE_S)

#define HNS3_TXD_L3T_S				0
#define HNS3_TXD_L3T_M				(0x3 << HNS3_TXD_L3T_S)
#define HNS3_TXD_L4T_S				2
#define HNS3_TXD_L4T_M				(0x3 << HNS3_TXD_L4T_S)
#define HNS3_TXD_L3CS_B				4
#define HNS3_TXD_L4CS_B				5
#define HNS3_TXD_VLAN_B				6
#define HNS3_TXD_TSO_B				7

#define HNS3_TXD_L2LEN_S			8
#define HNS3_TXD_L2LEN_M			(0xff << HNS3_TXD_L2LEN_S)
#define HNS3_TXD_L3LEN_S			16
#define HNS3_TXD_L3LEN_M			(0xff << HNS3_TXD_L3LEN_S)
#define HNS3_TXD_L4LEN_S			24
#define HNS3_TXD_L4LEN_M			(0xff << HNS3_TXD_L4LEN_S)

#define HNS3_TXD_CSUM_START_S		8
#define HNS3_TXD_CSUM_START_M		(0xffff << HNS3_TXD_CSUM_START_S)

#define HNS3_TXD_OL3T_S				0
#define HNS3_TXD_OL3T_M				(0x3 << HNS3_TXD_OL3T_S)
#define HNS3_TXD_OVLAN_B			2
#define HNS3_TXD_MACSEC_B			3
#define HNS3_TXD_TUNTYPE_S			4
#define HNS3_TXD_TUNTYPE_M			(0xf << HNS3_TXD_TUNTYPE_S)

#define HNS3_TXD_CSUM_OFFSET_S		8
#define HNS3_TXD_CSUM_OFFSET_M		(0xffff << HNS3_TXD_CSUM_OFFSET_S)

#define HNS3_TXD_BDTYPE_S			0
#define HNS3_TXD_BDTYPE_M			(0xf << HNS3_TXD_BDTYPE_S)
#define HNS3_TXD_FE_B				4
#define HNS3_TXD_SC_S				5
#define HNS3_TXD_SC_M				(0x3 << HNS3_TXD_SC_S)
#define HNS3_TXD_EXTEND_B			7
#define HNS3_TXD_VLD_B				8
#define HNS3_TXD_RI_B				9
#define HNS3_TXD_RA_B				10
#define HNS3_TXD_TSYN_B				11
#define HNS3_TXD_DECTTL_S			12
#define HNS3_TXD_DECTTL_M			(0xf << HNS3_TXD_DECTTL_S)

#define HNS3_TXD_OL4CS_B			22

#define HNS3_TXD_MSS_S				0
#define HNS3_TXD_MSS_M				(0x3fff << HNS3_TXD_MSS_S)
#define HNS3_TXD_HW_CS_B			14

#define HNS3_VECTOR_TX_IRQ			BIT_ULL(0)
#define HNS3_VECTOR_RX_IRQ			BIT_ULL(1)

#define HNS3_VECTOR_NOT_INITED			0
#define HNS3_VECTOR_INITED			1

#define HNS3_MAX_BD_SIZE			65535
#define HNS3_MAX_TSO_BD_NUM			63U
#define HNS3_MAX_TSO_SIZE			1048576U
#define HNS3_MAX_NON_TSO_SIZE			9728U


#define HNS3_VECTOR_GL0_OFFSET			0x100
#define HNS3_VECTOR_GL1_OFFSET			0x200
#define HNS3_VECTOR_GL2_OFFSET			0x300
#define HNS3_VECTOR_RL_OFFSET			0x900
#define HNS3_VECTOR_RL_EN_B			6
#define HNS3_VECTOR_TX_QL_OFFSET		0xe00
#define HNS3_VECTOR_RX_QL_OFFSET		0xf00

#define HNS3_RING_EN_B				0

#define HNS3_GL0_CQ_MODE_REG			0x20d00
#define HNS3_GL1_CQ_MODE_REG			0x20d04
#define HNS3_GL2_CQ_MODE_REG			0x20d08
#define HNS3_CQ_MODE_EQE			1U
#define HNS3_CQ_MODE_CQE			0U

enum hns3_pkt_l2t_type {
	HNS3_L2_TYPE_UNICAST,
	HNS3_L2_TYPE_MULTICAST,
	HNS3_L2_TYPE_BROADCAST,
	HNS3_L2_TYPE_INVALID,
};

enum hns3_pkt_l3t_type {
	HNS3_L3T_NONE,
	HNS3_L3T_IPV6,
	HNS3_L3T_IPV4,
	HNS3_L3T_RESERVED
};

enum hns3_pkt_l4t_type {
	HNS3_L4T_UNKNOWN,
	HNS3_L4T_TCP,
	HNS3_L4T_UDP,
	HNS3_L4T_SCTP
};

enum hns3_pkt_ol3t_type {
	HNS3_OL3T_NONE,
	HNS3_OL3T_IPV6,
	HNS3_OL3T_IPV4_NO_CSUM,
	HNS3_OL3T_IPV4_CSUM
};

enum hns3_pkt_tun_type {
	HNS3_TUN_NONE,
	HNS3_TUN_MAC_IN_UDP,
	HNS3_TUN_NVGRE,
	HNS3_TUN_OTHER
};

/* hardware spec ring buffer format */
struct __packed hns3_desc {
	union {
		__le64 addr;
		__le16 csum;
		struct {
			__le32 ts_nsec;
			__le32 ts_sec;
		};
	};
	union {
		struct {
			__le16 vlan_tag;
			__le16 send_size;
			union {
				__le32 type_cs_vlan_tso_len;
				struct {
					__u8 type_cs_vlan_tso;
					__u8 l2_len;
					__u8 l3_len;
					__u8 l4_len;
				};
			};
			__le16 outer_vlan_tag;
			__le16 tv;

		union {
			__le32 ol_type_vlan_len_msec;
			struct {
				__u8 ol_type_vlan_msec;
				__u8 ol2_len;
				__u8 ol3_len;
				__u8 ol4_len;
			};
		};

			__le32 paylen_ol4cs;
			__le16 bdtp_fe_sc_vld_ra_ri;
			__le16 mss_hw_csum;
		} tx;

		struct {
			__le32 l234_info;
			__le16 pkt_len;
			__le16 size;

			__le32 rss_hash;
			__le16 fd_id;
			__le16 vlan_tag;

			union {
				__le32 ol_info;
				struct {
					__le16 o_dm_vlan_id_fb;
					__le16 ot_vlan_tag;
				};
			};

			__le32 bd_base_info;
		} rx;
	};
};

enum hns3_desc_type {
	DESC_TYPE_UNKNOWN		= 0,
	DESC_TYPE_SKB			= 1 << 0,
	DESC_TYPE_FRAGLIST_SKB		= 1 << 1,
	DESC_TYPE_PAGE			= 1 << 2,
	DESC_TYPE_BOUNCE_ALL		= 1 << 3,
	DESC_TYPE_BOUNCE_HEAD		= 1 << 4,
	DESC_TYPE_SGL_SKB		= 1 << 5,
	DESC_TYPE_PP_FRAG		= 1 << 6,
};

struct hns3_desc_cb {
	dma_addr_t dma; /* dma address of this desc */
	void *buf;      /* cpu addr for a desc */

	/* priv data for the desc, e.g. skb when use with ip stack */
	void *priv;

	union {
		u32 page_offset;	/* for rx */
		u32 send_bytes;		/* for tx */
	};

	u32 length;     /* length of the buffer */

	u16 reuse_flag;
	u16 refill;

	/* desc type, used by the ring user to mark the type of the priv data */
	u16 type;
	u16 pagecnt_bias;
};

enum hns3_pkt_l3type {
	HNS3_L3_TYPE_IPV4,
	HNS3_L3_TYPE_IPV6,
	HNS3_L3_TYPE_ARP,
	HNS3_L3_TYPE_RARP,
	HNS3_L3_TYPE_IPV4_OPT,
	HNS3_L3_TYPE_IPV6_EXT,
	HNS3_L3_TYPE_LLDP,
	HNS3_L3_TYPE_BPDU,
	HNS3_L3_TYPE_MAC_PAUSE,
	HNS3_L3_TYPE_PFC_PAUSE, /* 0x9 */

	/* reserved for 0xA~0xB */

	HNS3_L3_TYPE_CNM = 0xc,

	/* reserved for 0xD~0xE */

	HNS3_L3_TYPE_PARSE_FAIL	= 0xf /* must be last */
};

enum hns3_pkt_l4type {
	HNS3_L4_TYPE_UDP,
	HNS3_L4_TYPE_TCP,
	HNS3_L4_TYPE_GRE,
	HNS3_L4_TYPE_SCTP,
	HNS3_L4_TYPE_IGMP,
	HNS3_L4_TYPE_ICMP,

	/* reserved for 0x6~0xE */

	HNS3_L4_TYPE_PARSE_FAIL	= 0xf /* must be last */
};

enum hns3_pkt_ol3type {
	HNS3_OL3_TYPE_IPV4 = 0,
	HNS3_OL3_TYPE_IPV6,
	/* reserved for 0x2~0x3 */
	HNS3_OL3_TYPE_IPV4_OPT = 4,
	HNS3_OL3_TYPE_IPV6_EXT,

	/* reserved for 0x6~0xE */

	HNS3_OL3_TYPE_PARSE_FAIL = 0xf	/* must be last */
};

enum hns3_pkt_ol4type {
	HNS3_OL4_TYPE_NO_TUN,
	HNS3_OL4_TYPE_MAC_IN_UDP,
	HNS3_OL4_TYPE_NVGRE,
	HNS3_OL4_TYPE_UNKNOWN
};

struct hns3_rx_ptype {
	u32 ptype : 8;
	u32 csum_level : 2;
	u32 ip_summed : 2;
	u32 l3_type : 4;
	u32 valid : 1;
};

struct ring_stats {
	u64 sw_err_cnt;
	u64 seg_pkt_cnt;
	union {
		struct {
			u64 tx_pkts;
			u64 tx_bytes;
			u64 tx_more;
			u64 restart_queue;
			u64 tx_busy;
			u64 tx_copy;
			u64 tx_vlan_err;
			u64 tx_l4_proto_err;
			u64 tx_l2l3l4_err;
			u64 tx_tso_err;
			u64 over_max_recursion;
			u64 hw_limitation;
<<<<<<< HEAD
=======
			u64 tx_bounce;
			u64 tx_spare_full;
			u64 copy_bits_err;
			u64 tx_sgl;
			u64 skb2sgl_err;
			u64 map_sg_err;
>>>>>>> 3b17187f
		};
		struct {
			u64 rx_pkts;
			u64 rx_bytes;
			u64 rx_err_cnt;
			u64 reuse_pg_cnt;
			u64 err_pkt_len;
			u64 err_bd_num;
			u64 l2_err;
			u64 l3l4_csum_err;
			u64 csum_complete;
			u64 rx_multicast;
			u64 non_reuse_pg;
			u64 frag_alloc_err;
			u64 frag_alloc;
		};
		__le16 csum;
	};
};

struct hns3_tx_spare {
	dma_addr_t dma;
	void *buf;
	u32 next_to_use;
	u32 next_to_clean;
	u32 last_to_clean;
	u32 len;
};

struct hns3_enet_ring {
	struct hns3_desc *desc; /* dma map address space */
	struct hns3_desc_cb *desc_cb;
	struct hns3_enet_ring *next;
	struct hns3_enet_tqp_vector *tqp_vector;
	struct hnae3_queue *tqp;
	int queue_index;
	struct device *dev; /* will be used for DMA mapping of descriptors */
	struct page_pool *page_pool;

	/* statistic */
	struct ring_stats stats;
	struct u64_stats_sync syncp;

	dma_addr_t desc_dma_addr;
	u32 buf_size;       /* size for hnae_desc->addr, preset by AE */
	u16 desc_num;       /* total number of desc */
	int next_to_use;    /* idx of next spare desc */

	/* idx of lastest sent desc, the ring is empty when equal to
	 * next_to_use
	 */
	int next_to_clean;
	u32 flag;          /* ring attribute */

	int pending_buf;
	union {
		/* for Tx ring */
		struct {
			u32 fd_qb_tx_sample;
			int last_to_use;        /* last idx used by xmit */
			u32 tx_copybreak;
			struct hns3_tx_spare *tx_spare;
		};

		/* for Rx ring */
		struct {
			u32 pull_len;   /* memcpy len for current rx packet */
			u32 rx_copybreak;
			u32 frag_num;
			/* first buffer address for current packet */
			unsigned char *va;
			struct sk_buff *skb;
			struct sk_buff *tail_skb;
		};
	};
} ____cacheline_internodealigned_in_smp;

enum hns3_flow_level_range {
	HNS3_FLOW_LOW = 0,
	HNS3_FLOW_MID = 1,
	HNS3_FLOW_HIGH = 2,
	HNS3_FLOW_ULTRA = 3,
};

#define HNS3_INT_GL_50K			0x0014
#define HNS3_INT_GL_20K			0x0032
#define HNS3_INT_GL_18K			0x0036
#define HNS3_INT_GL_8K			0x007C

#define HNS3_INT_GL_1US			BIT(31)

#define HNS3_INT_RL_MAX			0x00EC
#define HNS3_INT_RL_ENABLE_MASK		0x40

#define HNS3_INT_QL_DEFAULT_CFG		0x20

struct hns3_enet_coalesce {
	u16 int_gl;
	u16 int_ql;
	u16 int_ql_max;
	u8 adapt_enable : 1;
	u8 ql_enable : 1;
	u8 unit_1us : 1;
	enum hns3_flow_level_range flow_level;
};

struct hns3_enet_ring_group {
	/* array of pointers to rings */
	struct hns3_enet_ring *ring;
	u64 total_bytes;	/* total bytes processed this group */
	u64 total_packets;	/* total packets processed this group */
	u16 count;
	struct hns3_enet_coalesce coal;
	struct dim dim;
};

struct hns3_enet_tqp_vector {
	struct hnae3_handle *handle;
	u8 __iomem *mask_addr;
	int vector_irq;
	int irq_init_flag;

	u16 idx;		/* index in the TQP vector array per handle. */

	struct napi_struct napi;

	struct hns3_enet_ring_group rx_group;
	struct hns3_enet_ring_group tx_group;

	cpumask_t affinity_mask;
	u16 num_tqps;	/* total number of tqps in TQP vector */
	struct irq_affinity_notify affinity_notify;

	char name[HNAE3_INT_NAME_LEN];

	u64 event_cnt;
} ____cacheline_internodealigned_in_smp;

struct hns3_nic_priv {
	struct hnae3_handle *ae_handle;
	struct net_device *netdev;
	struct device *dev;

	/**
	 * the cb for nic to manage the ring buffer, the first half of the
	 * array is for tx_ring and vice versa for the second half
	 */
	struct hns3_enet_ring *ring;
	struct hns3_enet_tqp_vector *tqp_vector;
	u16 vector_num;
	u8 max_non_tso_bd_num;

	u64 tx_timeout_count;

	unsigned long state;

	enum dim_cq_period_mode tx_cqe_mode;
	enum dim_cq_period_mode rx_cqe_mode;
	struct hns3_enet_coalesce tx_coal;
	struct hns3_enet_coalesce rx_coal;
	u32 tx_copybreak;
	u32 rx_copybreak;
};

union l3_hdr_info {
	struct iphdr *v4;
	struct ipv6hdr *v6;
	unsigned char *hdr;
};

union l4_hdr_info {
	struct tcphdr *tcp;
	struct udphdr *udp;
	struct gre_base_hdr *gre;
	unsigned char *hdr;
};

struct hns3_hw_error_info {
	enum hnae3_hw_error_type type;
	const char *msg;
};

struct hns3_reset_type_map {
	enum ethtool_reset_flags rst_flags;
	enum hnae3_reset_type rst_type;
};

static inline int ring_space(struct hns3_enet_ring *ring)
{
	/* This smp_load_acquire() pairs with smp_store_release() in
	 * hns3_nic_reclaim_one_desc called by hns3_clean_tx_ring.
	 */
	int begin = smp_load_acquire(&ring->next_to_clean);
	int end = READ_ONCE(ring->next_to_use);

	return ((end >= begin) ? (ring->desc_num - end + begin) :
			(begin - end)) - 1;
}

static inline u32 hns3_read_reg(void __iomem *base, u32 reg)
{
	return readl(base + reg);
}

static inline void hns3_write_reg(void __iomem *base, u32 reg, u32 value)
{
	u8 __iomem *reg_addr = READ_ONCE(base);

	writel(value, reg_addr + reg);
}

#define hns3_read_dev(a, reg) \
	hns3_read_reg((a)->io_base, reg)

static inline bool hns3_nic_resetting(struct net_device *netdev)
{
	struct hns3_nic_priv *priv = netdev_priv(netdev);

	return test_bit(HNS3_NIC_STATE_RESETTING, &priv->state);
}

#define hns3_write_dev(a, reg, value) \
	hns3_write_reg((a)->io_base, reg, value)

#define ring_to_dev(ring) ((ring)->dev)

#define ring_to_netdev(ring)	((ring)->tqp_vector->napi.dev)

#define ring_to_dma_dir(ring) (HNAE3_IS_TX_RING(ring) ? \
	DMA_TO_DEVICE : DMA_FROM_DEVICE)

#define hns3_buf_size(_ring) ((_ring)->buf_size)

static inline unsigned int hns3_page_order(struct hns3_enet_ring *ring)
{
#if (PAGE_SIZE < 8192)
	if (ring->buf_size > (PAGE_SIZE / 2))
		return 1;
#endif
	return 0;
}

#define hns3_page_size(_ring) (PAGE_SIZE << hns3_page_order(_ring))

/* iterator for handling rings in ring group */
#define hns3_for_each_ring(pos, head) \
	for (pos = (head).ring; (pos); pos = (pos)->next)

#define hns3_get_handle(ndev) \
	(((struct hns3_nic_priv *)netdev_priv(ndev))->ae_handle)

#define hns3_gl_usec_to_reg(int_gl) ((int_gl) >> 1)
#define hns3_gl_round_down(int_gl) round_down(int_gl, 2)

#define hns3_rl_usec_to_reg(int_rl) ((int_rl) >> 2)
#define hns3_rl_round_down(int_rl) round_down(int_rl, 4)

void hns3_ethtool_set_ops(struct net_device *netdev);
int hns3_set_channels(struct net_device *netdev,
		      struct ethtool_channels *ch);

void hns3_clean_tx_ring(struct hns3_enet_ring *ring, int budget);
int hns3_init_all_ring(struct hns3_nic_priv *priv);
int hns3_nic_reset_all_ring(struct hnae3_handle *h);
void hns3_fini_ring(struct hns3_enet_ring *ring);
netdev_tx_t hns3_nic_net_xmit(struct sk_buff *skb, struct net_device *netdev);
bool hns3_is_phys_func(struct pci_dev *pdev);
int hns3_clean_rx_ring(
		struct hns3_enet_ring *ring, int budget,
		void (*rx_fn)(struct hns3_enet_ring *, struct sk_buff *));

void hns3_set_vector_coalesce_rx_gl(struct hns3_enet_tqp_vector *tqp_vector,
				    u32 gl_value);
void hns3_set_vector_coalesce_tx_gl(struct hns3_enet_tqp_vector *tqp_vector,
				    u32 gl_value);
void hns3_set_vector_coalesce_rl(struct hns3_enet_tqp_vector *tqp_vector,
				 u32 rl_value);
void hns3_set_vector_coalesce_rx_ql(struct hns3_enet_tqp_vector *tqp_vector,
				    u32 ql_value);
void hns3_set_vector_coalesce_tx_ql(struct hns3_enet_tqp_vector *tqp_vector,
				    u32 ql_value);

void hns3_request_update_promisc_mode(struct hnae3_handle *handle);

#ifdef CONFIG_HNS3_DCB
void hns3_dcbnl_setup(struct hnae3_handle *handle);
#else
static inline void hns3_dcbnl_setup(struct hnae3_handle *handle) {}
#endif

int hns3_dbg_init(struct hnae3_handle *handle);
void hns3_dbg_uninit(struct hnae3_handle *handle);
void hns3_dbg_register_debugfs(const char *debugfs_dir_name);
void hns3_dbg_unregister_debugfs(void);
void hns3_shinfo_pack(struct skb_shared_info *shinfo, __u32 *size);
u16 hns3_get_max_available_channels(struct hnae3_handle *h);
void hns3_cq_period_mode_init(struct hns3_nic_priv *priv,
			      enum dim_cq_period_mode tx_mode,
			      enum dim_cq_period_mode rx_mode);
#endif<|MERGE_RESOLUTION|>--- conflicted
+++ resolved
@@ -415,15 +415,12 @@
 			u64 tx_tso_err;
 			u64 over_max_recursion;
 			u64 hw_limitation;
-<<<<<<< HEAD
-=======
 			u64 tx_bounce;
 			u64 tx_spare_full;
 			u64 copy_bits_err;
 			u64 tx_sgl;
 			u64 skb2sgl_err;
 			u64 map_sg_err;
->>>>>>> 3b17187f
 		};
 		struct {
 			u64 rx_pkts;
