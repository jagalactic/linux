/*
 * Copyright (c) 2015, Mellanox Technologies. All rights reserved.
 *
 * This software is available to you under a choice of one of two
 * licenses.  You may choose to be licensed under the terms of the GNU
 * General Public License (GPL) Version 2, available from the file
 * COPYING in the main directory of this source tree, or the
 * OpenIB.org BSD license below:
 *
 *     Redistribution and use in source and binary forms, with or
 *     without modification, are permitted provided that the following
 *     conditions are met:
 *
 *      - Redistributions of source code must retain the above
 *        copyright notice, this list of conditions and the following
 *        disclaimer.
 *
 *      - Redistributions in binary form must reproduce the above
 *        copyright notice, this list of conditions and the following
 *        disclaimer in the documentation and/or other materials
 *        provided with the distribution.
 *
 * THE SOFTWARE IS PROVIDED "AS IS", WITHOUT WARRANTY OF ANY KIND,
 * EXPRESS OR IMPLIED, INCLUDING BUT NOT LIMITED TO THE WARRANTIES OF
 * MERCHANTABILITY, FITNESS FOR A PARTICULAR PURPOSE AND
 * NONINFRINGEMENT. IN NO EVENT SHALL THE AUTHORS OR COPYRIGHT HOLDERS
 * BE LIABLE FOR ANY CLAIM, DAMAGES OR OTHER LIABILITY, WHETHER IN AN
 * ACTION OF CONTRACT, TORT OR OTHERWISE, ARISING FROM, OUT OF OR IN
 * CONNECTION WITH THE SOFTWARE OR THE USE OR OTHER DEALINGS IN THE
 * SOFTWARE.
 */

#include "en.h"
#include "en/port.h"
#include "en/params.h"
#include "en/xsk/pool.h"
#include "en/ptp.h"
#include "lib/clock.h"

void mlx5e_ethtool_get_drvinfo(struct mlx5e_priv *priv,
			       struct ethtool_drvinfo *drvinfo)
{
	struct mlx5_core_dev *mdev = priv->mdev;

	strlcpy(drvinfo->driver, KBUILD_MODNAME, sizeof(drvinfo->driver));
	snprintf(drvinfo->fw_version, sizeof(drvinfo->fw_version),
		 "%d.%d.%04d (%.16s)",
		 fw_rev_maj(mdev), fw_rev_min(mdev), fw_rev_sub(mdev),
		 mdev->board_id);
	strlcpy(drvinfo->bus_info, dev_name(mdev->device),
		sizeof(drvinfo->bus_info));
}

static void mlx5e_get_drvinfo(struct net_device *dev,
			      struct ethtool_drvinfo *drvinfo)
{
	struct mlx5e_priv *priv = netdev_priv(dev);

	mlx5e_ethtool_get_drvinfo(priv, drvinfo);
}

struct ptys2ethtool_config {
	__ETHTOOL_DECLARE_LINK_MODE_MASK(supported);
	__ETHTOOL_DECLARE_LINK_MODE_MASK(advertised);
};

static
struct ptys2ethtool_config ptys2legacy_ethtool_table[MLX5E_LINK_MODES_NUMBER];
static
struct ptys2ethtool_config ptys2ext_ethtool_table[MLX5E_EXT_LINK_MODES_NUMBER];

#define MLX5_BUILD_PTYS2ETHTOOL_CONFIG(reg_, table, ...)                  \
	({                                                              \
		struct ptys2ethtool_config *cfg;                        \
		const unsigned int modes[] = { __VA_ARGS__ };           \
		unsigned int i, bit, idx;                               \
		cfg = &ptys2##table##_ethtool_table[reg_];		\
		bitmap_zero(cfg->supported,                             \
			    __ETHTOOL_LINK_MODE_MASK_NBITS);            \
		bitmap_zero(cfg->advertised,                            \
			    __ETHTOOL_LINK_MODE_MASK_NBITS);            \
		for (i = 0 ; i < ARRAY_SIZE(modes) ; ++i) {             \
			bit = modes[i] % 64;                            \
			idx = modes[i] / 64;                            \
			__set_bit(bit, &cfg->supported[idx]);           \
			__set_bit(bit, &cfg->advertised[idx]);          \
		}                                                       \
	})

void mlx5e_build_ptys2ethtool_map(void)
{
	memset(ptys2legacy_ethtool_table, 0, sizeof(ptys2legacy_ethtool_table));
	memset(ptys2ext_ethtool_table, 0, sizeof(ptys2ext_ethtool_table));
	MLX5_BUILD_PTYS2ETHTOOL_CONFIG(MLX5E_1000BASE_CX_SGMII, legacy,
				       ETHTOOL_LINK_MODE_1000baseKX_Full_BIT);
	MLX5_BUILD_PTYS2ETHTOOL_CONFIG(MLX5E_1000BASE_KX, legacy,
				       ETHTOOL_LINK_MODE_1000baseKX_Full_BIT);
	MLX5_BUILD_PTYS2ETHTOOL_CONFIG(MLX5E_10GBASE_CX4, legacy,
				       ETHTOOL_LINK_MODE_10000baseKX4_Full_BIT);
	MLX5_BUILD_PTYS2ETHTOOL_CONFIG(MLX5E_10GBASE_KX4, legacy,
				       ETHTOOL_LINK_MODE_10000baseKX4_Full_BIT);
	MLX5_BUILD_PTYS2ETHTOOL_CONFIG(MLX5E_10GBASE_KR, legacy,
				       ETHTOOL_LINK_MODE_10000baseKR_Full_BIT);
	MLX5_BUILD_PTYS2ETHTOOL_CONFIG(MLX5E_20GBASE_KR2, legacy,
				       ETHTOOL_LINK_MODE_20000baseKR2_Full_BIT);
	MLX5_BUILD_PTYS2ETHTOOL_CONFIG(MLX5E_40GBASE_CR4, legacy,
				       ETHTOOL_LINK_MODE_40000baseCR4_Full_BIT);
	MLX5_BUILD_PTYS2ETHTOOL_CONFIG(MLX5E_40GBASE_KR4, legacy,
				       ETHTOOL_LINK_MODE_40000baseKR4_Full_BIT);
	MLX5_BUILD_PTYS2ETHTOOL_CONFIG(MLX5E_56GBASE_R4, legacy,
				       ETHTOOL_LINK_MODE_56000baseKR4_Full_BIT);
	MLX5_BUILD_PTYS2ETHTOOL_CONFIG(MLX5E_10GBASE_CR, legacy,
				       ETHTOOL_LINK_MODE_10000baseKR_Full_BIT);
	MLX5_BUILD_PTYS2ETHTOOL_CONFIG(MLX5E_10GBASE_SR, legacy,
				       ETHTOOL_LINK_MODE_10000baseKR_Full_BIT);
	MLX5_BUILD_PTYS2ETHTOOL_CONFIG(MLX5E_10GBASE_ER, legacy,
				       ETHTOOL_LINK_MODE_10000baseKR_Full_BIT);
	MLX5_BUILD_PTYS2ETHTOOL_CONFIG(MLX5E_40GBASE_SR4, legacy,
				       ETHTOOL_LINK_MODE_40000baseSR4_Full_BIT);
	MLX5_BUILD_PTYS2ETHTOOL_CONFIG(MLX5E_40GBASE_LR4, legacy,
				       ETHTOOL_LINK_MODE_40000baseLR4_Full_BIT);
	MLX5_BUILD_PTYS2ETHTOOL_CONFIG(MLX5E_50GBASE_SR2, legacy,
				       ETHTOOL_LINK_MODE_50000baseSR2_Full_BIT);
	MLX5_BUILD_PTYS2ETHTOOL_CONFIG(MLX5E_100GBASE_CR4, legacy,
				       ETHTOOL_LINK_MODE_100000baseCR4_Full_BIT);
	MLX5_BUILD_PTYS2ETHTOOL_CONFIG(MLX5E_100GBASE_SR4, legacy,
				       ETHTOOL_LINK_MODE_100000baseSR4_Full_BIT);
	MLX5_BUILD_PTYS2ETHTOOL_CONFIG(MLX5E_100GBASE_KR4, legacy,
				       ETHTOOL_LINK_MODE_100000baseKR4_Full_BIT);
	MLX5_BUILD_PTYS2ETHTOOL_CONFIG(MLX5E_100GBASE_LR4, legacy,
				       ETHTOOL_LINK_MODE_100000baseLR4_ER4_Full_BIT);
	MLX5_BUILD_PTYS2ETHTOOL_CONFIG(MLX5E_10GBASE_T, legacy,
				       ETHTOOL_LINK_MODE_10000baseT_Full_BIT);
	MLX5_BUILD_PTYS2ETHTOOL_CONFIG(MLX5E_25GBASE_CR, legacy,
				       ETHTOOL_LINK_MODE_25000baseCR_Full_BIT);
	MLX5_BUILD_PTYS2ETHTOOL_CONFIG(MLX5E_25GBASE_KR, legacy,
				       ETHTOOL_LINK_MODE_25000baseKR_Full_BIT);
	MLX5_BUILD_PTYS2ETHTOOL_CONFIG(MLX5E_25GBASE_SR, legacy,
				       ETHTOOL_LINK_MODE_25000baseSR_Full_BIT);
	MLX5_BUILD_PTYS2ETHTOOL_CONFIG(MLX5E_50GBASE_CR2, legacy,
				       ETHTOOL_LINK_MODE_50000baseCR2_Full_BIT);
	MLX5_BUILD_PTYS2ETHTOOL_CONFIG(MLX5E_50GBASE_KR2, legacy,
				       ETHTOOL_LINK_MODE_50000baseKR2_Full_BIT);
	MLX5_BUILD_PTYS2ETHTOOL_CONFIG(MLX5E_SGMII_100M, ext,
				       ETHTOOL_LINK_MODE_100baseT_Full_BIT);
	MLX5_BUILD_PTYS2ETHTOOL_CONFIG(MLX5E_1000BASE_X_SGMII, ext,
				       ETHTOOL_LINK_MODE_1000baseT_Full_BIT,
				       ETHTOOL_LINK_MODE_1000baseKX_Full_BIT,
				       ETHTOOL_LINK_MODE_1000baseX_Full_BIT);
	MLX5_BUILD_PTYS2ETHTOOL_CONFIG(MLX5E_5GBASE_R, ext,
				       ETHTOOL_LINK_MODE_5000baseT_Full_BIT);
	MLX5_BUILD_PTYS2ETHTOOL_CONFIG(MLX5E_10GBASE_XFI_XAUI_1, ext,
				       ETHTOOL_LINK_MODE_10000baseT_Full_BIT,
				       ETHTOOL_LINK_MODE_10000baseKR_Full_BIT,
				       ETHTOOL_LINK_MODE_10000baseR_FEC_BIT,
				       ETHTOOL_LINK_MODE_10000baseCR_Full_BIT,
				       ETHTOOL_LINK_MODE_10000baseSR_Full_BIT,
				       ETHTOOL_LINK_MODE_10000baseLR_Full_BIT,
				       ETHTOOL_LINK_MODE_10000baseER_Full_BIT);
	MLX5_BUILD_PTYS2ETHTOOL_CONFIG(MLX5E_40GBASE_XLAUI_4_XLPPI_4, ext,
				       ETHTOOL_LINK_MODE_40000baseKR4_Full_BIT,
				       ETHTOOL_LINK_MODE_40000baseCR4_Full_BIT,
				       ETHTOOL_LINK_MODE_40000baseSR4_Full_BIT,
				       ETHTOOL_LINK_MODE_40000baseLR4_Full_BIT);
	MLX5_BUILD_PTYS2ETHTOOL_CONFIG(MLX5E_25GAUI_1_25GBASE_CR_KR, ext,
				       ETHTOOL_LINK_MODE_25000baseCR_Full_BIT,
				       ETHTOOL_LINK_MODE_25000baseKR_Full_BIT,
				       ETHTOOL_LINK_MODE_25000baseSR_Full_BIT);
	MLX5_BUILD_PTYS2ETHTOOL_CONFIG(MLX5E_50GAUI_2_LAUI_2_50GBASE_CR2_KR2,
				       ext,
				       ETHTOOL_LINK_MODE_50000baseCR2_Full_BIT,
				       ETHTOOL_LINK_MODE_50000baseKR2_Full_BIT,
				       ETHTOOL_LINK_MODE_50000baseSR2_Full_BIT);
	MLX5_BUILD_PTYS2ETHTOOL_CONFIG(MLX5E_50GAUI_1_LAUI_1_50GBASE_CR_KR, ext,
				       ETHTOOL_LINK_MODE_50000baseKR_Full_BIT,
				       ETHTOOL_LINK_MODE_50000baseSR_Full_BIT,
				       ETHTOOL_LINK_MODE_50000baseCR_Full_BIT,
				       ETHTOOL_LINK_MODE_50000baseLR_ER_FR_Full_BIT,
				       ETHTOOL_LINK_MODE_50000baseDR_Full_BIT);
	MLX5_BUILD_PTYS2ETHTOOL_CONFIG(MLX5E_CAUI_4_100GBASE_CR4_KR4, ext,
				       ETHTOOL_LINK_MODE_100000baseKR4_Full_BIT,
				       ETHTOOL_LINK_MODE_100000baseSR4_Full_BIT,
				       ETHTOOL_LINK_MODE_100000baseCR4_Full_BIT,
				       ETHTOOL_LINK_MODE_100000baseLR4_ER4_Full_BIT);
	MLX5_BUILD_PTYS2ETHTOOL_CONFIG(MLX5E_100GAUI_2_100GBASE_CR2_KR2, ext,
				       ETHTOOL_LINK_MODE_100000baseKR2_Full_BIT,
				       ETHTOOL_LINK_MODE_100000baseSR2_Full_BIT,
				       ETHTOOL_LINK_MODE_100000baseCR2_Full_BIT,
				       ETHTOOL_LINK_MODE_100000baseLR2_ER2_FR2_Full_BIT,
				       ETHTOOL_LINK_MODE_100000baseDR2_Full_BIT);
	MLX5_BUILD_PTYS2ETHTOOL_CONFIG(MLX5E_200GAUI_4_200GBASE_CR4_KR4, ext,
				       ETHTOOL_LINK_MODE_200000baseKR4_Full_BIT,
				       ETHTOOL_LINK_MODE_200000baseSR4_Full_BIT,
				       ETHTOOL_LINK_MODE_200000baseLR4_ER4_FR4_Full_BIT,
				       ETHTOOL_LINK_MODE_200000baseDR4_Full_BIT,
				       ETHTOOL_LINK_MODE_200000baseCR4_Full_BIT);
	MLX5_BUILD_PTYS2ETHTOOL_CONFIG(MLX5E_100GAUI_1_100GBASE_CR_KR, ext,
				       ETHTOOL_LINK_MODE_100000baseKR_Full_BIT,
				       ETHTOOL_LINK_MODE_100000baseSR_Full_BIT,
				       ETHTOOL_LINK_MODE_100000baseLR_ER_FR_Full_BIT,
				       ETHTOOL_LINK_MODE_100000baseDR_Full_BIT,
				       ETHTOOL_LINK_MODE_100000baseCR_Full_BIT);
	MLX5_BUILD_PTYS2ETHTOOL_CONFIG(MLX5E_200GAUI_2_200GBASE_CR2_KR2, ext,
				       ETHTOOL_LINK_MODE_200000baseKR2_Full_BIT,
				       ETHTOOL_LINK_MODE_200000baseSR2_Full_BIT,
				       ETHTOOL_LINK_MODE_200000baseLR2_ER2_FR2_Full_BIT,
				       ETHTOOL_LINK_MODE_200000baseDR2_Full_BIT,
				       ETHTOOL_LINK_MODE_200000baseCR2_Full_BIT);
	MLX5_BUILD_PTYS2ETHTOOL_CONFIG(MLX5E_400GAUI_4_400GBASE_CR4_KR4, ext,
				       ETHTOOL_LINK_MODE_400000baseKR4_Full_BIT,
				       ETHTOOL_LINK_MODE_400000baseSR4_Full_BIT,
				       ETHTOOL_LINK_MODE_400000baseLR4_ER4_FR4_Full_BIT,
				       ETHTOOL_LINK_MODE_400000baseDR4_Full_BIT,
				       ETHTOOL_LINK_MODE_400000baseCR4_Full_BIT);
}

static void mlx5e_ethtool_get_speed_arr(struct mlx5_core_dev *mdev,
					struct ptys2ethtool_config **arr,
					u32 *size)
{
	bool ext = mlx5e_ptys_ext_supported(mdev);

	*arr = ext ? ptys2ext_ethtool_table : ptys2legacy_ethtool_table;
	*size = ext ? ARRAY_SIZE(ptys2ext_ethtool_table) :
		      ARRAY_SIZE(ptys2legacy_ethtool_table);
}

typedef int (*mlx5e_pflag_handler)(struct net_device *netdev, bool enable);

struct pflag_desc {
	char name[ETH_GSTRING_LEN];
	mlx5e_pflag_handler handler;
};

static const struct pflag_desc mlx5e_priv_flags[MLX5E_NUM_PFLAGS];

int mlx5e_ethtool_get_sset_count(struct mlx5e_priv *priv, int sset)
{
	switch (sset) {
	case ETH_SS_STATS:
		return mlx5e_stats_total_num(priv);
	case ETH_SS_PRIV_FLAGS:
		return MLX5E_NUM_PFLAGS;
	case ETH_SS_TEST:
		return mlx5e_self_test_num(priv);
	default:
		return -EOPNOTSUPP;
	}
}

static int mlx5e_get_sset_count(struct net_device *dev, int sset)
{
	struct mlx5e_priv *priv = netdev_priv(dev);

	return mlx5e_ethtool_get_sset_count(priv, sset);
}

void mlx5e_ethtool_get_strings(struct mlx5e_priv *priv, u32 stringset, u8 *data)
{
	int i;

	switch (stringset) {
	case ETH_SS_PRIV_FLAGS:
		for (i = 0; i < MLX5E_NUM_PFLAGS; i++)
			strcpy(data + i * ETH_GSTRING_LEN,
			       mlx5e_priv_flags[i].name);
		break;

	case ETH_SS_TEST:
		for (i = 0; i < mlx5e_self_test_num(priv); i++)
			strcpy(data + i * ETH_GSTRING_LEN,
			       mlx5e_self_tests[i]);
		break;

	case ETH_SS_STATS:
		mlx5e_stats_fill_strings(priv, data);
		break;
	}
}

static void mlx5e_get_strings(struct net_device *dev, u32 stringset, u8 *data)
{
	struct mlx5e_priv *priv = netdev_priv(dev);

	mlx5e_ethtool_get_strings(priv, stringset, data);
}

void mlx5e_ethtool_get_ethtool_stats(struct mlx5e_priv *priv,
				     struct ethtool_stats *stats, u64 *data)
{
	int idx = 0;

	mutex_lock(&priv->state_lock);
	mlx5e_stats_update(priv);
	mutex_unlock(&priv->state_lock);

	mlx5e_stats_fill(priv, data, idx);
}

static void mlx5e_get_ethtool_stats(struct net_device *dev,
				    struct ethtool_stats *stats,
				    u64 *data)
{
	struct mlx5e_priv *priv = netdev_priv(dev);

	mlx5e_ethtool_get_ethtool_stats(priv, stats, data);
}

void mlx5e_ethtool_get_ringparam(struct mlx5e_priv *priv,
				 struct ethtool_ringparam *param)
{
	param->rx_max_pending = 1 << MLX5E_PARAMS_MAXIMUM_LOG_RQ_SIZE;
	param->tx_max_pending = 1 << MLX5E_PARAMS_MAXIMUM_LOG_SQ_SIZE;
	param->rx_pending     = 1 << priv->channels.params.log_rq_mtu_frames;
	param->tx_pending     = 1 << priv->channels.params.log_sq_size;
}

static void mlx5e_get_ringparam(struct net_device *dev,
				struct ethtool_ringparam *param)
{
	struct mlx5e_priv *priv = netdev_priv(dev);

	mlx5e_ethtool_get_ringparam(priv, param);
}

int mlx5e_ethtool_set_ringparam(struct mlx5e_priv *priv,
				struct ethtool_ringparam *param)
{
	struct mlx5e_params new_params;
	u8 log_rq_size;
	u8 log_sq_size;
	int err = 0;

	if (param->rx_jumbo_pending) {
		netdev_info(priv->netdev, "%s: rx_jumbo_pending not supported\n",
			    __func__);
		return -EINVAL;
	}
	if (param->rx_mini_pending) {
		netdev_info(priv->netdev, "%s: rx_mini_pending not supported\n",
			    __func__);
		return -EINVAL;
	}

	if (param->rx_pending < (1 << MLX5E_PARAMS_MINIMUM_LOG_RQ_SIZE)) {
		netdev_info(priv->netdev, "%s: rx_pending (%d) < min (%d)\n",
			    __func__, param->rx_pending,
			    1 << MLX5E_PARAMS_MINIMUM_LOG_RQ_SIZE);
		return -EINVAL;
	}

	if (param->tx_pending < (1 << MLX5E_PARAMS_MINIMUM_LOG_SQ_SIZE)) {
		netdev_info(priv->netdev, "%s: tx_pending (%d) < min (%d)\n",
			    __func__, param->tx_pending,
			    1 << MLX5E_PARAMS_MINIMUM_LOG_SQ_SIZE);
		return -EINVAL;
	}

	log_rq_size = order_base_2(param->rx_pending);
	log_sq_size = order_base_2(param->tx_pending);

	if (log_rq_size == priv->channels.params.log_rq_mtu_frames &&
	    log_sq_size == priv->channels.params.log_sq_size)
		return 0;

	mutex_lock(&priv->state_lock);

	new_params = priv->channels.params;
	new_params.log_rq_mtu_frames = log_rq_size;
	new_params.log_sq_size = log_sq_size;

	err = mlx5e_validate_params(priv->mdev, &new_params);
	if (err)
		goto unlock;

	err = mlx5e_safe_switch_params(priv, &new_params, NULL, NULL, true);

unlock:
	mutex_unlock(&priv->state_lock);

	return err;
}

static int mlx5e_set_ringparam(struct net_device *dev,
			       struct ethtool_ringparam *param)
{
	struct mlx5e_priv *priv = netdev_priv(dev);

	return mlx5e_ethtool_set_ringparam(priv, param);
}

void mlx5e_ethtool_get_channels(struct mlx5e_priv *priv,
				struct ethtool_channels *ch)
{
	mutex_lock(&priv->state_lock);

	ch->max_combined   = priv->max_nch;
	ch->combined_count = priv->channels.params.num_channels;
	if (priv->xsk.refcnt) {
		/* The upper half are XSK queues. */
		ch->max_combined *= 2;
		ch->combined_count *= 2;
	}

	mutex_unlock(&priv->state_lock);
}

static void mlx5e_get_channels(struct net_device *dev,
			       struct ethtool_channels *ch)
{
	struct mlx5e_priv *priv = netdev_priv(dev);

	mlx5e_ethtool_get_channels(priv, ch);
}

int mlx5e_ethtool_set_channels(struct mlx5e_priv *priv,
			       struct ethtool_channels *ch)
{
	struct mlx5e_params *cur_params = &priv->channels.params;
	unsigned int count = ch->combined_count;
	struct mlx5e_params new_params;
	bool arfs_enabled;
	int rss_cnt;
	bool opened;
	int err = 0;

	if (!count) {
		netdev_info(priv->netdev, "%s: combined_count=0 not supported\n",
			    __func__);
		return -EINVAL;
	}

	if (cur_params->num_channels == count)
		return 0;

	mutex_lock(&priv->state_lock);

	/* Don't allow changing the number of channels if there is an active
	 * XSK, because the numeration of the XSK and regular RQs will change.
	 */
	if (priv->xsk.refcnt) {
		err = -EINVAL;
		netdev_err(priv->netdev, "%s: AF_XDP is active, cannot change the number of channels\n",
			   __func__);
		goto out;
	}

<<<<<<< HEAD
	new_channels.params = *cur_params;
	new_channels.params.num_channels = count;

	if (!test_bit(MLX5E_STATE_OPENED, &priv->state)) {
		struct mlx5e_params old_params;

		old_params = *cur_params;
		*cur_params = new_channels.params;
		err = mlx5e_num_channels_changed(priv);
		if (err)
			*cur_params = old_params;

=======
	/* Don't allow changing the number of channels if HTB offload is active,
	 * because the numeration of the QoS SQs will change, while per-queue
	 * qdiscs are attached.
	 */
	if (priv->htb.maj_id) {
		err = -EINVAL;
		netdev_err(priv->netdev, "%s: HTB offload is active, cannot change the number of channels\n",
			   __func__);
		goto out;
	}

	/* Don't allow changing the number of channels if non-default RSS contexts exist,
	 * the kernel doesn't protect against set_channels operations that break them.
	 */
	rss_cnt = mlx5e_rx_res_rss_cnt(priv->rx_res) - 1;
	if (rss_cnt) {
		err = -EINVAL;
		netdev_err(priv->netdev, "%s: Non-default RSS contexts exist (%d), cannot change the number of channels\n",
			   __func__, rss_cnt);
		goto out;
	}

	/* Don't allow changing the number of channels if MQPRIO mode channel offload is active,
	 * because it defines a partition over the channels queues.
	 */
	if (cur_params->mqprio.mode == TC_MQPRIO_MODE_CHANNEL) {
		err = -EINVAL;
		netdev_err(priv->netdev, "%s: MQPRIO mode channel offload is active, cannot change the number of channels\n",
			   __func__);
>>>>>>> 3b17187f
		goto out;
	}

	new_params = *cur_params;
	new_params.num_channels = count;

	opened = test_bit(MLX5E_STATE_OPENED, &priv->state);

	arfs_enabled = opened && (priv->netdev->features & NETIF_F_NTUPLE);
	if (arfs_enabled)
		mlx5e_arfs_disable(priv);

	/* Switch to new channels, set new parameters and close old ones */
	err = mlx5e_safe_switch_params(priv, &new_params,
				       mlx5e_num_channels_changed_ctx, NULL, true);

	if (arfs_enabled) {
		int err2 = mlx5e_arfs_enable(priv);

		if (err2)
			netdev_err(priv->netdev, "%s: mlx5e_arfs_enable failed: %d\n",
				   __func__, err2);
	}

out:
	mutex_unlock(&priv->state_lock);

	return err;
}

static int mlx5e_set_channels(struct net_device *dev,
			      struct ethtool_channels *ch)
{
	struct mlx5e_priv *priv = netdev_priv(dev);

	return mlx5e_ethtool_set_channels(priv, ch);
}

int mlx5e_ethtool_get_coalesce(struct mlx5e_priv *priv,
			       struct ethtool_coalesce *coal)
{
	struct dim_cq_moder *rx_moder, *tx_moder;

	if (!MLX5_CAP_GEN(priv->mdev, cq_moderation))
		return -EOPNOTSUPP;

	rx_moder = &priv->channels.params.rx_cq_moderation;
	coal->rx_coalesce_usecs		= rx_moder->usec;
	coal->rx_max_coalesced_frames	= rx_moder->pkts;
	coal->use_adaptive_rx_coalesce	= priv->channels.params.rx_dim_enabled;

	tx_moder = &priv->channels.params.tx_cq_moderation;
	coal->tx_coalesce_usecs		= tx_moder->usec;
	coal->tx_max_coalesced_frames	= tx_moder->pkts;
	coal->use_adaptive_tx_coalesce	= priv->channels.params.tx_dim_enabled;

	return 0;
}

static int mlx5e_get_coalesce(struct net_device *netdev,
			      struct ethtool_coalesce *coal,
			      struct kernel_ethtool_coalesce *kernel_coal,
			      struct netlink_ext_ack *extack)
{
	struct mlx5e_priv *priv = netdev_priv(netdev);

	return mlx5e_ethtool_get_coalesce(priv, coal);
}

#define MLX5E_MAX_COAL_TIME		MLX5_MAX_CQ_PERIOD
#define MLX5E_MAX_COAL_FRAMES		MLX5_MAX_CQ_COUNT

static void
mlx5e_set_priv_channels_tx_coalesce(struct mlx5e_priv *priv, struct ethtool_coalesce *coal)
{
	struct mlx5_core_dev *mdev = priv->mdev;
	int tc;
	int i;

	for (i = 0; i < priv->channels.num; ++i) {
		struct mlx5e_channel *c = priv->channels.c[i];

		for (tc = 0; tc < c->num_tc; tc++) {
			mlx5_core_modify_cq_moderation(mdev,
						&c->sq[tc].cq.mcq,
						coal->tx_coalesce_usecs,
						coal->tx_max_coalesced_frames);
		}
	}
}

static void
mlx5e_set_priv_channels_rx_coalesce(struct mlx5e_priv *priv, struct ethtool_coalesce *coal)
{
	struct mlx5_core_dev *mdev = priv->mdev;
	int i;

	for (i = 0; i < priv->channels.num; ++i) {
		struct mlx5e_channel *c = priv->channels.c[i];

		mlx5_core_modify_cq_moderation(mdev, &c->rq.cq.mcq,
					       coal->rx_coalesce_usecs,
					       coal->rx_max_coalesced_frames);
	}
}

int mlx5e_ethtool_set_coalesce(struct mlx5e_priv *priv,
			       struct ethtool_coalesce *coal)
{
	struct dim_cq_moder *rx_moder, *tx_moder;
	struct mlx5_core_dev *mdev = priv->mdev;
	struct mlx5e_params new_params;
	bool reset_rx, reset_tx;
	bool reset = true;
	int err = 0;

	if (!MLX5_CAP_GEN(mdev, cq_moderation))
		return -EOPNOTSUPP;

	if (coal->tx_coalesce_usecs > MLX5E_MAX_COAL_TIME ||
	    coal->rx_coalesce_usecs > MLX5E_MAX_COAL_TIME) {
		netdev_info(priv->netdev, "%s: maximum coalesce time supported is %lu usecs\n",
			    __func__, MLX5E_MAX_COAL_TIME);
		return -ERANGE;
	}

	if (coal->tx_max_coalesced_frames > MLX5E_MAX_COAL_FRAMES ||
	    coal->rx_max_coalesced_frames > MLX5E_MAX_COAL_FRAMES) {
		netdev_info(priv->netdev, "%s: maximum coalesced frames supported is %lu\n",
			    __func__, MLX5E_MAX_COAL_FRAMES);
		return -ERANGE;
	}

	mutex_lock(&priv->state_lock);
	new_params = priv->channels.params;

	rx_moder          = &new_params.rx_cq_moderation;
	rx_moder->usec    = coal->rx_coalesce_usecs;
	rx_moder->pkts    = coal->rx_max_coalesced_frames;
	new_params.rx_dim_enabled = !!coal->use_adaptive_rx_coalesce;

	tx_moder          = &new_params.tx_cq_moderation;
	tx_moder->usec    = coal->tx_coalesce_usecs;
	tx_moder->pkts    = coal->tx_max_coalesced_frames;
<<<<<<< HEAD
	new_channels.params.tx_dim_enabled = !!coal->use_adaptive_tx_coalesce;
=======
	new_params.tx_dim_enabled = !!coal->use_adaptive_tx_coalesce;
>>>>>>> 3b17187f

	reset_rx = !!coal->use_adaptive_rx_coalesce != priv->channels.params.rx_dim_enabled;
	reset_tx = !!coal->use_adaptive_tx_coalesce != priv->channels.params.tx_dim_enabled;

	if (reset_rx) {
		u8 mode = MLX5E_GET_PFLAG(&new_params,
					  MLX5E_PFLAG_RX_CQE_BASED_MODER);

		mlx5e_reset_rx_moderation(&new_params, mode);
	}
	if (reset_tx) {
		u8 mode = MLX5E_GET_PFLAG(&new_params,
					  MLX5E_PFLAG_TX_CQE_BASED_MODER);

		mlx5e_reset_tx_moderation(&new_params, mode);
	}

	/* If DIM state hasn't changed, it's possible to modify interrupt
	 * moderation parameters on the fly, even if the channels are open.
	 */
	if (!reset_rx && !reset_tx && test_bit(MLX5E_STATE_OPENED, &priv->state)) {
		if (!coal->use_adaptive_rx_coalesce)
			mlx5e_set_priv_channels_rx_coalesce(priv, coal);
		if (!coal->use_adaptive_tx_coalesce)
			mlx5e_set_priv_channels_tx_coalesce(priv, coal);
		reset = false;
	}

<<<<<<< HEAD
	if (!test_bit(MLX5E_STATE_OPENED, &priv->state)) {
		priv->channels.params = new_channels.params;
		goto out;
	}

	if (!reset_rx && !reset_tx) {
		if (!coal->use_adaptive_rx_coalesce)
			mlx5e_set_priv_channels_rx_coalesce(priv, coal);
		if (!coal->use_adaptive_tx_coalesce)
			mlx5e_set_priv_channels_tx_coalesce(priv, coal);
		priv->channels.params = new_channels.params;
		goto out;
	}

	err = mlx5e_safe_switch_channels(priv, &new_channels, NULL, NULL);
=======
	err = mlx5e_safe_switch_params(priv, &new_params, NULL, NULL, reset);
>>>>>>> 3b17187f

	mutex_unlock(&priv->state_lock);
	return err;
}

static int mlx5e_set_coalesce(struct net_device *netdev,
			      struct ethtool_coalesce *coal,
			      struct kernel_ethtool_coalesce *kernel_coal,
			      struct netlink_ext_ack *extack)
{
	struct mlx5e_priv *priv    = netdev_priv(netdev);

	return mlx5e_ethtool_set_coalesce(priv, coal);
}

static void ptys2ethtool_supported_link(struct mlx5_core_dev *mdev,
					unsigned long *supported_modes,
					u32 eth_proto_cap)
{
	unsigned long proto_cap = eth_proto_cap;
	struct ptys2ethtool_config *table;
	u32 max_size;
	int proto;

	mlx5e_ethtool_get_speed_arr(mdev, &table, &max_size);
	for_each_set_bit(proto, &proto_cap, max_size)
		bitmap_or(supported_modes, supported_modes,
			  table[proto].supported,
			  __ETHTOOL_LINK_MODE_MASK_NBITS);
}

static void ptys2ethtool_adver_link(unsigned long *advertising_modes,
				    u32 eth_proto_cap, bool ext)
{
	unsigned long proto_cap = eth_proto_cap;
	struct ptys2ethtool_config *table;
	u32 max_size;
	int proto;

	table = ext ? ptys2ext_ethtool_table : ptys2legacy_ethtool_table;
	max_size = ext ? ARRAY_SIZE(ptys2ext_ethtool_table) :
			 ARRAY_SIZE(ptys2legacy_ethtool_table);

	for_each_set_bit(proto, &proto_cap, max_size)
		bitmap_or(advertising_modes, advertising_modes,
			  table[proto].advertised,
			  __ETHTOOL_LINK_MODE_MASK_NBITS);
}

static const u32 pplm_fec_2_ethtool[] = {
	[MLX5E_FEC_NOFEC] = ETHTOOL_FEC_OFF,
	[MLX5E_FEC_FIRECODE] = ETHTOOL_FEC_BASER,
	[MLX5E_FEC_RS_528_514] = ETHTOOL_FEC_RS,
	[MLX5E_FEC_RS_544_514] = ETHTOOL_FEC_RS,
	[MLX5E_FEC_LLRS_272_257_1] = ETHTOOL_FEC_LLRS,
};

static u32 pplm2ethtool_fec(u_long fec_mode, unsigned long size)
{
	int mode = 0;

	if (!fec_mode)
		return ETHTOOL_FEC_AUTO;

	mode = find_first_bit(&fec_mode, size);

	if (mode < ARRAY_SIZE(pplm_fec_2_ethtool))
		return pplm_fec_2_ethtool[mode];

	return 0;
}

#define MLX5E_ADVERTISE_SUPPORTED_FEC(mlx5_fec, ethtool_fec)		\
	do {								\
		if (mlx5e_fec_in_caps(dev, 1 << (mlx5_fec)))		\
			__set_bit(ethtool_fec,				\
				  link_ksettings->link_modes.supported);\
	} while (0)

static const u32 pplm_fec_2_ethtool_linkmodes[] = {
	[MLX5E_FEC_NOFEC] = ETHTOOL_LINK_MODE_FEC_NONE_BIT,
	[MLX5E_FEC_FIRECODE] = ETHTOOL_LINK_MODE_FEC_BASER_BIT,
	[MLX5E_FEC_RS_528_514] = ETHTOOL_LINK_MODE_FEC_RS_BIT,
	[MLX5E_FEC_RS_544_514] = ETHTOOL_LINK_MODE_FEC_RS_BIT,
	[MLX5E_FEC_LLRS_272_257_1] = ETHTOOL_LINK_MODE_FEC_LLRS_BIT,
};

static int get_fec_supported_advertised(struct mlx5_core_dev *dev,
					struct ethtool_link_ksettings *link_ksettings)
{
	unsigned long active_fec_long;
	u32 active_fec;
	u32 bitn;
	int err;

	err = mlx5e_get_fec_mode(dev, &active_fec, NULL);
	if (err)
		return (err == -EOPNOTSUPP) ? 0 : err;

	MLX5E_ADVERTISE_SUPPORTED_FEC(MLX5E_FEC_NOFEC,
				      ETHTOOL_LINK_MODE_FEC_NONE_BIT);
	MLX5E_ADVERTISE_SUPPORTED_FEC(MLX5E_FEC_FIRECODE,
				      ETHTOOL_LINK_MODE_FEC_BASER_BIT);
	MLX5E_ADVERTISE_SUPPORTED_FEC(MLX5E_FEC_RS_528_514,
				      ETHTOOL_LINK_MODE_FEC_RS_BIT);
	MLX5E_ADVERTISE_SUPPORTED_FEC(MLX5E_FEC_LLRS_272_257_1,
				      ETHTOOL_LINK_MODE_FEC_LLRS_BIT);

	active_fec_long = active_fec;
	/* active fec is a bit set, find out which bit is set and
	 * advertise the corresponding ethtool bit
	 */
	bitn = find_first_bit(&active_fec_long, sizeof(active_fec_long) * BITS_PER_BYTE);
	if (bitn < ARRAY_SIZE(pplm_fec_2_ethtool_linkmodes))
		__set_bit(pplm_fec_2_ethtool_linkmodes[bitn],
			  link_ksettings->link_modes.advertising);

	return 0;
}

static void ptys2ethtool_supported_advertised_port(struct mlx5_core_dev *mdev,
						   struct ethtool_link_ksettings *link_ksettings,
						   u32 eth_proto_cap, u8 connector_type)
{
	if (!MLX5_CAP_PCAM_FEATURE(mdev, ptys_connector_type)) {
		if (eth_proto_cap & (MLX5E_PROT_MASK(MLX5E_10GBASE_CR)
				   | MLX5E_PROT_MASK(MLX5E_10GBASE_SR)
				   | MLX5E_PROT_MASK(MLX5E_40GBASE_CR4)
				   | MLX5E_PROT_MASK(MLX5E_40GBASE_SR4)
				   | MLX5E_PROT_MASK(MLX5E_100GBASE_SR4)
				   | MLX5E_PROT_MASK(MLX5E_1000BASE_CX_SGMII))) {
			ethtool_link_ksettings_add_link_mode(link_ksettings,
							     supported,
							     FIBRE);
			ethtool_link_ksettings_add_link_mode(link_ksettings,
							     advertising,
							     FIBRE);
		}

		if (eth_proto_cap & (MLX5E_PROT_MASK(MLX5E_100GBASE_KR4)
				   | MLX5E_PROT_MASK(MLX5E_40GBASE_KR4)
				   | MLX5E_PROT_MASK(MLX5E_10GBASE_KR)
				   | MLX5E_PROT_MASK(MLX5E_10GBASE_KX4)
				   | MLX5E_PROT_MASK(MLX5E_1000BASE_KX))) {
			ethtool_link_ksettings_add_link_mode(link_ksettings,
							     supported,
							     Backplane);
			ethtool_link_ksettings_add_link_mode(link_ksettings,
							     advertising,
							     Backplane);
		}
		return;
	}

	switch (connector_type) {
	case MLX5E_PORT_TP:
		ethtool_link_ksettings_add_link_mode(link_ksettings,
						     supported, TP);
		ethtool_link_ksettings_add_link_mode(link_ksettings,
						     advertising, TP);
		break;
	case MLX5E_PORT_AUI:
		ethtool_link_ksettings_add_link_mode(link_ksettings,
						     supported, AUI);
		ethtool_link_ksettings_add_link_mode(link_ksettings,
						     advertising, AUI);
		break;
	case MLX5E_PORT_BNC:
		ethtool_link_ksettings_add_link_mode(link_ksettings,
						     supported, BNC);
		ethtool_link_ksettings_add_link_mode(link_ksettings,
						     advertising, BNC);
		break;
	case MLX5E_PORT_MII:
		ethtool_link_ksettings_add_link_mode(link_ksettings,
						     supported, MII);
		ethtool_link_ksettings_add_link_mode(link_ksettings,
						     advertising, MII);
		break;
	case MLX5E_PORT_FIBRE:
		ethtool_link_ksettings_add_link_mode(link_ksettings,
						     supported, FIBRE);
		ethtool_link_ksettings_add_link_mode(link_ksettings,
						     advertising, FIBRE);
		break;
	case MLX5E_PORT_DA:
		ethtool_link_ksettings_add_link_mode(link_ksettings,
						     supported, Backplane);
		ethtool_link_ksettings_add_link_mode(link_ksettings,
						     advertising, Backplane);
		break;
	case MLX5E_PORT_NONE:
	case MLX5E_PORT_OTHER:
	default:
		break;
	}
}

static void get_speed_duplex(struct net_device *netdev,
			     u32 eth_proto_oper, bool force_legacy,
			     u16 data_rate_oper,
			     struct ethtool_link_ksettings *link_ksettings)
{
	struct mlx5e_priv *priv = netdev_priv(netdev);
	u32 speed = SPEED_UNKNOWN;
	u8 duplex = DUPLEX_UNKNOWN;

	if (!netif_carrier_ok(netdev))
		goto out;

	speed = mlx5e_port_ptys2speed(priv->mdev, eth_proto_oper, force_legacy);
	if (!speed) {
		if (data_rate_oper)
			speed = 100 * data_rate_oper;
		else
			speed = SPEED_UNKNOWN;
		goto out;
	}

	duplex = DUPLEX_FULL;

out:
	link_ksettings->base.speed = speed;
	link_ksettings->base.duplex = duplex;
}

static void get_supported(struct mlx5_core_dev *mdev, u32 eth_proto_cap,
			  struct ethtool_link_ksettings *link_ksettings)
{
	unsigned long *supported = link_ksettings->link_modes.supported;
	ptys2ethtool_supported_link(mdev, supported, eth_proto_cap);

	ethtool_link_ksettings_add_link_mode(link_ksettings, supported, Pause);
}

static void get_advertising(u32 eth_proto_cap, u8 tx_pause, u8 rx_pause,
			    struct ethtool_link_ksettings *link_ksettings,
			    bool ext)
{
	unsigned long *advertising = link_ksettings->link_modes.advertising;
	ptys2ethtool_adver_link(advertising, eth_proto_cap, ext);

	if (rx_pause)
		ethtool_link_ksettings_add_link_mode(link_ksettings, advertising, Pause);
	if (tx_pause ^ rx_pause)
		ethtool_link_ksettings_add_link_mode(link_ksettings, advertising, Asym_Pause);
}

static int ptys2connector_type[MLX5E_CONNECTOR_TYPE_NUMBER] = {
		[MLX5E_PORT_UNKNOWN]            = PORT_OTHER,
		[MLX5E_PORT_NONE]               = PORT_NONE,
		[MLX5E_PORT_TP]                 = PORT_TP,
		[MLX5E_PORT_AUI]                = PORT_AUI,
		[MLX5E_PORT_BNC]                = PORT_BNC,
		[MLX5E_PORT_MII]                = PORT_MII,
		[MLX5E_PORT_FIBRE]              = PORT_FIBRE,
		[MLX5E_PORT_DA]                 = PORT_DA,
		[MLX5E_PORT_OTHER]              = PORT_OTHER,
	};

static u8 get_connector_port(struct mlx5_core_dev *mdev, u32 eth_proto, u8 connector_type)
{
	if (MLX5_CAP_PCAM_FEATURE(mdev, ptys_connector_type))
		return ptys2connector_type[connector_type];

	if (eth_proto &
	    (MLX5E_PROT_MASK(MLX5E_10GBASE_SR)   |
	     MLX5E_PROT_MASK(MLX5E_40GBASE_SR4)  |
	     MLX5E_PROT_MASK(MLX5E_100GBASE_SR4) |
	     MLX5E_PROT_MASK(MLX5E_1000BASE_CX_SGMII))) {
		return PORT_FIBRE;
	}

	if (eth_proto &
	    (MLX5E_PROT_MASK(MLX5E_40GBASE_CR4) |
	     MLX5E_PROT_MASK(MLX5E_10GBASE_CR)  |
	     MLX5E_PROT_MASK(MLX5E_100GBASE_CR4))) {
		return PORT_DA;
	}

	if (eth_proto &
	    (MLX5E_PROT_MASK(MLX5E_10GBASE_KX4) |
	     MLX5E_PROT_MASK(MLX5E_10GBASE_KR)  |
	     MLX5E_PROT_MASK(MLX5E_40GBASE_KR4) |
	     MLX5E_PROT_MASK(MLX5E_100GBASE_KR4))) {
		return PORT_NONE;
	}

	return PORT_OTHER;
}

static void get_lp_advertising(struct mlx5_core_dev *mdev, u32 eth_proto_lp,
			       struct ethtool_link_ksettings *link_ksettings)
{
	unsigned long *lp_advertising = link_ksettings->link_modes.lp_advertising;
	bool ext = mlx5e_ptys_ext_supported(mdev);

	ptys2ethtool_adver_link(lp_advertising, eth_proto_lp, ext);
}

int mlx5e_ethtool_get_link_ksettings(struct mlx5e_priv *priv,
				     struct ethtool_link_ksettings *link_ksettings)
{
	struct mlx5_core_dev *mdev = priv->mdev;
	u32 out[MLX5_ST_SZ_DW(ptys_reg)] = {};
	u32 eth_proto_admin;
	u8 an_disable_admin;
	u16 data_rate_oper;
	u32 eth_proto_oper;
	u32 eth_proto_cap;
	u8 connector_type;
	u32 rx_pause = 0;
	u32 tx_pause = 0;
	u32 eth_proto_lp;
	bool admin_ext;
	u8 an_status;
	bool ext;
	int err;

	err = mlx5_query_port_ptys(mdev, out, sizeof(out), MLX5_PTYS_EN, 1);
	if (err) {
		netdev_err(priv->netdev, "%s: query port ptys failed: %d\n",
			   __func__, err);
		goto err_query_regs;
	}
	ext = !!MLX5_GET_ETH_PROTO(ptys_reg, out, true, eth_proto_capability);
	eth_proto_cap    = MLX5_GET_ETH_PROTO(ptys_reg, out, ext,
					      eth_proto_capability);
	eth_proto_admin  = MLX5_GET_ETH_PROTO(ptys_reg, out, ext,
					      eth_proto_admin);
	/* Fields: eth_proto_admin and ext_eth_proto_admin  are
	 * mutually exclusive. Hence try reading legacy advertising
	 * when extended advertising is zero.
	 * admin_ext indicates which proto_admin (ext vs. legacy)
	 * should be read and interpreted
	 */
	admin_ext = ext;
	if (ext && !eth_proto_admin) {
		eth_proto_admin  = MLX5_GET_ETH_PROTO(ptys_reg, out, false,
						      eth_proto_admin);
		admin_ext = false;
	}

	eth_proto_oper   = MLX5_GET_ETH_PROTO(ptys_reg, out, admin_ext,
					      eth_proto_oper);
	eth_proto_lp	    = MLX5_GET(ptys_reg, out, eth_proto_lp_advertise);
	an_disable_admin    = MLX5_GET(ptys_reg, out, an_disable_admin);
	an_status	    = MLX5_GET(ptys_reg, out, an_status);
	connector_type	    = MLX5_GET(ptys_reg, out, connector_type);
	data_rate_oper	    = MLX5_GET(ptys_reg, out, data_rate_oper);

	mlx5_query_port_pause(mdev, &rx_pause, &tx_pause);

	ethtool_link_ksettings_zero_link_mode(link_ksettings, supported);
	ethtool_link_ksettings_zero_link_mode(link_ksettings, advertising);

	get_supported(mdev, eth_proto_cap, link_ksettings);
	get_advertising(eth_proto_admin, tx_pause, rx_pause, link_ksettings,
			admin_ext);
	get_speed_duplex(priv->netdev, eth_proto_oper, !admin_ext,
			 data_rate_oper, link_ksettings);

	eth_proto_oper = eth_proto_oper ? eth_proto_oper : eth_proto_cap;
	connector_type = connector_type < MLX5E_CONNECTOR_TYPE_NUMBER ?
			 connector_type : MLX5E_PORT_UNKNOWN;
	link_ksettings->base.port = get_connector_port(mdev, eth_proto_oper, connector_type);
	ptys2ethtool_supported_advertised_port(mdev, link_ksettings, eth_proto_admin,
					       connector_type);
	get_lp_advertising(mdev, eth_proto_lp, link_ksettings);

	if (an_status == MLX5_AN_COMPLETE)
		ethtool_link_ksettings_add_link_mode(link_ksettings,
						     lp_advertising, Autoneg);

	link_ksettings->base.autoneg = an_disable_admin ? AUTONEG_DISABLE :
							  AUTONEG_ENABLE;
	ethtool_link_ksettings_add_link_mode(link_ksettings, supported,
					     Autoneg);

	err = get_fec_supported_advertised(mdev, link_ksettings);
	if (err) {
		netdev_dbg(priv->netdev, "%s: FEC caps query failed: %d\n",
			   __func__, err);
		err = 0; /* don't fail caps query because of FEC error */
	}

	if (!an_disable_admin)
		ethtool_link_ksettings_add_link_mode(link_ksettings,
						     advertising, Autoneg);

err_query_regs:
	return err;
}

static int mlx5e_get_link_ksettings(struct net_device *netdev,
				    struct ethtool_link_ksettings *link_ksettings)
{
	struct mlx5e_priv *priv = netdev_priv(netdev);

	return mlx5e_ethtool_get_link_ksettings(priv, link_ksettings);
}

static int mlx5e_speed_validate(struct net_device *netdev, bool ext,
				const unsigned long link_modes, u8 autoneg)
{
	/* Extended link-mode has no speed limitations. */
	if (ext)
		return 0;

	if ((link_modes & MLX5E_PROT_MASK(MLX5E_56GBASE_R4)) &&
	    autoneg != AUTONEG_ENABLE) {
		netdev_err(netdev, "%s: 56G link speed requires autoneg enabled\n",
			   __func__);
		return -EINVAL;
	}
	return 0;
}

static u32 mlx5e_ethtool2ptys_adver_link(const unsigned long *link_modes)
{
	u32 i, ptys_modes = 0;

	for (i = 0; i < MLX5E_LINK_MODES_NUMBER; ++i) {
		if (*ptys2legacy_ethtool_table[i].advertised == 0)
			continue;
		if (bitmap_intersects(ptys2legacy_ethtool_table[i].advertised,
				      link_modes,
				      __ETHTOOL_LINK_MODE_MASK_NBITS))
			ptys_modes |= MLX5E_PROT_MASK(i);
	}

	return ptys_modes;
}

static u32 mlx5e_ethtool2ptys_ext_adver_link(const unsigned long *link_modes)
{
	u32 i, ptys_modes = 0;
	unsigned long modes[2];

	for (i = 0; i < MLX5E_EXT_LINK_MODES_NUMBER; ++i) {
		if (ptys2ext_ethtool_table[i].advertised[0] == 0 &&
		    ptys2ext_ethtool_table[i].advertised[1] == 0)
			continue;
		memset(modes, 0, sizeof(modes));
		bitmap_and(modes, ptys2ext_ethtool_table[i].advertised,
			   link_modes, __ETHTOOL_LINK_MODE_MASK_NBITS);

		if (modes[0] == ptys2ext_ethtool_table[i].advertised[0] &&
		    modes[1] == ptys2ext_ethtool_table[i].advertised[1])
			ptys_modes |= MLX5E_PROT_MASK(i);
	}
	return ptys_modes;
}

static bool ext_link_mode_requested(const unsigned long *adver)
{
#define MLX5E_MIN_PTYS_EXT_LINK_MODE_BIT ETHTOOL_LINK_MODE_50000baseKR_Full_BIT
	int size = __ETHTOOL_LINK_MODE_MASK_NBITS - MLX5E_MIN_PTYS_EXT_LINK_MODE_BIT;
	__ETHTOOL_DECLARE_LINK_MODE_MASK(modes) = {0,};

	bitmap_set(modes, MLX5E_MIN_PTYS_EXT_LINK_MODE_BIT, size);
	return bitmap_intersects(modes, adver, __ETHTOOL_LINK_MODE_MASK_NBITS);
}

static bool ext_requested(u8 autoneg, const unsigned long *adver, bool ext_supported)
{
	bool ext_link_mode = ext_link_mode_requested(adver);

	return  autoneg == AUTONEG_ENABLE ? ext_link_mode : ext_supported;
}

int mlx5e_ethtool_set_link_ksettings(struct mlx5e_priv *priv,
				     const struct ethtool_link_ksettings *link_ksettings)
{
	struct mlx5_core_dev *mdev = priv->mdev;
	struct mlx5e_port_eth_proto eproto;
	const unsigned long *adver;
	bool an_changes = false;
	u8 an_disable_admin;
	bool ext_supported;
	u8 an_disable_cap;
	bool an_disable;
	u32 link_modes;
	u8 an_status;
	u8 autoneg;
	u32 speed;
	bool ext;
	int err;

	u32 (*ethtool2ptys_adver_func)(const unsigned long *adver);

	adver = link_ksettings->link_modes.advertising;
	autoneg = link_ksettings->base.autoneg;
	speed = link_ksettings->base.speed;

	ext_supported = mlx5e_ptys_ext_supported(mdev);
	ext = ext_requested(autoneg, adver, ext_supported);
	if (!ext_supported && ext)
		return -EOPNOTSUPP;

	ethtool2ptys_adver_func = ext ? mlx5e_ethtool2ptys_ext_adver_link :
				  mlx5e_ethtool2ptys_adver_link;
	err = mlx5_port_query_eth_proto(mdev, 1, ext, &eproto);
	if (err) {
		netdev_err(priv->netdev, "%s: query port eth proto failed: %d\n",
			   __func__, err);
		goto out;
	}
	link_modes = autoneg == AUTONEG_ENABLE ? ethtool2ptys_adver_func(adver) :
		mlx5e_port_speed2linkmodes(mdev, speed, !ext);

	err = mlx5e_speed_validate(priv->netdev, ext, link_modes, autoneg);
	if (err)
		goto out;

	link_modes = link_modes & eproto.cap;
	if (!link_modes) {
		netdev_err(priv->netdev, "%s: Not supported link mode(s) requested",
			   __func__);
		err = -EINVAL;
		goto out;
	}

	mlx5_port_query_eth_autoneg(mdev, &an_status, &an_disable_cap,
				    &an_disable_admin);

	an_disable = autoneg == AUTONEG_DISABLE;
	an_changes = ((!an_disable && an_disable_admin) ||
		      (an_disable && !an_disable_admin));

	if (!an_changes && link_modes == eproto.admin)
		goto out;

	mlx5_port_set_eth_ptys(mdev, an_disable, link_modes, ext);
	mlx5_toggle_port_link(mdev);

out:
	return err;
}

static int mlx5e_set_link_ksettings(struct net_device *netdev,
				    const struct ethtool_link_ksettings *link_ksettings)
{
	struct mlx5e_priv *priv = netdev_priv(netdev);

	return mlx5e_ethtool_set_link_ksettings(priv, link_ksettings);
}

u32 mlx5e_ethtool_get_rxfh_key_size(struct mlx5e_priv *priv)
{
	return sizeof_field(struct mlx5e_rss_params_hash, toeplitz_hash_key);
}

static u32 mlx5e_get_rxfh_key_size(struct net_device *netdev)
{
	struct mlx5e_priv *priv = netdev_priv(netdev);

	return mlx5e_ethtool_get_rxfh_key_size(priv);
}

u32 mlx5e_ethtool_get_rxfh_indir_size(struct mlx5e_priv *priv)
{
	return MLX5E_INDIR_RQT_SIZE;
}

static u32 mlx5e_get_rxfh_indir_size(struct net_device *netdev)
{
	struct mlx5e_priv *priv = netdev_priv(netdev);

	return mlx5e_ethtool_get_rxfh_indir_size(priv);
}

static int mlx5e_get_rxfh_context(struct net_device *dev, u32 *indir,
				  u8 *key, u8 *hfunc, u32 rss_context)
{
	struct mlx5e_priv *priv = netdev_priv(dev);
	int err;

	mutex_lock(&priv->state_lock);
	err = mlx5e_rx_res_rss_get_rxfh(priv->rx_res, rss_context, indir, key, hfunc);
	mutex_unlock(&priv->state_lock);
	return err;
}

static int mlx5e_set_rxfh_context(struct net_device *dev, const u32 *indir,
				  const u8 *key, const u8 hfunc,
				  u32 *rss_context, bool delete)
{
	struct mlx5e_priv *priv = netdev_priv(dev);
	int err;

	mutex_lock(&priv->state_lock);
	if (delete) {
		err = mlx5e_rx_res_rss_destroy(priv->rx_res, *rss_context);
		goto unlock;
	}

	if (*rss_context == ETH_RXFH_CONTEXT_ALLOC) {
		unsigned int count = priv->channels.params.num_channels;

		err = mlx5e_rx_res_rss_init(priv->rx_res, rss_context, count);
		if (err)
			goto unlock;
	}

	err = mlx5e_rx_res_rss_set_rxfh(priv->rx_res, *rss_context, indir, key,
					hfunc == ETH_RSS_HASH_NO_CHANGE ? NULL : &hfunc);

unlock:
	mutex_unlock(&priv->state_lock);
	return err;
}

int mlx5e_get_rxfh(struct net_device *netdev, u32 *indir, u8 *key,
		   u8 *hfunc)
{
	return mlx5e_get_rxfh_context(netdev, indir, key, hfunc, 0);
}

int mlx5e_set_rxfh(struct net_device *dev, const u32 *indir,
		   const u8 *key, const u8 hfunc)
{
	struct mlx5e_priv *priv = netdev_priv(dev);
	int err;

	mutex_lock(&priv->state_lock);
	err = mlx5e_rx_res_rss_set_rxfh(priv->rx_res, 0, indir, key,
					hfunc == ETH_RSS_HASH_NO_CHANGE ? NULL : &hfunc);
	mutex_unlock(&priv->state_lock);
	return err;
}

#define MLX5E_PFC_PREVEN_AUTO_TOUT_MSEC		100
#define MLX5E_PFC_PREVEN_TOUT_MAX_MSEC		8000
#define MLX5E_PFC_PREVEN_MINOR_PRECENT		85
#define MLX5E_PFC_PREVEN_TOUT_MIN_MSEC		80
#define MLX5E_DEVICE_STALL_MINOR_WATERMARK(critical_tout) \
	max_t(u16, MLX5E_PFC_PREVEN_TOUT_MIN_MSEC, \
	      (critical_tout * MLX5E_PFC_PREVEN_MINOR_PRECENT) / 100)

static int mlx5e_get_pfc_prevention_tout(struct net_device *netdev,
					 u16 *pfc_prevention_tout)
{
	struct mlx5e_priv *priv    = netdev_priv(netdev);
	struct mlx5_core_dev *mdev = priv->mdev;

	if (!MLX5_CAP_PCAM_FEATURE((priv)->mdev, pfcc_mask) ||
	    !MLX5_CAP_DEBUG((priv)->mdev, stall_detect))
		return -EOPNOTSUPP;

	return mlx5_query_port_stall_watermark(mdev, pfc_prevention_tout, NULL);
}

static int mlx5e_set_pfc_prevention_tout(struct net_device *netdev,
					 u16 pfc_preven)
{
	struct mlx5e_priv *priv = netdev_priv(netdev);
	struct mlx5_core_dev *mdev = priv->mdev;
	u16 critical_tout;
	u16 minor;

	if (!MLX5_CAP_PCAM_FEATURE((priv)->mdev, pfcc_mask) ||
	    !MLX5_CAP_DEBUG((priv)->mdev, stall_detect))
		return -EOPNOTSUPP;

	critical_tout = (pfc_preven == PFC_STORM_PREVENTION_AUTO) ?
			MLX5E_PFC_PREVEN_AUTO_TOUT_MSEC :
			pfc_preven;

	if (critical_tout != PFC_STORM_PREVENTION_DISABLE &&
	    (critical_tout > MLX5E_PFC_PREVEN_TOUT_MAX_MSEC ||
	     critical_tout < MLX5E_PFC_PREVEN_TOUT_MIN_MSEC)) {
		netdev_info(netdev, "%s: pfc prevention tout not in range (%d-%d)\n",
			    __func__, MLX5E_PFC_PREVEN_TOUT_MIN_MSEC,
			    MLX5E_PFC_PREVEN_TOUT_MAX_MSEC);
		return -EINVAL;
	}

	minor = MLX5E_DEVICE_STALL_MINOR_WATERMARK(critical_tout);
	return mlx5_set_port_stall_watermark(mdev, critical_tout,
					     minor);
}

static int mlx5e_get_tunable(struct net_device *dev,
			     const struct ethtool_tunable *tuna,
			     void *data)
{
	int err;

	switch (tuna->id) {
	case ETHTOOL_PFC_PREVENTION_TOUT:
		err = mlx5e_get_pfc_prevention_tout(dev, data);
		break;
	default:
		err = -EINVAL;
		break;
	}

	return err;
}

static int mlx5e_set_tunable(struct net_device *dev,
			     const struct ethtool_tunable *tuna,
			     const void *data)
{
	struct mlx5e_priv *priv = netdev_priv(dev);
	int err;

	mutex_lock(&priv->state_lock);

	switch (tuna->id) {
	case ETHTOOL_PFC_PREVENTION_TOUT:
		err = mlx5e_set_pfc_prevention_tout(dev, *(u16 *)data);
		break;
	default:
		err = -EINVAL;
		break;
	}

	mutex_unlock(&priv->state_lock);
	return err;
}

static void mlx5e_get_pause_stats(struct net_device *netdev,
				  struct ethtool_pause_stats *pause_stats)
{
	struct mlx5e_priv *priv = netdev_priv(netdev);

	mlx5e_stats_pause_get(priv, pause_stats);
}

void mlx5e_ethtool_get_pauseparam(struct mlx5e_priv *priv,
				  struct ethtool_pauseparam *pauseparam)
{
	struct mlx5_core_dev *mdev = priv->mdev;
	int err;

	err = mlx5_query_port_pause(mdev, &pauseparam->rx_pause,
				    &pauseparam->tx_pause);
	if (err) {
		netdev_err(priv->netdev, "%s: mlx5_query_port_pause failed:0x%x\n",
			   __func__, err);
	}
}

static void mlx5e_get_pauseparam(struct net_device *netdev,
				 struct ethtool_pauseparam *pauseparam)
{
	struct mlx5e_priv *priv = netdev_priv(netdev);

	mlx5e_ethtool_get_pauseparam(priv, pauseparam);
}

int mlx5e_ethtool_set_pauseparam(struct mlx5e_priv *priv,
				 struct ethtool_pauseparam *pauseparam)
{
	struct mlx5_core_dev *mdev = priv->mdev;
	int err;

	if (!MLX5_CAP_GEN(mdev, vport_group_manager))
		return -EOPNOTSUPP;

	if (pauseparam->autoneg)
		return -EINVAL;

	err = mlx5_set_port_pause(mdev,
				  pauseparam->rx_pause ? 1 : 0,
				  pauseparam->tx_pause ? 1 : 0);
	if (err) {
		netdev_err(priv->netdev, "%s: mlx5_set_port_pause failed:0x%x\n",
			   __func__, err);
	}

	return err;
}

static int mlx5e_set_pauseparam(struct net_device *netdev,
				struct ethtool_pauseparam *pauseparam)
{
	struct mlx5e_priv *priv = netdev_priv(netdev);

	return mlx5e_ethtool_set_pauseparam(priv, pauseparam);
}

int mlx5e_ethtool_get_ts_info(struct mlx5e_priv *priv,
			      struct ethtool_ts_info *info)
{
	struct mlx5_core_dev *mdev = priv->mdev;

	info->phc_index = mlx5_clock_get_ptp_index(mdev);

	if (!MLX5_CAP_GEN(priv->mdev, device_frequency_khz) ||
	    info->phc_index == -1)
		return 0;

	info->so_timestamping = SOF_TIMESTAMPING_TX_HARDWARE |
				SOF_TIMESTAMPING_RX_HARDWARE |
				SOF_TIMESTAMPING_RAW_HARDWARE;

	info->tx_types = BIT(HWTSTAMP_TX_OFF) |
			 BIT(HWTSTAMP_TX_ON);

	info->rx_filters = BIT(HWTSTAMP_FILTER_NONE) |
			   BIT(HWTSTAMP_FILTER_ALL);

	return 0;
}

static int mlx5e_get_ts_info(struct net_device *dev,
			     struct ethtool_ts_info *info)
{
	struct mlx5e_priv *priv = netdev_priv(dev);

	return mlx5e_ethtool_get_ts_info(priv, info);
}

static __u32 mlx5e_get_wol_supported(struct mlx5_core_dev *mdev)
{
	__u32 ret = 0;

	if (MLX5_CAP_GEN(mdev, wol_g))
		ret |= WAKE_MAGIC;

	if (MLX5_CAP_GEN(mdev, wol_s))
		ret |= WAKE_MAGICSECURE;

	if (MLX5_CAP_GEN(mdev, wol_a))
		ret |= WAKE_ARP;

	if (MLX5_CAP_GEN(mdev, wol_b))
		ret |= WAKE_BCAST;

	if (MLX5_CAP_GEN(mdev, wol_m))
		ret |= WAKE_MCAST;

	if (MLX5_CAP_GEN(mdev, wol_u))
		ret |= WAKE_UCAST;

	if (MLX5_CAP_GEN(mdev, wol_p))
		ret |= WAKE_PHY;

	return ret;
}

static __u32 mlx5e_reformat_wol_mode_mlx5_to_linux(u8 mode)
{
	__u32 ret = 0;

	if (mode & MLX5_WOL_MAGIC)
		ret |= WAKE_MAGIC;

	if (mode & MLX5_WOL_SECURED_MAGIC)
		ret |= WAKE_MAGICSECURE;

	if (mode & MLX5_WOL_ARP)
		ret |= WAKE_ARP;

	if (mode & MLX5_WOL_BROADCAST)
		ret |= WAKE_BCAST;

	if (mode & MLX5_WOL_MULTICAST)
		ret |= WAKE_MCAST;

	if (mode & MLX5_WOL_UNICAST)
		ret |= WAKE_UCAST;

	if (mode & MLX5_WOL_PHY_ACTIVITY)
		ret |= WAKE_PHY;

	return ret;
}

static u8 mlx5e_reformat_wol_mode_linux_to_mlx5(__u32 mode)
{
	u8 ret = 0;

	if (mode & WAKE_MAGIC)
		ret |= MLX5_WOL_MAGIC;

	if (mode & WAKE_MAGICSECURE)
		ret |= MLX5_WOL_SECURED_MAGIC;

	if (mode & WAKE_ARP)
		ret |= MLX5_WOL_ARP;

	if (mode & WAKE_BCAST)
		ret |= MLX5_WOL_BROADCAST;

	if (mode & WAKE_MCAST)
		ret |= MLX5_WOL_MULTICAST;

	if (mode & WAKE_UCAST)
		ret |= MLX5_WOL_UNICAST;

	if (mode & WAKE_PHY)
		ret |= MLX5_WOL_PHY_ACTIVITY;

	return ret;
}

static void mlx5e_get_wol(struct net_device *netdev,
			  struct ethtool_wolinfo *wol)
{
	struct mlx5e_priv *priv = netdev_priv(netdev);
	struct mlx5_core_dev *mdev = priv->mdev;
	u8 mlx5_wol_mode;
	int err;

	memset(wol, 0, sizeof(*wol));

	wol->supported = mlx5e_get_wol_supported(mdev);
	if (!wol->supported)
		return;

	err = mlx5_query_port_wol(mdev, &mlx5_wol_mode);
	if (err)
		return;

	wol->wolopts = mlx5e_reformat_wol_mode_mlx5_to_linux(mlx5_wol_mode);
}

static int mlx5e_set_wol(struct net_device *netdev, struct ethtool_wolinfo *wol)
{
	struct mlx5e_priv *priv = netdev_priv(netdev);
	struct mlx5_core_dev *mdev = priv->mdev;
	__u32 wol_supported = mlx5e_get_wol_supported(mdev);
	u32 mlx5_wol_mode;

	if (!wol_supported)
		return -EOPNOTSUPP;

	if (wol->wolopts & ~wol_supported)
		return -EINVAL;

	mlx5_wol_mode = mlx5e_reformat_wol_mode_linux_to_mlx5(wol->wolopts);

	return mlx5_set_port_wol(mdev, mlx5_wol_mode);
}

static void mlx5e_get_fec_stats(struct net_device *netdev,
				struct ethtool_fec_stats *fec_stats)
{
	struct mlx5e_priv *priv = netdev_priv(netdev);

	mlx5e_stats_fec_get(priv, fec_stats);
}

static int mlx5e_get_fecparam(struct net_device *netdev,
			      struct ethtool_fecparam *fecparam)
{
	struct mlx5e_priv *priv = netdev_priv(netdev);
	struct mlx5_core_dev *mdev = priv->mdev;
	u16 fec_configured;
	u32 fec_active;
	int err;

	err = mlx5e_get_fec_mode(mdev, &fec_active, &fec_configured);

	if (err)
		return err;

	fecparam->active_fec = pplm2ethtool_fec((unsigned long)fec_active,
						sizeof(unsigned long) * BITS_PER_BYTE);

	if (!fecparam->active_fec)
		return -EOPNOTSUPP;

	fecparam->fec = pplm2ethtool_fec((unsigned long)fec_configured,
					 sizeof(unsigned long) * BITS_PER_BYTE);

	return 0;
}

static int mlx5e_set_fecparam(struct net_device *netdev,
			      struct ethtool_fecparam *fecparam)
{
	struct mlx5e_priv *priv = netdev_priv(netdev);
	struct mlx5_core_dev *mdev = priv->mdev;
	unsigned long fec_bitmap;
	u16 fec_policy = 0;
	int mode;
	int err;

	bitmap_from_arr32(&fec_bitmap, &fecparam->fec, sizeof(fecparam->fec) * BITS_PER_BYTE);
	if (bitmap_weight(&fec_bitmap, ETHTOOL_FEC_LLRS_BIT + 1) > 1)
		return -EOPNOTSUPP;

	for (mode = 0; mode < ARRAY_SIZE(pplm_fec_2_ethtool); mode++) {
		if (!(pplm_fec_2_ethtool[mode] & fecparam->fec))
			continue;
		fec_policy |= (1 << mode);
		break;
	}

	err = mlx5e_set_fec_mode(mdev, fec_policy);

	if (err)
		return err;

	mlx5_toggle_port_link(mdev);

	return 0;
}

static u32 mlx5e_get_msglevel(struct net_device *dev)
{
	return ((struct mlx5e_priv *)netdev_priv(dev))->msglevel;
}

static void mlx5e_set_msglevel(struct net_device *dev, u32 val)
{
	((struct mlx5e_priv *)netdev_priv(dev))->msglevel = val;
}

static int mlx5e_set_phys_id(struct net_device *dev,
			     enum ethtool_phys_id_state state)
{
	struct mlx5e_priv *priv = netdev_priv(dev);
	struct mlx5_core_dev *mdev = priv->mdev;
	u16 beacon_duration;

	if (!MLX5_CAP_GEN(mdev, beacon_led))
		return -EOPNOTSUPP;

	switch (state) {
	case ETHTOOL_ID_ACTIVE:
		beacon_duration = MLX5_BEACON_DURATION_INF;
		break;
	case ETHTOOL_ID_INACTIVE:
		beacon_duration = MLX5_BEACON_DURATION_OFF;
		break;
	default:
		return -EOPNOTSUPP;
	}

	return mlx5_set_port_beacon(mdev, beacon_duration);
}

static int mlx5e_get_module_info(struct net_device *netdev,
				 struct ethtool_modinfo *modinfo)
{
	struct mlx5e_priv *priv = netdev_priv(netdev);
	struct mlx5_core_dev *dev = priv->mdev;
	int size_read = 0;
	u8 data[4] = {0};

	size_read = mlx5_query_module_eeprom(dev, 0, 2, data);
	if (size_read < 2)
		return -EIO;

	/* data[0] = identifier byte */
	switch (data[0]) {
	case MLX5_MODULE_ID_QSFP:
		modinfo->type       = ETH_MODULE_SFF_8436;
		modinfo->eeprom_len = ETH_MODULE_SFF_8436_MAX_LEN;
		break;
	case MLX5_MODULE_ID_QSFP_PLUS:
	case MLX5_MODULE_ID_QSFP28:
		/* data[1] = revision id */
		if (data[0] == MLX5_MODULE_ID_QSFP28 || data[1] >= 0x3) {
			modinfo->type       = ETH_MODULE_SFF_8636;
			modinfo->eeprom_len = ETH_MODULE_SFF_8636_MAX_LEN;
		} else {
			modinfo->type       = ETH_MODULE_SFF_8436;
			modinfo->eeprom_len = ETH_MODULE_SFF_8436_MAX_LEN;
		}
		break;
	case MLX5_MODULE_ID_SFP:
		modinfo->type       = ETH_MODULE_SFF_8472;
		modinfo->eeprom_len = ETH_MODULE_SFF_8472_LEN;
		break;
	default:
		netdev_err(priv->netdev, "%s: cable type not recognized:0x%x\n",
			   __func__, data[0]);
		return -EINVAL;
	}

	return 0;
}

static int mlx5e_get_module_eeprom(struct net_device *netdev,
				   struct ethtool_eeprom *ee,
				   u8 *data)
{
	struct mlx5e_priv *priv = netdev_priv(netdev);
	struct mlx5_core_dev *mdev = priv->mdev;
	int offset = ee->offset;
	int size_read;
	int i = 0;

	if (!ee->len)
		return -EINVAL;

	memset(data, 0, ee->len);

	while (i < ee->len) {
		size_read = mlx5_query_module_eeprom(mdev, offset, ee->len - i,
						     data + i);

		if (!size_read)
			/* Done reading */
			return 0;

		if (size_read < 0) {
			netdev_err(priv->netdev, "%s: mlx5_query_eeprom failed:0x%x\n",
				   __func__, size_read);
			return 0;
		}

		i += size_read;
		offset += size_read;
	}

	return 0;
}

static int mlx5e_get_module_eeprom_by_page(struct net_device *netdev,
					   const struct ethtool_module_eeprom *page_data,
					   struct netlink_ext_ack *extack)
{
	struct mlx5e_priv *priv = netdev_priv(netdev);
	struct mlx5_module_eeprom_query_params query;
	struct mlx5_core_dev *mdev = priv->mdev;
	u8 *data = page_data->data;
	int size_read;
	int i = 0;

	if (!page_data->length)
		return -EINVAL;

	memset(data, 0, page_data->length);

	query.offset = page_data->offset;
	query.i2c_address = page_data->i2c_address;
	query.bank = page_data->bank;
	query.page = page_data->page;
	while (i < page_data->length) {
		query.size = page_data->length - i;
		size_read = mlx5_query_module_eeprom_by_page(mdev, &query, data + i);

		/* Done reading, return how many bytes was read */
		if (!size_read)
			return i;

		if (size_read == -EINVAL)
			return -EINVAL;
		if (size_read < 0) {
			netdev_err(priv->netdev, "%s: mlx5_query_module_eeprom_by_page failed:0x%x\n",
				   __func__, size_read);
			return i;
		}

		i += size_read;
		query.offset += size_read;
	}

	return i;
}

int mlx5e_ethtool_flash_device(struct mlx5e_priv *priv,
			       struct ethtool_flash *flash)
{
	struct mlx5_core_dev *mdev = priv->mdev;
	struct net_device *dev = priv->netdev;
	const struct firmware *fw;
	int err;

	if (flash->region != ETHTOOL_FLASH_ALL_REGIONS)
		return -EOPNOTSUPP;

	err = request_firmware_direct(&fw, flash->data, &dev->dev);
	if (err)
		return err;

	dev_hold(dev);
	rtnl_unlock();

	err = mlx5_firmware_flash(mdev, fw, NULL);
	release_firmware(fw);

	rtnl_lock();
	dev_put(dev);
	return err;
}

static int mlx5e_flash_device(struct net_device *dev,
			      struct ethtool_flash *flash)
{
	struct mlx5e_priv *priv = netdev_priv(dev);

	return mlx5e_ethtool_flash_device(priv, flash);
}

static int set_pflag_cqe_based_moder(struct net_device *netdev, bool enable,
				     bool is_rx_cq)
{
	struct mlx5e_priv *priv = netdev_priv(netdev);
	struct mlx5_core_dev *mdev = priv->mdev;
	struct mlx5e_params new_params;
	bool mode_changed;
	u8 cq_period_mode, current_cq_period_mode;

	cq_period_mode = enable ?
		MLX5_CQ_PERIOD_MODE_START_FROM_CQE :
		MLX5_CQ_PERIOD_MODE_START_FROM_EQE;
	current_cq_period_mode = is_rx_cq ?
		priv->channels.params.rx_cq_moderation.cq_period_mode :
		priv->channels.params.tx_cq_moderation.cq_period_mode;
	mode_changed = cq_period_mode != current_cq_period_mode;

	if (cq_period_mode == MLX5_CQ_PERIOD_MODE_START_FROM_CQE &&
	    !MLX5_CAP_GEN(mdev, cq_period_start_from_cqe))
		return -EOPNOTSUPP;

	if (!mode_changed)
		return 0;

	new_params = priv->channels.params;
	if (is_rx_cq)
		mlx5e_set_rx_cq_mode_params(&new_params, cq_period_mode);
	else
		mlx5e_set_tx_cq_mode_params(&new_params, cq_period_mode);

	return mlx5e_safe_switch_params(priv, &new_params, NULL, NULL, true);
}

static int set_pflag_tx_cqe_based_moder(struct net_device *netdev, bool enable)
{
	return set_pflag_cqe_based_moder(netdev, enable, false);
}

static int set_pflag_rx_cqe_based_moder(struct net_device *netdev, bool enable)
{
	return set_pflag_cqe_based_moder(netdev, enable, true);
}

int mlx5e_modify_rx_cqe_compression_locked(struct mlx5e_priv *priv, bool new_val, bool rx_filter)
{
	bool curr_val = MLX5E_GET_PFLAG(&priv->channels.params, MLX5E_PFLAG_RX_CQE_COMPRESS);
	struct mlx5e_params new_params;
	int err = 0;

	if (!MLX5_CAP_GEN(priv->mdev, cqe_compression))
		return new_val ? -EOPNOTSUPP : 0;

	if (curr_val == new_val)
		return 0;

	if (new_val && !priv->profile->rx_ptp_support && rx_filter) {
		netdev_err(priv->netdev,
			   "Profile doesn't support enabling of CQE compression while hardware time-stamping is enabled.\n");
		return -EINVAL;
	}

	new_params = priv->channels.params;
	MLX5E_SET_PFLAG(&new_params, MLX5E_PFLAG_RX_CQE_COMPRESS, new_val);
	if (rx_filter)
		new_params.ptp_rx = new_val;

	if (new_params.ptp_rx == priv->channels.params.ptp_rx)
		err = mlx5e_safe_switch_params(priv, &new_params, NULL, NULL, true);
	else
		err = mlx5e_safe_switch_params(priv, &new_params, mlx5e_ptp_rx_manage_fs_ctx,
					       &new_params.ptp_rx, true);
	if (err)
		return err;

	mlx5e_dbg(DRV, priv, "MLX5E: RxCqeCmprss was turned %s\n",
		  MLX5E_GET_PFLAG(&priv->channels.params,
				  MLX5E_PFLAG_RX_CQE_COMPRESS) ? "ON" : "OFF");

	return 0;
}

static int set_pflag_rx_cqe_compress(struct net_device *netdev,
				     bool enable)
{
	struct mlx5e_priv *priv = netdev_priv(netdev);
	struct mlx5_core_dev *mdev = priv->mdev;
<<<<<<< HEAD
=======
	bool rx_filter;
>>>>>>> 3b17187f
	int err;

	if (!MLX5_CAP_GEN(mdev, cqe_compression))
		return -EOPNOTSUPP;

	rx_filter = priv->tstamp.rx_filter != HWTSTAMP_FILTER_NONE;
	err = mlx5e_modify_rx_cqe_compression_locked(priv, enable, rx_filter);
	if (err)
		return err;

<<<<<<< HEAD
	err = mlx5e_modify_rx_cqe_compression_locked(priv, enable);
	if (err)
		return err;

=======
>>>>>>> 3b17187f
	priv->channels.params.rx_cqe_compress_def = enable;

	return 0;
}

static int set_pflag_rx_striding_rq(struct net_device *netdev, bool enable)
{
	struct mlx5e_priv *priv = netdev_priv(netdev);
	struct mlx5_core_dev *mdev = priv->mdev;
	struct mlx5e_params new_params;

	if (enable) {
		if (!mlx5e_check_fragmented_striding_rq_cap(mdev))
			return -EOPNOTSUPP;
		if (!mlx5e_striding_rq_possible(mdev, &priv->channels.params))
			return -EINVAL;
	} else if (priv->channels.params.lro_en) {
		netdev_warn(netdev, "Can't set legacy RQ with LRO, disable LRO first\n");
		return -EINVAL;
	}

	new_params = priv->channels.params;

	MLX5E_SET_PFLAG(&new_params, MLX5E_PFLAG_RX_STRIDING_RQ, enable);
	mlx5e_set_rq_type(mdev, &new_params);

	return mlx5e_safe_switch_params(priv, &new_params, NULL, NULL, true);
}

static int set_pflag_rx_no_csum_complete(struct net_device *netdev, bool enable)
{
	struct mlx5e_priv *priv = netdev_priv(netdev);
	struct mlx5e_channels *channels = &priv->channels;
	struct mlx5e_channel *c;
	int i;

	if (!test_bit(MLX5E_STATE_OPENED, &priv->state) ||
	    priv->channels.params.xdp_prog)
		return 0;

	for (i = 0; i < channels->num; i++) {
		c = channels->c[i];
		if (enable)
			__set_bit(MLX5E_RQ_STATE_NO_CSUM_COMPLETE, &c->rq.state);
		else
			__clear_bit(MLX5E_RQ_STATE_NO_CSUM_COMPLETE, &c->rq.state);
	}

	return 0;
}

static int set_pflag_tx_mpwqe_common(struct net_device *netdev, u32 flag, bool enable)
{
	struct mlx5e_priv *priv = netdev_priv(netdev);
	struct mlx5_core_dev *mdev = priv->mdev;
	struct mlx5e_params new_params;

	if (enable && !mlx5e_tx_mpwqe_supported(mdev))
		return -EOPNOTSUPP;

	new_params = priv->channels.params;

	MLX5E_SET_PFLAG(&new_params, flag, enable);

	return mlx5e_safe_switch_params(priv, &new_params, NULL, NULL, true);
}

static int set_pflag_xdp_tx_mpwqe(struct net_device *netdev, bool enable)
{
	return set_pflag_tx_mpwqe_common(netdev, MLX5E_PFLAG_XDP_TX_MPWQE, enable);
}

static int set_pflag_skb_tx_mpwqe(struct net_device *netdev, bool enable)
{
	return set_pflag_tx_mpwqe_common(netdev, MLX5E_PFLAG_SKB_TX_MPWQE, enable);
}

static int set_pflag_tx_port_ts(struct net_device *netdev, bool enable)
{
	struct mlx5e_priv *priv = netdev_priv(netdev);
	struct mlx5_core_dev *mdev = priv->mdev;
	struct mlx5e_params new_params;
	int err;

	if (!MLX5_CAP_GEN(mdev, ts_cqe_to_dest_cqn))
		return -EOPNOTSUPP;

	/* Don't allow changing the PTP state if HTB offload is active, because
	 * the numeration of the QoS SQs will change, while per-queue qdiscs are
	 * attached.
	 */
	if (priv->htb.maj_id) {
		netdev_err(priv->netdev, "%s: HTB offload is active, cannot change the PTP state\n",
			   __func__);
		return -EINVAL;
	}

	new_params = priv->channels.params;
	/* Don't allow enabling TX-port-TS if MQPRIO mode channel  offload is
	 * active, since it defines explicitly which TC accepts the packet.
	 * This conflicts with TX-port-TS hijacking the PTP traffic to a specific
	 * HW TX-queue.
	 */
	if (enable && new_params.mqprio.mode == TC_MQPRIO_MODE_CHANNEL) {
		netdev_err(priv->netdev,
			   "%s: MQPRIO mode channel offload is active, cannot set the TX-port-TS\n",
			   __func__);
		return -EINVAL;
	}
	MLX5E_SET_PFLAG(&new_params, MLX5E_PFLAG_TX_PORT_TS, enable);
	/* No need to verify SQ stop room as
	 * ptpsq.txqsq.stop_room <= generic_sq->stop_room, and both
	 * has the same log_sq_size.
	 */

	err = mlx5e_safe_switch_params(priv, &new_params,
				       mlx5e_num_channels_changed_ctx, NULL, true);
	if (!err)
		priv->tx_ptp_opened = true;

	return err;
}

static const struct pflag_desc mlx5e_priv_flags[MLX5E_NUM_PFLAGS] = {
	{ "rx_cqe_moder",        set_pflag_rx_cqe_based_moder },
	{ "tx_cqe_moder",        set_pflag_tx_cqe_based_moder },
	{ "rx_cqe_compress",     set_pflag_rx_cqe_compress },
	{ "rx_striding_rq",      set_pflag_rx_striding_rq },
	{ "rx_no_csum_complete", set_pflag_rx_no_csum_complete },
	{ "xdp_tx_mpwqe",        set_pflag_xdp_tx_mpwqe },
	{ "skb_tx_mpwqe",        set_pflag_skb_tx_mpwqe },
	{ "tx_port_ts",          set_pflag_tx_port_ts },
};

static int mlx5e_handle_pflag(struct net_device *netdev,
			      u32 wanted_flags,
			      enum mlx5e_priv_flag flag)
{
	struct mlx5e_priv *priv = netdev_priv(netdev);
	bool enable = !!(wanted_flags & BIT(flag));
	u32 changes = wanted_flags ^ priv->channels.params.pflags;
	int err;

	if (!(changes & BIT(flag)))
		return 0;

	err = mlx5e_priv_flags[flag].handler(netdev, enable);
	if (err) {
		netdev_err(netdev, "%s private flag '%s' failed err %d\n",
			   enable ? "Enable" : "Disable", mlx5e_priv_flags[flag].name, err);
		return err;
	}

	MLX5E_SET_PFLAG(&priv->channels.params, flag, enable);
	return 0;
}

static int mlx5e_set_priv_flags(struct net_device *netdev, u32 pflags)
{
	struct mlx5e_priv *priv = netdev_priv(netdev);
	enum mlx5e_priv_flag pflag;
	int err;

	mutex_lock(&priv->state_lock);

	for (pflag = 0; pflag < MLX5E_NUM_PFLAGS; pflag++) {
		err = mlx5e_handle_pflag(netdev, pflags, pflag);
		if (err)
			break;
	}

	mutex_unlock(&priv->state_lock);

	/* Need to fix some features.. */
	netdev_update_features(netdev);

	return err;
}

static u32 mlx5e_get_priv_flags(struct net_device *netdev)
{
	struct mlx5e_priv *priv = netdev_priv(netdev);

	return priv->channels.params.pflags;
}

int mlx5e_get_rxnfc(struct net_device *dev, struct ethtool_rxnfc *info,
		    u32 *rule_locs)
{
	struct mlx5e_priv *priv = netdev_priv(dev);

	/* ETHTOOL_GRXRINGS is needed by ethtool -x which is not part
	 * of rxnfc. We keep this logic out of mlx5e_ethtool_get_rxnfc,
	 * to avoid breaking "ethtool -x" when mlx5e_ethtool_get_rxnfc
	 * is compiled out via CONFIG_MLX5_EN_RXNFC=n.
	 */
	if (info->cmd == ETHTOOL_GRXRINGS) {
		info->data = priv->channels.params.num_channels;
		return 0;
	}

	return mlx5e_ethtool_get_rxnfc(dev, info, rule_locs);
}

int mlx5e_set_rxnfc(struct net_device *dev, struct ethtool_rxnfc *cmd)
{
	return mlx5e_ethtool_set_rxnfc(dev, cmd);
}

static int query_port_status_opcode(struct mlx5_core_dev *mdev, u32 *status_opcode)
{
	struct mlx5_ifc_pddr_troubleshooting_page_bits *pddr_troubleshooting_page;
	u32 in[MLX5_ST_SZ_DW(pddr_reg)] = {};
	u32 out[MLX5_ST_SZ_DW(pddr_reg)];
	int err;

	MLX5_SET(pddr_reg, in, local_port, 1);
	MLX5_SET(pddr_reg, in, page_select,
		 MLX5_PDDR_REG_PAGE_SELECT_TROUBLESHOOTING_INFO_PAGE);

	pddr_troubleshooting_page = MLX5_ADDR_OF(pddr_reg, in, page_data);
	MLX5_SET(pddr_troubleshooting_page, pddr_troubleshooting_page,
		 group_opcode, MLX5_PDDR_REG_TRBLSH_GROUP_OPCODE_MONITOR);
	err = mlx5_core_access_reg(mdev, in, sizeof(in), out,
				   sizeof(out), MLX5_REG_PDDR, 0, 0);
	if (err)
		return err;

	pddr_troubleshooting_page = MLX5_ADDR_OF(pddr_reg, out, page_data);
	*status_opcode = MLX5_GET(pddr_troubleshooting_page, pddr_troubleshooting_page,
				  status_opcode);
	return 0;
}

struct mlx5e_ethtool_link_ext_state_opcode_mapping {
	u32 status_opcode;
	enum ethtool_link_ext_state link_ext_state;
	u8 link_ext_substate;
};

static const struct mlx5e_ethtool_link_ext_state_opcode_mapping
mlx5e_link_ext_state_opcode_map[] = {
	/* States relating to the autonegotiation or issues therein */
	{2, ETHTOOL_LINK_EXT_STATE_AUTONEG,
		ETHTOOL_LINK_EXT_SUBSTATE_AN_NO_PARTNER_DETECTED},
	{3, ETHTOOL_LINK_EXT_STATE_AUTONEG,
		ETHTOOL_LINK_EXT_SUBSTATE_AN_ACK_NOT_RECEIVED},
	{4, ETHTOOL_LINK_EXT_STATE_AUTONEG,
		ETHTOOL_LINK_EXT_SUBSTATE_AN_NEXT_PAGE_EXCHANGE_FAILED},
	{36, ETHTOOL_LINK_EXT_STATE_AUTONEG,
		ETHTOOL_LINK_EXT_SUBSTATE_AN_NO_PARTNER_DETECTED_FORCE_MODE},
	{38, ETHTOOL_LINK_EXT_STATE_AUTONEG,
		ETHTOOL_LINK_EXT_SUBSTATE_AN_FEC_MISMATCH_DURING_OVERRIDE},
	{39, ETHTOOL_LINK_EXT_STATE_AUTONEG,
		ETHTOOL_LINK_EXT_SUBSTATE_AN_NO_HCD},

	/* Failure during link training */
	{5, ETHTOOL_LINK_EXT_STATE_LINK_TRAINING_FAILURE,
		ETHTOOL_LINK_EXT_SUBSTATE_LT_KR_FRAME_LOCK_NOT_ACQUIRED},
	{6, ETHTOOL_LINK_EXT_STATE_LINK_TRAINING_FAILURE,
		ETHTOOL_LINK_EXT_SUBSTATE_LT_KR_LINK_INHIBIT_TIMEOUT},
	{7, ETHTOOL_LINK_EXT_STATE_LINK_TRAINING_FAILURE,
		ETHTOOL_LINK_EXT_SUBSTATE_LT_KR_LINK_PARTNER_DID_NOT_SET_RECEIVER_READY},
	{8, ETHTOOL_LINK_EXT_STATE_LINK_TRAINING_FAILURE, 0},
	{14, ETHTOOL_LINK_EXT_STATE_LINK_TRAINING_FAILURE,
		ETHTOOL_LINK_EXT_SUBSTATE_LT_REMOTE_FAULT},

	/* Logical mismatch in physical coding sublayer or forward error correction sublayer */
	{9, ETHTOOL_LINK_EXT_STATE_LINK_LOGICAL_MISMATCH,
		ETHTOOL_LINK_EXT_SUBSTATE_LLM_PCS_DID_NOT_ACQUIRE_BLOCK_LOCK},
	{10, ETHTOOL_LINK_EXT_STATE_LINK_LOGICAL_MISMATCH,
		ETHTOOL_LINK_EXT_SUBSTATE_LLM_PCS_DID_NOT_ACQUIRE_AM_LOCK},
	{11, ETHTOOL_LINK_EXT_STATE_LINK_LOGICAL_MISMATCH,
		ETHTOOL_LINK_EXT_SUBSTATE_LLM_PCS_DID_NOT_GET_ALIGN_STATUS},
	{12, ETHTOOL_LINK_EXT_STATE_LINK_LOGICAL_MISMATCH,
		ETHTOOL_LINK_EXT_SUBSTATE_LLM_FC_FEC_IS_NOT_LOCKED},
	{13, ETHTOOL_LINK_EXT_STATE_LINK_LOGICAL_MISMATCH,
		ETHTOOL_LINK_EXT_SUBSTATE_LLM_RS_FEC_IS_NOT_LOCKED},

	/* Signal integrity issues */
	{15, ETHTOOL_LINK_EXT_STATE_BAD_SIGNAL_INTEGRITY, 0},
	{17, ETHTOOL_LINK_EXT_STATE_BAD_SIGNAL_INTEGRITY,
		ETHTOOL_LINK_EXT_SUBSTATE_BSI_LARGE_NUMBER_OF_PHYSICAL_ERRORS},
	{42, ETHTOOL_LINK_EXT_STATE_BAD_SIGNAL_INTEGRITY,
		ETHTOOL_LINK_EXT_SUBSTATE_BSI_UNSUPPORTED_RATE},

	/* No cable connected */
	{1024, ETHTOOL_LINK_EXT_STATE_NO_CABLE, 0},

	/* Failure is related to cable, e.g., unsupported cable */
	{16, ETHTOOL_LINK_EXT_STATE_CABLE_ISSUE,
		ETHTOOL_LINK_EXT_SUBSTATE_CI_UNSUPPORTED_CABLE},
	{20, ETHTOOL_LINK_EXT_STATE_CABLE_ISSUE,
		ETHTOOL_LINK_EXT_SUBSTATE_CI_UNSUPPORTED_CABLE},
	{29, ETHTOOL_LINK_EXT_STATE_CABLE_ISSUE,
		ETHTOOL_LINK_EXT_SUBSTATE_CI_UNSUPPORTED_CABLE},
	{1025, ETHTOOL_LINK_EXT_STATE_CABLE_ISSUE,
		ETHTOOL_LINK_EXT_SUBSTATE_CI_UNSUPPORTED_CABLE},
	{1029, ETHTOOL_LINK_EXT_STATE_CABLE_ISSUE,
		ETHTOOL_LINK_EXT_SUBSTATE_CI_UNSUPPORTED_CABLE},
	{1031, ETHTOOL_LINK_EXT_STATE_CABLE_ISSUE, 0},

	/* Failure is related to EEPROM, e.g., failure during reading or parsing the data */
	{1027, ETHTOOL_LINK_EXT_STATE_EEPROM_ISSUE, 0},

	/* Failure during calibration algorithm */
	{23, ETHTOOL_LINK_EXT_STATE_CALIBRATION_FAILURE, 0},

	/* The hardware is not able to provide the power required from cable or module */
	{1032, ETHTOOL_LINK_EXT_STATE_POWER_BUDGET_EXCEEDED, 0},

	/* The module is overheated */
	{1030, ETHTOOL_LINK_EXT_STATE_OVERHEAT, 0},
};

static void
mlx5e_set_link_ext_state(struct mlx5e_ethtool_link_ext_state_opcode_mapping
			 link_ext_state_mapping,
			 struct ethtool_link_ext_state_info *link_ext_state_info)
{
	switch (link_ext_state_mapping.link_ext_state) {
	case ETHTOOL_LINK_EXT_STATE_AUTONEG:
		link_ext_state_info->autoneg =
			link_ext_state_mapping.link_ext_substate;
		break;
	case ETHTOOL_LINK_EXT_STATE_LINK_TRAINING_FAILURE:
		link_ext_state_info->link_training =
			link_ext_state_mapping.link_ext_substate;
		break;
	case ETHTOOL_LINK_EXT_STATE_LINK_LOGICAL_MISMATCH:
		link_ext_state_info->link_logical_mismatch =
			link_ext_state_mapping.link_ext_substate;
		break;
	case ETHTOOL_LINK_EXT_STATE_BAD_SIGNAL_INTEGRITY:
		link_ext_state_info->bad_signal_integrity =
			link_ext_state_mapping.link_ext_substate;
		break;
	case ETHTOOL_LINK_EXT_STATE_CABLE_ISSUE:
		link_ext_state_info->cable_issue =
			link_ext_state_mapping.link_ext_substate;
		break;
	default:
		break;
	}

	link_ext_state_info->link_ext_state = link_ext_state_mapping.link_ext_state;
}

static int
mlx5e_get_link_ext_state(struct net_device *dev,
			 struct ethtool_link_ext_state_info *link_ext_state_info)
{
	struct mlx5e_ethtool_link_ext_state_opcode_mapping link_ext_state_mapping;
	struct mlx5e_priv *priv = netdev_priv(dev);
	u32 status_opcode = 0;
	int i;

	/* Exit without data if the interface state is OK, since no extended data is
	 * available in such case
	 */
	if (netif_carrier_ok(dev))
		return -ENODATA;

	if (query_port_status_opcode(priv->mdev, &status_opcode) ||
	    !status_opcode)
		return -ENODATA;

	for (i = 0; i < ARRAY_SIZE(mlx5e_link_ext_state_opcode_map); i++) {
		link_ext_state_mapping = mlx5e_link_ext_state_opcode_map[i];
		if (link_ext_state_mapping.status_opcode == status_opcode) {
			mlx5e_set_link_ext_state(link_ext_state_mapping,
						 link_ext_state_info);
			return 0;
		}
	}

	return -ENODATA;
}

static void mlx5e_get_eth_phy_stats(struct net_device *netdev,
				    struct ethtool_eth_phy_stats *phy_stats)
{
	struct mlx5e_priv *priv = netdev_priv(netdev);

	mlx5e_stats_eth_phy_get(priv, phy_stats);
}

static void mlx5e_get_eth_mac_stats(struct net_device *netdev,
				    struct ethtool_eth_mac_stats *mac_stats)
{
	struct mlx5e_priv *priv = netdev_priv(netdev);

	mlx5e_stats_eth_mac_get(priv, mac_stats);
}

static void mlx5e_get_eth_ctrl_stats(struct net_device *netdev,
				     struct ethtool_eth_ctrl_stats *ctrl_stats)
{
	struct mlx5e_priv *priv = netdev_priv(netdev);

	mlx5e_stats_eth_ctrl_get(priv, ctrl_stats);
}

static void mlx5e_get_rmon_stats(struct net_device *netdev,
				 struct ethtool_rmon_stats *rmon_stats,
				 const struct ethtool_rmon_hist_range **ranges)
{
	struct mlx5e_priv *priv = netdev_priv(netdev);

	mlx5e_stats_rmon_get(priv, rmon_stats, ranges);
}

const struct ethtool_ops mlx5e_ethtool_ops = {
	.supported_coalesce_params = ETHTOOL_COALESCE_USECS |
				     ETHTOOL_COALESCE_MAX_FRAMES |
				     ETHTOOL_COALESCE_USE_ADAPTIVE,
	.get_drvinfo       = mlx5e_get_drvinfo,
	.get_link          = ethtool_op_get_link,
	.get_link_ext_state  = mlx5e_get_link_ext_state,
	.get_strings       = mlx5e_get_strings,
	.get_sset_count    = mlx5e_get_sset_count,
	.get_ethtool_stats = mlx5e_get_ethtool_stats,
	.get_ringparam     = mlx5e_get_ringparam,
	.set_ringparam     = mlx5e_set_ringparam,
	.get_channels      = mlx5e_get_channels,
	.set_channels      = mlx5e_set_channels,
	.get_coalesce      = mlx5e_get_coalesce,
	.set_coalesce      = mlx5e_set_coalesce,
	.get_link_ksettings  = mlx5e_get_link_ksettings,
	.set_link_ksettings  = mlx5e_set_link_ksettings,
	.get_rxfh_key_size   = mlx5e_get_rxfh_key_size,
	.get_rxfh_indir_size = mlx5e_get_rxfh_indir_size,
	.get_rxfh          = mlx5e_get_rxfh,
	.set_rxfh          = mlx5e_set_rxfh,
	.get_rxfh_context  = mlx5e_get_rxfh_context,
	.set_rxfh_context  = mlx5e_set_rxfh_context,
	.get_rxnfc         = mlx5e_get_rxnfc,
	.set_rxnfc         = mlx5e_set_rxnfc,
	.get_tunable       = mlx5e_get_tunable,
	.set_tunable       = mlx5e_set_tunable,
	.get_pause_stats   = mlx5e_get_pause_stats,
	.get_pauseparam    = mlx5e_get_pauseparam,
	.set_pauseparam    = mlx5e_set_pauseparam,
	.get_ts_info       = mlx5e_get_ts_info,
	.set_phys_id       = mlx5e_set_phys_id,
	.get_wol	   = mlx5e_get_wol,
	.set_wol	   = mlx5e_set_wol,
	.get_module_info   = mlx5e_get_module_info,
	.get_module_eeprom = mlx5e_get_module_eeprom,
	.get_module_eeprom_by_page = mlx5e_get_module_eeprom_by_page,
	.flash_device      = mlx5e_flash_device,
	.get_priv_flags    = mlx5e_get_priv_flags,
	.set_priv_flags    = mlx5e_set_priv_flags,
	.self_test         = mlx5e_self_test,
	.get_msglevel      = mlx5e_get_msglevel,
	.set_msglevel      = mlx5e_set_msglevel,
	.get_fec_stats     = mlx5e_get_fec_stats,
	.get_fecparam      = mlx5e_get_fecparam,
	.set_fecparam      = mlx5e_set_fecparam,
	.get_eth_phy_stats = mlx5e_get_eth_phy_stats,
	.get_eth_mac_stats = mlx5e_get_eth_mac_stats,
	.get_eth_ctrl_stats = mlx5e_get_eth_ctrl_stats,
	.get_rmon_stats    = mlx5e_get_rmon_stats,
};<|MERGE_RESOLUTION|>--- conflicted
+++ resolved
@@ -445,20 +445,6 @@
 		goto out;
 	}
 
-<<<<<<< HEAD
-	new_channels.params = *cur_params;
-	new_channels.params.num_channels = count;
-
-	if (!test_bit(MLX5E_STATE_OPENED, &priv->state)) {
-		struct mlx5e_params old_params;
-
-		old_params = *cur_params;
-		*cur_params = new_channels.params;
-		err = mlx5e_num_channels_changed(priv);
-		if (err)
-			*cur_params = old_params;
-
-=======
 	/* Don't allow changing the number of channels if HTB offload is active,
 	 * because the numeration of the QoS SQs will change, while per-queue
 	 * qdiscs are attached.
@@ -488,7 +474,6 @@
 		err = -EINVAL;
 		netdev_err(priv->netdev, "%s: MQPRIO mode channel offload is active, cannot change the number of channels\n",
 			   __func__);
->>>>>>> 3b17187f
 		goto out;
 	}
 
@@ -633,11 +618,7 @@
 	tx_moder          = &new_params.tx_cq_moderation;
 	tx_moder->usec    = coal->tx_coalesce_usecs;
 	tx_moder->pkts    = coal->tx_max_coalesced_frames;
-<<<<<<< HEAD
-	new_channels.params.tx_dim_enabled = !!coal->use_adaptive_tx_coalesce;
-=======
 	new_params.tx_dim_enabled = !!coal->use_adaptive_tx_coalesce;
->>>>>>> 3b17187f
 
 	reset_rx = !!coal->use_adaptive_rx_coalesce != priv->channels.params.rx_dim_enabled;
 	reset_tx = !!coal->use_adaptive_tx_coalesce != priv->channels.params.tx_dim_enabled;
@@ -666,25 +647,7 @@
 		reset = false;
 	}
 
-<<<<<<< HEAD
-	if (!test_bit(MLX5E_STATE_OPENED, &priv->state)) {
-		priv->channels.params = new_channels.params;
-		goto out;
-	}
-
-	if (!reset_rx && !reset_tx) {
-		if (!coal->use_adaptive_rx_coalesce)
-			mlx5e_set_priv_channels_rx_coalesce(priv, coal);
-		if (!coal->use_adaptive_tx_coalesce)
-			mlx5e_set_priv_channels_tx_coalesce(priv, coal);
-		priv->channels.params = new_channels.params;
-		goto out;
-	}
-
-	err = mlx5e_safe_switch_channels(priv, &new_channels, NULL, NULL);
-=======
 	err = mlx5e_safe_switch_params(priv, &new_params, NULL, NULL, reset);
->>>>>>> 3b17187f
 
 	mutex_unlock(&priv->state_lock);
 	return err;
@@ -1964,10 +1927,7 @@
 {
 	struct mlx5e_priv *priv = netdev_priv(netdev);
 	struct mlx5_core_dev *mdev = priv->mdev;
-<<<<<<< HEAD
-=======
 	bool rx_filter;
->>>>>>> 3b17187f
 	int err;
 
 	if (!MLX5_CAP_GEN(mdev, cqe_compression))
@@ -1978,13 +1938,6 @@
 	if (err)
 		return err;
 
-<<<<<<< HEAD
-	err = mlx5e_modify_rx_cqe_compression_locked(priv, enable);
-	if (err)
-		return err;
-
-=======
->>>>>>> 3b17187f
 	priv->channels.params.rx_cqe_compress_def = enable;
 
 	return 0;
