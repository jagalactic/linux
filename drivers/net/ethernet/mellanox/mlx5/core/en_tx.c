--- conflicted
+++ resolved
@@ -91,11 +91,7 @@
 	 */
 	ch_ix = priv->txq2sq[txq_ix]->ch_ix;
 
-<<<<<<< HEAD
-	return priv->channel_tc2realtxq[txq_ix][up];
-=======
 	return priv->channel_tc2realtxq[ch_ix][up];
->>>>>>> d1988041
 }
 
 static inline int mlx5e_skb_l2_header_offset(struct sk_buff *skb)
@@ -852,11 +848,6 @@
 	struct mlx5e_tx_wqe_info *wi;
 	u32 dma_fifo_cc, nbytes = 0;
 	u16 ci, sqcc, npkts = 0;
-<<<<<<< HEAD
-	struct sk_buff *skb;
-	int i;
-=======
->>>>>>> d1988041
 
 	sqcc = sq->cc;
 	dma_fifo_cc = sq->dma_fifo_cc;
@@ -886,14 +877,6 @@
 			npkts += wi->num_fifo_pkts;
 			nbytes += wi->num_bytes;
 		}
-<<<<<<< HEAD
-
-		dev_kfree_skb_any(skb);
-		npkts++;
-		nbytes += wi->num_bytes;
-		sqcc += wi->num_wqebbs;
-=======
->>>>>>> d1988041
 	}
 
 	sq->dma_fifo_cc = dma_fifo_cc;
