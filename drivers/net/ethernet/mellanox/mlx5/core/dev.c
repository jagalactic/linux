/*
 * Copyright (c) 2013-2015, Mellanox Technologies. All rights reserved.
 *
 * This software is available to you under a choice of one of two
 * licenses.  You may choose to be licensed under the terms of the GNU
 * General Public License (GPL) Version 2, available from the file
 * COPYING in the main directory of this source tree, or the
 * OpenIB.org BSD license below:
 *
 *     Redistribution and use in source and binary forms, with or
 *     without modification, are permitted provided that the following
 *     conditions are met:
 *
 *      - Redistributions of source code must retain the above
 *        copyright notice, this list of conditions and the following
 *        disclaimer.
 *
 *      - Redistributions in binary form must reproduce the above
 *        copyright notice, this list of conditions and the following
 *        disclaimer in the documentation and/or other materials
 *        provided with the distribution.
 *
 * THE SOFTWARE IS PROVIDED "AS IS", WITHOUT WARRANTY OF ANY KIND,
 * EXPRESS OR IMPLIED, INCLUDING BUT NOT LIMITED TO THE WARRANTIES OF
 * MERCHANTABILITY, FITNESS FOR A PARTICULAR PURPOSE AND
 * NONINFRINGEMENT. IN NO EVENT SHALL THE AUTHORS OR COPYRIGHT HOLDERS
 * BE LIABLE FOR ANY CLAIM, DAMAGES OR OTHER LIABILITY, WHETHER IN AN
 * ACTION OF CONTRACT, TORT OR OTHERWISE, ARISING FROM, OUT OF OR IN
 * CONNECTION WITH THE SOFTWARE OR THE USE OR OTHER DEALINGS IN THE
 * SOFTWARE.
 */

#include <linux/mlx5/driver.h>
#include "mlx5_core.h"

static LIST_HEAD(intf_list);
static LIST_HEAD(mlx5_dev_list);
/* intf dev list mutex */
static DEFINE_MUTEX(mlx5_intf_mutex);

struct mlx5_device_context {
	struct list_head	list;
	struct mlx5_interface  *intf;
	void		       *context;
	unsigned long		state;
};

enum {
	MLX5_INTERFACE_ADDED,
	MLX5_INTERFACE_ATTACHED,
};


void mlx5_add_device(struct mlx5_interface *intf, struct mlx5_priv *priv)
{
	struct mlx5_device_context *dev_ctx;
	struct mlx5_core_dev *dev = container_of(priv, struct mlx5_core_dev, priv);

	if (!mlx5_lag_intf_add(intf, priv))
		return;

	dev_ctx = kzalloc(sizeof(*dev_ctx), GFP_KERNEL);
	if (!dev_ctx)
		return;

	dev_ctx->intf = intf;

	dev_ctx->context = intf->add(dev);
	if (dev_ctx->context) {
		set_bit(MLX5_INTERFACE_ADDED, &dev_ctx->state);
		if (intf->attach)
			set_bit(MLX5_INTERFACE_ATTACHED, &dev_ctx->state);

		spin_lock_irq(&priv->ctx_lock);
		list_add_tail(&dev_ctx->list, &priv->ctx_list);
		spin_unlock_irq(&priv->ctx_lock);
	}

	if (!dev_ctx->context)
		kfree(dev_ctx);
}

static struct mlx5_device_context *mlx5_get_device(struct mlx5_interface *intf,
						   struct mlx5_priv *priv)
{
	struct mlx5_device_context *dev_ctx;

	list_for_each_entry(dev_ctx, &priv->ctx_list, list)
		if (dev_ctx->intf == intf)
			return dev_ctx;
	return NULL;
}

void mlx5_remove_device(struct mlx5_interface *intf, struct mlx5_priv *priv)
{
	struct mlx5_device_context *dev_ctx;
	struct mlx5_core_dev *dev = container_of(priv, struct mlx5_core_dev, priv);

	dev_ctx = mlx5_get_device(intf, priv);
	if (!dev_ctx)
		return;

	spin_lock_irq(&priv->ctx_lock);
	list_del(&dev_ctx->list);
	spin_unlock_irq(&priv->ctx_lock);

	if (test_bit(MLX5_INTERFACE_ADDED, &dev_ctx->state))
		intf->remove(dev, dev_ctx->context);

	kfree(dev_ctx);
}

static void mlx5_attach_interface(struct mlx5_interface *intf, struct mlx5_priv *priv)
{
	struct mlx5_device_context *dev_ctx;
	struct mlx5_core_dev *dev = container_of(priv, struct mlx5_core_dev, priv);

	dev_ctx = mlx5_get_device(intf, priv);
	if (!dev_ctx)
		return;

	if (intf->attach) {
		if (test_bit(MLX5_INTERFACE_ATTACHED, &dev_ctx->state))
			return;
		if (intf->attach(dev, dev_ctx->context))
			return;
		set_bit(MLX5_INTERFACE_ATTACHED, &dev_ctx->state);
	} else {
		if (test_bit(MLX5_INTERFACE_ADDED, &dev_ctx->state))
			return;
		dev_ctx->context = intf->add(dev);
		if (!dev_ctx->context)
			return;
		set_bit(MLX5_INTERFACE_ADDED, &dev_ctx->state);
	}
}

void mlx5_attach_device(struct mlx5_core_dev *dev)
{
	struct mlx5_priv *priv = &dev->priv;
	struct mlx5_interface *intf;

	mutex_lock(&mlx5_intf_mutex);
	list_for_each_entry(intf, &intf_list, list)
		mlx5_attach_interface(intf, priv);
	mutex_unlock(&mlx5_intf_mutex);
}

static void mlx5_detach_interface(struct mlx5_interface *intf, struct mlx5_priv *priv)
{
	struct mlx5_device_context *dev_ctx;
	struct mlx5_core_dev *dev = container_of(priv, struct mlx5_core_dev, priv);

	dev_ctx = mlx5_get_device(intf, priv);
	if (!dev_ctx)
		return;

	if (intf->detach) {
		if (!test_bit(MLX5_INTERFACE_ATTACHED, &dev_ctx->state))
			return;
		intf->detach(dev, dev_ctx->context);
		clear_bit(MLX5_INTERFACE_ATTACHED, &dev_ctx->state);
	} else {
		if (!test_bit(MLX5_INTERFACE_ADDED, &dev_ctx->state))
			return;
		intf->remove(dev, dev_ctx->context);
		clear_bit(MLX5_INTERFACE_ADDED, &dev_ctx->state);
	}
}

void mlx5_detach_device(struct mlx5_core_dev *dev)
{
	struct mlx5_priv *priv = &dev->priv;
	struct mlx5_interface *intf;

	mutex_lock(&mlx5_intf_mutex);
	list_for_each_entry(intf, &intf_list, list)
		mlx5_detach_interface(intf, priv);
	mutex_unlock(&mlx5_intf_mutex);
}

bool mlx5_device_registered(struct mlx5_core_dev *dev)
{
	struct mlx5_priv *priv;
	bool found = false;

	mutex_lock(&mlx5_intf_mutex);
	list_for_each_entry(priv, &mlx5_dev_list, dev_list)
		if (priv == &dev->priv)
			found = true;
	mutex_unlock(&mlx5_intf_mutex);

	return found;
}

int mlx5_register_device(struct mlx5_core_dev *dev)
{
	struct mlx5_priv *priv = &dev->priv;
	struct mlx5_interface *intf;

	mutex_lock(&mlx5_intf_mutex);
	list_add_tail(&priv->dev_list, &mlx5_dev_list);
	list_for_each_entry(intf, &intf_list, list)
		mlx5_add_device(intf, priv);
	mutex_unlock(&mlx5_intf_mutex);

	return 0;
}

void mlx5_unregister_device(struct mlx5_core_dev *dev)
{
	struct mlx5_priv *priv = &dev->priv;
	struct mlx5_interface *intf;

	mutex_lock(&mlx5_intf_mutex);
	list_for_each_entry_reverse(intf, &intf_list, list)
		mlx5_remove_device(intf, priv);
	list_del(&priv->dev_list);
	mutex_unlock(&mlx5_intf_mutex);
}

int mlx5_register_interface(struct mlx5_interface *intf)
{
	struct mlx5_priv *priv;

	if (!intf->add || !intf->remove)
		return -EINVAL;

	mutex_lock(&mlx5_intf_mutex);
	list_add_tail(&intf->list, &intf_list);
	list_for_each_entry(priv, &mlx5_dev_list, dev_list)
		mlx5_add_device(intf, priv);
	mutex_unlock(&mlx5_intf_mutex);

	return 0;
}
EXPORT_SYMBOL(mlx5_register_interface);

void mlx5_unregister_interface(struct mlx5_interface *intf)
{
	struct mlx5_priv *priv;

	mutex_lock(&mlx5_intf_mutex);
	list_for_each_entry(priv, &mlx5_dev_list, dev_list)
		mlx5_remove_device(intf, priv);
	list_del(&intf->list);
	mutex_unlock(&mlx5_intf_mutex);
}
EXPORT_SYMBOL(mlx5_unregister_interface);

/* Must be called with intf_mutex held */
static bool mlx5_has_added_dev_by_protocol(struct mlx5_core_dev *mdev, int protocol)
<<<<<<< HEAD
{
	struct mlx5_device_context *dev_ctx;
	struct mlx5_interface *intf;
	bool found = false;

	list_for_each_entry(intf, &intf_list, list) {
		if (intf->protocol == protocol) {
			dev_ctx = mlx5_get_device(intf, &mdev->priv);
			if (dev_ctx && test_bit(MLX5_INTERFACE_ADDED, &dev_ctx->state))
				found = true;
			break;
		}
	}

	return found;
}

void mlx5_reload_interface(struct mlx5_core_dev *mdev, int protocol)
{
	mutex_lock(&mlx5_intf_mutex);
	if (mlx5_has_added_dev_by_protocol(mdev, protocol)) {
		mlx5_remove_dev_by_protocol(mdev, protocol);
		mlx5_add_dev_by_protocol(mdev, protocol);
	}
	mutex_unlock(&mlx5_intf_mutex);
}

void *mlx5_get_protocol_dev(struct mlx5_core_dev *mdev, int protocol)
=======
>>>>>>> f7688b48
{
	struct mlx5_device_context *dev_ctx;
	struct mlx5_interface *intf;
	bool found = false;

	list_for_each_entry(intf, &intf_list, list) {
		if (intf->protocol == protocol) {
			dev_ctx = mlx5_get_device(intf, &mdev->priv);
			if (dev_ctx && test_bit(MLX5_INTERFACE_ADDED, &dev_ctx->state))
				found = true;
			break;
		}
	}

	return found;
}

void mlx5_reload_interface(struct mlx5_core_dev *mdev, int protocol)
{
	mutex_lock(&mlx5_intf_mutex);
	if (mlx5_has_added_dev_by_protocol(mdev, protocol)) {
		mlx5_remove_dev_by_protocol(mdev, protocol);
		mlx5_add_dev_by_protocol(mdev, protocol);
	}
	mutex_unlock(&mlx5_intf_mutex);
}

/* Must be called with intf_mutex held */
void mlx5_add_dev_by_protocol(struct mlx5_core_dev *dev, int protocol)
{
	struct mlx5_interface *intf;

	list_for_each_entry(intf, &intf_list, list)
		if (intf->protocol == protocol) {
			mlx5_add_device(intf, &dev->priv);
			break;
		}
}

/* Must be called with intf_mutex held */
void mlx5_remove_dev_by_protocol(struct mlx5_core_dev *dev, int protocol)
{
	struct mlx5_interface *intf;

	list_for_each_entry(intf, &intf_list, list)
		if (intf->protocol == protocol) {
			mlx5_remove_device(intf, &dev->priv);
			break;
		}
}

static u32 mlx5_gen_pci_id(struct mlx5_core_dev *dev)
{
	return (u32)((pci_domain_nr(dev->pdev->bus) << 16) |
		     (dev->pdev->bus->number << 8) |
		     PCI_SLOT(dev->pdev->devfn));
}

/* Must be called with intf_mutex held */
struct mlx5_core_dev *mlx5_get_next_phys_dev(struct mlx5_core_dev *dev)
{
	struct mlx5_core_dev *res = NULL;
	struct mlx5_core_dev *tmp_dev;
	struct mlx5_priv *priv;
	u32 pci_id;

	if (!mlx5_core_is_pf(dev))
		return NULL;

	pci_id = mlx5_gen_pci_id(dev);
	list_for_each_entry(priv, &mlx5_dev_list, dev_list) {
		tmp_dev = container_of(priv, struct mlx5_core_dev, priv);
		if (!mlx5_core_is_pf(tmp_dev))
			continue;

		if ((dev != tmp_dev) && (mlx5_gen_pci_id(tmp_dev) == pci_id)) {
			res = tmp_dev;
			break;
		}
	}

	return res;
}


void mlx5_dev_list_lock(void)
{
	mutex_lock(&mlx5_intf_mutex);
}

void mlx5_dev_list_unlock(void)
{
	mutex_unlock(&mlx5_intf_mutex);
}

int mlx5_dev_list_trylock(void)
{
	return mutex_trylock(&mlx5_intf_mutex);
}<|MERGE_RESOLUTION|>--- conflicted
+++ resolved
@@ -250,7 +250,6 @@
 
 /* Must be called with intf_mutex held */
 static bool mlx5_has_added_dev_by_protocol(struct mlx5_core_dev *mdev, int protocol)
-<<<<<<< HEAD
 {
 	struct mlx5_device_context *dev_ctx;
 	struct mlx5_interface *intf;
@@ -278,36 +277,6 @@
 	mutex_unlock(&mlx5_intf_mutex);
 }
 
-void *mlx5_get_protocol_dev(struct mlx5_core_dev *mdev, int protocol)
-=======
->>>>>>> f7688b48
-{
-	struct mlx5_device_context *dev_ctx;
-	struct mlx5_interface *intf;
-	bool found = false;
-
-	list_for_each_entry(intf, &intf_list, list) {
-		if (intf->protocol == protocol) {
-			dev_ctx = mlx5_get_device(intf, &mdev->priv);
-			if (dev_ctx && test_bit(MLX5_INTERFACE_ADDED, &dev_ctx->state))
-				found = true;
-			break;
-		}
-	}
-
-	return found;
-}
-
-void mlx5_reload_interface(struct mlx5_core_dev *mdev, int protocol)
-{
-	mutex_lock(&mlx5_intf_mutex);
-	if (mlx5_has_added_dev_by_protocol(mdev, protocol)) {
-		mlx5_remove_dev_by_protocol(mdev, protocol);
-		mlx5_add_dev_by_protocol(mdev, protocol);
-	}
-	mutex_unlock(&mlx5_intf_mutex);
-}
-
 /* Must be called with intf_mutex held */
 void mlx5_add_dev_by_protocol(struct mlx5_core_dev *dev, int protocol)
 {
