// SPDX-License-Identifier: GPL-2.0
/*
 * System Control and Management Interface (SCMI) Message Protocol driver
 *
 * SCMI Message Protocol is used between the System Control Processor(SCP)
 * and the Application Processors(AP). The Message Handling Unit(MHU)
 * provides a mechanism for inter-processor communication between SCP's
 * Cortex M3 and AP.
 *
 * SCP offers control and management of the core/cluster power states,
 * various power domain DVFS including the core/cluster, certain system
 * clocks configuration, thermal sensors and many others.
 *
 * Copyright (C) 2018-2021 ARM Ltd.
 */

#include <linux/bitmap.h>
#include <linux/device.h>
#include <linux/export.h>
#include <linux/idr.h>
#include <linux/io.h>
#include <linux/kernel.h>
#include <linux/ktime.h>
#include <linux/hashtable.h>
#include <linux/list.h>
#include <linux/module.h>
#include <linux/of_address.h>
#include <linux/of_device.h>
#include <linux/processor.h>
#include <linux/refcount.h>
#include <linux/slab.h>

#include "common.h"
#include "notify.h"

#define CREATE_TRACE_POINTS
#include <trace/events/scmi.h>

enum scmi_error_codes {
	SCMI_SUCCESS = 0,	/* Success */
	SCMI_ERR_SUPPORT = -1,	/* Not supported */
	SCMI_ERR_PARAMS = -2,	/* Invalid Parameters */
	SCMI_ERR_ACCESS = -3,	/* Invalid access/permission denied */
	SCMI_ERR_ENTRY = -4,	/* Not found */
	SCMI_ERR_RANGE = -5,	/* Value out of range */
	SCMI_ERR_BUSY = -6,	/* Device busy */
	SCMI_ERR_COMMS = -7,	/* Communication Error */
	SCMI_ERR_GENERIC = -8,	/* Generic Error */
	SCMI_ERR_HARDWARE = -9,	/* Hardware Error */
	SCMI_ERR_PROTOCOL = -10,/* Protocol Error */
};

/* List of all SCMI devices active in system */
static LIST_HEAD(scmi_list);
/* Protection for the entire list */
static DEFINE_MUTEX(scmi_list_mutex);
/* Track the unique id for the transfers for debug & profiling purpose */
static atomic_t transfer_last_id;

static DEFINE_IDR(scmi_requested_devices);
static DEFINE_MUTEX(scmi_requested_devices_mtx);

struct scmi_requested_dev {
	const struct scmi_device_id *id_table;
	struct list_head node;
};

/**
 * struct scmi_xfers_info - Structure to manage transfer information
 *
 * @xfer_alloc_table: Bitmap table for allocated messages.
 *	Index of this bitmap table is also used for message
 *	sequence identifier.
 * @xfer_lock: Protection for message allocation
 * @max_msg: Maximum number of messages that can be pending
 * @free_xfers: A free list for available to use xfers. It is initialized with
 *		a number of xfers equal to the maximum allowed in-flight
 *		messages.
 * @pending_xfers: An hashtable, indexed by msg_hdr.seq, used to keep all the
 *		   currently in-flight messages.
 */
struct scmi_xfers_info {
	unsigned long *xfer_alloc_table;
	spinlock_t xfer_lock;
	int max_msg;
	struct hlist_head free_xfers;
	DECLARE_HASHTABLE(pending_xfers, SCMI_PENDING_XFERS_HT_ORDER_SZ);
};

/**
 * struct scmi_protocol_instance  - Describe an initialized protocol instance.
 * @handle: Reference to the SCMI handle associated to this protocol instance.
 * @proto: A reference to the protocol descriptor.
 * @gid: A reference for per-protocol devres management.
 * @users: A refcount to track effective users of this protocol.
 * @priv: Reference for optional protocol private data.
 * @ph: An embedded protocol handle that will be passed down to protocol
 *	initialization code to identify this instance.
 *
 * Each protocol is initialized independently once for each SCMI platform in
 * which is defined by DT and implemented by the SCMI server fw.
 */
struct scmi_protocol_instance {
	const struct scmi_handle	*handle;
	const struct scmi_protocol	*proto;
	void				*gid;
	refcount_t			users;
	void				*priv;
	struct scmi_protocol_handle	ph;
};

#define ph_to_pi(h)	container_of(h, struct scmi_protocol_instance, ph)

/**
 * struct scmi_info - Structure representing a SCMI instance
 *
 * @dev: Device pointer
 * @desc: SoC description for this instance
 * @version: SCMI revision information containing protocol version,
 *	implementation version and (sub-)vendor identification.
 * @handle: Instance of SCMI handle to send to clients
 * @tx_minfo: Universal Transmit Message management info
 * @rx_minfo: Universal Receive Message management info
 * @tx_idr: IDR object to map protocol id to Tx channel info pointer
 * @rx_idr: IDR object to map protocol id to Rx channel info pointer
 * @protocols: IDR for protocols' instance descriptors initialized for
 *	       this SCMI instance: populated on protocol's first attempted
 *	       usage.
 * @protocols_mtx: A mutex to protect protocols instances initialization.
 * @protocols_imp: List of protocols implemented, currently maximum of
 *	MAX_PROTOCOLS_IMP elements allocated by the base protocol
 * @active_protocols: IDR storing device_nodes for protocols actually defined
 *		      in the DT and confirmed as implemented by fw.
 * @notify_priv: Pointer to private data structure specific to notifications.
 * @node: List head
 * @users: Number of users of this instance
 */
struct scmi_info {
	struct device *dev;
	const struct scmi_desc *desc;
	struct scmi_revision_info version;
	struct scmi_handle handle;
	struct scmi_xfers_info tx_minfo;
	struct scmi_xfers_info rx_minfo;
	struct idr tx_idr;
	struct idr rx_idr;
	struct idr protocols;
	/* Ensure mutual exclusive access to protocols instance array */
	struct mutex protocols_mtx;
	u8 *protocols_imp;
	struct idr active_protocols;
	void *notify_priv;
	struct list_head node;
	int users;
};

#define handle_to_scmi_info(h)	container_of(h, struct scmi_info, handle)

static const int scmi_linux_errmap[] = {
	/* better than switch case as long as return value is continuous */
	0,			/* SCMI_SUCCESS */
	-EOPNOTSUPP,		/* SCMI_ERR_SUPPORT */
	-EINVAL,		/* SCMI_ERR_PARAM */
	-EACCES,		/* SCMI_ERR_ACCESS */
	-ENOENT,		/* SCMI_ERR_ENTRY */
	-ERANGE,		/* SCMI_ERR_RANGE */
	-EBUSY,			/* SCMI_ERR_BUSY */
	-ECOMM,			/* SCMI_ERR_COMMS */
	-EIO,			/* SCMI_ERR_GENERIC */
	-EREMOTEIO,		/* SCMI_ERR_HARDWARE */
	-EPROTO,		/* SCMI_ERR_PROTOCOL */
};

static inline int scmi_to_linux_errno(int errno)
{
	int err_idx = -errno;

	if (err_idx >= SCMI_SUCCESS && err_idx < ARRAY_SIZE(scmi_linux_errmap))
		return scmi_linux_errmap[err_idx];
	return -EIO;
}

void scmi_notification_instance_data_set(const struct scmi_handle *handle,
					 void *priv)
{
	struct scmi_info *info = handle_to_scmi_info(handle);

	info->notify_priv = priv;
	/* Ensure updated protocol private date are visible */
	smp_wmb();
}

void *scmi_notification_instance_data_get(const struct scmi_handle *handle)
{
	struct scmi_info *info = handle_to_scmi_info(handle);

	/* Ensure protocols_private_data has been updated */
	smp_rmb();
	return info->notify_priv;
}

/**
 * scmi_xfer_token_set  - Reserve and set new token for the xfer at hand
 *
 * @minfo: Pointer to Tx/Rx Message management info based on channel type
 * @xfer: The xfer to act upon
 *
 * Pick the next unused monotonically increasing token and set it into
 * xfer->hdr.seq: picking a monotonically increasing value avoids immediate
 * reuse of freshly completed or timed-out xfers, thus mitigating the risk
 * of incorrect association of a late and expired xfer with a live in-flight
 * transaction, both happening to re-use the same token identifier.
 *
 * Since platform is NOT required to answer our request in-order we should
 * account for a few rare but possible scenarios:
 *
 *  - exactly 'next_token' may be NOT available so pick xfer_id >= next_token
 *    using find_next_zero_bit() starting from candidate next_token bit
 *
 *  - all tokens ahead upto (MSG_TOKEN_ID_MASK - 1) are used in-flight but we
 *    are plenty of free tokens at start, so try a second pass using
 *    find_next_zero_bit() and starting from 0.
 *
 *  X = used in-flight
 *
 * Normal
 * ------
 *
 *		|- xfer_id picked
 *   -----------+----------------------------------------------------------
 *   | | |X|X|X| | | | | | ... ... ... ... ... ... ... ... ... ... ...|X|X|
 *   ----------------------------------------------------------------------
 *		^
 *		|- next_token
 *
 * Out-of-order pending at start
 * -----------------------------
 *
 *	  |- xfer_id picked, last_token fixed
 *   -----+----------------------------------------------------------------
 *   |X|X| | | | |X|X| ... ... ... ... ... ... ... ... ... ... ... ...|X| |
 *   ----------------------------------------------------------------------
 *    ^
 *    |- next_token
 *
 *
 * Out-of-order pending at end
 * ---------------------------
 *
 *	  |- xfer_id picked, last_token fixed
 *   -----+----------------------------------------------------------------
 *   |X|X| | | | |X|X| ... ... ... ... ... ... ... ... ... ... |X|X|X||X|X|
 *   ----------------------------------------------------------------------
 *								^
 *								|- next_token
 *
 * Context: Assumes to be called with @xfer_lock already acquired.
 *
 * Return: 0 on Success or error
 */
static int scmi_xfer_token_set(struct scmi_xfers_info *minfo,
			       struct scmi_xfer *xfer)
{
	unsigned long xfer_id, next_token;

	/*
	 * Pick a candidate monotonic token in range [0, MSG_TOKEN_MAX - 1]
	 * using the pre-allocated transfer_id as a base.
	 * Note that the global transfer_id is shared across all message types
	 * so there could be holes in the allocated set of monotonic sequence
	 * numbers, but that is going to limit the effectiveness of the
	 * mitigation only in very rare limit conditions.
	 */
	next_token = (xfer->transfer_id & (MSG_TOKEN_MAX - 1));

	/* Pick the next available xfer_id >= next_token */
	xfer_id = find_next_zero_bit(minfo->xfer_alloc_table,
				     MSG_TOKEN_MAX, next_token);
	if (xfer_id == MSG_TOKEN_MAX) {
		/*
		 * After heavily out-of-order responses, there are no free
		 * tokens ahead, but only at start of xfer_alloc_table so
		 * try again from the beginning.
		 */
		xfer_id = find_next_zero_bit(minfo->xfer_alloc_table,
					     MSG_TOKEN_MAX, 0);
		/*
		 * Something is wrong if we got here since there can be a
		 * maximum number of (MSG_TOKEN_MAX - 1) in-flight messages
		 * but we have not found any free token [0, MSG_TOKEN_MAX - 1].
		 */
		if (WARN_ON_ONCE(xfer_id == MSG_TOKEN_MAX))
			return -ENOMEM;
	}

	/* Update +/- last_token accordingly if we skipped some hole */
	if (xfer_id != next_token)
		atomic_add((int)(xfer_id - next_token), &transfer_last_id);

	/* Set in-flight */
	set_bit(xfer_id, minfo->xfer_alloc_table);
	xfer->hdr.seq = (u16)xfer_id;

	return 0;
}

/**
 * scmi_xfer_token_clear  - Release the token
 *
 * @minfo: Pointer to Tx/Rx Message management info based on channel type
 * @xfer: The xfer to act upon
 */
static inline void scmi_xfer_token_clear(struct scmi_xfers_info *minfo,
					 struct scmi_xfer *xfer)
{
	clear_bit(xfer->hdr.seq, minfo->xfer_alloc_table);
}

/**
 * scmi_xfer_get() - Allocate one message
 *
 * @handle: Pointer to SCMI entity handle
 * @minfo: Pointer to Tx/Rx Message management info based on channel type
 * @set_pending: If true a monotonic token is picked and the xfer is added to
 *		 the pending hash table.
 *
 * Helper function which is used by various message functions that are
 * exposed to clients of this driver for allocating a message traffic event.
 *
 * Picks an xfer from the free list @free_xfers (if any available) and, if
 * required, sets a monotonically increasing token and stores the inflight xfer
 * into the @pending_xfers hashtable for later retrieval.
 *
 * The successfully initialized xfer is refcounted.
 *
 * Context: Holds @xfer_lock while manipulating @xfer_alloc_table and
 *	    @free_xfers.
 *
 * Return: 0 if all went fine, else corresponding error.
 */
static struct scmi_xfer *scmi_xfer_get(const struct scmi_handle *handle,
				       struct scmi_xfers_info *minfo,
				       bool set_pending)
{
	int ret;
	unsigned long flags;
	struct scmi_xfer *xfer;

	spin_lock_irqsave(&minfo->xfer_lock, flags);
	if (hlist_empty(&minfo->free_xfers)) {
		spin_unlock_irqrestore(&minfo->xfer_lock, flags);
		return ERR_PTR(-ENOMEM);
	}

	/* grab an xfer from the free_list */
	xfer = hlist_entry(minfo->free_xfers.first, struct scmi_xfer, node);
	hlist_del_init(&xfer->node);

	/*
	 * Allocate transfer_id early so that can be used also as base for
	 * monotonic sequence number generation if needed.
	 */
	xfer->transfer_id = atomic_inc_return(&transfer_last_id);

	if (set_pending) {
		/* Pick and set monotonic token */
		ret = scmi_xfer_token_set(minfo, xfer);
		if (!ret) {
			hash_add(minfo->pending_xfers, &xfer->node,
				 xfer->hdr.seq);
			xfer->pending = true;
		} else {
			dev_err(handle->dev,
				"Failed to get monotonic token %d\n", ret);
			hlist_add_head(&xfer->node, &minfo->free_xfers);
			xfer = ERR_PTR(ret);
		}
	}

	if (!IS_ERR(xfer)) {
		refcount_set(&xfer->users, 1);
		atomic_set(&xfer->busy, SCMI_XFER_FREE);
	}
	spin_unlock_irqrestore(&minfo->xfer_lock, flags);

	return xfer;
}

/**
 * __scmi_xfer_put() - Release a message
 *
 * @minfo: Pointer to Tx/Rx Message management info based on channel type
 * @xfer: message that was reserved by scmi_xfer_get
 *
 * After refcount check, possibly release an xfer, clearing the token slot,
 * removing xfer from @pending_xfers and putting it back into free_xfers.
 *
 * This holds a spinlock to maintain integrity of internal data structures.
 */
static void
__scmi_xfer_put(struct scmi_xfers_info *minfo, struct scmi_xfer *xfer)
{
	unsigned long flags;

	spin_lock_irqsave(&minfo->xfer_lock, flags);
	if (refcount_dec_and_test(&xfer->users)) {
		if (xfer->pending) {
			scmi_xfer_token_clear(minfo, xfer);
			hash_del(&xfer->node);
			xfer->pending = false;
		}
		hlist_add_head(&xfer->node, &minfo->free_xfers);
	}
	spin_unlock_irqrestore(&minfo->xfer_lock, flags);
}

/**
 * scmi_xfer_lookup_unlocked  -  Helper to lookup an xfer_id
 *
 * @minfo: Pointer to Tx/Rx Message management info based on channel type
 * @xfer_id: Token ID to lookup in @pending_xfers
 *
 * Refcounting is untouched.
 *
 * Context: Assumes to be called with @xfer_lock already acquired.
 *
 * Return: A valid xfer on Success or error otherwise
 */
static struct scmi_xfer *
scmi_xfer_lookup_unlocked(struct scmi_xfers_info *minfo, u16 xfer_id)
{
	struct scmi_xfer *xfer = NULL;

	if (test_bit(xfer_id, minfo->xfer_alloc_table))
		xfer = XFER_FIND(minfo->pending_xfers, xfer_id);

	return xfer ?: ERR_PTR(-EINVAL);
}

/**
 * scmi_msg_response_validate  - Validate message type against state of related
 * xfer
 *
 * @cinfo: A reference to the channel descriptor.
 * @msg_type: Message type to check
 * @xfer: A reference to the xfer to validate against @msg_type
 *
 * This function checks if @msg_type is congruent with the current state of
 * a pending @xfer; if an asynchronous delayed response is received before the
 * related synchronous response (Out-of-Order Delayed Response) the missing
 * synchronous response is assumed to be OK and completed, carrying on with the
 * Delayed Response: this is done to address the case in which the underlying
 * SCMI transport can deliver such out-of-order responses.
 *
 * Context: Assumes to be called with xfer->lock already acquired.
 *
 * Return: 0 on Success, error otherwise
 */
static inline int scmi_msg_response_validate(struct scmi_chan_info *cinfo,
					     u8 msg_type,
					     struct scmi_xfer *xfer)
{
	/*
	 * Even if a response was indeed expected on this slot at this point,
	 * a buggy platform could wrongly reply feeding us an unexpected
	 * delayed response we're not prepared to handle: bail-out safely
	 * blaming firmware.
	 */
	if (msg_type == MSG_TYPE_DELAYED_RESP && !xfer->async_done) {
		dev_err(cinfo->dev,
			"Delayed Response for %d not expected! Buggy F/W ?\n",
			xfer->hdr.seq);
		return -EINVAL;
	}

	switch (xfer->state) {
	case SCMI_XFER_SENT_OK:
		if (msg_type == MSG_TYPE_DELAYED_RESP) {
			/*
			 * Delayed Response expected but delivered earlier.
			 * Assume message RESPONSE was OK and skip state.
			 */
			xfer->hdr.status = SCMI_SUCCESS;
			xfer->state = SCMI_XFER_RESP_OK;
			complete(&xfer->done);
			dev_warn(cinfo->dev,
				 "Received valid OoO Delayed Response for %d\n",
				 xfer->hdr.seq);
		}
		break;
	case SCMI_XFER_RESP_OK:
		if (msg_type != MSG_TYPE_DELAYED_RESP)
			return -EINVAL;
		break;
	case SCMI_XFER_DRESP_OK:
		/* No further message expected once in SCMI_XFER_DRESP_OK */
		return -EINVAL;
	}

	return 0;
}

/**
 * scmi_xfer_state_update  - Update xfer state
 *
 * @xfer: A reference to the xfer to update
 * @msg_type: Type of message being processed.
 *
 * Note that this message is assumed to have been already successfully validated
 * by @scmi_msg_response_validate(), so here we just update the state.
 *
 * Context: Assumes to be called on an xfer exclusively acquired using the
 *	    busy flag.
 */
static inline void scmi_xfer_state_update(struct scmi_xfer *xfer, u8 msg_type)
{
	xfer->hdr.type = msg_type;

	/* Unknown command types were already discarded earlier */
	if (xfer->hdr.type == MSG_TYPE_COMMAND)
		xfer->state = SCMI_XFER_RESP_OK;
	else
		xfer->state = SCMI_XFER_DRESP_OK;
}

static bool scmi_xfer_acquired(struct scmi_xfer *xfer)
{
	int ret;

	ret = atomic_cmpxchg(&xfer->busy, SCMI_XFER_FREE, SCMI_XFER_BUSY);

	return ret == SCMI_XFER_FREE;
}

/**
 * scmi_xfer_command_acquire  -  Helper to lookup and acquire a command xfer
 *
 * @cinfo: A reference to the channel descriptor.
 * @msg_hdr: A message header to use as lookup key
 *
 * When a valid xfer is found for the sequence number embedded in the provided
 * msg_hdr, reference counting is properly updated and exclusive access to this
 * xfer is granted till released with @scmi_xfer_command_release.
 *
 * Return: A valid @xfer on Success or error otherwise.
 */
static inline struct scmi_xfer *
scmi_xfer_command_acquire(struct scmi_chan_info *cinfo, u32 msg_hdr)
{
	int ret;
	unsigned long flags;
	struct scmi_xfer *xfer;
	struct scmi_info *info = handle_to_scmi_info(cinfo->handle);
	struct scmi_xfers_info *minfo = &info->tx_minfo;
	u8 msg_type = MSG_XTRACT_TYPE(msg_hdr);
	u16 xfer_id = MSG_XTRACT_TOKEN(msg_hdr);

	/* Are we even expecting this? */
	spin_lock_irqsave(&minfo->xfer_lock, flags);
	xfer = scmi_xfer_lookup_unlocked(minfo, xfer_id);
	if (IS_ERR(xfer)) {
		dev_err(cinfo->dev,
			"Message for %d type %d is not expected!\n",
			xfer_id, msg_type);
		spin_unlock_irqrestore(&minfo->xfer_lock, flags);
		return xfer;
	}
	refcount_inc(&xfer->users);
	spin_unlock_irqrestore(&minfo->xfer_lock, flags);

	spin_lock_irqsave(&xfer->lock, flags);
	ret = scmi_msg_response_validate(cinfo, msg_type, xfer);
	/*
	 * If a pending xfer was found which was also in a congruent state with
	 * the received message, acquire exclusive access to it setting the busy
	 * flag.
	 * Spins only on the rare limit condition of concurrent reception of
	 * RESP and DRESP for the same xfer.
	 */
	if (!ret) {
		spin_until_cond(scmi_xfer_acquired(xfer));
		scmi_xfer_state_update(xfer, msg_type);
	}
	spin_unlock_irqrestore(&xfer->lock, flags);

	if (ret) {
		dev_err(cinfo->dev,
			"Invalid message type:%d for %d - HDR:0x%X  state:%d\n",
			msg_type, xfer_id, msg_hdr, xfer->state);
		/* On error the refcount incremented above has to be dropped */
		__scmi_xfer_put(minfo, xfer);
		xfer = ERR_PTR(-EINVAL);
	}

	return xfer;
}

static inline void scmi_xfer_command_release(struct scmi_info *info,
					     struct scmi_xfer *xfer)
{
	atomic_set(&xfer->busy, SCMI_XFER_FREE);
	__scmi_xfer_put(&info->tx_minfo, xfer);
}

static inline void scmi_clear_channel(struct scmi_info *info,
				      struct scmi_chan_info *cinfo)
{
	if (info->desc->ops->clear_channel)
		info->desc->ops->clear_channel(cinfo);
}

static void scmi_handle_notification(struct scmi_chan_info *cinfo,
				     u32 msg_hdr, void *priv)
{
	struct scmi_xfer *xfer;
	struct device *dev = cinfo->dev;
	struct scmi_info *info = handle_to_scmi_info(cinfo->handle);
	struct scmi_xfers_info *minfo = &info->rx_minfo;
	ktime_t ts;

	ts = ktime_get_boottime();
	xfer = scmi_xfer_get(cinfo->handle, minfo, false);
	if (IS_ERR(xfer)) {
		dev_err(dev, "failed to get free message slot (%ld)\n",
			PTR_ERR(xfer));
		scmi_clear_channel(info, cinfo);
		return;
	}

	unpack_scmi_header(msg_hdr, &xfer->hdr);
	if (priv)
		xfer->priv = priv;
	info->desc->ops->fetch_notification(cinfo, info->desc->max_msg_size,
					    xfer);
	scmi_notify(cinfo->handle, xfer->hdr.protocol_id,
		    xfer->hdr.id, xfer->rx.buf, xfer->rx.len, ts);

	trace_scmi_rx_done(xfer->transfer_id, xfer->hdr.id,
			   xfer->hdr.protocol_id, xfer->hdr.seq,
			   MSG_TYPE_NOTIFICATION);

	__scmi_xfer_put(minfo, xfer);

	scmi_clear_channel(info, cinfo);
}

static void scmi_handle_response(struct scmi_chan_info *cinfo,
				 u32 msg_hdr, void *priv)
{
	struct scmi_xfer *xfer;
	struct scmi_info *info = handle_to_scmi_info(cinfo->handle);

	xfer = scmi_xfer_command_acquire(cinfo, msg_hdr);
	if (IS_ERR(xfer)) {
		scmi_clear_channel(info, cinfo);
		return;
	}

	/* rx.len could be shrunk in the sync do_xfer, so reset to maxsz */
<<<<<<< HEAD
	if (msg_type == MSG_TYPE_DELAYED_RESP)
		xfer->rx.len = info->desc->max_msg_size;

	scmi_dump_header_dbg(dev, &xfer->hdr);
=======
	if (xfer->hdr.type == MSG_TYPE_DELAYED_RESP)
		xfer->rx.len = info->desc->max_msg_size;
>>>>>>> 3b17187f

	if (priv)
		xfer->priv = priv;
	info->desc->ops->fetch_response(cinfo, xfer);

	trace_scmi_rx_done(xfer->transfer_id, xfer->hdr.id,
			   xfer->hdr.protocol_id, xfer->hdr.seq,
			   xfer->hdr.type);

	if (xfer->hdr.type == MSG_TYPE_DELAYED_RESP) {
		scmi_clear_channel(info, cinfo);
		complete(xfer->async_done);
	} else {
		complete(&xfer->done);
	}

	scmi_xfer_command_release(info, xfer);
}

/**
 * scmi_rx_callback() - callback for receiving messages
 *
 * @cinfo: SCMI channel info
 * @msg_hdr: Message header
 * @priv: Transport specific private data.
 *
 * Processes one received message to appropriate transfer information and
 * signals completion of the transfer.
 *
 * NOTE: This function will be invoked in IRQ context, hence should be
 * as optimal as possible.
 */
void scmi_rx_callback(struct scmi_chan_info *cinfo, u32 msg_hdr, void *priv)
{
	u8 msg_type = MSG_XTRACT_TYPE(msg_hdr);

	switch (msg_type) {
	case MSG_TYPE_NOTIFICATION:
		scmi_handle_notification(cinfo, msg_hdr, priv);
		break;
	case MSG_TYPE_COMMAND:
	case MSG_TYPE_DELAYED_RESP:
		scmi_handle_response(cinfo, msg_hdr, priv);
		break;
	default:
		WARN_ONCE(1, "received unknown msg_type:%d\n", msg_type);
		break;
	}
}

/**
 * xfer_put() - Release a transmit message
 *
 * @ph: Pointer to SCMI protocol handle
 * @xfer: message that was reserved by xfer_get_init
 */
static void xfer_put(const struct scmi_protocol_handle *ph,
		     struct scmi_xfer *xfer)
{
	const struct scmi_protocol_instance *pi = ph_to_pi(ph);
	struct scmi_info *info = handle_to_scmi_info(pi->handle);

	__scmi_xfer_put(&info->tx_minfo, xfer);
}

#define SCMI_MAX_POLL_TO_NS	(100 * NSEC_PER_USEC)

static bool scmi_xfer_done_no_timeout(struct scmi_chan_info *cinfo,
				      struct scmi_xfer *xfer, ktime_t stop)
{
	struct scmi_info *info = handle_to_scmi_info(cinfo->handle);

	/*
	 * Poll also on xfer->done so that polling can be forcibly terminated
	 * in case of out-of-order receptions of delayed responses
	 */
	return info->desc->ops->poll_done(cinfo, xfer) ||
	       try_wait_for_completion(&xfer->done) ||
	       ktime_after(ktime_get(), stop);
}

/**
 * do_xfer() - Do one transfer
 *
 * @ph: Pointer to SCMI protocol handle
 * @xfer: Transfer to initiate and wait for response
 *
 * Return: -ETIMEDOUT in case of no response, if transmit error,
 *	return corresponding error, else if all goes well,
 *	return 0.
 */
static int do_xfer(const struct scmi_protocol_handle *ph,
		   struct scmi_xfer *xfer)
{
	int ret;
	int timeout;
	const struct scmi_protocol_instance *pi = ph_to_pi(ph);
	struct scmi_info *info = handle_to_scmi_info(pi->handle);
	struct device *dev = info->dev;
	struct scmi_chan_info *cinfo;

	if (xfer->hdr.poll_completion && !info->desc->ops->poll_done) {
		dev_warn_once(dev,
			      "Polling mode is not supported by transport.\n");
		return -EINVAL;
	}

	/*
	 * Initialise protocol id now from protocol handle to avoid it being
	 * overridden by mistake (or malice) by the protocol code mangling with
	 * the scmi_xfer structure prior to this.
	 */
	xfer->hdr.protocol_id = pi->proto->id;
	reinit_completion(&xfer->done);

	cinfo = idr_find(&info->tx_idr, xfer->hdr.protocol_id);
	if (unlikely(!cinfo))
		return -EINVAL;

	trace_scmi_xfer_begin(xfer->transfer_id, xfer->hdr.id,
			      xfer->hdr.protocol_id, xfer->hdr.seq,
			      xfer->hdr.poll_completion);

	xfer->state = SCMI_XFER_SENT_OK;
	/*
	 * Even though spinlocking is not needed here since no race is possible
	 * on xfer->state due to the monotonically increasing tokens allocation,
	 * we must anyway ensure xfer->state initialization is not re-ordered
	 * after the .send_message() to be sure that on the RX path an early
	 * ISR calling scmi_rx_callback() cannot see an old stale xfer->state.
	 */
	smp_mb();

	ret = info->desc->ops->send_message(cinfo, xfer);
	if (ret < 0) {
		dev_dbg(dev, "Failed to send message %d\n", ret);
		return ret;
	}

	if (xfer->hdr.poll_completion) {
		ktime_t stop = ktime_add_ns(ktime_get(), SCMI_MAX_POLL_TO_NS);

		spin_until_cond(scmi_xfer_done_no_timeout(cinfo, xfer, stop));
		if (ktime_before(ktime_get(), stop)) {
			unsigned long flags;

			/*
			 * Do not fetch_response if an out-of-order delayed
			 * response is being processed.
			 */
			spin_lock_irqsave(&xfer->lock, flags);
			if (xfer->state == SCMI_XFER_SENT_OK) {
				info->desc->ops->fetch_response(cinfo, xfer);
				xfer->state = SCMI_XFER_RESP_OK;
			}
			spin_unlock_irqrestore(&xfer->lock, flags);
		} else {
			ret = -ETIMEDOUT;
		}
	} else {
		/* And we wait for the response. */
		timeout = msecs_to_jiffies(info->desc->max_rx_timeout_ms);
		if (!wait_for_completion_timeout(&xfer->done, timeout)) {
			dev_err(dev, "timed out in resp(caller: %pS)\n",
				(void *)_RET_IP_);
			ret = -ETIMEDOUT;
		}
	}

	if (!ret && xfer->hdr.status)
		ret = scmi_to_linux_errno(xfer->hdr.status);

	if (info->desc->ops->mark_txdone)
		info->desc->ops->mark_txdone(cinfo, ret);

	trace_scmi_xfer_end(xfer->transfer_id, xfer->hdr.id,
			    xfer->hdr.protocol_id, xfer->hdr.seq, ret);

	return ret;
}

static void reset_rx_to_maxsz(const struct scmi_protocol_handle *ph,
			      struct scmi_xfer *xfer)
{
	const struct scmi_protocol_instance *pi = ph_to_pi(ph);
	struct scmi_info *info = handle_to_scmi_info(pi->handle);

	xfer->rx.len = info->desc->max_msg_size;
}

#define SCMI_MAX_RESPONSE_TIMEOUT	(2 * MSEC_PER_SEC)

/**
 * do_xfer_with_response() - Do one transfer and wait until the delayed
 *	response is received
 *
 * @ph: Pointer to SCMI protocol handle
 * @xfer: Transfer to initiate and wait for response
 *
 * Return: -ETIMEDOUT in case of no delayed response, if transmit error,
 *	return corresponding error, else if all goes well, return 0.
 */
static int do_xfer_with_response(const struct scmi_protocol_handle *ph,
				 struct scmi_xfer *xfer)
{
	int ret, timeout = msecs_to_jiffies(SCMI_MAX_RESPONSE_TIMEOUT);
	DECLARE_COMPLETION_ONSTACK(async_response);

	xfer->async_done = &async_response;

<<<<<<< HEAD
	ret = scmi_do_xfer(handle, xfer);
=======
	ret = do_xfer(ph, xfer);
>>>>>>> 3b17187f
	if (!ret) {
		if (!wait_for_completion_timeout(xfer->async_done, timeout))
			ret = -ETIMEDOUT;
		else if (xfer->hdr.status)
			ret = scmi_to_linux_errno(xfer->hdr.status);
	}

	xfer->async_done = NULL;
	return ret;
}

/**
 * xfer_get_init() - Allocate and initialise one message for transmit
 *
 * @ph: Pointer to SCMI protocol handle
 * @msg_id: Message identifier
 * @tx_size: transmit message size
 * @rx_size: receive message size
 * @p: pointer to the allocated and initialised message
 *
 * This function allocates the message using @scmi_xfer_get and
 * initialise the header.
 *
 * Return: 0 if all went fine with @p pointing to message, else
 *	corresponding error.
 */
static int xfer_get_init(const struct scmi_protocol_handle *ph,
			 u8 msg_id, size_t tx_size, size_t rx_size,
			 struct scmi_xfer **p)
{
	int ret;
	struct scmi_xfer *xfer;
	const struct scmi_protocol_instance *pi = ph_to_pi(ph);
	struct scmi_info *info = handle_to_scmi_info(pi->handle);
	struct scmi_xfers_info *minfo = &info->tx_minfo;
	struct device *dev = info->dev;

	/* Ensure we have sane transfer sizes */
	if (rx_size > info->desc->max_msg_size ||
	    tx_size > info->desc->max_msg_size)
		return -ERANGE;

	xfer = scmi_xfer_get(pi->handle, minfo, true);
	if (IS_ERR(xfer)) {
		ret = PTR_ERR(xfer);
		dev_err(dev, "failed to get free message slot(%d)\n", ret);
		return ret;
	}

	xfer->tx.len = tx_size;
	xfer->rx.len = rx_size ? : info->desc->max_msg_size;
	xfer->hdr.type = MSG_TYPE_COMMAND;
	xfer->hdr.id = msg_id;
	xfer->hdr.poll_completion = false;

	*p = xfer;

	return 0;
}

/**
 * version_get() - command to get the revision of the SCMI entity
 *
 * @ph: Pointer to SCMI protocol handle
 * @version: Holds returned version of protocol.
 *
 * Updates the SCMI information in the internal data structure.
 *
 * Return: 0 if all went fine, else return appropriate error.
 */
static int version_get(const struct scmi_protocol_handle *ph, u32 *version)
{
	int ret;
	__le32 *rev_info;
	struct scmi_xfer *t;

	ret = xfer_get_init(ph, PROTOCOL_VERSION, 0, sizeof(*version), &t);
	if (ret)
		return ret;

	ret = do_xfer(ph, t);
	if (!ret) {
		rev_info = t->rx.buf;
		*version = le32_to_cpu(*rev_info);
	}

	xfer_put(ph, t);
	return ret;
}

/**
 * scmi_set_protocol_priv  - Set protocol specific data at init time
 *
 * @ph: A reference to the protocol handle.
 * @priv: The private data to set.
 *
 * Return: 0 on Success
 */
static int scmi_set_protocol_priv(const struct scmi_protocol_handle *ph,
				  void *priv)
{
	struct scmi_protocol_instance *pi = ph_to_pi(ph);

	pi->priv = priv;

	return 0;
}

/**
 * scmi_get_protocol_priv  - Set protocol specific data at init time
 *
 * @ph: A reference to the protocol handle.
 *
 * Return: Protocol private data if any was set.
 */
static void *scmi_get_protocol_priv(const struct scmi_protocol_handle *ph)
{
	const struct scmi_protocol_instance *pi = ph_to_pi(ph);

	return pi->priv;
}

static const struct scmi_xfer_ops xfer_ops = {
	.version_get = version_get,
	.xfer_get_init = xfer_get_init,
	.reset_rx_to_maxsz = reset_rx_to_maxsz,
	.do_xfer = do_xfer,
	.do_xfer_with_response = do_xfer_with_response,
	.xfer_put = xfer_put,
};

/**
 * scmi_revision_area_get  - Retrieve version memory area.
 *
 * @ph: A reference to the protocol handle.
 *
 * A helper to grab the version memory area reference during SCMI Base protocol
 * initialization.
 *
 * Return: A reference to the version memory area associated to the SCMI
 *	   instance underlying this protocol handle.
 */
struct scmi_revision_info *
scmi_revision_area_get(const struct scmi_protocol_handle *ph)
{
	const struct scmi_protocol_instance *pi = ph_to_pi(ph);

	return pi->handle->version;
}

/**
 * scmi_alloc_init_protocol_instance  - Allocate and initialize a protocol
 * instance descriptor.
 * @info: The reference to the related SCMI instance.
 * @proto: The protocol descriptor.
 *
 * Allocate a new protocol instance descriptor, using the provided @proto
 * description, against the specified SCMI instance @info, and initialize it;
 * all resources management is handled via a dedicated per-protocol devres
 * group.
 *
 * Context: Assumes to be called with @protocols_mtx already acquired.
 * Return: A reference to a freshly allocated and initialized protocol instance
 *	   or ERR_PTR on failure. On failure the @proto reference is at first
 *	   put using @scmi_protocol_put() before releasing all the devres group.
 */
static struct scmi_protocol_instance *
scmi_alloc_init_protocol_instance(struct scmi_info *info,
				  const struct scmi_protocol *proto)
{
	int ret = -ENOMEM;
	void *gid;
	struct scmi_protocol_instance *pi;
	const struct scmi_handle *handle = &info->handle;

	/* Protocol specific devres group */
	gid = devres_open_group(handle->dev, NULL, GFP_KERNEL);
	if (!gid) {
		scmi_protocol_put(proto->id);
		goto out;
	}

	pi = devm_kzalloc(handle->dev, sizeof(*pi), GFP_KERNEL);
	if (!pi)
		goto clean;

	pi->gid = gid;
	pi->proto = proto;
	pi->handle = handle;
	pi->ph.dev = handle->dev;
	pi->ph.xops = &xfer_ops;
	pi->ph.set_priv = scmi_set_protocol_priv;
	pi->ph.get_priv = scmi_get_protocol_priv;
	refcount_set(&pi->users, 1);
	/* proto->init is assured NON NULL by scmi_protocol_register */
	ret = pi->proto->instance_init(&pi->ph);
	if (ret)
		goto clean;

	ret = idr_alloc(&info->protocols, pi, proto->id, proto->id + 1,
			GFP_KERNEL);
	if (ret != proto->id)
		goto clean;

	/*
	 * Warn but ignore events registration errors since we do not want
	 * to skip whole protocols if their notifications are messed up.
	 */
	if (pi->proto->events) {
		ret = scmi_register_protocol_events(handle, pi->proto->id,
						    &pi->ph,
						    pi->proto->events);
		if (ret)
			dev_warn(handle->dev,
				 "Protocol:%X - Events Registration Failed - err:%d\n",
				 pi->proto->id, ret);
	}

	devres_close_group(handle->dev, pi->gid);
	dev_dbg(handle->dev, "Initialized protocol: 0x%X\n", pi->proto->id);

	return pi;

clean:
	/* Take care to put the protocol module's owner before releasing all */
	scmi_protocol_put(proto->id);
	devres_release_group(handle->dev, gid);
out:
	return ERR_PTR(ret);
}

/**
 * scmi_get_protocol_instance  - Protocol initialization helper.
 * @handle: A reference to the SCMI platform instance.
 * @protocol_id: The protocol being requested.
 *
 * In case the required protocol has never been requested before for this
 * instance, allocate and initialize all the needed structures while handling
 * resource allocation with a dedicated per-protocol devres subgroup.
 *
 * Return: A reference to an initialized protocol instance or error on failure:
 *	   in particular returns -EPROBE_DEFER when the desired protocol could
 *	   NOT be found.
 */
static struct scmi_protocol_instance * __must_check
scmi_get_protocol_instance(const struct scmi_handle *handle, u8 protocol_id)
{
	struct scmi_protocol_instance *pi;
	struct scmi_info *info = handle_to_scmi_info(handle);

	mutex_lock(&info->protocols_mtx);
	pi = idr_find(&info->protocols, protocol_id);

	if (pi) {
		refcount_inc(&pi->users);
	} else {
		const struct scmi_protocol *proto;

		/* Fails if protocol not registered on bus */
		proto = scmi_protocol_get(protocol_id);
		if (proto)
			pi = scmi_alloc_init_protocol_instance(info, proto);
		else
			pi = ERR_PTR(-EPROBE_DEFER);
	}
	mutex_unlock(&info->protocols_mtx);

	return pi;
}

/**
 * scmi_protocol_acquire  - Protocol acquire
 * @handle: A reference to the SCMI platform instance.
 * @protocol_id: The protocol being requested.
 *
 * Register a new user for the requested protocol on the specified SCMI
 * platform instance, possibly triggering its initialization on first user.
 *
 * Return: 0 if protocol was acquired successfully.
 */
int scmi_protocol_acquire(const struct scmi_handle *handle, u8 protocol_id)
{
	return PTR_ERR_OR_ZERO(scmi_get_protocol_instance(handle, protocol_id));
}

/**
 * scmi_protocol_release  - Protocol de-initialization helper.
 * @handle: A reference to the SCMI platform instance.
 * @protocol_id: The protocol being requested.
 *
 * Remove one user for the specified protocol and triggers de-initialization
 * and resources de-allocation once the last user has gone.
 */
void scmi_protocol_release(const struct scmi_handle *handle, u8 protocol_id)
{
	struct scmi_info *info = handle_to_scmi_info(handle);
	struct scmi_protocol_instance *pi;

	mutex_lock(&info->protocols_mtx);
	pi = idr_find(&info->protocols, protocol_id);
	if (WARN_ON(!pi))
		goto out;

	if (refcount_dec_and_test(&pi->users)) {
		void *gid = pi->gid;

		if (pi->proto->events)
			scmi_deregister_protocol_events(handle, protocol_id);

		if (pi->proto->instance_deinit)
			pi->proto->instance_deinit(&pi->ph);

		idr_remove(&info->protocols, protocol_id);

		scmi_protocol_put(protocol_id);

		devres_release_group(handle->dev, gid);
		dev_dbg(handle->dev, "De-Initialized protocol: 0x%X\n",
			protocol_id);
	}

out:
	mutex_unlock(&info->protocols_mtx);
}

void scmi_setup_protocol_implemented(const struct scmi_protocol_handle *ph,
				     u8 *prot_imp)
{
	const struct scmi_protocol_instance *pi = ph_to_pi(ph);
	struct scmi_info *info = handle_to_scmi_info(pi->handle);

	info->protocols_imp = prot_imp;
}

static bool
scmi_is_protocol_implemented(const struct scmi_handle *handle, u8 prot_id)
{
	int i;
	struct scmi_info *info = handle_to_scmi_info(handle);

	if (!info->protocols_imp)
		return false;

	for (i = 0; i < MAX_PROTOCOLS_IMP; i++)
		if (info->protocols_imp[i] == prot_id)
			return true;
	return false;
}

struct scmi_protocol_devres {
	const struct scmi_handle *handle;
	u8 protocol_id;
};

static void scmi_devm_release_protocol(struct device *dev, void *res)
{
	struct scmi_protocol_devres *dres = res;

	scmi_protocol_release(dres->handle, dres->protocol_id);
}

/**
 * scmi_devm_protocol_get  - Devres managed get protocol operations and handle
 * @sdev: A reference to an scmi_device whose embedded struct device is to
 *	  be used for devres accounting.
 * @protocol_id: The protocol being requested.
 * @ph: A pointer reference used to pass back the associated protocol handle.
 *
 * Get hold of a protocol accounting for its usage, eventually triggering its
 * initialization, and returning the protocol specific operations and related
 * protocol handle which will be used as first argument in most of the
 * protocols operations methods.
 * Being a devres based managed method, protocol hold will be automatically
 * released, and possibly de-initialized on last user, once the SCMI driver
 * owning the scmi_device is unbound from it.
 *
 * Return: A reference to the requested protocol operations or error.
 *	   Must be checked for errors by caller.
 */
static const void __must_check *
scmi_devm_protocol_get(struct scmi_device *sdev, u8 protocol_id,
		       struct scmi_protocol_handle **ph)
{
	struct scmi_protocol_instance *pi;
	struct scmi_protocol_devres *dres;
	struct scmi_handle *handle = sdev->handle;

	if (!ph)
		return ERR_PTR(-EINVAL);

	dres = devres_alloc(scmi_devm_release_protocol,
			    sizeof(*dres), GFP_KERNEL);
	if (!dres)
		return ERR_PTR(-ENOMEM);

	pi = scmi_get_protocol_instance(handle, protocol_id);
	if (IS_ERR(pi)) {
		devres_free(dres);
		return pi;
	}

	dres->handle = handle;
	dres->protocol_id = protocol_id;
	devres_add(&sdev->dev, dres);

	*ph = &pi->ph;

	return pi->proto->ops;
}

static int scmi_devm_protocol_match(struct device *dev, void *res, void *data)
{
	struct scmi_protocol_devres *dres = res;

	if (WARN_ON(!dres || !data))
		return 0;

	return dres->protocol_id == *((u8 *)data);
}

/**
 * scmi_devm_protocol_put  - Devres managed put protocol operations and handle
 * @sdev: A reference to an scmi_device whose embedded struct device is to
 *	  be used for devres accounting.
 * @protocol_id: The protocol being requested.
 *
 * Explicitly release a protocol hold previously obtained calling the above
 * @scmi_devm_protocol_get.
 */
static void scmi_devm_protocol_put(struct scmi_device *sdev, u8 protocol_id)
{
	int ret;

	ret = devres_release(&sdev->dev, scmi_devm_release_protocol,
			     scmi_devm_protocol_match, &protocol_id);
	WARN_ON(ret);
}

static inline
struct scmi_handle *scmi_handle_get_from_info_unlocked(struct scmi_info *info)
{
	info->users++;
	return &info->handle;
}

/**
 * scmi_handle_get() - Get the SCMI handle for a device
 *
 * @dev: pointer to device for which we want SCMI handle
 *
 * NOTE: The function does not track individual clients of the framework
 * and is expected to be maintained by caller of SCMI protocol library.
 * scmi_handle_put must be balanced with successful scmi_handle_get
 *
 * Return: pointer to handle if successful, NULL on error
 */
struct scmi_handle *scmi_handle_get(struct device *dev)
{
	struct list_head *p;
	struct scmi_info *info;
	struct scmi_handle *handle = NULL;

	mutex_lock(&scmi_list_mutex);
	list_for_each(p, &scmi_list) {
		info = list_entry(p, struct scmi_info, node);
		if (dev->parent == info->dev) {
			handle = scmi_handle_get_from_info_unlocked(info);
			break;
		}
	}
	mutex_unlock(&scmi_list_mutex);

	return handle;
}

/**
 * scmi_handle_put() - Release the handle acquired by scmi_handle_get
 *
 * @handle: handle acquired by scmi_handle_get
 *
 * NOTE: The function does not track individual clients of the framework
 * and is expected to be maintained by caller of SCMI protocol library.
 * scmi_handle_put must be balanced with successful scmi_handle_get
 *
 * Return: 0 is successfully released
 *	if null was passed, it returns -EINVAL;
 */
int scmi_handle_put(const struct scmi_handle *handle)
{
	struct scmi_info *info;

	if (!handle)
		return -EINVAL;

	info = handle_to_scmi_info(handle);
	mutex_lock(&scmi_list_mutex);
	if (!WARN_ON(!info->users))
		info->users--;
	mutex_unlock(&scmi_list_mutex);

	return 0;
}

static int __scmi_xfer_info_init(struct scmi_info *sinfo,
				 struct scmi_xfers_info *info)
{
	int i;
	struct scmi_xfer *xfer;
	struct device *dev = sinfo->dev;
	const struct scmi_desc *desc = sinfo->desc;

	/* Pre-allocated messages, no more than what hdr.seq can support */
<<<<<<< HEAD
	if (WARN_ON(!desc->max_msg || desc->max_msg > MSG_TOKEN_MAX)) {
		dev_err(dev,
			"Invalid maximum messages %d, not in range [1 - %lu]\n",
			desc->max_msg, MSG_TOKEN_MAX);
=======
	if (WARN_ON(!info->max_msg || info->max_msg > MSG_TOKEN_MAX)) {
		dev_err(dev,
			"Invalid maximum messages %d, not in range [1 - %lu]\n",
			info->max_msg, MSG_TOKEN_MAX);
>>>>>>> 3b17187f
		return -EINVAL;
	}

	hash_init(info->pending_xfers);

	/* Allocate a bitmask sized to hold MSG_TOKEN_MAX tokens */
	info->xfer_alloc_table = devm_kcalloc(dev, BITS_TO_LONGS(MSG_TOKEN_MAX),
					      sizeof(long), GFP_KERNEL);
	if (!info->xfer_alloc_table)
		return -ENOMEM;

	/*
	 * Preallocate a number of xfers equal to max inflight messages,
	 * pre-initialize the buffer pointer to pre-allocated buffers and
	 * attach all of them to the free list
	 */
	INIT_HLIST_HEAD(&info->free_xfers);
	for (i = 0; i < info->max_msg; i++) {
		xfer = devm_kzalloc(dev, sizeof(*xfer), GFP_KERNEL);
		if (!xfer)
			return -ENOMEM;

		xfer->rx.buf = devm_kcalloc(dev, sizeof(u8), desc->max_msg_size,
					    GFP_KERNEL);
		if (!xfer->rx.buf)
			return -ENOMEM;

		xfer->tx.buf = xfer->rx.buf;
		init_completion(&xfer->done);
		spin_lock_init(&xfer->lock);

		/* Add initialized xfer to the free list */
		hlist_add_head(&xfer->node, &info->free_xfers);
	}

	spin_lock_init(&info->xfer_lock);

	return 0;
}

static int scmi_channels_max_msg_configure(struct scmi_info *sinfo)
{
	const struct scmi_desc *desc = sinfo->desc;

	if (!desc->ops->get_max_msg) {
		sinfo->tx_minfo.max_msg = desc->max_msg;
		sinfo->rx_minfo.max_msg = desc->max_msg;
	} else {
		struct scmi_chan_info *base_cinfo;

		base_cinfo = idr_find(&sinfo->tx_idr, SCMI_PROTOCOL_BASE);
		if (!base_cinfo)
			return -EINVAL;
		sinfo->tx_minfo.max_msg = desc->ops->get_max_msg(base_cinfo);

		/* RX channel is optional so can be skipped */
		base_cinfo = idr_find(&sinfo->rx_idr, SCMI_PROTOCOL_BASE);
		if (base_cinfo)
			sinfo->rx_minfo.max_msg =
				desc->ops->get_max_msg(base_cinfo);
	}

	return 0;
}

static int scmi_xfer_info_init(struct scmi_info *sinfo)
{
	int ret;

	ret = scmi_channels_max_msg_configure(sinfo);
	if (ret)
		return ret;

	ret = __scmi_xfer_info_init(sinfo, &sinfo->tx_minfo);
	if (!ret && idr_find(&sinfo->rx_idr, SCMI_PROTOCOL_BASE))
		ret = __scmi_xfer_info_init(sinfo, &sinfo->rx_minfo);

	return ret;
}

static int scmi_chan_setup(struct scmi_info *info, struct device *dev,
			   int prot_id, bool tx)
{
	int ret, idx;
	struct scmi_chan_info *cinfo;
	struct idr *idr;

	/* Transmit channel is first entry i.e. index 0 */
	idx = tx ? 0 : 1;
	idr = tx ? &info->tx_idr : &info->rx_idr;

	/* check if already allocated, used for multiple device per protocol */
	cinfo = idr_find(idr, prot_id);
	if (cinfo)
		return 0;

	if (!info->desc->ops->chan_available(dev, idx)) {
		cinfo = idr_find(idr, SCMI_PROTOCOL_BASE);
		if (unlikely(!cinfo)) /* Possible only if platform has no Rx */
			return -EINVAL;
		goto idr_alloc;
	}

	cinfo = devm_kzalloc(info->dev, sizeof(*cinfo), GFP_KERNEL);
	if (!cinfo)
		return -ENOMEM;

	cinfo->dev = dev;

	ret = info->desc->ops->chan_setup(cinfo, info->dev, tx);
	if (ret)
		return ret;

idr_alloc:
	ret = idr_alloc(idr, cinfo, prot_id, prot_id + 1, GFP_KERNEL);
	if (ret != prot_id) {
		dev_err(dev, "unable to allocate SCMI idr slot err %d\n", ret);
		return ret;
	}

	cinfo->handle = &info->handle;
	return 0;
}

static inline int
scmi_txrx_setup(struct scmi_info *info, struct device *dev, int prot_id)
{
	int ret = scmi_chan_setup(info, dev, prot_id, true);

	if (!ret) /* Rx is optional, hence no error check */
		scmi_chan_setup(info, dev, prot_id, false);

	return ret;
}

/**
 * scmi_get_protocol_device  - Helper to get/create an SCMI device.
 *
 * @np: A device node representing a valid active protocols for the referred
 * SCMI instance.
 * @info: The referred SCMI instance for which we are getting/creating this
 * device.
 * @prot_id: The protocol ID.
 * @name: The device name.
 *
 * Referring to the specific SCMI instance identified by @info, this helper
 * takes care to return a properly initialized device matching the requested
 * @proto_id and @name: if device was still not existent it is created as a
 * child of the specified SCMI instance @info and its transport properly
 * initialized as usual.
 *
 * Return: A properly initialized scmi device, NULL otherwise.
 */
static inline struct scmi_device *
scmi_get_protocol_device(struct device_node *np, struct scmi_info *info,
			 int prot_id, const char *name)
{
	struct scmi_device *sdev;

	/* Already created for this parent SCMI instance ? */
	sdev = scmi_child_dev_find(info->dev, prot_id, name);
	if (sdev)
		return sdev;

	pr_debug("Creating SCMI device (%s) for protocol %x\n", name, prot_id);

	sdev = scmi_device_create(np, info->dev, prot_id, name);
	if (!sdev) {
		dev_err(info->dev, "failed to create %d protocol device\n",
			prot_id);
		return NULL;
	}

	if (scmi_txrx_setup(info, &sdev->dev, prot_id)) {
		dev_err(&sdev->dev, "failed to setup transport\n");
		scmi_device_destroy(sdev);
		return NULL;
	}

	return sdev;
}

static inline void
scmi_create_protocol_device(struct device_node *np, struct scmi_info *info,
			    int prot_id, const char *name)
{
	struct scmi_device *sdev;

	sdev = scmi_get_protocol_device(np, info, prot_id, name);
	if (!sdev)
		return;

	/* setup handle now as the transport is ready */
	scmi_set_handle(sdev);
}

/**
 * scmi_create_protocol_devices  - Create devices for all pending requests for
 * this SCMI instance.
 *
 * @np: The device node describing the protocol
 * @info: The SCMI instance descriptor
 * @prot_id: The protocol ID
 *
 * All devices previously requested for this instance (if any) are found and
 * created by scanning the proper @&scmi_requested_devices entry.
 */
static void scmi_create_protocol_devices(struct device_node *np,
					 struct scmi_info *info, int prot_id)
{
	struct list_head *phead;

	mutex_lock(&scmi_requested_devices_mtx);
	phead = idr_find(&scmi_requested_devices, prot_id);
	if (phead) {
		struct scmi_requested_dev *rdev;

		list_for_each_entry(rdev, phead, node)
			scmi_create_protocol_device(np, info, prot_id,
						    rdev->id_table->name);
	}
	mutex_unlock(&scmi_requested_devices_mtx);
}

/**
 * scmi_protocol_device_request  - Helper to request a device
 *
 * @id_table: A protocol/name pair descriptor for the device to be created.
 *
 * This helper let an SCMI driver request specific devices identified by the
 * @id_table to be created for each active SCMI instance.
 *
 * The requested device name MUST NOT be already existent for any protocol;
 * at first the freshly requested @id_table is annotated in the IDR table
 * @scmi_requested_devices, then a matching device is created for each already
 * active SCMI instance. (if any)
 *
 * This way the requested device is created straight-away for all the already
 * initialized(probed) SCMI instances (handles) and it remains also annotated
 * as pending creation if the requesting SCMI driver was loaded before some
 * SCMI instance and related transports were available: when such late instance
 * is probed, its probe will take care to scan the list of pending requested
 * devices and create those on its own (see @scmi_create_protocol_devices and
 * its enclosing loop)
 *
 * Return: 0 on Success
 */
int scmi_protocol_device_request(const struct scmi_device_id *id_table)
{
	int ret = 0;
	unsigned int id = 0;
	struct list_head *head, *phead = NULL;
	struct scmi_requested_dev *rdev;
	struct scmi_info *info;

	pr_debug("Requesting SCMI device (%s) for protocol %x\n",
		 id_table->name, id_table->protocol_id);

	/*
	 * Search for the matching protocol rdev list and then search
	 * of any existent equally named device...fails if any duplicate found.
	 */
	mutex_lock(&scmi_requested_devices_mtx);
	idr_for_each_entry(&scmi_requested_devices, head, id) {
		if (!phead) {
			/* A list found registered in the IDR is never empty */
			rdev = list_first_entry(head, struct scmi_requested_dev,
						node);
			if (rdev->id_table->protocol_id ==
			    id_table->protocol_id)
				phead = head;
		}
		list_for_each_entry(rdev, head, node) {
			if (!strcmp(rdev->id_table->name, id_table->name)) {
				pr_err("Ignoring duplicate request [%d] %s\n",
				       rdev->id_table->protocol_id,
				       rdev->id_table->name);
				ret = -EINVAL;
				goto out;
			}
		}
	}

	/*
	 * No duplicate found for requested id_table, so let's create a new
	 * requested device entry for this new valid request.
	 */
	rdev = kzalloc(sizeof(*rdev), GFP_KERNEL);
	if (!rdev) {
		ret = -ENOMEM;
		goto out;
	}
	rdev->id_table = id_table;

	/*
	 * Append the new requested device table descriptor to the head of the
	 * related protocol list, eventually creating such head if not already
	 * there.
	 */
	if (!phead) {
		phead = kzalloc(sizeof(*phead), GFP_KERNEL);
		if (!phead) {
			kfree(rdev);
			ret = -ENOMEM;
			goto out;
		}
		INIT_LIST_HEAD(phead);

		ret = idr_alloc(&scmi_requested_devices, (void *)phead,
				id_table->protocol_id,
				id_table->protocol_id + 1, GFP_KERNEL);
		if (ret != id_table->protocol_id) {
			pr_err("Failed to save SCMI device - ret:%d\n", ret);
			kfree(rdev);
			kfree(phead);
			ret = -EINVAL;
			goto out;
		}
		ret = 0;
	}
	list_add(&rdev->node, phead);

	/*
	 * Now effectively create and initialize the requested device for every
	 * already initialized SCMI instance which has registered the requested
	 * protocol as a valid active one: i.e. defined in DT and supported by
	 * current platform FW.
	 */
	mutex_lock(&scmi_list_mutex);
	list_for_each_entry(info, &scmi_list, node) {
		struct device_node *child;

		child = idr_find(&info->active_protocols,
				 id_table->protocol_id);
		if (child) {
			struct scmi_device *sdev;

			sdev = scmi_get_protocol_device(child, info,
							id_table->protocol_id,
							id_table->name);
			/* Set handle if not already set: device existed */
			if (sdev && !sdev->handle)
				sdev->handle =
					scmi_handle_get_from_info_unlocked(info);
		} else {
			dev_err(info->dev,
				"Failed. SCMI protocol %d not active.\n",
				id_table->protocol_id);
		}
	}
	mutex_unlock(&scmi_list_mutex);

out:
	mutex_unlock(&scmi_requested_devices_mtx);

	return ret;
}

/**
 * scmi_protocol_device_unrequest  - Helper to unrequest a device
 *
 * @id_table: A protocol/name pair descriptor for the device to be unrequested.
 *
 * An helper to let an SCMI driver release its request about devices; note that
 * devices are created and initialized once the first SCMI driver request them
 * but they destroyed only on SCMI core unloading/unbinding.
 *
 * The current SCMI transport layer uses such devices as internal references and
 * as such they could be shared as same transport between multiple drivers so
 * that cannot be safely destroyed till the whole SCMI stack is removed.
 * (unless adding further burden of refcounting.)
 */
void scmi_protocol_device_unrequest(const struct scmi_device_id *id_table)
{
	struct list_head *phead;

	pr_debug("Unrequesting SCMI device (%s) for protocol %x\n",
		 id_table->name, id_table->protocol_id);

	mutex_lock(&scmi_requested_devices_mtx);
	phead = idr_find(&scmi_requested_devices, id_table->protocol_id);
	if (phead) {
		struct scmi_requested_dev *victim, *tmp;

		list_for_each_entry_safe(victim, tmp, phead, node) {
			if (!strcmp(victim->id_table->name, id_table->name)) {
				list_del(&victim->node);
				kfree(victim);
				break;
			}
		}

		if (list_empty(phead)) {
			idr_remove(&scmi_requested_devices,
				   id_table->protocol_id);
			kfree(phead);
		}
	}
	mutex_unlock(&scmi_requested_devices_mtx);
}

static int scmi_cleanup_txrx_channels(struct scmi_info *info)
{
	int ret;
	struct idr *idr = &info->tx_idr;

	ret = idr_for_each(idr, info->desc->ops->chan_free, idr);
	idr_destroy(&info->tx_idr);

	idr = &info->rx_idr;
	ret = idr_for_each(idr, info->desc->ops->chan_free, idr);
	idr_destroy(&info->rx_idr);

	return ret;
}

static int scmi_probe(struct platform_device *pdev)
{
	int ret;
	struct scmi_handle *handle;
	const struct scmi_desc *desc;
	struct scmi_info *info;
	struct device *dev = &pdev->dev;
	struct device_node *child, *np = dev->of_node;

	desc = of_device_get_match_data(dev);
	if (!desc)
		return -EINVAL;

	info = devm_kzalloc(dev, sizeof(*info), GFP_KERNEL);
	if (!info)
		return -ENOMEM;

	info->dev = dev;
	info->desc = desc;
	INIT_LIST_HEAD(&info->node);
	idr_init(&info->protocols);
	mutex_init(&info->protocols_mtx);
	idr_init(&info->active_protocols);

	platform_set_drvdata(pdev, info);
	idr_init(&info->tx_idr);
	idr_init(&info->rx_idr);

	handle = &info->handle;
	handle->dev = info->dev;
	handle->version = &info->version;
	handle->devm_protocol_get = scmi_devm_protocol_get;
	handle->devm_protocol_put = scmi_devm_protocol_put;

	if (desc->ops->link_supplier) {
		ret = desc->ops->link_supplier(dev);
		if (ret)
			return ret;
	}

	ret = scmi_txrx_setup(info, dev, SCMI_PROTOCOL_BASE);
	if (ret)
		return ret;

	ret = scmi_xfer_info_init(info);
	if (ret)
		goto clear_txrx_setup;

	if (scmi_notification_init(handle))
		dev_err(dev, "SCMI Notifications NOT available.\n");

	/*
	 * Trigger SCMI Base protocol initialization.
	 * It's mandatory and won't be ever released/deinit until the
	 * SCMI stack is shutdown/unloaded as a whole.
	 */
	ret = scmi_protocol_acquire(handle, SCMI_PROTOCOL_BASE);
	if (ret) {
		dev_err(dev, "unable to communicate with SCMI\n");
		goto notification_exit;
	}

	mutex_lock(&scmi_list_mutex);
	list_add_tail(&info->node, &scmi_list);
	mutex_unlock(&scmi_list_mutex);

	for_each_available_child_of_node(np, child) {
		u32 prot_id;

		if (of_property_read_u32(child, "reg", &prot_id))
			continue;

		if (!FIELD_FIT(MSG_PROTOCOL_ID_MASK, prot_id))
			dev_err(dev, "Out of range protocol %d\n", prot_id);

		if (!scmi_is_protocol_implemented(handle, prot_id)) {
			dev_err(dev, "SCMI protocol %d not implemented\n",
				prot_id);
			continue;
		}

		/*
		 * Save this valid DT protocol descriptor amongst
		 * @active_protocols for this SCMI instance/
		 */
		ret = idr_alloc(&info->active_protocols, child,
				prot_id, prot_id + 1, GFP_KERNEL);
		if (ret != prot_id) {
			dev_err(dev, "SCMI protocol %d already activated. Skip\n",
				prot_id);
			continue;
		}

		of_node_get(child);
		scmi_create_protocol_devices(child, info, prot_id);
	}

	return 0;

notification_exit:
	scmi_notification_exit(&info->handle);
clear_txrx_setup:
	scmi_cleanup_txrx_channels(info);
	return ret;
}

void scmi_free_channel(struct scmi_chan_info *cinfo, struct idr *idr, int id)
{
	idr_remove(idr, id);
}

static int scmi_remove(struct platform_device *pdev)
{
	int ret = 0, id;
	struct scmi_info *info = platform_get_drvdata(pdev);
<<<<<<< HEAD
	struct idr *idr = &info->tx_idr;
=======
	struct device_node *child;
>>>>>>> 3b17187f

	mutex_lock(&scmi_list_mutex);
	if (info->users)
		ret = -EBUSY;
	else
		list_del(&info->node);
	mutex_unlock(&scmi_list_mutex);

	if (ret)
		return ret;

	scmi_notification_exit(&info->handle);
<<<<<<< HEAD

	/* Safe to free channels since no more users */
	ret = idr_for_each(idr, info->desc->ops->chan_free, idr);
	idr_destroy(&info->tx_idr);
=======
>>>>>>> 3b17187f

	mutex_lock(&info->protocols_mtx);
	idr_destroy(&info->protocols);
	mutex_unlock(&info->protocols_mtx);

	idr_for_each_entry(&info->active_protocols, child, id)
		of_node_put(child);
	idr_destroy(&info->active_protocols);

	/* Safe to free channels since no more users */
	return scmi_cleanup_txrx_channels(info);
}

static ssize_t protocol_version_show(struct device *dev,
				     struct device_attribute *attr, char *buf)
{
	struct scmi_info *info = dev_get_drvdata(dev);

	return sprintf(buf, "%u.%u\n", info->version.major_ver,
		       info->version.minor_ver);
}
static DEVICE_ATTR_RO(protocol_version);

static ssize_t firmware_version_show(struct device *dev,
				     struct device_attribute *attr, char *buf)
{
	struct scmi_info *info = dev_get_drvdata(dev);

	return sprintf(buf, "0x%x\n", info->version.impl_ver);
}
static DEVICE_ATTR_RO(firmware_version);

static ssize_t vendor_id_show(struct device *dev,
			      struct device_attribute *attr, char *buf)
{
	struct scmi_info *info = dev_get_drvdata(dev);

	return sprintf(buf, "%s\n", info->version.vendor_id);
}
static DEVICE_ATTR_RO(vendor_id);

static ssize_t sub_vendor_id_show(struct device *dev,
				  struct device_attribute *attr, char *buf)
{
	struct scmi_info *info = dev_get_drvdata(dev);

	return sprintf(buf, "%s\n", info->version.sub_vendor_id);
}
static DEVICE_ATTR_RO(sub_vendor_id);

static struct attribute *versions_attrs[] = {
	&dev_attr_firmware_version.attr,
	&dev_attr_protocol_version.attr,
	&dev_attr_vendor_id.attr,
	&dev_attr_sub_vendor_id.attr,
	NULL,
};
ATTRIBUTE_GROUPS(versions);

/* Each compatible listed below must have descriptor associated with it */
static const struct of_device_id scmi_of_match[] = {
<<<<<<< HEAD
#ifdef CONFIG_MAILBOX
	{ .compatible = "arm,scmi", .data = &scmi_mailbox_desc },
#endif
#ifdef CONFIG_HAVE_ARM_SMCCC_DISCOVERY
=======
#ifdef CONFIG_ARM_SCMI_TRANSPORT_MAILBOX
	{ .compatible = "arm,scmi", .data = &scmi_mailbox_desc },
#endif
#ifdef CONFIG_ARM_SCMI_TRANSPORT_SMC
>>>>>>> 3b17187f
	{ .compatible = "arm,scmi-smc", .data = &scmi_smc_desc},
#endif
#ifdef CONFIG_ARM_SCMI_TRANSPORT_VIRTIO
	{ .compatible = "arm,scmi-virtio", .data = &scmi_virtio_desc},
#endif
	{ /* Sentinel */ },
};

MODULE_DEVICE_TABLE(of, scmi_of_match);

static struct platform_driver scmi_driver = {
	.driver = {
		   .name = "arm-scmi",
		   .of_match_table = scmi_of_match,
		   .dev_groups = versions_groups,
		   },
	.probe = scmi_probe,
	.remove = scmi_remove,
};

/**
 * __scmi_transports_setup  - Common helper to call transport-specific
 * .init/.exit code if provided.
 *
 * @init: A flag to distinguish between init and exit.
 *
 * Note that, if provided, we invoke .init/.exit functions for all the
 * transports currently compiled in.
 *
 * Return: 0 on Success.
 */
static inline int __scmi_transports_setup(bool init)
{
	int ret = 0;
	const struct of_device_id *trans;

	for (trans = scmi_of_match; trans->data; trans++) {
		const struct scmi_desc *tdesc = trans->data;

		if ((init && !tdesc->transport_init) ||
		    (!init && !tdesc->transport_exit))
			continue;

		if (init)
			ret = tdesc->transport_init();
		else
			tdesc->transport_exit();

		if (ret) {
			pr_err("SCMI transport %s FAILED initialization!\n",
			       trans->compatible);
			break;
		}
	}

	return ret;
}

static int __init scmi_transports_init(void)
{
	return __scmi_transports_setup(true);
}

static void __exit scmi_transports_exit(void)
{
	__scmi_transports_setup(false);
}

static int __init scmi_driver_init(void)
{
	int ret;

	/* Bail out if no SCMI transport was configured */
	if (WARN_ON(!IS_ENABLED(CONFIG_ARM_SCMI_HAVE_TRANSPORT)))
		return -EINVAL;

	scmi_bus_init();

	/* Initialize any compiled-in transport which provided an init/exit */
	ret = scmi_transports_init();
	if (ret)
		return ret;

	scmi_base_register();

	scmi_clock_register();
	scmi_perf_register();
	scmi_power_register();
	scmi_reset_register();
	scmi_sensors_register();
	scmi_voltage_register();
	scmi_system_register();

	return platform_driver_register(&scmi_driver);
}
subsys_initcall(scmi_driver_init);

static void __exit scmi_driver_exit(void)
{
	scmi_base_unregister();

	scmi_clock_unregister();
	scmi_perf_unregister();
	scmi_power_unregister();
	scmi_reset_unregister();
	scmi_sensors_unregister();
	scmi_voltage_unregister();
	scmi_system_unregister();

	scmi_bus_exit();

	scmi_transports_exit();

	platform_driver_unregister(&scmi_driver);
}
module_exit(scmi_driver_exit);

MODULE_ALIAS("platform: arm-scmi");
MODULE_AUTHOR("Sudeep Holla <sudeep.holla@arm.com>");
MODULE_DESCRIPTION("ARM SCMI protocol driver");
MODULE_LICENSE("GPL v2");<|MERGE_RESOLUTION|>--- conflicted
+++ resolved
@@ -657,15 +657,8 @@
 	}
 
 	/* rx.len could be shrunk in the sync do_xfer, so reset to maxsz */
-<<<<<<< HEAD
-	if (msg_type == MSG_TYPE_DELAYED_RESP)
-		xfer->rx.len = info->desc->max_msg_size;
-
-	scmi_dump_header_dbg(dev, &xfer->hdr);
-=======
 	if (xfer->hdr.type == MSG_TYPE_DELAYED_RESP)
 		xfer->rx.len = info->desc->max_msg_size;
->>>>>>> 3b17187f
 
 	if (priv)
 		xfer->priv = priv;
@@ -876,11 +869,7 @@
 
 	xfer->async_done = &async_response;
 
-<<<<<<< HEAD
-	ret = scmi_do_xfer(handle, xfer);
-=======
 	ret = do_xfer(ph, xfer);
->>>>>>> 3b17187f
 	if (!ret) {
 		if (!wait_for_completion_timeout(xfer->async_done, timeout))
 			ret = -ETIMEDOUT;
@@ -1393,17 +1382,10 @@
 	const struct scmi_desc *desc = sinfo->desc;
 
 	/* Pre-allocated messages, no more than what hdr.seq can support */
-<<<<<<< HEAD
-	if (WARN_ON(!desc->max_msg || desc->max_msg > MSG_TOKEN_MAX)) {
-		dev_err(dev,
-			"Invalid maximum messages %d, not in range [1 - %lu]\n",
-			desc->max_msg, MSG_TOKEN_MAX);
-=======
 	if (WARN_ON(!info->max_msg || info->max_msg > MSG_TOKEN_MAX)) {
 		dev_err(dev,
 			"Invalid maximum messages %d, not in range [1 - %lu]\n",
 			info->max_msg, MSG_TOKEN_MAX);
->>>>>>> 3b17187f
 		return -EINVAL;
 	}
 
@@ -1935,11 +1917,7 @@
 {
 	int ret = 0, id;
 	struct scmi_info *info = platform_get_drvdata(pdev);
-<<<<<<< HEAD
-	struct idr *idr = &info->tx_idr;
-=======
 	struct device_node *child;
->>>>>>> 3b17187f
 
 	mutex_lock(&scmi_list_mutex);
 	if (info->users)
@@ -1952,13 +1930,6 @@
 		return ret;
 
 	scmi_notification_exit(&info->handle);
-<<<<<<< HEAD
-
-	/* Safe to free channels since no more users */
-	ret = idr_for_each(idr, info->desc->ops->chan_free, idr);
-	idr_destroy(&info->tx_idr);
-=======
->>>>>>> 3b17187f
 
 	mutex_lock(&info->protocols_mtx);
 	idr_destroy(&info->protocols);
@@ -2020,17 +1991,10 @@
 
 /* Each compatible listed below must have descriptor associated with it */
 static const struct of_device_id scmi_of_match[] = {
-<<<<<<< HEAD
-#ifdef CONFIG_MAILBOX
-	{ .compatible = "arm,scmi", .data = &scmi_mailbox_desc },
-#endif
-#ifdef CONFIG_HAVE_ARM_SMCCC_DISCOVERY
-=======
 #ifdef CONFIG_ARM_SCMI_TRANSPORT_MAILBOX
 	{ .compatible = "arm,scmi", .data = &scmi_mailbox_desc },
 #endif
 #ifdef CONFIG_ARM_SCMI_TRANSPORT_SMC
->>>>>>> 3b17187f
 	{ .compatible = "arm,scmi-smc", .data = &scmi_smc_desc},
 #endif
 #ifdef CONFIG_ARM_SCMI_TRANSPORT_VIRTIO
