/* SPDX-License-Identifier: GPL-2.0 */
/*
 * Copyright (C) 2017 Western Digital Corporation or its affiliates.
 *
 * This file is released under the GPL.
 */

#ifndef DM_ZONED_H
#define DM_ZONED_H

#include <linux/types.h>
#include <linux/blkdev.h>
#include <linux/device-mapper.h>
#include <linux/dm-kcopyd.h>
#include <linux/list.h>
#include <linux/spinlock.h>
#include <linux/mutex.h>
#include <linux/workqueue.h>
#include <linux/rwsem.h>
#include <linux/rbtree.h>
#include <linux/radix-tree.h>
#include <linux/shrinker.h>

/*
 * dm-zoned creates block devices with 4KB blocks, always.
 */
#define DMZ_BLOCK_SHIFT		12
#define DMZ_BLOCK_SIZE		(1 << DMZ_BLOCK_SHIFT)
#define DMZ_BLOCK_MASK		(DMZ_BLOCK_SIZE - 1)

#define DMZ_BLOCK_SHIFT_BITS	(DMZ_BLOCK_SHIFT + 3)
#define DMZ_BLOCK_SIZE_BITS	(1 << DMZ_BLOCK_SHIFT_BITS)
#define DMZ_BLOCK_MASK_BITS	(DMZ_BLOCK_SIZE_BITS - 1)

#define DMZ_BLOCK_SECTORS_SHIFT	(DMZ_BLOCK_SHIFT - SECTOR_SHIFT)
#define DMZ_BLOCK_SECTORS	(DMZ_BLOCK_SIZE >> SECTOR_SHIFT)
#define DMZ_BLOCK_SECTORS_MASK	(DMZ_BLOCK_SECTORS - 1)

/*
 * 4KB block <-> 512B sector conversion.
 */
#define dmz_blk2sect(b)		((sector_t)(b) << DMZ_BLOCK_SECTORS_SHIFT)
#define dmz_sect2blk(s)		((sector_t)(s) >> DMZ_BLOCK_SECTORS_SHIFT)

#define dmz_bio_block(bio)	dmz_sect2blk((bio)->bi_iter.bi_sector)
#define dmz_bio_blocks(bio)	dmz_sect2blk(bio_sectors(bio))

struct dmz_metadata;
struct dmz_reclaim;

/*
 * Zoned block device information.
 */
struct dmz_dev {
	struct block_device	*bdev;
	struct dmz_metadata	*metadata;
	struct dmz_reclaim	*reclaim;

	char			name[BDEVNAME_SIZE];
	uuid_t			uuid;

	sector_t		capacity;

	unsigned int		dev_idx;

	unsigned int		nr_zones;
	unsigned int		zone_offset;

	unsigned int		flags;

	sector_t		zone_nr_sectors;

	unsigned int		nr_rnd;
	atomic_t		unmap_nr_rnd;
	struct list_head	unmap_rnd_list;
	struct list_head	map_rnd_list;

	unsigned int		nr_seq;
	atomic_t		unmap_nr_seq;
	struct list_head	unmap_seq_list;
	struct list_head	map_seq_list;
};

#define dmz_bio_chunk(zmd, bio)	((bio)->bi_iter.bi_sector >> \
				 dmz_zone_nr_sectors_shift(zmd))
#define dmz_chunk_block(zmd, b)	((b) & (dmz_zone_nr_blocks(zmd) - 1))

/* Device flags. */
#define DMZ_BDEV_DYING		(1 << 0)
#define DMZ_CHECK_BDEV		(2 << 0)
<<<<<<< HEAD
=======
#define DMZ_BDEV_REGULAR	(4 << 0)
>>>>>>> d1988041

/*
 * Zone descriptor.
 */
struct dm_zone {
	/* For listing the zone depending on its state */
	struct list_head	link;

	/* Device containing this zone */
	struct dmz_dev		*dev;

	/* Zone type and state */
	unsigned long		flags;

	/* Zone activation reference count */
	atomic_t		refcount;

	/* Zone id */
	unsigned int		id;

	/* Zone write pointer block (relative to the zone start block) */
	unsigned int		wp_block;

	/* Zone weight (number of valid blocks in the zone) */
	unsigned int		weight;

	/* The chunk that the zone maps */
	unsigned int		chunk;

	/*
	 * For a sequential data zone, pointer to the random zone
	 * used as a buffer for processing unaligned writes.
	 * For a buffer zone, this points back to the data zone.
	 */
	struct dm_zone		*bzone;
};

/*
 * Zone flags.
 */
enum {
	/* Zone write type */
	DMZ_CACHE,
	DMZ_RND,
	DMZ_SEQ,

	/* Zone critical condition */
	DMZ_OFFLINE,
	DMZ_READ_ONLY,

	/* How the zone is being used */
	DMZ_META,
	DMZ_DATA,
	DMZ_BUF,
	DMZ_RESERVED,

	/* Zone internal state */
	DMZ_RECLAIM,
	DMZ_SEQ_WRITE_ERR,
	DMZ_RECLAIM_TERMINATE,
};

/*
 * Zone data accessors.
 */
#define dmz_is_cache(z)		test_bit(DMZ_CACHE, &(z)->flags)
#define dmz_is_rnd(z)		test_bit(DMZ_RND, &(z)->flags)
#define dmz_is_seq(z)		test_bit(DMZ_SEQ, &(z)->flags)
#define dmz_is_empty(z)		((z)->wp_block == 0)
#define dmz_is_offline(z)	test_bit(DMZ_OFFLINE, &(z)->flags)
#define dmz_is_readonly(z)	test_bit(DMZ_READ_ONLY, &(z)->flags)
#define dmz_in_reclaim(z)	test_bit(DMZ_RECLAIM, &(z)->flags)
#define dmz_is_reserved(z)	test_bit(DMZ_RESERVED, &(z)->flags)
#define dmz_seq_write_err(z)	test_bit(DMZ_SEQ_WRITE_ERR, &(z)->flags)
#define dmz_reclaim_should_terminate(z) \
				test_bit(DMZ_RECLAIM_TERMINATE, &(z)->flags)

#define dmz_is_meta(z)		test_bit(DMZ_META, &(z)->flags)
#define dmz_is_buf(z)		test_bit(DMZ_BUF, &(z)->flags)
#define dmz_is_data(z)		test_bit(DMZ_DATA, &(z)->flags)

#define dmz_weight(z)		((z)->weight)

/*
 * Message functions.
 */
#define dmz_dev_info(dev, format, args...)	\
	DMINFO("(%s): " format, (dev)->name, ## args)

#define dmz_dev_err(dev, format, args...)	\
	DMERR("(%s): " format, (dev)->name, ## args)

#define dmz_dev_warn(dev, format, args...)	\
	DMWARN("(%s): " format, (dev)->name, ## args)

#define dmz_dev_debug(dev, format, args...)	\
	DMDEBUG("(%s): " format, (dev)->name, ## args)

/*
 * Functions defined in dm-zoned-metadata.c
 */
int dmz_ctr_metadata(struct dmz_dev *dev, int num_dev,
		     struct dmz_metadata **zmd, const char *devname);
void dmz_dtr_metadata(struct dmz_metadata *zmd);
int dmz_resume_metadata(struct dmz_metadata *zmd);

void dmz_lock_map(struct dmz_metadata *zmd);
void dmz_unlock_map(struct dmz_metadata *zmd);
void dmz_lock_metadata(struct dmz_metadata *zmd);
void dmz_unlock_metadata(struct dmz_metadata *zmd);
void dmz_lock_flush(struct dmz_metadata *zmd);
void dmz_unlock_flush(struct dmz_metadata *zmd);
int dmz_flush_metadata(struct dmz_metadata *zmd);
const char *dmz_metadata_label(struct dmz_metadata *zmd);

sector_t dmz_start_sect(struct dmz_metadata *zmd, struct dm_zone *zone);
sector_t dmz_start_block(struct dmz_metadata *zmd, struct dm_zone *zone);
unsigned int dmz_nr_chunks(struct dmz_metadata *zmd);

bool dmz_check_dev(struct dmz_metadata *zmd);
bool dmz_dev_is_dying(struct dmz_metadata *zmd);

#define DMZ_ALLOC_RND		0x01
#define DMZ_ALLOC_CACHE		0x02
#define DMZ_ALLOC_SEQ		0x04
#define DMZ_ALLOC_RECLAIM	0x10

struct dm_zone *dmz_alloc_zone(struct dmz_metadata *zmd,
			       unsigned int dev_idx, unsigned long flags);
void dmz_free_zone(struct dmz_metadata *zmd, struct dm_zone *zone);

void dmz_map_zone(struct dmz_metadata *zmd, struct dm_zone *zone,
		  unsigned int chunk);
void dmz_unmap_zone(struct dmz_metadata *zmd, struct dm_zone *zone);
unsigned int dmz_nr_zones(struct dmz_metadata *zmd);
unsigned int dmz_nr_cache_zones(struct dmz_metadata *zmd);
unsigned int dmz_nr_unmap_cache_zones(struct dmz_metadata *zmd);
unsigned int dmz_nr_rnd_zones(struct dmz_metadata *zmd, int idx);
unsigned int dmz_nr_unmap_rnd_zones(struct dmz_metadata *zmd, int idx);
unsigned int dmz_nr_seq_zones(struct dmz_metadata *zmd, int idx);
unsigned int dmz_nr_unmap_seq_zones(struct dmz_metadata *zmd, int idx);
unsigned int dmz_zone_nr_blocks(struct dmz_metadata *zmd);
unsigned int dmz_zone_nr_blocks_shift(struct dmz_metadata *zmd);
unsigned int dmz_zone_nr_sectors(struct dmz_metadata *zmd);
unsigned int dmz_zone_nr_sectors_shift(struct dmz_metadata *zmd);

/*
 * Activate a zone (increment its reference count).
 */
static inline void dmz_activate_zone(struct dm_zone *zone)
{
	atomic_inc(&zone->refcount);
}

int dmz_lock_zone_reclaim(struct dm_zone *zone);
void dmz_unlock_zone_reclaim(struct dm_zone *zone);
struct dm_zone *dmz_get_zone_for_reclaim(struct dmz_metadata *zmd,
					 unsigned int dev_idx, bool idle);

struct dm_zone *dmz_get_chunk_mapping(struct dmz_metadata *zmd,
				      unsigned int chunk, int op);
void dmz_put_chunk_mapping(struct dmz_metadata *zmd, struct dm_zone *zone);
struct dm_zone *dmz_get_chunk_buffer(struct dmz_metadata *zmd,
				     struct dm_zone *dzone);

int dmz_validate_blocks(struct dmz_metadata *zmd, struct dm_zone *zone,
			sector_t chunk_block, unsigned int nr_blocks);
int dmz_invalidate_blocks(struct dmz_metadata *zmd, struct dm_zone *zone,
			  sector_t chunk_block, unsigned int nr_blocks);
int dmz_block_valid(struct dmz_metadata *zmd, struct dm_zone *zone,
		    sector_t chunk_block);
int dmz_first_valid_block(struct dmz_metadata *zmd, struct dm_zone *zone,
			  sector_t *chunk_block);
int dmz_copy_valid_blocks(struct dmz_metadata *zmd, struct dm_zone *from_zone,
			  struct dm_zone *to_zone);
int dmz_merge_valid_blocks(struct dmz_metadata *zmd, struct dm_zone *from_zone,
			   struct dm_zone *to_zone, sector_t chunk_block);

/*
 * Functions defined in dm-zoned-reclaim.c
 */
int dmz_ctr_reclaim(struct dmz_metadata *zmd, struct dmz_reclaim **zrc, int idx);
void dmz_dtr_reclaim(struct dmz_reclaim *zrc);
void dmz_suspend_reclaim(struct dmz_reclaim *zrc);
void dmz_resume_reclaim(struct dmz_reclaim *zrc);
void dmz_reclaim_bio_acc(struct dmz_reclaim *zrc);
void dmz_schedule_reclaim(struct dmz_reclaim *zrc);

/*
 * Functions defined in dm-zoned-target.c
 */
bool dmz_bdev_is_dying(struct dmz_dev *dmz_dev);
bool dmz_check_bdev(struct dmz_dev *dmz_dev);
<<<<<<< HEAD
=======

/*
 * Deactivate a zone. This decrement the zone reference counter
 * indicating that all BIOs to the zone have completed when the count is 0.
 */
static inline void dmz_deactivate_zone(struct dm_zone *zone)
{
	dmz_reclaim_bio_acc(zone->dev->reclaim);
	atomic_dec(&zone->refcount);
}

/*
 * Test if a zone is active, that is, has a refcount > 0.
 */
static inline bool dmz_is_active(struct dm_zone *zone)
{
	return atomic_read(&zone->refcount);
}
>>>>>>> d1988041

#endif /* DM_ZONED_H */<|MERGE_RESOLUTION|>--- conflicted
+++ resolved
@@ -88,10 +88,7 @@
 /* Device flags. */
 #define DMZ_BDEV_DYING		(1 << 0)
 #define DMZ_CHECK_BDEV		(2 << 0)
-<<<<<<< HEAD
-=======
 #define DMZ_BDEV_REGULAR	(4 << 0)
->>>>>>> d1988041
 
 /*
  * Zone descriptor.
@@ -285,8 +282,6 @@
  */
 bool dmz_bdev_is_dying(struct dmz_dev *dmz_dev);
 bool dmz_check_bdev(struct dmz_dev *dmz_dev);
-<<<<<<< HEAD
-=======
 
 /*
  * Deactivate a zone. This decrement the zone reference counter
@@ -305,6 +300,5 @@
 {
 	return atomic_read(&zone->refcount);
 }
->>>>>>> d1988041
 
 #endif /* DM_ZONED_H */