--- conflicted
+++ resolved
@@ -805,11 +805,7 @@
 	return ret;
 }
 
-<<<<<<< HEAD
-static int etb_remove(struct amba_device *adev)
-=======
 static void etb_remove(struct amba_device *adev)
->>>>>>> 3b17187f
 {
 	struct etb_drvdata *drvdata = dev_get_drvdata(&adev->dev);
 
