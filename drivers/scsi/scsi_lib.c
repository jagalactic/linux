--- conflicted
+++ resolved
@@ -515,11 +515,7 @@
 	}
 }
 
-<<<<<<< HEAD
-static void scsi_free_sgtables(struct scsi_cmnd *cmd)
-=======
 void scsi_free_sgtables(struct scsi_cmnd *cmd)
->>>>>>> d1988041
 {
 	if (cmd->sdb.table.nents)
 		sg_free_table_chained(&cmd->sdb.table,
@@ -560,15 +556,6 @@
 		if (old && atomic_cmpxchg(&sdev->restarts, old, 0) == old)
 			blk_mq_run_hw_queues(sdev->request_queue, true);
 	}
-}
-
-static void scsi_run_queue_async(struct scsi_device *sdev)
-{
-	if (scsi_target(sdev)->single_lun ||
-	    !list_empty(&sdev->host->starved_list))
-		kblockd_schedule_work(&sdev->requeue_work);
-	else
-		blk_mq_run_hw_queues(sdev->request_queue, true);
 }
 
 /* Returns false when no more bytes to process, true if there are more */
@@ -1212,53 +1199,6 @@
 	return BLK_STS_OK;
 }
 
-<<<<<<< HEAD
-/*
- * Setup a normal block command.  These are simple request from filesystems
- * that still need to be translated to SCSI CDBs from the ULD.
- */
-static blk_status_t scsi_setup_fs_cmnd(struct scsi_device *sdev,
-		struct request *req)
-{
-	struct scsi_cmnd *cmd = blk_mq_rq_to_pdu(req);
-
-	if (unlikely(sdev->handler && sdev->handler->prep_fn)) {
-		blk_status_t ret = sdev->handler->prep_fn(sdev, req);
-		if (ret != BLK_STS_OK)
-			return ret;
-	}
-
-	cmd->cmnd = scsi_req(req)->cmd = scsi_req(req)->__cmd;
-	memset(cmd->cmnd, 0, BLK_MAX_CDB);
-	return scsi_cmd_to_driver(cmd)->init_command(cmd);
-}
-
-static blk_status_t scsi_setup_cmnd(struct scsi_device *sdev,
-		struct request *req)
-{
-	struct scsi_cmnd *cmd = blk_mq_rq_to_pdu(req);
-	blk_status_t ret;
-
-	if (!blk_rq_bytes(req))
-		cmd->sc_data_direction = DMA_NONE;
-	else if (rq_data_dir(req) == WRITE)
-		cmd->sc_data_direction = DMA_TO_DEVICE;
-	else
-		cmd->sc_data_direction = DMA_FROM_DEVICE;
-
-	if (blk_rq_is_scsi(req))
-		ret = scsi_setup_scsi_cmnd(sdev, req);
-	else
-		ret = scsi_setup_fs_cmnd(sdev, req);
-
-	if (ret != BLK_STS_OK)
-		scsi_free_sgtables(cmd);
-
-	return ret;
-}
-
-=======
->>>>>>> d1988041
 static blk_status_t
 scsi_device_state_check(struct scsi_device *sdev, struct request *req)
 {
