--- conflicted
+++ resolved
@@ -1063,8 +1063,6 @@
 	int ret;
 
 	if (pdata->dev_desc->resume_from_noirq) {
-<<<<<<< HEAD
-=======
 		/*
 		 * The driver's ->suspend_late callback will be invoked by
 		 * acpi_lpss_do_suspend_late(), with the assumption that the
@@ -1072,7 +1070,6 @@
 		 * it could not run after acpi_dev_suspend() and the driver
 		 * expected the latter to be called in the "late" phase.
 		 */
->>>>>>> f7688b48
 		ret = acpi_lpss_do_suspend_late(dev);
 		if (ret)
 			return ret;
@@ -1103,18 +1100,6 @@
 	struct lpss_private_data *pdata = acpi_driver_data(ACPI_COMPANION(dev));
 	int ret;
 
-<<<<<<< HEAD
-	ret = acpi_subsys_resume_noirq(dev);
-	if (ret)
-		return ret;
-
-	if (!dev_pm_may_skip_resume(dev) && pdata->dev_desc->resume_from_noirq)
-		ret = acpi_lpss_do_resume_early(dev);
-
-	return ret;
-}
-
-=======
 	/* Follow acpi_subsys_resume_noirq(). */
 	if (dev_pm_may_skip_resume(dev))
 		return 0;
@@ -1208,7 +1193,6 @@
 
 	return pm_generic_poweroff_noirq(dev);
 }
->>>>>>> f7688b48
 #endif /* CONFIG_PM_SLEEP */
 
 static int acpi_lpss_runtime_suspend(struct device *dev)
@@ -1242,22 +1226,11 @@
 		.resume_noirq = acpi_lpss_resume_noirq,
 		.resume_early = acpi_lpss_resume_early,
 		.freeze = acpi_subsys_freeze,
-<<<<<<< HEAD
-		.freeze_late = acpi_subsys_freeze_late,
-		.freeze_noirq = acpi_subsys_freeze_noirq,
-		.thaw_noirq = acpi_subsys_thaw_noirq,
-		.poweroff = acpi_subsys_suspend,
-		.poweroff_late = acpi_lpss_suspend_late,
-		.poweroff_noirq = acpi_lpss_suspend_noirq,
-		.restore_noirq = acpi_lpss_resume_noirq,
-		.restore_early = acpi_lpss_resume_early,
-=======
 		.poweroff = acpi_subsys_poweroff,
 		.poweroff_late = acpi_lpss_poweroff_late,
 		.poweroff_noirq = acpi_lpss_poweroff_noirq,
 		.restore_noirq = acpi_lpss_restore_noirq,
 		.restore_early = acpi_lpss_restore_early,
->>>>>>> f7688b48
 #endif
 		.runtime_suspend = acpi_lpss_runtime_suspend,
 		.runtime_resume = acpi_lpss_runtime_resume,
