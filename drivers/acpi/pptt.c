--- conflicted
+++ resolved
@@ -563,11 +563,7 @@
 
 	status = acpi_get_table(ACPI_SIG_PPTT, 0, &table);
 	if (ACPI_FAILURE(status)) {
-<<<<<<< HEAD
-		pr_warn_once("No PPTT table found, cpu topology may be inaccurate\n");
-=======
 		acpi_pptt_warn_missing();
->>>>>>> f7688b48
 		return ret;
 	}
 
@@ -661,13 +657,8 @@
 }
 
 /**
-<<<<<<< HEAD
- * find_acpi_cpu_topology() - Determine a unique topology value for a given cpu
- * @cpu: Kernel logical cpu number
-=======
  * find_acpi_cpu_topology() - Determine a unique topology value for a given CPU
  * @cpu: Kernel logical CPU number
->>>>>>> f7688b48
  * @level: The topological level for which we would like a unique ID
  *
  * Determine a topology unique ID for each thread/core/cluster/mc_grouping
