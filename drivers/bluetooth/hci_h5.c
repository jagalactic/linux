// SPDX-License-Identifier: GPL-2.0-or-later
/*
 *
 *  Bluetooth HCI Three-wire UART driver
 *
 *  Copyright (C) 2012  Intel Corporation
 */

#include <linux/acpi.h>
#include <linux/errno.h>
#include <linux/gpio/consumer.h>
#include <linux/kernel.h>
#include <linux/mod_devicetable.h>
#include <linux/of_device.h>
#include <linux/serdev.h>
#include <linux/skbuff.h>

#include <net/bluetooth/bluetooth.h>
#include <net/bluetooth/hci_core.h>

#include "btrtl.h"
#include "hci_uart.h"

#define HCI_3WIRE_ACK_PKT	0
#define HCI_3WIRE_LINK_PKT	15

/* Sliding window size */
#define H5_TX_WIN_MAX		4

#define H5_ACK_TIMEOUT	msecs_to_jiffies(250)
#define H5_SYNC_TIMEOUT	msecs_to_jiffies(100)

/*
 * Maximum Three-wire packet:
 *     4 byte header + max value for 12-bit length + 2 bytes for CRC
 */
#define H5_MAX_LEN (4 + 0xfff + 2)

/* Convenience macros for reading Three-wire header values */
#define H5_HDR_SEQ(hdr)		((hdr)[0] & 0x07)
#define H5_HDR_ACK(hdr)		(((hdr)[0] >> 3) & 0x07)
#define H5_HDR_CRC(hdr)		(((hdr)[0] >> 6) & 0x01)
#define H5_HDR_RELIABLE(hdr)	(((hdr)[0] >> 7) & 0x01)
#define H5_HDR_PKT_TYPE(hdr)	((hdr)[1] & 0x0f)
#define H5_HDR_LEN(hdr)		((((hdr)[1] >> 4) & 0x0f) + ((hdr)[2] << 4))

#define SLIP_DELIMITER	0xc0
#define SLIP_ESC	0xdb
#define SLIP_ESC_DELIM	0xdc
#define SLIP_ESC_ESC	0xdd

/* H5 state flags */
enum {
	H5_RX_ESC,	/* SLIP escape mode */
	H5_TX_ACK_REQ,	/* Pending ack to send */
};

struct h5 {
	/* Must be the first member, hci_serdev.c expects this. */
	struct hci_uart		serdev_hu;

	struct sk_buff_head	unack;		/* Unack'ed packets queue */
	struct sk_buff_head	rel;		/* Reliable packets queue */
	struct sk_buff_head	unrel;		/* Unreliable packets queue */

	unsigned long		flags;

	struct sk_buff		*rx_skb;	/* Receive buffer */
	size_t			rx_pending;	/* Expecting more bytes */
	u8			rx_ack;		/* Last ack number received */

	int			(*rx_func)(struct hci_uart *hu, u8 c);

	struct timer_list	timer;		/* Retransmission timer */
	struct hci_uart		*hu;		/* Parent HCI UART */

	u8			tx_seq;		/* Next seq number to send */
	u8			tx_ack;		/* Next ack number to send */
	u8			tx_win;		/* Sliding window size */

	enum {
		H5_UNINITIALIZED,
		H5_INITIALIZED,
		H5_ACTIVE,
	} state;

	enum {
		H5_AWAKE,
		H5_SLEEPING,
		H5_WAKING_UP,
	} sleep;

	const struct h5_vnd *vnd;
	const char *id;

	struct gpio_desc *enable_gpio;
	struct gpio_desc *device_wake_gpio;
};

struct h5_vnd {
	int (*setup)(struct h5 *h5);
	void (*open)(struct h5 *h5);
	void (*close)(struct h5 *h5);
	int (*suspend)(struct h5 *h5);
	int (*resume)(struct h5 *h5);
	const struct acpi_gpio_mapping *acpi_gpio_map;
};

static void h5_reset_rx(struct h5 *h5);

static void h5_link_control(struct hci_uart *hu, const void *data, size_t len)
{
	struct h5 *h5 = hu->priv;
	struct sk_buff *nskb;

	nskb = alloc_skb(3, GFP_ATOMIC);
	if (!nskb)
		return;

	hci_skb_pkt_type(nskb) = HCI_3WIRE_LINK_PKT;

	skb_put_data(nskb, data, len);

	skb_queue_tail(&h5->unrel, nskb);
}

static u8 h5_cfg_field(struct h5 *h5)
{
	/* Sliding window size (first 3 bits) */
	return h5->tx_win & 0x07;
}

static void h5_timed_event(struct timer_list *t)
{
	const unsigned char sync_req[] = { 0x01, 0x7e };
	unsigned char conf_req[3] = { 0x03, 0xfc };
	struct h5 *h5 = from_timer(h5, t, timer);
	struct hci_uart *hu = h5->hu;
	struct sk_buff *skb;
	unsigned long flags;

	BT_DBG("%s", hu->hdev->name);

	if (h5->state == H5_UNINITIALIZED)
		h5_link_control(hu, sync_req, sizeof(sync_req));

	if (h5->state == H5_INITIALIZED) {
		conf_req[2] = h5_cfg_field(h5);
		h5_link_control(hu, conf_req, sizeof(conf_req));
	}

	if (h5->state != H5_ACTIVE) {
		mod_timer(&h5->timer, jiffies + H5_SYNC_TIMEOUT);
		goto wakeup;
	}

	if (h5->sleep != H5_AWAKE) {
		h5->sleep = H5_SLEEPING;
		goto wakeup;
	}

	BT_DBG("hu %p retransmitting %u pkts", hu, h5->unack.qlen);

	spin_lock_irqsave_nested(&h5->unack.lock, flags, SINGLE_DEPTH_NESTING);

	while ((skb = __skb_dequeue_tail(&h5->unack)) != NULL) {
		h5->tx_seq = (h5->tx_seq - 1) & 0x07;
		skb_queue_head(&h5->rel, skb);
	}

	spin_unlock_irqrestore(&h5->unack.lock, flags);

wakeup:
	hci_uart_tx_wakeup(hu);
}

static void h5_peer_reset(struct hci_uart *hu)
{
	struct h5 *h5 = hu->priv;

	bt_dev_err(hu->hdev, "Peer device has reset");

	h5->state = H5_UNINITIALIZED;

	del_timer(&h5->timer);

	skb_queue_purge(&h5->rel);
	skb_queue_purge(&h5->unrel);
	skb_queue_purge(&h5->unack);

	h5->tx_seq = 0;
	h5->tx_ack = 0;

	/* Send reset request to upper stack */
	hci_reset_dev(hu->hdev);
}

static int h5_open(struct hci_uart *hu)
{
	struct h5 *h5;
	const unsigned char sync[] = { 0x01, 0x7e };

	BT_DBG("hu %p", hu);

	if (hu->serdev) {
		h5 = serdev_device_get_drvdata(hu->serdev);
	} else {
		h5 = kzalloc(sizeof(*h5), GFP_KERNEL);
		if (!h5)
			return -ENOMEM;
	}

	hu->priv = h5;
	h5->hu = hu;

	skb_queue_head_init(&h5->unack);
	skb_queue_head_init(&h5->rel);
	skb_queue_head_init(&h5->unrel);

	h5_reset_rx(h5);

	timer_setup(&h5->timer, h5_timed_event, 0);

	h5->tx_win = H5_TX_WIN_MAX;

	if (h5->vnd && h5->vnd->open)
		h5->vnd->open(h5);

	set_bit(HCI_UART_INIT_PENDING, &hu->hdev_flags);

	/* Send initial sync request */
	h5_link_control(hu, sync, sizeof(sync));
	mod_timer(&h5->timer, jiffies + H5_SYNC_TIMEOUT);

	return 0;
}

static int h5_close(struct hci_uart *hu)
{
	struct h5 *h5 = hu->priv;

	del_timer_sync(&h5->timer);

	skb_queue_purge(&h5->unack);
	skb_queue_purge(&h5->rel);
	skb_queue_purge(&h5->unrel);

	if (h5->vnd && h5->vnd->close)
		h5->vnd->close(h5);

	if (!hu->serdev)
		kfree(h5);

	return 0;
}

static int h5_setup(struct hci_uart *hu)
{
	struct h5 *h5 = hu->priv;

	if (h5->vnd && h5->vnd->setup)
		return h5->vnd->setup(h5);

	return 0;
}

static void h5_pkt_cull(struct h5 *h5)
{
	struct sk_buff *skb, *tmp;
	unsigned long flags;
	int i, to_remove;
	u8 seq;

	spin_lock_irqsave(&h5->unack.lock, flags);

	to_remove = skb_queue_len(&h5->unack);
	if (to_remove == 0)
		goto unlock;

	seq = h5->tx_seq;

	while (to_remove > 0) {
		if (h5->rx_ack == seq)
			break;

		to_remove--;
		seq = (seq - 1) & 0x07;
	}

	if (seq != h5->rx_ack)
		BT_ERR("Controller acked invalid packet");

	i = 0;
	skb_queue_walk_safe(&h5->unack, skb, tmp) {
		if (i++ >= to_remove)
			break;

		__skb_unlink(skb, &h5->unack);
		kfree_skb(skb);
	}

	if (skb_queue_empty(&h5->unack))
		del_timer(&h5->timer);

unlock:
	spin_unlock_irqrestore(&h5->unack.lock, flags);
}

static void h5_handle_internal_rx(struct hci_uart *hu)
{
	struct h5 *h5 = hu->priv;
	const unsigned char sync_req[] = { 0x01, 0x7e };
	const unsigned char sync_rsp[] = { 0x02, 0x7d };
	unsigned char conf_req[3] = { 0x03, 0xfc };
	const unsigned char conf_rsp[] = { 0x04, 0x7b };
	const unsigned char wakeup_req[] = { 0x05, 0xfa };
	const unsigned char woken_req[] = { 0x06, 0xf9 };
	const unsigned char sleep_req[] = { 0x07, 0x78 };
	const unsigned char *hdr = h5->rx_skb->data;
	const unsigned char *data = &h5->rx_skb->data[4];

	BT_DBG("%s", hu->hdev->name);

	if (H5_HDR_PKT_TYPE(hdr) != HCI_3WIRE_LINK_PKT)
		return;

	if (H5_HDR_LEN(hdr) < 2)
		return;

	conf_req[2] = h5_cfg_field(h5);

	if (memcmp(data, sync_req, 2) == 0) {
		if (h5->state == H5_ACTIVE)
			h5_peer_reset(hu);
		h5_link_control(hu, sync_rsp, 2);
	} else if (memcmp(data, sync_rsp, 2) == 0) {
		if (h5->state == H5_ACTIVE)
			h5_peer_reset(hu);
		h5->state = H5_INITIALIZED;
		h5_link_control(hu, conf_req, 3);
	} else if (memcmp(data, conf_req, 2) == 0) {
		h5_link_control(hu, conf_rsp, 2);
		h5_link_control(hu, conf_req, 3);
	} else if (memcmp(data, conf_rsp, 2) == 0) {
		if (H5_HDR_LEN(hdr) > 2)
			h5->tx_win = (data[2] & 0x07);
		BT_DBG("Three-wire init complete. tx_win %u", h5->tx_win);
		h5->state = H5_ACTIVE;
		hci_uart_init_ready(hu);
		return;
	} else if (memcmp(data, sleep_req, 2) == 0) {
		BT_DBG("Peer went to sleep");
		h5->sleep = H5_SLEEPING;
		return;
	} else if (memcmp(data, woken_req, 2) == 0) {
		BT_DBG("Peer woke up");
		h5->sleep = H5_AWAKE;
	} else if (memcmp(data, wakeup_req, 2) == 0) {
		BT_DBG("Peer requested wakeup");
		h5_link_control(hu, woken_req, 2);
		h5->sleep = H5_AWAKE;
	} else {
		BT_DBG("Link Control: 0x%02hhx 0x%02hhx", data[0], data[1]);
		return;
	}

	hci_uart_tx_wakeup(hu);
}

static void h5_complete_rx_pkt(struct hci_uart *hu)
{
	struct h5 *h5 = hu->priv;
	const unsigned char *hdr = h5->rx_skb->data;

	if (H5_HDR_RELIABLE(hdr)) {
		h5->tx_ack = (h5->tx_ack + 1) % 8;
		set_bit(H5_TX_ACK_REQ, &h5->flags);
		hci_uart_tx_wakeup(hu);
	}

	h5->rx_ack = H5_HDR_ACK(hdr);

	h5_pkt_cull(h5);

	switch (H5_HDR_PKT_TYPE(hdr)) {
	case HCI_EVENT_PKT:
	case HCI_ACLDATA_PKT:
	case HCI_SCODATA_PKT:
	case HCI_ISODATA_PKT:
		hci_skb_pkt_type(h5->rx_skb) = H5_HDR_PKT_TYPE(hdr);

		/* Remove Three-wire header */
		skb_pull(h5->rx_skb, 4);

		hci_recv_frame(hu->hdev, h5->rx_skb);
		h5->rx_skb = NULL;

		break;

	default:
		h5_handle_internal_rx(hu);
		break;
	}

	h5_reset_rx(h5);
}

static int h5_rx_crc(struct hci_uart *hu, unsigned char c)
{
	h5_complete_rx_pkt(hu);

	return 0;
}

static int h5_rx_payload(struct hci_uart *hu, unsigned char c)
{
	struct h5 *h5 = hu->priv;
	const unsigned char *hdr = h5->rx_skb->data;

	if (H5_HDR_CRC(hdr)) {
		h5->rx_func = h5_rx_crc;
		h5->rx_pending = 2;
	} else {
		h5_complete_rx_pkt(hu);
	}

	return 0;
}

static int h5_rx_3wire_hdr(struct hci_uart *hu, unsigned char c)
{
	struct h5 *h5 = hu->priv;
	const unsigned char *hdr = h5->rx_skb->data;

	BT_DBG("%s rx: seq %u ack %u crc %u rel %u type %u len %u",
	       hu->hdev->name, H5_HDR_SEQ(hdr), H5_HDR_ACK(hdr),
	       H5_HDR_CRC(hdr), H5_HDR_RELIABLE(hdr), H5_HDR_PKT_TYPE(hdr),
	       H5_HDR_LEN(hdr));

	if (((hdr[0] + hdr[1] + hdr[2] + hdr[3]) & 0xff) != 0xff) {
		bt_dev_err(hu->hdev, "Invalid header checksum");
		h5_reset_rx(h5);
		return 0;
	}

	if (H5_HDR_RELIABLE(hdr) && H5_HDR_SEQ(hdr) != h5->tx_ack) {
		bt_dev_err(hu->hdev, "Out-of-order packet arrived (%u != %u)",
			   H5_HDR_SEQ(hdr), h5->tx_ack);
		h5_reset_rx(h5);
		return 0;
	}

	if (h5->state != H5_ACTIVE &&
	    H5_HDR_PKT_TYPE(hdr) != HCI_3WIRE_LINK_PKT) {
		bt_dev_err(hu->hdev, "Non-link packet received in non-active state");
		h5_reset_rx(h5);
		return 0;
	}

	h5->rx_func = h5_rx_payload;
	h5->rx_pending = H5_HDR_LEN(hdr);

	return 0;
}

static int h5_rx_pkt_start(struct hci_uart *hu, unsigned char c)
{
	struct h5 *h5 = hu->priv;

	if (c == SLIP_DELIMITER)
		return 1;

	h5->rx_func = h5_rx_3wire_hdr;
	h5->rx_pending = 4;

	h5->rx_skb = bt_skb_alloc(H5_MAX_LEN, GFP_ATOMIC);
	if (!h5->rx_skb) {
		bt_dev_err(hu->hdev, "Can't allocate mem for new packet");
		h5_reset_rx(h5);
		return -ENOMEM;
	}

	h5->rx_skb->dev = (void *)hu->hdev;

	return 0;
}

static int h5_rx_delimiter(struct hci_uart *hu, unsigned char c)
{
	struct h5 *h5 = hu->priv;

	if (c == SLIP_DELIMITER)
		h5->rx_func = h5_rx_pkt_start;

	return 1;
}

static void h5_unslip_one_byte(struct h5 *h5, unsigned char c)
{
	const u8 delim = SLIP_DELIMITER, esc = SLIP_ESC;
	const u8 *byte = &c;

	if (!test_bit(H5_RX_ESC, &h5->flags) && c == SLIP_ESC) {
		set_bit(H5_RX_ESC, &h5->flags);
		return;
	}

	if (test_and_clear_bit(H5_RX_ESC, &h5->flags)) {
		switch (c) {
		case SLIP_ESC_DELIM:
			byte = &delim;
			break;
		case SLIP_ESC_ESC:
			byte = &esc;
			break;
		default:
			BT_ERR("Invalid esc byte 0x%02hhx", c);
			h5_reset_rx(h5);
			return;
		}
	}

	skb_put_data(h5->rx_skb, byte, 1);
	h5->rx_pending--;

	BT_DBG("unslipped 0x%02hhx, rx_pending %zu", *byte, h5->rx_pending);
}

static void h5_reset_rx(struct h5 *h5)
{
	if (h5->rx_skb) {
		kfree_skb(h5->rx_skb);
		h5->rx_skb = NULL;
	}

	h5->rx_func = h5_rx_delimiter;
	h5->rx_pending = 0;
	clear_bit(H5_RX_ESC, &h5->flags);
}

static int h5_recv(struct hci_uart *hu, const void *data, int count)
{
	struct h5 *h5 = hu->priv;
	const unsigned char *ptr = data;

	BT_DBG("%s pending %zu count %d", hu->hdev->name, h5->rx_pending,
	       count);

	while (count > 0) {
		int processed;

		if (h5->rx_pending > 0) {
			if (*ptr == SLIP_DELIMITER) {
				bt_dev_err(hu->hdev, "Too short H5 packet");
				h5_reset_rx(h5);
				continue;
			}

			h5_unslip_one_byte(h5, *ptr);

			ptr++; count--;
			continue;
		}

		processed = h5->rx_func(hu, *ptr);
		if (processed < 0)
			return processed;

		ptr += processed;
		count -= processed;
	}

	return 0;
}

static int h5_enqueue(struct hci_uart *hu, struct sk_buff *skb)
{
	struct h5 *h5 = hu->priv;

	if (skb->len > 0xfff) {
		bt_dev_err(hu->hdev, "Packet too long (%u bytes)", skb->len);
		kfree_skb(skb);
		return 0;
	}

	if (h5->state != H5_ACTIVE) {
		bt_dev_err(hu->hdev, "Ignoring HCI data in non-active state");
		kfree_skb(skb);
		return 0;
	}

	switch (hci_skb_pkt_type(skb)) {
	case HCI_ACLDATA_PKT:
	case HCI_COMMAND_PKT:
		skb_queue_tail(&h5->rel, skb);
		break;

	case HCI_SCODATA_PKT:
	case HCI_ISODATA_PKT:
		skb_queue_tail(&h5->unrel, skb);
		break;

	default:
		bt_dev_err(hu->hdev, "Unknown packet type %u", hci_skb_pkt_type(skb));
		kfree_skb(skb);
		break;
	}

	return 0;
}

static void h5_slip_delim(struct sk_buff *skb)
{
	const char delim = SLIP_DELIMITER;

	skb_put_data(skb, &delim, 1);
}

static void h5_slip_one_byte(struct sk_buff *skb, u8 c)
{
	const char esc_delim[2] = { SLIP_ESC, SLIP_ESC_DELIM };
	const char esc_esc[2] = { SLIP_ESC, SLIP_ESC_ESC };

	switch (c) {
	case SLIP_DELIMITER:
		skb_put_data(skb, &esc_delim, 2);
		break;
	case SLIP_ESC:
		skb_put_data(skb, &esc_esc, 2);
		break;
	default:
		skb_put_data(skb, &c, 1);
	}
}

static bool valid_packet_type(u8 type)
{
	switch (type) {
	case HCI_ACLDATA_PKT:
	case HCI_COMMAND_PKT:
	case HCI_SCODATA_PKT:
	case HCI_ISODATA_PKT:
	case HCI_3WIRE_LINK_PKT:
	case HCI_3WIRE_ACK_PKT:
		return true;
	default:
		return false;
	}
}

static struct sk_buff *h5_prepare_pkt(struct hci_uart *hu, u8 pkt_type,
				      const u8 *data, size_t len)
{
	struct h5 *h5 = hu->priv;
	struct sk_buff *nskb;
	u8 hdr[4];
	int i;

	if (!valid_packet_type(pkt_type)) {
		bt_dev_err(hu->hdev, "Unknown packet type %u", pkt_type);
		return NULL;
	}

	/*
	 * Max len of packet: (original len + 4 (H5 hdr) + 2 (crc)) * 2
	 * (because bytes 0xc0 and 0xdb are escaped, worst case is when
	 * the packet is all made of 0xc0 and 0xdb) + 2 (0xc0
	 * delimiters at start and end).
	 */
	nskb = alloc_skb((len + 6) * 2 + 2, GFP_ATOMIC);
	if (!nskb)
		return NULL;

	hci_skb_pkt_type(nskb) = pkt_type;

	h5_slip_delim(nskb);

	hdr[0] = h5->tx_ack << 3;
	clear_bit(H5_TX_ACK_REQ, &h5->flags);

	/* Reliable packet? */
	if (pkt_type == HCI_ACLDATA_PKT || pkt_type == HCI_COMMAND_PKT) {
		hdr[0] |= 1 << 7;
		hdr[0] |= h5->tx_seq;
		h5->tx_seq = (h5->tx_seq + 1) % 8;
	}

	hdr[1] = pkt_type | ((len & 0x0f) << 4);
	hdr[2] = len >> 4;
	hdr[3] = ~((hdr[0] + hdr[1] + hdr[2]) & 0xff);

	BT_DBG("%s tx: seq %u ack %u crc %u rel %u type %u len %u",
	       hu->hdev->name, H5_HDR_SEQ(hdr), H5_HDR_ACK(hdr),
	       H5_HDR_CRC(hdr), H5_HDR_RELIABLE(hdr), H5_HDR_PKT_TYPE(hdr),
	       H5_HDR_LEN(hdr));

	for (i = 0; i < 4; i++)
		h5_slip_one_byte(nskb, hdr[i]);

	for (i = 0; i < len; i++)
		h5_slip_one_byte(nskb, data[i]);

	h5_slip_delim(nskb);

	return nskb;
}

static struct sk_buff *h5_dequeue(struct hci_uart *hu)
{
	struct h5 *h5 = hu->priv;
	unsigned long flags;
	struct sk_buff *skb, *nskb;

	if (h5->sleep != H5_AWAKE) {
		const unsigned char wakeup_req[] = { 0x05, 0xfa };

		if (h5->sleep == H5_WAKING_UP)
			return NULL;

		h5->sleep = H5_WAKING_UP;
		BT_DBG("Sending wakeup request");

		mod_timer(&h5->timer, jiffies + HZ / 100);
		return h5_prepare_pkt(hu, HCI_3WIRE_LINK_PKT, wakeup_req, 2);
	}

	skb = skb_dequeue(&h5->unrel);
	if (skb) {
		nskb = h5_prepare_pkt(hu, hci_skb_pkt_type(skb),
				      skb->data, skb->len);
		if (nskb) {
			kfree_skb(skb);
			return nskb;
		}

		skb_queue_head(&h5->unrel, skb);
		bt_dev_err(hu->hdev, "Could not dequeue pkt because alloc_skb failed");
	}

	spin_lock_irqsave_nested(&h5->unack.lock, flags, SINGLE_DEPTH_NESTING);

	if (h5->unack.qlen >= h5->tx_win)
		goto unlock;

	skb = skb_dequeue(&h5->rel);
	if (skb) {
		nskb = h5_prepare_pkt(hu, hci_skb_pkt_type(skb),
				      skb->data, skb->len);
		if (nskb) {
			__skb_queue_tail(&h5->unack, skb);
			mod_timer(&h5->timer, jiffies + H5_ACK_TIMEOUT);
			spin_unlock_irqrestore(&h5->unack.lock, flags);
			return nskb;
		}

		skb_queue_head(&h5->rel, skb);
		bt_dev_err(hu->hdev, "Could not dequeue pkt because alloc_skb failed");
	}

unlock:
	spin_unlock_irqrestore(&h5->unack.lock, flags);

	if (test_bit(H5_TX_ACK_REQ, &h5->flags))
		return h5_prepare_pkt(hu, HCI_3WIRE_ACK_PKT, NULL, 0);

	return NULL;
}

static int h5_flush(struct hci_uart *hu)
{
	BT_DBG("hu %p", hu);
	return 0;
}

static const struct hci_uart_proto h5p = {
	.id		= HCI_UART_3WIRE,
	.name		= "Three-wire (H5)",
	.open		= h5_open,
	.close		= h5_close,
	.setup		= h5_setup,
	.recv		= h5_recv,
	.enqueue	= h5_enqueue,
	.dequeue	= h5_dequeue,
	.flush		= h5_flush,
};

static int h5_serdev_probe(struct serdev_device *serdev)
{
	struct device *dev = &serdev->dev;
	struct h5 *h5;

	h5 = devm_kzalloc(dev, sizeof(*h5), GFP_KERNEL);
	if (!h5)
		return -ENOMEM;

<<<<<<< HEAD
	set_bit(HCI_UART_RESET_ON_INIT, &h5->serdev_hu.hdev_flags);

=======
>>>>>>> d1988041
	h5->hu = &h5->serdev_hu;
	h5->serdev_hu.serdev = serdev;
	serdev_device_set_drvdata(serdev, h5);

	if (has_acpi_companion(dev)) {
		const struct acpi_device_id *match;

		match = acpi_match_device(dev->driver->acpi_match_table, dev);
		if (!match)
			return -ENODEV;

		h5->vnd = (const struct h5_vnd *)match->driver_data;
		h5->id  = (char *)match->id;

		if (h5->vnd->acpi_gpio_map)
			devm_acpi_dev_add_driver_gpios(dev,
						       h5->vnd->acpi_gpio_map);
	} else {
		const void *data;

		data = of_device_get_match_data(dev);
		if (!data)
			return -ENODEV;

		h5->vnd = (const struct h5_vnd *)data;
	}


	h5->enable_gpio = devm_gpiod_get_optional(dev, "enable", GPIOD_OUT_LOW);
	if (IS_ERR(h5->enable_gpio))
		return PTR_ERR(h5->enable_gpio);

	h5->device_wake_gpio = devm_gpiod_get_optional(dev, "device-wake",
						       GPIOD_OUT_LOW);
	if (IS_ERR(h5->device_wake_gpio))
		return PTR_ERR(h5->device_wake_gpio);

	return hci_uart_register_device(&h5->serdev_hu, &h5p);
}

static void h5_serdev_remove(struct serdev_device *serdev)
{
	struct h5 *h5 = serdev_device_get_drvdata(serdev);

	hci_uart_unregister_device(&h5->serdev_hu);
}

static int __maybe_unused h5_serdev_suspend(struct device *dev)
{
	struct h5 *h5 = dev_get_drvdata(dev);
	int ret = 0;

	if (h5->vnd && h5->vnd->suspend)
		ret = h5->vnd->suspend(h5);

	return ret;
}

static int __maybe_unused h5_serdev_resume(struct device *dev)
{
	struct h5 *h5 = dev_get_drvdata(dev);
	int ret = 0;

	if (h5->vnd && h5->vnd->resume)
		ret = h5->vnd->resume(h5);

	return ret;
}

#ifdef CONFIG_BT_HCIUART_RTL
static int h5_btrtl_setup(struct h5 *h5)
{
	struct btrtl_device_info *btrtl_dev;
	struct sk_buff *skb;
	__le32 baudrate_data;
	u32 device_baudrate;
	unsigned int controller_baudrate;
	bool flow_control;
	int err;

	btrtl_dev = btrtl_initialize(h5->hu->hdev, h5->id);
	if (IS_ERR(btrtl_dev))
		return PTR_ERR(btrtl_dev);

	err = btrtl_get_uart_settings(h5->hu->hdev, btrtl_dev,
				      &controller_baudrate, &device_baudrate,
				      &flow_control);
	if (err)
		goto out_free;

	baudrate_data = cpu_to_le32(device_baudrate);
	skb = __hci_cmd_sync(h5->hu->hdev, 0xfc17, sizeof(baudrate_data),
			     &baudrate_data, HCI_INIT_TIMEOUT);
	if (IS_ERR(skb)) {
		rtl_dev_err(h5->hu->hdev, "set baud rate command failed\n");
		err = PTR_ERR(skb);
		goto out_free;
	} else {
		kfree_skb(skb);
	}
	/* Give the device some time to set up the new baudrate. */
	usleep_range(10000, 20000);

	serdev_device_set_baudrate(h5->hu->serdev, controller_baudrate);
	serdev_device_set_flow_control(h5->hu->serdev, flow_control);

	err = btrtl_download_firmware(h5->hu->hdev, btrtl_dev);
	/* Give the device some time before the hci-core sends it a reset */
	usleep_range(10000, 20000);

out_free:
	btrtl_free(btrtl_dev);

	return err;
}

static void h5_btrtl_open(struct h5 *h5)
{
	/* Devices always start with these fixed parameters */
	serdev_device_set_flow_control(h5->hu->serdev, false);
	serdev_device_set_parity(h5->hu->serdev, SERDEV_PARITY_EVEN);
	serdev_device_set_baudrate(h5->hu->serdev, 115200);

	/* The controller needs up to 500ms to wakeup */
	gpiod_set_value_cansleep(h5->enable_gpio, 1);
	gpiod_set_value_cansleep(h5->device_wake_gpio, 1);
	msleep(500);
}

static void h5_btrtl_close(struct h5 *h5)
{
	gpiod_set_value_cansleep(h5->device_wake_gpio, 0);
	gpiod_set_value_cansleep(h5->enable_gpio, 0);
}

/* Suspend/resume support. On many devices the RTL BT device loses power during
 * suspend/resume, causing it to lose its firmware and all state. So we simply
 * turn it off on suspend and reprobe on resume.  This mirrors how RTL devices
 * are handled in the USB driver, where the USB_QUIRK_RESET_RESUME is used which
 * also causes a reprobe on resume.
 */
static int h5_btrtl_suspend(struct h5 *h5)
{
	serdev_device_set_flow_control(h5->hu->serdev, false);
	gpiod_set_value_cansleep(h5->device_wake_gpio, 0);
	gpiod_set_value_cansleep(h5->enable_gpio, 0);
	return 0;
}

struct h5_btrtl_reprobe {
	struct device *dev;
	struct work_struct work;
};

static void h5_btrtl_reprobe_worker(struct work_struct *work)
{
	struct h5_btrtl_reprobe *reprobe =
		container_of(work, struct h5_btrtl_reprobe, work);
	int ret;

	ret = device_reprobe(reprobe->dev);
	if (ret && ret != -EPROBE_DEFER)
		dev_err(reprobe->dev, "Reprobe error %d\n", ret);

	put_device(reprobe->dev);
	kfree(reprobe);
	module_put(THIS_MODULE);
}

static int h5_btrtl_resume(struct h5 *h5)
{
	struct h5_btrtl_reprobe *reprobe;

	reprobe = kzalloc(sizeof(*reprobe), GFP_KERNEL);
	if (!reprobe)
		return -ENOMEM;

	__module_get(THIS_MODULE);

	INIT_WORK(&reprobe->work, h5_btrtl_reprobe_worker);
	reprobe->dev = get_device(&h5->hu->serdev->dev);
	queue_work(system_long_wq, &reprobe->work);
	return 0;
}

static const struct acpi_gpio_params btrtl_device_wake_gpios = { 0, 0, false };
static const struct acpi_gpio_params btrtl_enable_gpios = { 1, 0, false };
static const struct acpi_gpio_params btrtl_host_wake_gpios = { 2, 0, false };
static const struct acpi_gpio_mapping acpi_btrtl_gpios[] = {
	{ "device-wake-gpios", &btrtl_device_wake_gpios, 1 },
	{ "enable-gpios", &btrtl_enable_gpios, 1 },
	{ "host-wake-gpios", &btrtl_host_wake_gpios, 1 },
	{},
};

static struct h5_vnd rtl_vnd = {
	.setup		= h5_btrtl_setup,
	.open		= h5_btrtl_open,
	.close		= h5_btrtl_close,
	.suspend	= h5_btrtl_suspend,
	.resume		= h5_btrtl_resume,
	.acpi_gpio_map	= acpi_btrtl_gpios,
};
#endif

#ifdef CONFIG_ACPI
static const struct acpi_device_id h5_acpi_match[] = {
#ifdef CONFIG_BT_HCIUART_RTL
	{ "OBDA8723", (kernel_ulong_t)&rtl_vnd },
#endif
	{ },
};
MODULE_DEVICE_TABLE(acpi, h5_acpi_match);
#endif

static const struct dev_pm_ops h5_serdev_pm_ops = {
	SET_SYSTEM_SLEEP_PM_OPS(h5_serdev_suspend, h5_serdev_resume)
};

static const struct of_device_id rtl_bluetooth_of_match[] = {
#ifdef CONFIG_BT_HCIUART_RTL
	{ .compatible = "realtek,rtl8822cs-bt",
	  .data = (const void *)&rtl_vnd },
	{ .compatible = "realtek,rtl8723bs-bt",
	  .data = (const void *)&rtl_vnd },
#endif
	{ },
};
MODULE_DEVICE_TABLE(of, rtl_bluetooth_of_match);

static struct serdev_device_driver h5_serdev_driver = {
	.probe = h5_serdev_probe,
	.remove = h5_serdev_remove,
	.driver = {
		.name = "hci_uart_h5",
		.acpi_match_table = ACPI_PTR(h5_acpi_match),
		.pm = &h5_serdev_pm_ops,
		.of_match_table = rtl_bluetooth_of_match,
	},
};

int __init h5_init(void)
{
	serdev_device_driver_register(&h5_serdev_driver);
	return hci_uart_register_proto(&h5p);
}

int __exit h5_deinit(void)
{
	serdev_device_driver_unregister(&h5_serdev_driver);
	return hci_uart_unregister_proto(&h5p);
}<|MERGE_RESOLUTION|>--- conflicted
+++ resolved
@@ -793,11 +793,6 @@
 	if (!h5)
 		return -ENOMEM;
 
-<<<<<<< HEAD
-	set_bit(HCI_UART_RESET_ON_INIT, &h5->serdev_hu.hdev_flags);
-
-=======
->>>>>>> d1988041
 	h5->hu = &h5->serdev_hu;
 	h5->serdev_hu.serdev = serdev;
 	serdev_device_set_drvdata(serdev, h5);
