// SPDX-License-Identifier: GPL-2.0
/*
 * Based on m25p80.c, by Mike Lavender (mike@steroidmicros.com), with
 * influence from lart.c (Abraham Van Der Merwe) and mtd_dataflash.c
 *
 * Copyright (C) 2005, Intec Automation Inc.
 * Copyright (C) 2014, Freescale Semiconductor, Inc.
 */

#include <linux/err.h>
#include <linux/errno.h>
#include <linux/module.h>
#include <linux/device.h>
#include <linux/mutex.h>
#include <linux/math64.h>
#include <linux/sizes.h>
#include <linux/slab.h>

#include <linux/mtd/mtd.h>
#include <linux/of_platform.h>
#include <linux/sched/task_stack.h>
#include <linux/spi/flash.h>
#include <linux/mtd/spi-nor.h>

#include "core.h"

/* Define max times to check status register before we give up. */

/*
 * For everything but full-chip erase; probably could be much smaller, but kept
 * around for safety for now
 */
#define DEFAULT_READY_WAIT_JIFFIES		(40UL * HZ)

/*
 * For full-chip erase, calibrated to a 2MB flash (M25P16); should be scaled up
 * for larger flash
 */
#define CHIP_ERASE_2MB_READY_WAIT_JIFFIES	(40UL * HZ)

#define SPI_NOR_MAX_ADDR_WIDTH	4

#define SPI_NOR_SRST_SLEEP_MIN 200
#define SPI_NOR_SRST_SLEEP_MAX 400

/**
 * spi_nor_get_cmd_ext() - Get the command opcode extension based on the
 *			   extension type.
 * @nor:		pointer to a 'struct spi_nor'
 * @op:			pointer to the 'struct spi_mem_op' whose properties
 *			need to be initialized.
 *
 * Right now, only "repeat" and "invert" are supported.
 *
 * Return: The opcode extension.
 */
static u8 spi_nor_get_cmd_ext(const struct spi_nor *nor,
			      const struct spi_mem_op *op)
{
	switch (nor->cmd_ext_type) {
	case SPI_NOR_EXT_INVERT:
		return ~op->cmd.opcode;

	case SPI_NOR_EXT_REPEAT:
		return op->cmd.opcode;

	default:
		dev_err(nor->dev, "Unknown command extension type\n");
		return 0;
	}
}

/**
 * spi_nor_spimem_setup_op() - Set up common properties of a spi-mem op.
 * @nor:		pointer to a 'struct spi_nor'
 * @op:			pointer to the 'struct spi_mem_op' whose properties
 *			need to be initialized.
 * @proto:		the protocol from which the properties need to be set.
 */
void spi_nor_spimem_setup_op(const struct spi_nor *nor,
			     struct spi_mem_op *op,
			     const enum spi_nor_protocol proto)
{
	u8 ext;

	op->cmd.buswidth = spi_nor_get_protocol_inst_nbits(proto);

	if (op->addr.nbytes)
		op->addr.buswidth = spi_nor_get_protocol_addr_nbits(proto);

	if (op->dummy.nbytes)
		op->dummy.buswidth = spi_nor_get_protocol_addr_nbits(proto);

	if (op->data.nbytes)
		op->data.buswidth = spi_nor_get_protocol_data_nbits(proto);

	if (spi_nor_protocol_is_dtr(proto)) {
		/*
		 * SPIMEM supports mixed DTR modes, but right now we can only
		 * have all phases either DTR or STR. IOW, SPIMEM can have
		 * something like 4S-4D-4D, but SPI NOR can't. So, set all 4
		 * phases to either DTR or STR.
		 */
		op->cmd.dtr = true;
		op->addr.dtr = true;
		op->dummy.dtr = true;
		op->data.dtr = true;

		/* 2 bytes per clock cycle in DTR mode. */
		op->dummy.nbytes *= 2;

		ext = spi_nor_get_cmd_ext(nor, op);
		op->cmd.opcode = (op->cmd.opcode << 8) | ext;
		op->cmd.nbytes = 2;
	}
}

/**
 * spi_nor_spimem_bounce() - check if a bounce buffer is needed for the data
 *                           transfer
 * @nor:        pointer to 'struct spi_nor'
 * @op:         pointer to 'struct spi_mem_op' template for transfer
 *
 * If we have to use the bounce buffer, the data field in @op will be updated.
 *
 * Return: true if the bounce buffer is needed, false if not
 */
static bool spi_nor_spimem_bounce(struct spi_nor *nor, struct spi_mem_op *op)
{
	/* op->data.buf.in occupies the same memory as op->data.buf.out */
	if (object_is_on_stack(op->data.buf.in) ||
	    !virt_addr_valid(op->data.buf.in)) {
		if (op->data.nbytes > nor->bouncebuf_size)
			op->data.nbytes = nor->bouncebuf_size;
		op->data.buf.in = nor->bouncebuf;
		return true;
	}

	return false;
}

/**
 * spi_nor_spimem_exec_op() - execute a memory operation
 * @nor:        pointer to 'struct spi_nor'
 * @op:         pointer to 'struct spi_mem_op' template for transfer
 *
 * Return: 0 on success, -error otherwise.
 */
static int spi_nor_spimem_exec_op(struct spi_nor *nor, struct spi_mem_op *op)
{
	int error;

	error = spi_mem_adjust_op_size(nor->spimem, op);
	if (error)
		return error;

	return spi_mem_exec_op(nor->spimem, op);
}

static int spi_nor_controller_ops_read_reg(struct spi_nor *nor, u8 opcode,
					   u8 *buf, size_t len)
{
	if (spi_nor_protocol_is_dtr(nor->reg_proto))
		return -EOPNOTSUPP;

	return nor->controller_ops->read_reg(nor, opcode, buf, len);
}

static int spi_nor_controller_ops_write_reg(struct spi_nor *nor, u8 opcode,
					    const u8 *buf, size_t len)
{
	if (spi_nor_protocol_is_dtr(nor->reg_proto))
		return -EOPNOTSUPP;

	return nor->controller_ops->write_reg(nor, opcode, buf, len);
}

static int spi_nor_controller_ops_erase(struct spi_nor *nor, loff_t offs)
{
	if (spi_nor_protocol_is_dtr(nor->write_proto))
		return -EOPNOTSUPP;

	return nor->controller_ops->erase(nor, offs);
}

/**
 * spi_nor_spimem_read_data() - read data from flash's memory region via
 *                              spi-mem
 * @nor:        pointer to 'struct spi_nor'
 * @from:       offset to read from
 * @len:        number of bytes to read
 * @buf:        pointer to dst buffer
 *
 * Return: number of bytes read successfully, -errno otherwise
 */
static ssize_t spi_nor_spimem_read_data(struct spi_nor *nor, loff_t from,
					size_t len, u8 *buf)
{
	struct spi_mem_op op =
		SPI_MEM_OP(SPI_MEM_OP_CMD(nor->read_opcode, 0),
			   SPI_MEM_OP_ADDR(nor->addr_width, from, 0),
			   SPI_MEM_OP_DUMMY(nor->read_dummy, 0),
			   SPI_MEM_OP_DATA_IN(len, buf, 0));
	bool usebouncebuf;
	ssize_t nbytes;
	int error;

	spi_nor_spimem_setup_op(nor, &op, nor->read_proto);

	/* convert the dummy cycles to the number of bytes */
	op.dummy.nbytes = (nor->read_dummy * op.dummy.buswidth) / 8;
	if (spi_nor_protocol_is_dtr(nor->read_proto))
		op.dummy.nbytes *= 2;

	usebouncebuf = spi_nor_spimem_bounce(nor, &op);

	if (nor->dirmap.rdesc) {
		nbytes = spi_mem_dirmap_read(nor->dirmap.rdesc, op.addr.val,
					     op.data.nbytes, op.data.buf.in);
	} else {
		error = spi_nor_spimem_exec_op(nor, &op);
		if (error)
			return error;
		nbytes = op.data.nbytes;
	}

	if (usebouncebuf && nbytes > 0)
		memcpy(buf, op.data.buf.in, nbytes);

	return nbytes;
}

/**
 * spi_nor_read_data() - read data from flash memory
 * @nor:        pointer to 'struct spi_nor'
 * @from:       offset to read from
 * @len:        number of bytes to read
 * @buf:        pointer to dst buffer
 *
 * Return: number of bytes read successfully, -errno otherwise
 */
ssize_t spi_nor_read_data(struct spi_nor *nor, loff_t from, size_t len, u8 *buf)
{
	if (nor->spimem)
		return spi_nor_spimem_read_data(nor, from, len, buf);

	return nor->controller_ops->read(nor, from, len, buf);
}

/**
 * spi_nor_spimem_write_data() - write data to flash memory via
 *                               spi-mem
 * @nor:        pointer to 'struct spi_nor'
 * @to:         offset to write to
 * @len:        number of bytes to write
 * @buf:        pointer to src buffer
 *
 * Return: number of bytes written successfully, -errno otherwise
 */
static ssize_t spi_nor_spimem_write_data(struct spi_nor *nor, loff_t to,
					 size_t len, const u8 *buf)
{
	struct spi_mem_op op =
		SPI_MEM_OP(SPI_MEM_OP_CMD(nor->program_opcode, 0),
			   SPI_MEM_OP_ADDR(nor->addr_width, to, 0),
			   SPI_MEM_OP_NO_DUMMY,
			   SPI_MEM_OP_DATA_OUT(len, buf, 0));
	ssize_t nbytes;
	int error;

	if (nor->program_opcode == SPINOR_OP_AAI_WP && nor->sst_write_second)
		op.addr.nbytes = 0;

	spi_nor_spimem_setup_op(nor, &op, nor->write_proto);

	if (spi_nor_spimem_bounce(nor, &op))
		memcpy(nor->bouncebuf, buf, op.data.nbytes);

	if (nor->dirmap.wdesc) {
		nbytes = spi_mem_dirmap_write(nor->dirmap.wdesc, op.addr.val,
					      op.data.nbytes, op.data.buf.out);
	} else {
		error = spi_nor_spimem_exec_op(nor, &op);
		if (error)
			return error;
		nbytes = op.data.nbytes;
	}

	return nbytes;
}

/**
 * spi_nor_write_data() - write data to flash memory
 * @nor:        pointer to 'struct spi_nor'
 * @to:         offset to write to
 * @len:        number of bytes to write
 * @buf:        pointer to src buffer
 *
 * Return: number of bytes written successfully, -errno otherwise
 */
ssize_t spi_nor_write_data(struct spi_nor *nor, loff_t to, size_t len,
			   const u8 *buf)
{
	if (nor->spimem)
		return spi_nor_spimem_write_data(nor, to, len, buf);

	return nor->controller_ops->write(nor, to, len, buf);
}

/**
 * spi_nor_write_enable() - Set write enable latch with Write Enable command.
 * @nor:	pointer to 'struct spi_nor'.
 *
 * Return: 0 on success, -errno otherwise.
 */
int spi_nor_write_enable(struct spi_nor *nor)
{
	int ret;

	if (nor->spimem) {
		struct spi_mem_op op =
			SPI_MEM_OP(SPI_MEM_OP_CMD(SPINOR_OP_WREN, 0),
				   SPI_MEM_OP_NO_ADDR,
				   SPI_MEM_OP_NO_DUMMY,
				   SPI_MEM_OP_NO_DATA);

		spi_nor_spimem_setup_op(nor, &op, nor->reg_proto);

		ret = spi_mem_exec_op(nor->spimem, &op);
	} else {
		ret = spi_nor_controller_ops_write_reg(nor, SPINOR_OP_WREN,
						       NULL, 0);
	}

	if (ret)
		dev_dbg(nor->dev, "error %d on Write Enable\n", ret);

	return ret;
}

/**
 * spi_nor_write_disable() - Send Write Disable instruction to the chip.
 * @nor:	pointer to 'struct spi_nor'.
 *
 * Return: 0 on success, -errno otherwise.
 */
int spi_nor_write_disable(struct spi_nor *nor)
{
	int ret;

	if (nor->spimem) {
		struct spi_mem_op op =
			SPI_MEM_OP(SPI_MEM_OP_CMD(SPINOR_OP_WRDI, 0),
				   SPI_MEM_OP_NO_ADDR,
				   SPI_MEM_OP_NO_DUMMY,
				   SPI_MEM_OP_NO_DATA);

		spi_nor_spimem_setup_op(nor, &op, nor->reg_proto);

		ret = spi_mem_exec_op(nor->spimem, &op);
	} else {
		ret = spi_nor_controller_ops_write_reg(nor, SPINOR_OP_WRDI,
						       NULL, 0);
	}

	if (ret)
		dev_dbg(nor->dev, "error %d on Write Disable\n", ret);

	return ret;
}

/**
 * spi_nor_read_sr() - Read the Status Register.
 * @nor:	pointer to 'struct spi_nor'.
 * @sr:		pointer to a DMA-able buffer where the value of the
 *              Status Register will be written. Should be at least 2 bytes.
 *
 * Return: 0 on success, -errno otherwise.
 */
int spi_nor_read_sr(struct spi_nor *nor, u8 *sr)
{
	int ret;

	if (nor->spimem) {
		struct spi_mem_op op =
			SPI_MEM_OP(SPI_MEM_OP_CMD(SPINOR_OP_RDSR, 0),
				   SPI_MEM_OP_NO_ADDR,
				   SPI_MEM_OP_NO_DUMMY,
				   SPI_MEM_OP_DATA_IN(1, sr, 0));

		if (nor->reg_proto == SNOR_PROTO_8_8_8_DTR) {
			op.addr.nbytes = nor->params->rdsr_addr_nbytes;
			op.dummy.nbytes = nor->params->rdsr_dummy;
			/*
			 * We don't want to read only one byte in DTR mode. So,
			 * read 2 and then discard the second byte.
			 */
			op.data.nbytes = 2;
		}

		spi_nor_spimem_setup_op(nor, &op, nor->reg_proto);

		ret = spi_mem_exec_op(nor->spimem, &op);
	} else {
		ret = spi_nor_controller_ops_read_reg(nor, SPINOR_OP_RDSR, sr,
						      1);
	}

	if (ret)
		dev_dbg(nor->dev, "error %d reading SR\n", ret);

	return ret;
}

/**
 * spi_nor_read_fsr() - Read the Flag Status Register.
 * @nor:	pointer to 'struct spi_nor'
 * @fsr:	pointer to a DMA-able buffer where the value of the
 *              Flag Status Register will be written. Should be at least 2
 *              bytes.
 *
 * Return: 0 on success, -errno otherwise.
 */
static int spi_nor_read_fsr(struct spi_nor *nor, u8 *fsr)
{
	int ret;

	if (nor->spimem) {
		struct spi_mem_op op =
			SPI_MEM_OP(SPI_MEM_OP_CMD(SPINOR_OP_RDFSR, 0),
				   SPI_MEM_OP_NO_ADDR,
				   SPI_MEM_OP_NO_DUMMY,
				   SPI_MEM_OP_DATA_IN(1, fsr, 0));

		if (nor->reg_proto == SNOR_PROTO_8_8_8_DTR) {
			op.addr.nbytes = nor->params->rdsr_addr_nbytes;
			op.dummy.nbytes = nor->params->rdsr_dummy;
			/*
			 * We don't want to read only one byte in DTR mode. So,
			 * read 2 and then discard the second byte.
			 */
			op.data.nbytes = 2;
		}

		spi_nor_spimem_setup_op(nor, &op, nor->reg_proto);

		ret = spi_mem_exec_op(nor->spimem, &op);
	} else {
		ret = spi_nor_controller_ops_read_reg(nor, SPINOR_OP_RDFSR, fsr,
						      1);
	}

	if (ret)
		dev_dbg(nor->dev, "error %d reading FSR\n", ret);

	return ret;
}

/**
 * spi_nor_read_cr() - Read the Configuration Register using the
 * SPINOR_OP_RDCR (35h) command.
 * @nor:	pointer to 'struct spi_nor'
 * @cr:		pointer to a DMA-able buffer where the value of the
 *              Configuration Register will be written.
 *
 * Return: 0 on success, -errno otherwise.
 */
int spi_nor_read_cr(struct spi_nor *nor, u8 *cr)
{
	int ret;

	if (nor->spimem) {
		struct spi_mem_op op =
			SPI_MEM_OP(SPI_MEM_OP_CMD(SPINOR_OP_RDCR, 0),
				   SPI_MEM_OP_NO_ADDR,
				   SPI_MEM_OP_NO_DUMMY,
				   SPI_MEM_OP_DATA_IN(1, cr, 0));

		spi_nor_spimem_setup_op(nor, &op, nor->reg_proto);

		ret = spi_mem_exec_op(nor->spimem, &op);
	} else {
		ret = spi_nor_controller_ops_read_reg(nor, SPINOR_OP_RDCR, cr,
						      1);
	}

	if (ret)
		dev_dbg(nor->dev, "error %d reading CR\n", ret);

	return ret;
}

/**
 * spi_nor_set_4byte_addr_mode() - Enter/Exit 4-byte address mode.
 * @nor:	pointer to 'struct spi_nor'.
 * @enable:	true to enter the 4-byte address mode, false to exit the 4-byte
 *		address mode.
 *
 * Return: 0 on success, -errno otherwise.
 */
int spi_nor_set_4byte_addr_mode(struct spi_nor *nor, bool enable)
{
	int ret;

	if (nor->spimem) {
		struct spi_mem_op op =
			SPI_MEM_OP(SPI_MEM_OP_CMD(enable ?
						  SPINOR_OP_EN4B :
						  SPINOR_OP_EX4B,
						  0),
				  SPI_MEM_OP_NO_ADDR,
				  SPI_MEM_OP_NO_DUMMY,
				  SPI_MEM_OP_NO_DATA);

		spi_nor_spimem_setup_op(nor, &op, nor->reg_proto);

		ret = spi_mem_exec_op(nor->spimem, &op);
	} else {
		ret = spi_nor_controller_ops_write_reg(nor,
						       enable ? SPINOR_OP_EN4B :
								SPINOR_OP_EX4B,
						       NULL, 0);
	}

	if (ret)
		dev_dbg(nor->dev, "error %d setting 4-byte mode\n", ret);

	return ret;
}

/**
 * spansion_set_4byte_addr_mode() - Set 4-byte address mode for Spansion
 * flashes.
 * @nor:	pointer to 'struct spi_nor'.
 * @enable:	true to enter the 4-byte address mode, false to exit the 4-byte
 *		address mode.
 *
 * Return: 0 on success, -errno otherwise.
 */
static int spansion_set_4byte_addr_mode(struct spi_nor *nor, bool enable)
{
	int ret;

	nor->bouncebuf[0] = enable << 7;

	if (nor->spimem) {
		struct spi_mem_op op =
			SPI_MEM_OP(SPI_MEM_OP_CMD(SPINOR_OP_BRWR, 0),
				   SPI_MEM_OP_NO_ADDR,
				   SPI_MEM_OP_NO_DUMMY,
				   SPI_MEM_OP_DATA_OUT(1, nor->bouncebuf, 0));

		spi_nor_spimem_setup_op(nor, &op, nor->reg_proto);

		ret = spi_mem_exec_op(nor->spimem, &op);
	} else {
		ret = spi_nor_controller_ops_write_reg(nor, SPINOR_OP_BRWR,
						       nor->bouncebuf, 1);
	}

	if (ret)
		dev_dbg(nor->dev, "error %d setting 4-byte mode\n", ret);

	return ret;
}

/**
 * spi_nor_write_ear() - Write Extended Address Register.
 * @nor:	pointer to 'struct spi_nor'.
 * @ear:	value to write to the Extended Address Register.
 *
 * Return: 0 on success, -errno otherwise.
 */
int spi_nor_write_ear(struct spi_nor *nor, u8 ear)
{
	int ret;

	nor->bouncebuf[0] = ear;

	if (nor->spimem) {
		struct spi_mem_op op =
			SPI_MEM_OP(SPI_MEM_OP_CMD(SPINOR_OP_WREAR, 0),
				   SPI_MEM_OP_NO_ADDR,
				   SPI_MEM_OP_NO_DUMMY,
				   SPI_MEM_OP_DATA_OUT(1, nor->bouncebuf, 0));

		spi_nor_spimem_setup_op(nor, &op, nor->reg_proto);

		ret = spi_mem_exec_op(nor->spimem, &op);
	} else {
		ret = spi_nor_controller_ops_write_reg(nor, SPINOR_OP_WREAR,
						       nor->bouncebuf, 1);
	}

	if (ret)
		dev_dbg(nor->dev, "error %d writing EAR\n", ret);

	return ret;
}

/**
 * spi_nor_xread_sr() - Read the Status Register on S3AN flashes.
 * @nor:	pointer to 'struct spi_nor'.
 * @sr:		pointer to a DMA-able buffer where the value of the
 *              Status Register will be written.
 *
 * Return: 0 on success, -errno otherwise.
 */
int spi_nor_xread_sr(struct spi_nor *nor, u8 *sr)
{
	int ret;

	if (nor->spimem) {
		struct spi_mem_op op =
			SPI_MEM_OP(SPI_MEM_OP_CMD(SPINOR_OP_XRDSR, 0),
				   SPI_MEM_OP_NO_ADDR,
				   SPI_MEM_OP_NO_DUMMY,
				   SPI_MEM_OP_DATA_IN(1, sr, 0));

		spi_nor_spimem_setup_op(nor, &op, nor->reg_proto);

		ret = spi_mem_exec_op(nor->spimem, &op);
	} else {
		ret = spi_nor_controller_ops_read_reg(nor, SPINOR_OP_XRDSR, sr,
						      1);
	}

	if (ret)
		dev_dbg(nor->dev, "error %d reading XRDSR\n", ret);

	return ret;
}

/**
 * spi_nor_xsr_ready() - Query the Status Register of the S3AN flash to see if
 * the flash is ready for new commands.
 * @nor:	pointer to 'struct spi_nor'.
 *
 * Return: 1 if ready, 0 if not ready, -errno on errors.
 */
static int spi_nor_xsr_ready(struct spi_nor *nor)
{
	int ret;

	ret = spi_nor_xread_sr(nor, nor->bouncebuf);
	if (ret)
		return ret;

	return !!(nor->bouncebuf[0] & XSR_RDY);
}

/**
 * spi_nor_clear_sr() - Clear the Status Register.
 * @nor:	pointer to 'struct spi_nor'.
 */
static void spi_nor_clear_sr(struct spi_nor *nor)
{
	int ret;

	if (nor->spimem) {
		struct spi_mem_op op =
			SPI_MEM_OP(SPI_MEM_OP_CMD(SPINOR_OP_CLSR, 0),
				   SPI_MEM_OP_NO_ADDR,
				   SPI_MEM_OP_NO_DUMMY,
				   SPI_MEM_OP_NO_DATA);

		spi_nor_spimem_setup_op(nor, &op, nor->reg_proto);

		ret = spi_mem_exec_op(nor->spimem, &op);
	} else {
		ret = spi_nor_controller_ops_write_reg(nor, SPINOR_OP_CLSR,
						       NULL, 0);
	}

	if (ret)
		dev_dbg(nor->dev, "error %d clearing SR\n", ret);
}

/**
 * spi_nor_sr_ready() - Query the Status Register to see if the flash is ready
 * for new commands.
 * @nor:	pointer to 'struct spi_nor'.
 *
 * Return: 1 if ready, 0 if not ready, -errno on errors.
 */
static int spi_nor_sr_ready(struct spi_nor *nor)
{
	int ret = spi_nor_read_sr(nor, nor->bouncebuf);

	if (ret)
		return ret;

	if (nor->flags & SNOR_F_USE_CLSR &&
	    nor->bouncebuf[0] & (SR_E_ERR | SR_P_ERR)) {
		if (nor->bouncebuf[0] & SR_E_ERR)
			dev_err(nor->dev, "Erase Error occurred\n");
		else
			dev_err(nor->dev, "Programming Error occurred\n");

		spi_nor_clear_sr(nor);

		/*
		 * WEL bit remains set to one when an erase or page program
		 * error occurs. Issue a Write Disable command to protect
		 * against inadvertent writes that can possibly corrupt the
		 * contents of the memory.
		 */
		ret = spi_nor_write_disable(nor);
		if (ret)
			return ret;

		return -EIO;
	}

	return !(nor->bouncebuf[0] & SR_WIP);
}

/**
 * spi_nor_clear_fsr() - Clear the Flag Status Register.
 * @nor:	pointer to 'struct spi_nor'.
 */
static void spi_nor_clear_fsr(struct spi_nor *nor)
{
	int ret;

	if (nor->spimem) {
		struct spi_mem_op op =
			SPI_MEM_OP(SPI_MEM_OP_CMD(SPINOR_OP_CLFSR, 0),
				   SPI_MEM_OP_NO_ADDR,
				   SPI_MEM_OP_NO_DUMMY,
				   SPI_MEM_OP_NO_DATA);

		spi_nor_spimem_setup_op(nor, &op, nor->reg_proto);

		ret = spi_mem_exec_op(nor->spimem, &op);
	} else {
		ret = spi_nor_controller_ops_write_reg(nor, SPINOR_OP_CLFSR,
						       NULL, 0);
	}

	if (ret)
		dev_dbg(nor->dev, "error %d clearing FSR\n", ret);
}

/**
 * spi_nor_fsr_ready() - Query the Flag Status Register to see if the flash is
 * ready for new commands.
 * @nor:	pointer to 'struct spi_nor'.
 *
 * Return: 1 if ready, 0 if not ready, -errno on errors.
 */
static int spi_nor_fsr_ready(struct spi_nor *nor)
{
	int ret = spi_nor_read_fsr(nor, nor->bouncebuf);

	if (ret)
		return ret;

	if (nor->bouncebuf[0] & (FSR_E_ERR | FSR_P_ERR)) {
		if (nor->bouncebuf[0] & FSR_E_ERR)
			dev_err(nor->dev, "Erase operation failed.\n");
		else
			dev_err(nor->dev, "Program operation failed.\n");

		if (nor->bouncebuf[0] & FSR_PT_ERR)
			dev_err(nor->dev,
			"Attempted to modify a protected sector.\n");

		spi_nor_clear_fsr(nor);

		/*
		 * WEL bit remains set to one when an erase or page program
		 * error occurs. Issue a Write Disable command to protect
		 * against inadvertent writes that can possibly corrupt the
		 * contents of the memory.
		 */
		ret = spi_nor_write_disable(nor);
		if (ret)
			return ret;

		return -EIO;
	}

	return !!(nor->bouncebuf[0] & FSR_READY);
}

/**
 * spi_nor_ready() - Query the flash to see if it is ready for new commands.
 * @nor:	pointer to 'struct spi_nor'.
 *
 * Return: 1 if ready, 0 if not ready, -errno on errors.
 */
static int spi_nor_ready(struct spi_nor *nor)
{
	int sr, fsr;

	if (nor->flags & SNOR_F_READY_XSR_RDY)
		sr = spi_nor_xsr_ready(nor);
	else
		sr = spi_nor_sr_ready(nor);
	if (sr < 0)
		return sr;
	fsr = nor->flags & SNOR_F_USE_FSR ? spi_nor_fsr_ready(nor) : 1;
	if (fsr < 0)
		return fsr;
	return sr && fsr;
}

/**
 * spi_nor_wait_till_ready_with_timeout() - Service routine to read the
 * Status Register until ready, or timeout occurs.
 * @nor:		pointer to "struct spi_nor".
 * @timeout_jiffies:	jiffies to wait until timeout.
 *
 * Return: 0 on success, -errno otherwise.
 */
static int spi_nor_wait_till_ready_with_timeout(struct spi_nor *nor,
						unsigned long timeout_jiffies)
{
	unsigned long deadline;
	int timeout = 0, ret;

	deadline = jiffies + timeout_jiffies;

	while (!timeout) {
		if (time_after_eq(jiffies, deadline))
			timeout = 1;

		ret = spi_nor_ready(nor);
		if (ret < 0)
			return ret;
		if (ret)
			return 0;

		cond_resched();
	}

	dev_dbg(nor->dev, "flash operation timed out\n");

	return -ETIMEDOUT;
}

/**
 * spi_nor_wait_till_ready() - Wait for a predefined amount of time for the
 * flash to be ready, or timeout occurs.
 * @nor:	pointer to "struct spi_nor".
 *
 * Return: 0 on success, -errno otherwise.
 */
int spi_nor_wait_till_ready(struct spi_nor *nor)
{
	return spi_nor_wait_till_ready_with_timeout(nor,
						    DEFAULT_READY_WAIT_JIFFIES);
}

/**
 * spi_nor_global_block_unlock() - Unlock Global Block Protection.
 * @nor:	pointer to 'struct spi_nor'.
 *
 * Return: 0 on success, -errno otherwise.
 */
int spi_nor_global_block_unlock(struct spi_nor *nor)
{
	int ret;

	ret = spi_nor_write_enable(nor);
	if (ret)
		return ret;

	if (nor->spimem) {
		struct spi_mem_op op =
			SPI_MEM_OP(SPI_MEM_OP_CMD(SPINOR_OP_GBULK, 0),
				   SPI_MEM_OP_NO_ADDR,
				   SPI_MEM_OP_NO_DUMMY,
				   SPI_MEM_OP_NO_DATA);

		spi_nor_spimem_setup_op(nor, &op, nor->reg_proto);

		ret = spi_mem_exec_op(nor->spimem, &op);
	} else {
		ret = spi_nor_controller_ops_write_reg(nor, SPINOR_OP_GBULK,
						       NULL, 0);
	}

	if (ret) {
		dev_dbg(nor->dev, "error %d on Global Block Unlock\n", ret);
		return ret;
	}

	return spi_nor_wait_till_ready(nor);
}

/**
 * spi_nor_write_sr() - Write the Status Register.
 * @nor:	pointer to 'struct spi_nor'.
 * @sr:		pointer to DMA-able buffer to write to the Status Register.
 * @len:	number of bytes to write to the Status Register.
 *
 * Return: 0 on success, -errno otherwise.
 */
int spi_nor_write_sr(struct spi_nor *nor, const u8 *sr, size_t len)
{
	int ret;

	ret = spi_nor_write_enable(nor);
	if (ret)
		return ret;

	if (nor->spimem) {
		struct spi_mem_op op =
			SPI_MEM_OP(SPI_MEM_OP_CMD(SPINOR_OP_WRSR, 0),
				   SPI_MEM_OP_NO_ADDR,
				   SPI_MEM_OP_NO_DUMMY,
				   SPI_MEM_OP_DATA_OUT(len, sr, 0));

		spi_nor_spimem_setup_op(nor, &op, nor->reg_proto);

		ret = spi_mem_exec_op(nor->spimem, &op);
	} else {
		ret = spi_nor_controller_ops_write_reg(nor, SPINOR_OP_WRSR, sr,
						       len);
	}

	if (ret) {
		dev_dbg(nor->dev, "error %d writing SR\n", ret);
		return ret;
	}

	return spi_nor_wait_till_ready(nor);
}

/**
 * spi_nor_write_sr1_and_check() - Write one byte to the Status Register 1 and
 * ensure that the byte written match the received value.
 * @nor:	pointer to a 'struct spi_nor'.
 * @sr1:	byte value to be written to the Status Register.
 *
 * Return: 0 on success, -errno otherwise.
 */
static int spi_nor_write_sr1_and_check(struct spi_nor *nor, u8 sr1)
{
	int ret;

	nor->bouncebuf[0] = sr1;

	ret = spi_nor_write_sr(nor, nor->bouncebuf, 1);
	if (ret)
		return ret;

	ret = spi_nor_read_sr(nor, nor->bouncebuf);
	if (ret)
		return ret;

	if (nor->bouncebuf[0] != sr1) {
		dev_dbg(nor->dev, "SR1: read back test failed\n");
		return -EIO;
	}

	return 0;
}

/**
 * spi_nor_write_16bit_sr_and_check() - Write the Status Register 1 and the
 * Status Register 2 in one shot. Ensure that the byte written in the Status
 * Register 1 match the received value, and that the 16-bit Write did not
 * affect what was already in the Status Register 2.
 * @nor:	pointer to a 'struct spi_nor'.
 * @sr1:	byte value to be written to the Status Register 1.
 *
 * Return: 0 on success, -errno otherwise.
 */
static int spi_nor_write_16bit_sr_and_check(struct spi_nor *nor, u8 sr1)
{
	int ret;
	u8 *sr_cr = nor->bouncebuf;
	u8 cr_written;

	/* Make sure we don't overwrite the contents of Status Register 2. */
	if (!(nor->flags & SNOR_F_NO_READ_CR)) {
		ret = spi_nor_read_cr(nor, &sr_cr[1]);
		if (ret)
			return ret;
	} else if (nor->params->quad_enable) {
		/*
		 * If the Status Register 2 Read command (35h) is not
		 * supported, we should at least be sure we don't
		 * change the value of the SR2 Quad Enable bit.
		 *
		 * We can safely assume that when the Quad Enable method is
		 * set, the value of the QE bit is one, as a consequence of the
		 * nor->params->quad_enable() call.
		 *
		 * We can safely assume that the Quad Enable bit is present in
		 * the Status Register 2 at BIT(1). According to the JESD216
		 * revB standard, BFPT DWORDS[15], bits 22:20, the 16-bit
		 * Write Status (01h) command is available just for the cases
		 * in which the QE bit is described in SR2 at BIT(1).
		 */
		sr_cr[1] = SR2_QUAD_EN_BIT1;
	} else {
		sr_cr[1] = 0;
	}

	sr_cr[0] = sr1;

	ret = spi_nor_write_sr(nor, sr_cr, 2);
	if (ret)
		return ret;

	if (nor->flags & SNOR_F_NO_READ_CR)
		return 0;

	cr_written = sr_cr[1];

	ret = spi_nor_read_cr(nor, &sr_cr[1]);
	if (ret)
		return ret;

	if (cr_written != sr_cr[1]) {
		dev_dbg(nor->dev, "CR: read back test failed\n");
		return -EIO;
	}

	return 0;
}

/**
 * spi_nor_write_16bit_cr_and_check() - Write the Status Register 1 and the
 * Configuration Register in one shot. Ensure that the byte written in the
 * Configuration Register match the received value, and that the 16-bit Write
 * did not affect what was already in the Status Register 1.
 * @nor:	pointer to a 'struct spi_nor'.
 * @cr:		byte value to be written to the Configuration Register.
 *
 * Return: 0 on success, -errno otherwise.
 */
int spi_nor_write_16bit_cr_and_check(struct spi_nor *nor, u8 cr)
{
	int ret;
	u8 *sr_cr = nor->bouncebuf;
	u8 sr_written;

	/* Keep the current value of the Status Register 1. */
	ret = spi_nor_read_sr(nor, sr_cr);
	if (ret)
		return ret;

	sr_cr[1] = cr;

	ret = spi_nor_write_sr(nor, sr_cr, 2);
	if (ret)
		return ret;

	sr_written = sr_cr[0];

	ret = spi_nor_read_sr(nor, sr_cr);
	if (ret)
		return ret;

	if (sr_written != sr_cr[0]) {
		dev_dbg(nor->dev, "SR: Read back test failed\n");
		return -EIO;
	}

	if (nor->flags & SNOR_F_NO_READ_CR)
		return 0;

	ret = spi_nor_read_cr(nor, &sr_cr[1]);
	if (ret)
		return ret;

	if (cr != sr_cr[1]) {
		dev_dbg(nor->dev, "CR: read back test failed\n");
		return -EIO;
	}

	return 0;
}

/**
 * spi_nor_write_sr_and_check() - Write the Status Register 1 and ensure that
 * the byte written match the received value without affecting other bits in the
 * Status Register 1 and 2.
 * @nor:	pointer to a 'struct spi_nor'.
 * @sr1:	byte value to be written to the Status Register.
 *
 * Return: 0 on success, -errno otherwise.
 */
int spi_nor_write_sr_and_check(struct spi_nor *nor, u8 sr1)
{
	if (nor->flags & SNOR_F_HAS_16BIT_SR)
		return spi_nor_write_16bit_sr_and_check(nor, sr1);

	return spi_nor_write_sr1_and_check(nor, sr1);
}

/**
 * spi_nor_write_sr2() - Write the Status Register 2 using the
 * SPINOR_OP_WRSR2 (3eh) command.
 * @nor:	pointer to 'struct spi_nor'.
 * @sr2:	pointer to DMA-able buffer to write to the Status Register 2.
 *
 * Return: 0 on success, -errno otherwise.
 */
static int spi_nor_write_sr2(struct spi_nor *nor, const u8 *sr2)
{
	int ret;

	ret = spi_nor_write_enable(nor);
	if (ret)
		return ret;

	if (nor->spimem) {
		struct spi_mem_op op =
			SPI_MEM_OP(SPI_MEM_OP_CMD(SPINOR_OP_WRSR2, 0),
				   SPI_MEM_OP_NO_ADDR,
				   SPI_MEM_OP_NO_DUMMY,
				   SPI_MEM_OP_DATA_OUT(1, sr2, 0));

		spi_nor_spimem_setup_op(nor, &op, nor->reg_proto);

		ret = spi_mem_exec_op(nor->spimem, &op);
	} else {
		ret = spi_nor_controller_ops_write_reg(nor, SPINOR_OP_WRSR2,
						       sr2, 1);
	}

	if (ret) {
		dev_dbg(nor->dev, "error %d writing SR2\n", ret);
		return ret;
	}

	return spi_nor_wait_till_ready(nor);
}

/**
 * spi_nor_read_sr2() - Read the Status Register 2 using the
 * SPINOR_OP_RDSR2 (3fh) command.
 * @nor:	pointer to 'struct spi_nor'.
 * @sr2:	pointer to DMA-able buffer where the value of the
 *		Status Register 2 will be written.
 *
 * Return: 0 on success, -errno otherwise.
 */
static int spi_nor_read_sr2(struct spi_nor *nor, u8 *sr2)
{
	int ret;

	if (nor->spimem) {
		struct spi_mem_op op =
			SPI_MEM_OP(SPI_MEM_OP_CMD(SPINOR_OP_RDSR2, 0),
				   SPI_MEM_OP_NO_ADDR,
				   SPI_MEM_OP_NO_DUMMY,
				   SPI_MEM_OP_DATA_IN(1, sr2, 0));

		spi_nor_spimem_setup_op(nor, &op, nor->reg_proto);

		ret = spi_mem_exec_op(nor->spimem, &op);
	} else {
		ret = spi_nor_controller_ops_read_reg(nor, SPINOR_OP_RDSR2, sr2,
						      1);
	}

	if (ret)
		dev_dbg(nor->dev, "error %d reading SR2\n", ret);

	return ret;
}

/**
 * spi_nor_erase_chip() - Erase the entire flash memory.
 * @nor:	pointer to 'struct spi_nor'.
 *
 * Return: 0 on success, -errno otherwise.
 */
static int spi_nor_erase_chip(struct spi_nor *nor)
{
	int ret;

	dev_dbg(nor->dev, " %lldKiB\n", (long long)(nor->mtd.size >> 10));

	if (nor->spimem) {
		struct spi_mem_op op =
			SPI_MEM_OP(SPI_MEM_OP_CMD(SPINOR_OP_CHIP_ERASE, 0),
				   SPI_MEM_OP_NO_ADDR,
				   SPI_MEM_OP_NO_DUMMY,
				   SPI_MEM_OP_NO_DATA);

		spi_nor_spimem_setup_op(nor, &op, nor->write_proto);

		ret = spi_mem_exec_op(nor->spimem, &op);
	} else {
		ret = spi_nor_controller_ops_write_reg(nor,
						       SPINOR_OP_CHIP_ERASE,
						       NULL, 0);
	}

	if (ret)
		dev_dbg(nor->dev, "error %d erasing chip\n", ret);

	return ret;
}

static u8 spi_nor_convert_opcode(u8 opcode, const u8 table[][2], size_t size)
{
	size_t i;

	for (i = 0; i < size; i++)
		if (table[i][0] == opcode)
			return table[i][1];

	/* No conversion found, keep input op code. */
	return opcode;
}

u8 spi_nor_convert_3to4_read(u8 opcode)
{
	static const u8 spi_nor_3to4_read[][2] = {
		{ SPINOR_OP_READ,	SPINOR_OP_READ_4B },
		{ SPINOR_OP_READ_FAST,	SPINOR_OP_READ_FAST_4B },
		{ SPINOR_OP_READ_1_1_2,	SPINOR_OP_READ_1_1_2_4B },
		{ SPINOR_OP_READ_1_2_2,	SPINOR_OP_READ_1_2_2_4B },
		{ SPINOR_OP_READ_1_1_4,	SPINOR_OP_READ_1_1_4_4B },
		{ SPINOR_OP_READ_1_4_4,	SPINOR_OP_READ_1_4_4_4B },
		{ SPINOR_OP_READ_1_1_8,	SPINOR_OP_READ_1_1_8_4B },
		{ SPINOR_OP_READ_1_8_8,	SPINOR_OP_READ_1_8_8_4B },

		{ SPINOR_OP_READ_1_1_1_DTR,	SPINOR_OP_READ_1_1_1_DTR_4B },
		{ SPINOR_OP_READ_1_2_2_DTR,	SPINOR_OP_READ_1_2_2_DTR_4B },
		{ SPINOR_OP_READ_1_4_4_DTR,	SPINOR_OP_READ_1_4_4_DTR_4B },
	};

	return spi_nor_convert_opcode(opcode, spi_nor_3to4_read,
				      ARRAY_SIZE(spi_nor_3to4_read));
}

static u8 spi_nor_convert_3to4_program(u8 opcode)
{
	static const u8 spi_nor_3to4_program[][2] = {
		{ SPINOR_OP_PP,		SPINOR_OP_PP_4B },
		{ SPINOR_OP_PP_1_1_4,	SPINOR_OP_PP_1_1_4_4B },
		{ SPINOR_OP_PP_1_4_4,	SPINOR_OP_PP_1_4_4_4B },
		{ SPINOR_OP_PP_1_1_8,	SPINOR_OP_PP_1_1_8_4B },
		{ SPINOR_OP_PP_1_8_8,	SPINOR_OP_PP_1_8_8_4B },
	};

	return spi_nor_convert_opcode(opcode, spi_nor_3to4_program,
				      ARRAY_SIZE(spi_nor_3to4_program));
}

static u8 spi_nor_convert_3to4_erase(u8 opcode)
{
	static const u8 spi_nor_3to4_erase[][2] = {
		{ SPINOR_OP_BE_4K,	SPINOR_OP_BE_4K_4B },
		{ SPINOR_OP_BE_32K,	SPINOR_OP_BE_32K_4B },
		{ SPINOR_OP_SE,		SPINOR_OP_SE_4B },
	};

	return spi_nor_convert_opcode(opcode, spi_nor_3to4_erase,
				      ARRAY_SIZE(spi_nor_3to4_erase));
}

static bool spi_nor_has_uniform_erase(const struct spi_nor *nor)
{
	return !!nor->params->erase_map.uniform_erase_type;
}

static void spi_nor_set_4byte_opcodes(struct spi_nor *nor)
{
	nor->read_opcode = spi_nor_convert_3to4_read(nor->read_opcode);
	nor->program_opcode = spi_nor_convert_3to4_program(nor->program_opcode);
	nor->erase_opcode = spi_nor_convert_3to4_erase(nor->erase_opcode);

	if (!spi_nor_has_uniform_erase(nor)) {
		struct spi_nor_erase_map *map = &nor->params->erase_map;
		struct spi_nor_erase_type *erase;
		int i;

		for (i = 0; i < SNOR_ERASE_TYPE_MAX; i++) {
			erase = &map->erase_type[i];
			erase->opcode =
				spi_nor_convert_3to4_erase(erase->opcode);
		}
	}
}

int spi_nor_lock_and_prep(struct spi_nor *nor)
{
	int ret = 0;

	mutex_lock(&nor->lock);

	if (nor->controller_ops &&  nor->controller_ops->prepare) {
		ret = nor->controller_ops->prepare(nor);
		if (ret) {
			mutex_unlock(&nor->lock);
			return ret;
		}
	}
	return ret;
}

void spi_nor_unlock_and_unprep(struct spi_nor *nor)
{
	if (nor->controller_ops && nor->controller_ops->unprepare)
		nor->controller_ops->unprepare(nor);
	mutex_unlock(&nor->lock);
}

static u32 spi_nor_convert_addr(struct spi_nor *nor, loff_t addr)
{
	if (!nor->params->convert_addr)
		return addr;

	return nor->params->convert_addr(nor, addr);
}

/*
 * Initiate the erasure of a single sector
 */
int spi_nor_erase_sector(struct spi_nor *nor, u32 addr)
{
	int i;

	addr = spi_nor_convert_addr(nor, addr);

	if (nor->spimem) {
		struct spi_mem_op op =
			SPI_MEM_OP(SPI_MEM_OP_CMD(nor->erase_opcode, 0),
				   SPI_MEM_OP_ADDR(nor->addr_width, addr, 0),
				   SPI_MEM_OP_NO_DUMMY,
				   SPI_MEM_OP_NO_DATA);

		spi_nor_spimem_setup_op(nor, &op, nor->write_proto);

		return spi_mem_exec_op(nor->spimem, &op);
	} else if (nor->controller_ops->erase) {
		return spi_nor_controller_ops_erase(nor, addr);
	}

	/*
	 * Default implementation, if driver doesn't have a specialized HW
	 * control
	 */
	for (i = nor->addr_width - 1; i >= 0; i--) {
		nor->bouncebuf[i] = addr & 0xff;
		addr >>= 8;
	}

	return spi_nor_controller_ops_write_reg(nor, nor->erase_opcode,
						nor->bouncebuf, nor->addr_width);
}

/**
 * spi_nor_div_by_erase_size() - calculate remainder and update new dividend
 * @erase:	pointer to a structure that describes a SPI NOR erase type
 * @dividend:	dividend value
 * @remainder:	pointer to u32 remainder (will be updated)
 *
 * Return: the result of the division
 */
static u64 spi_nor_div_by_erase_size(const struct spi_nor_erase_type *erase,
				     u64 dividend, u32 *remainder)
{
	/* JEDEC JESD216B Standard imposes erase sizes to be power of 2. */
	*remainder = (u32)dividend & erase->size_mask;
	return dividend >> erase->size_shift;
}

/**
 * spi_nor_find_best_erase_type() - find the best erase type for the given
 *				    offset in the serial flash memory and the
 *				    number of bytes to erase. The region in
 *				    which the address fits is expected to be
 *				    provided.
 * @map:	the erase map of the SPI NOR
 * @region:	pointer to a structure that describes a SPI NOR erase region
 * @addr:	offset in the serial flash memory
 * @len:	number of bytes to erase
 *
 * Return: a pointer to the best fitted erase type, NULL otherwise.
 */
static const struct spi_nor_erase_type *
spi_nor_find_best_erase_type(const struct spi_nor_erase_map *map,
			     const struct spi_nor_erase_region *region,
			     u64 addr, u32 len)
{
	const struct spi_nor_erase_type *erase;
	u32 rem;
	int i;
	u8 erase_mask = region->offset & SNOR_ERASE_TYPE_MASK;

	/*
	 * Erase types are ordered by size, with the smallest erase type at
	 * index 0.
	 */
	for (i = SNOR_ERASE_TYPE_MAX - 1; i >= 0; i--) {
		/* Does the erase region support the tested erase type? */
		if (!(erase_mask & BIT(i)))
			continue;

		erase = &map->erase_type[i];

		/* Alignment is not mandatory for overlaid regions */
		if (region->offset & SNOR_OVERLAID_REGION &&
		    region->size <= len)
			return erase;

		/* Don't erase more than what the user has asked for. */
		if (erase->size > len)
			continue;

		spi_nor_div_by_erase_size(erase, addr, &rem);
		if (!rem)
			return erase;
	}

	return NULL;
}

static u64 spi_nor_region_is_last(const struct spi_nor_erase_region *region)
{
	return region->offset & SNOR_LAST_REGION;
}

static u64 spi_nor_region_end(const struct spi_nor_erase_region *region)
{
	return (region->offset & ~SNOR_ERASE_FLAGS_MASK) + region->size;
}

/**
 * spi_nor_region_next() - get the next spi nor region
 * @region:	pointer to a structure that describes a SPI NOR erase region
 *
 * Return: the next spi nor region or NULL if last region.
 */
struct spi_nor_erase_region *
spi_nor_region_next(struct spi_nor_erase_region *region)
{
	if (spi_nor_region_is_last(region))
		return NULL;
	region++;
	return region;
}

/**
 * spi_nor_find_erase_region() - find the region of the serial flash memory in
 *				 which the offset fits
 * @map:	the erase map of the SPI NOR
 * @addr:	offset in the serial flash memory
 *
 * Return: a pointer to the spi_nor_erase_region struct, ERR_PTR(-errno)
 *	   otherwise.
 */
static struct spi_nor_erase_region *
spi_nor_find_erase_region(const struct spi_nor_erase_map *map, u64 addr)
{
	struct spi_nor_erase_region *region = map->regions;
	u64 region_start = region->offset & ~SNOR_ERASE_FLAGS_MASK;
	u64 region_end = region_start + region->size;

	while (addr < region_start || addr >= region_end) {
		region = spi_nor_region_next(region);
		if (!region)
			return ERR_PTR(-EINVAL);

		region_start = region->offset & ~SNOR_ERASE_FLAGS_MASK;
		region_end = region_start + region->size;
	}

	return region;
}

/**
 * spi_nor_init_erase_cmd() - initialize an erase command
 * @region:	pointer to a structure that describes a SPI NOR erase region
 * @erase:	pointer to a structure that describes a SPI NOR erase type
 *
 * Return: the pointer to the allocated erase command, ERR_PTR(-errno)
 *	   otherwise.
 */
static struct spi_nor_erase_command *
spi_nor_init_erase_cmd(const struct spi_nor_erase_region *region,
		       const struct spi_nor_erase_type *erase)
{
	struct spi_nor_erase_command *cmd;

	cmd = kmalloc(sizeof(*cmd), GFP_KERNEL);
	if (!cmd)
		return ERR_PTR(-ENOMEM);

	INIT_LIST_HEAD(&cmd->list);
	cmd->opcode = erase->opcode;
	cmd->count = 1;

	if (region->offset & SNOR_OVERLAID_REGION)
		cmd->size = region->size;
	else
		cmd->size = erase->size;

	return cmd;
}

/**
 * spi_nor_destroy_erase_cmd_list() - destroy erase command list
 * @erase_list:	list of erase commands
 */
static void spi_nor_destroy_erase_cmd_list(struct list_head *erase_list)
{
	struct spi_nor_erase_command *cmd, *next;

	list_for_each_entry_safe(cmd, next, erase_list, list) {
		list_del(&cmd->list);
		kfree(cmd);
	}
}

/**
 * spi_nor_init_erase_cmd_list() - initialize erase command list
 * @nor:	pointer to a 'struct spi_nor'
 * @erase_list:	list of erase commands to be executed once we validate that the
 *		erase can be performed
 * @addr:	offset in the serial flash memory
 * @len:	number of bytes to erase
 *
 * Builds the list of best fitted erase commands and verifies if the erase can
 * be performed.
 *
 * Return: 0 on success, -errno otherwise.
 */
static int spi_nor_init_erase_cmd_list(struct spi_nor *nor,
				       struct list_head *erase_list,
				       u64 addr, u32 len)
{
	const struct spi_nor_erase_map *map = &nor->params->erase_map;
	const struct spi_nor_erase_type *erase, *prev_erase = NULL;
	struct spi_nor_erase_region *region;
	struct spi_nor_erase_command *cmd = NULL;
	u64 region_end;
	int ret = -EINVAL;

	region = spi_nor_find_erase_region(map, addr);
	if (IS_ERR(region))
		return PTR_ERR(region);

	region_end = spi_nor_region_end(region);

	while (len) {
		erase = spi_nor_find_best_erase_type(map, region, addr, len);
		if (!erase)
			goto destroy_erase_cmd_list;

		if (prev_erase != erase ||
		    erase->size != cmd->size ||
		    region->offset & SNOR_OVERLAID_REGION) {
			cmd = spi_nor_init_erase_cmd(region, erase);
			if (IS_ERR(cmd)) {
				ret = PTR_ERR(cmd);
				goto destroy_erase_cmd_list;
			}

			list_add_tail(&cmd->list, erase_list);
		} else {
			cmd->count++;
		}

		addr += cmd->size;
		len -= cmd->size;

		if (len && addr >= region_end) {
			region = spi_nor_region_next(region);
			if (!region)
				goto destroy_erase_cmd_list;
			region_end = spi_nor_region_end(region);
		}

		prev_erase = erase;
	}

	return 0;

destroy_erase_cmd_list:
	spi_nor_destroy_erase_cmd_list(erase_list);
	return ret;
}

/**
 * spi_nor_erase_multi_sectors() - perform a non-uniform erase
 * @nor:	pointer to a 'struct spi_nor'
 * @addr:	offset in the serial flash memory
 * @len:	number of bytes to erase
 *
 * Build a list of best fitted erase commands and execute it once we validate
 * that the erase can be performed.
 *
 * Return: 0 on success, -errno otherwise.
 */
static int spi_nor_erase_multi_sectors(struct spi_nor *nor, u64 addr, u32 len)
{
	LIST_HEAD(erase_list);
	struct spi_nor_erase_command *cmd, *next;
	int ret;

	ret = spi_nor_init_erase_cmd_list(nor, &erase_list, addr, len);
	if (ret)
		return ret;

	list_for_each_entry_safe(cmd, next, &erase_list, list) {
		nor->erase_opcode = cmd->opcode;
		while (cmd->count) {
			dev_vdbg(nor->dev, "erase_cmd->size = 0x%08x, erase_cmd->opcode = 0x%02x, erase_cmd->count = %u\n",
				 cmd->size, cmd->opcode, cmd->count);

			ret = spi_nor_write_enable(nor);
			if (ret)
				goto destroy_erase_cmd_list;

			ret = spi_nor_erase_sector(nor, addr);
			if (ret)
				goto destroy_erase_cmd_list;

			ret = spi_nor_wait_till_ready(nor);
			if (ret)
				goto destroy_erase_cmd_list;

			addr += cmd->size;
			cmd->count--;
		}
		list_del(&cmd->list);
		kfree(cmd);
	}

	return 0;

destroy_erase_cmd_list:
	spi_nor_destroy_erase_cmd_list(&erase_list);
	return ret;
}

/*
 * Erase an address range on the nor chip.  The address range may extend
 * one or more erase sectors. Return an error if there is a problem erasing.
 */
static int spi_nor_erase(struct mtd_info *mtd, struct erase_info *instr)
{
	struct spi_nor *nor = mtd_to_spi_nor(mtd);
	u32 addr, len;
	uint32_t rem;
	int ret;

	dev_dbg(nor->dev, "at 0x%llx, len %lld\n", (long long)instr->addr,
			(long long)instr->len);

	if (spi_nor_has_uniform_erase(nor)) {
		div_u64_rem(instr->len, mtd->erasesize, &rem);
		if (rem)
			return -EINVAL;
	}

	addr = instr->addr;
	len = instr->len;

	ret = spi_nor_lock_and_prep(nor);
	if (ret)
		return ret;

	/* whole-chip erase? */
	if (len == mtd->size && !(nor->flags & SNOR_F_NO_OP_CHIP_ERASE)) {
		unsigned long timeout;

		ret = spi_nor_write_enable(nor);
		if (ret)
			goto erase_err;

		ret = spi_nor_erase_chip(nor);
		if (ret)
			goto erase_err;

		/*
		 * Scale the timeout linearly with the size of the flash, with
		 * a minimum calibrated to an old 2MB flash. We could try to
		 * pull these from CFI/SFDP, but these values should be good
		 * enough for now.
		 */
		timeout = max(CHIP_ERASE_2MB_READY_WAIT_JIFFIES,
			      CHIP_ERASE_2MB_READY_WAIT_JIFFIES *
			      (unsigned long)(mtd->size / SZ_2M));
		ret = spi_nor_wait_till_ready_with_timeout(nor, timeout);
		if (ret)
			goto erase_err;

	/* REVISIT in some cases we could speed up erasing large regions
	 * by using SPINOR_OP_SE instead of SPINOR_OP_BE_4K.  We may have set up
	 * to use "small sector erase", but that's not always optimal.
	 */

	/* "sector"-at-a-time erase */
	} else if (spi_nor_has_uniform_erase(nor)) {
		while (len) {
			ret = spi_nor_write_enable(nor);
			if (ret)
				goto erase_err;

			ret = spi_nor_erase_sector(nor, addr);
			if (ret)
				goto erase_err;

			ret = spi_nor_wait_till_ready(nor);
			if (ret)
				goto erase_err;

			addr += mtd->erasesize;
			len -= mtd->erasesize;
		}

	/* erase multiple sectors */
	} else {
		ret = spi_nor_erase_multi_sectors(nor, addr, len);
		if (ret)
			goto erase_err;
	}

	ret = spi_nor_write_disable(nor);

erase_err:
	spi_nor_unlock_and_unprep(nor);

	return ret;
}

/**
 * spi_nor_sr1_bit6_quad_enable() - Set the Quad Enable BIT(6) in the Status
 * Register 1.
 * @nor:	pointer to a 'struct spi_nor'
 *
 * Bit 6 of the Status Register 1 is the QE bit for Macronix like QSPI memories.
 *
 * Return: 0 on success, -errno otherwise.
 */
int spi_nor_sr1_bit6_quad_enable(struct spi_nor *nor)
{
	int ret;

	ret = spi_nor_read_sr(nor, nor->bouncebuf);
	if (ret)
		return ret;

	if (nor->bouncebuf[0] & SR1_QUAD_EN_BIT6)
		return 0;

	nor->bouncebuf[0] |= SR1_QUAD_EN_BIT6;

	return spi_nor_write_sr1_and_check(nor, nor->bouncebuf[0]);
}

/**
 * spi_nor_sr2_bit1_quad_enable() - set the Quad Enable BIT(1) in the Status
 * Register 2.
 * @nor:       pointer to a 'struct spi_nor'.
 *
 * Bit 1 of the Status Register 2 is the QE bit for Spansion like QSPI memories.
 *
 * Return: 0 on success, -errno otherwise.
 */
int spi_nor_sr2_bit1_quad_enable(struct spi_nor *nor)
{
	int ret;

	if (nor->flags & SNOR_F_NO_READ_CR)
		return spi_nor_write_16bit_cr_and_check(nor, SR2_QUAD_EN_BIT1);

	ret = spi_nor_read_cr(nor, nor->bouncebuf);
	if (ret)
		return ret;

	if (nor->bouncebuf[0] & SR2_QUAD_EN_BIT1)
		return 0;

	nor->bouncebuf[0] |= SR2_QUAD_EN_BIT1;

	return spi_nor_write_16bit_cr_and_check(nor, nor->bouncebuf[0]);
}

/**
 * spi_nor_sr2_bit7_quad_enable() - set QE bit in Status Register 2.
 * @nor:	pointer to a 'struct spi_nor'
 *
 * Set the Quad Enable (QE) bit in the Status Register 2.
 *
 * This is one of the procedures to set the QE bit described in the SFDP
 * (JESD216 rev B) specification but no manufacturer using this procedure has
 * been identified yet, hence the name of the function.
 *
 * Return: 0 on success, -errno otherwise.
 */
int spi_nor_sr2_bit7_quad_enable(struct spi_nor *nor)
{
	u8 *sr2 = nor->bouncebuf;
	int ret;
	u8 sr2_written;

	/* Check current Quad Enable bit value. */
	ret = spi_nor_read_sr2(nor, sr2);
	if (ret)
		return ret;
	if (*sr2 & SR2_QUAD_EN_BIT7)
		return 0;

	/* Update the Quad Enable bit. */
	*sr2 |= SR2_QUAD_EN_BIT7;

	ret = spi_nor_write_sr2(nor, sr2);
	if (ret)
		return ret;

	sr2_written = *sr2;

	/* Read back and check it. */
	ret = spi_nor_read_sr2(nor, sr2);
	if (ret)
		return ret;

	if (*sr2 != sr2_written) {
		dev_dbg(nor->dev, "SR2: Read back test failed\n");
		return -EIO;
	}

	return 0;
}

static const struct spi_nor_manufacturer *manufacturers[] = {
	&spi_nor_atmel,
	&spi_nor_catalyst,
	&spi_nor_eon,
	&spi_nor_esmt,
	&spi_nor_everspin,
	&spi_nor_fujitsu,
	&spi_nor_gigadevice,
	&spi_nor_intel,
	&spi_nor_issi,
	&spi_nor_macronix,
	&spi_nor_micron,
	&spi_nor_st,
	&spi_nor_spansion,
	&spi_nor_sst,
	&spi_nor_winbond,
	&spi_nor_xilinx,
	&spi_nor_xmc,
};

static const struct flash_info *
spi_nor_search_part_by_id(const struct flash_info *parts, unsigned int nparts,
			  const u8 *id)
{
	unsigned int i;

	for (i = 0; i < nparts; i++) {
		if (parts[i].id_len &&
		    !memcmp(parts[i].id, id, parts[i].id_len))
			return &parts[i];
	}

	return NULL;
}

static const struct flash_info *spi_nor_read_id(struct spi_nor *nor)
{
	const struct flash_info *info;
	u8 *id = nor->bouncebuf;
	unsigned int i;
	int ret;

	if (nor->spimem) {
		struct spi_mem_op op =
			SPI_MEM_OP(SPI_MEM_OP_CMD(SPINOR_OP_RDID, 1),
				   SPI_MEM_OP_NO_ADDR,
				   SPI_MEM_OP_NO_DUMMY,
				   SPI_MEM_OP_DATA_IN(SPI_NOR_MAX_ID_LEN, id, 1));

		ret = spi_mem_exec_op(nor->spimem, &op);
	} else {
		ret = nor->controller_ops->read_reg(nor, SPINOR_OP_RDID, id,
						    SPI_NOR_MAX_ID_LEN);
	}
	if (ret) {
		dev_dbg(nor->dev, "error %d reading JEDEC ID\n", ret);
		return ERR_PTR(ret);
	}

	for (i = 0; i < ARRAY_SIZE(manufacturers); i++) {
		info = spi_nor_search_part_by_id(manufacturers[i]->parts,
						 manufacturers[i]->nparts,
						 id);
		if (info) {
			nor->manufacturer = manufacturers[i];
			return info;
		}
	}

	dev_err(nor->dev, "unrecognized JEDEC id bytes: %*ph\n",
		SPI_NOR_MAX_ID_LEN, id);
	return ERR_PTR(-ENODEV);
}

static int spi_nor_read(struct mtd_info *mtd, loff_t from, size_t len,
			size_t *retlen, u_char *buf)
{
	struct spi_nor *nor = mtd_to_spi_nor(mtd);
	ssize_t ret;

	dev_dbg(nor->dev, "from 0x%08x, len %zd\n", (u32)from, len);

	ret = spi_nor_lock_and_prep(nor);
	if (ret)
		return ret;

	while (len) {
		loff_t addr = from;

		addr = spi_nor_convert_addr(nor, addr);

		ret = spi_nor_read_data(nor, addr, len, buf);
		if (ret == 0) {
			/* We shouldn't see 0-length reads */
			ret = -EIO;
			goto read_err;
		}
		if (ret < 0)
			goto read_err;

		WARN_ON(ret > len);
		*retlen += ret;
		buf += ret;
		from += ret;
		len -= ret;
	}
	ret = 0;

read_err:
	spi_nor_unlock_and_unprep(nor);
	return ret;
}

/*
 * Write an address range to the nor chip.  Data must be written in
 * FLASH_PAGESIZE chunks.  The address range may be any size provided
 * it is within the physical boundaries.
 */
static int spi_nor_write(struct mtd_info *mtd, loff_t to, size_t len,
	size_t *retlen, const u_char *buf)
{
	struct spi_nor *nor = mtd_to_spi_nor(mtd);
	size_t page_offset, page_remain, i;
	ssize_t ret;

	dev_dbg(nor->dev, "to 0x%08x, len %zd\n", (u32)to, len);

	ret = spi_nor_lock_and_prep(nor);
	if (ret)
		return ret;

	for (i = 0; i < len; ) {
		ssize_t written;
		loff_t addr = to + i;

		/*
		 * If page_size is a power of two, the offset can be quickly
		 * calculated with an AND operation. On the other cases we
		 * need to do a modulus operation (more expensive).
		 */
		if (is_power_of_2(nor->page_size)) {
			page_offset = addr & (nor->page_size - 1);
		} else {
			uint64_t aux = addr;

			page_offset = do_div(aux, nor->page_size);
		}
		/* the size of data remaining on the first page */
		page_remain = min_t(size_t,
				    nor->page_size - page_offset, len - i);

		addr = spi_nor_convert_addr(nor, addr);

		ret = spi_nor_write_enable(nor);
		if (ret)
			goto write_err;

		ret = spi_nor_write_data(nor, addr, page_remain, buf + i);
		if (ret < 0)
			goto write_err;
		written = ret;

		ret = spi_nor_wait_till_ready(nor);
		if (ret)
			goto write_err;
		*retlen += written;
		i += written;
	}

write_err:
	spi_nor_unlock_and_unprep(nor);
	return ret;
}

static int spi_nor_check(struct spi_nor *nor)
{
	if (!nor->dev ||
	    (!nor->spimem && !nor->controller_ops) ||
	    (!nor->spimem && nor->controller_ops &&
	    (!nor->controller_ops->read ||
	     !nor->controller_ops->write ||
	     !nor->controller_ops->read_reg ||
	     !nor->controller_ops->write_reg))) {
		pr_err("spi-nor: please fill all the necessary fields!\n");
		return -EINVAL;
	}

	if (nor->spimem && nor->controller_ops) {
		dev_err(nor->dev, "nor->spimem and nor->controller_ops are mutually exclusive, please set just one of them.\n");
		return -EINVAL;
	}

	return 0;
}

void
spi_nor_set_read_settings(struct spi_nor_read_command *read,
			  u8 num_mode_clocks,
			  u8 num_wait_states,
			  u8 opcode,
			  enum spi_nor_protocol proto)
{
	read->num_mode_clocks = num_mode_clocks;
	read->num_wait_states = num_wait_states;
	read->opcode = opcode;
	read->proto = proto;
}

void spi_nor_set_pp_settings(struct spi_nor_pp_command *pp, u8 opcode,
			     enum spi_nor_protocol proto)
{
	pp->opcode = opcode;
	pp->proto = proto;
}

static int spi_nor_hwcaps2cmd(u32 hwcaps, const int table[][2], size_t size)
{
	size_t i;

	for (i = 0; i < size; i++)
		if (table[i][0] == (int)hwcaps)
			return table[i][1];

	return -EINVAL;
}

int spi_nor_hwcaps_read2cmd(u32 hwcaps)
{
	static const int hwcaps_read2cmd[][2] = {
		{ SNOR_HWCAPS_READ,		SNOR_CMD_READ },
		{ SNOR_HWCAPS_READ_FAST,	SNOR_CMD_READ_FAST },
		{ SNOR_HWCAPS_READ_1_1_1_DTR,	SNOR_CMD_READ_1_1_1_DTR },
		{ SNOR_HWCAPS_READ_1_1_2,	SNOR_CMD_READ_1_1_2 },
		{ SNOR_HWCAPS_READ_1_2_2,	SNOR_CMD_READ_1_2_2 },
		{ SNOR_HWCAPS_READ_2_2_2,	SNOR_CMD_READ_2_2_2 },
		{ SNOR_HWCAPS_READ_1_2_2_DTR,	SNOR_CMD_READ_1_2_2_DTR },
		{ SNOR_HWCAPS_READ_1_1_4,	SNOR_CMD_READ_1_1_4 },
		{ SNOR_HWCAPS_READ_1_4_4,	SNOR_CMD_READ_1_4_4 },
		{ SNOR_HWCAPS_READ_4_4_4,	SNOR_CMD_READ_4_4_4 },
		{ SNOR_HWCAPS_READ_1_4_4_DTR,	SNOR_CMD_READ_1_4_4_DTR },
		{ SNOR_HWCAPS_READ_1_1_8,	SNOR_CMD_READ_1_1_8 },
		{ SNOR_HWCAPS_READ_1_8_8,	SNOR_CMD_READ_1_8_8 },
		{ SNOR_HWCAPS_READ_8_8_8,	SNOR_CMD_READ_8_8_8 },
		{ SNOR_HWCAPS_READ_1_8_8_DTR,	SNOR_CMD_READ_1_8_8_DTR },
		{ SNOR_HWCAPS_READ_8_8_8_DTR,	SNOR_CMD_READ_8_8_8_DTR },
	};

	return spi_nor_hwcaps2cmd(hwcaps, hwcaps_read2cmd,
				  ARRAY_SIZE(hwcaps_read2cmd));
}

static int spi_nor_hwcaps_pp2cmd(u32 hwcaps)
{
	static const int hwcaps_pp2cmd[][2] = {
		{ SNOR_HWCAPS_PP,		SNOR_CMD_PP },
		{ SNOR_HWCAPS_PP_1_1_4,		SNOR_CMD_PP_1_1_4 },
		{ SNOR_HWCAPS_PP_1_4_4,		SNOR_CMD_PP_1_4_4 },
		{ SNOR_HWCAPS_PP_4_4_4,		SNOR_CMD_PP_4_4_4 },
		{ SNOR_HWCAPS_PP_1_1_8,		SNOR_CMD_PP_1_1_8 },
		{ SNOR_HWCAPS_PP_1_8_8,		SNOR_CMD_PP_1_8_8 },
		{ SNOR_HWCAPS_PP_8_8_8,		SNOR_CMD_PP_8_8_8 },
		{ SNOR_HWCAPS_PP_8_8_8_DTR,	SNOR_CMD_PP_8_8_8_DTR },
	};

	return spi_nor_hwcaps2cmd(hwcaps, hwcaps_pp2cmd,
				  ARRAY_SIZE(hwcaps_pp2cmd));
}

/**
 * spi_nor_spimem_check_op - check if the operation is supported
 *                           by controller
 *@nor:        pointer to a 'struct spi_nor'
 *@op:         pointer to op template to be checked
 *
 * Returns 0 if operation is supported, -EOPNOTSUPP otherwise.
 */
static int spi_nor_spimem_check_op(struct spi_nor *nor,
				   struct spi_mem_op *op)
{
	/*
	 * First test with 4 address bytes. The opcode itself might
	 * be a 3B addressing opcode but we don't care, because
	 * SPI controller implementation should not check the opcode,
	 * but just the sequence.
	 */
	op->addr.nbytes = 4;
	if (!spi_mem_supports_op(nor->spimem, op)) {
		if (nor->mtd.size > SZ_16M)
			return -EOPNOTSUPP;

		/* If flash size <= 16MB, 3 address bytes are sufficient */
		op->addr.nbytes = 3;
		if (!spi_mem_supports_op(nor->spimem, op))
			return -EOPNOTSUPP;
	}

	return 0;
}

/**
 * spi_nor_spimem_check_readop - check if the read op is supported
 *                               by controller
 *@nor:         pointer to a 'struct spi_nor'
 *@read:        pointer to op template to be checked
 *
 * Returns 0 if operation is supported, -EOPNOTSUPP otherwise.
 */
static int spi_nor_spimem_check_readop(struct spi_nor *nor,
				       const struct spi_nor_read_command *read)
{
	struct spi_mem_op op = SPI_MEM_OP(SPI_MEM_OP_CMD(read->opcode, 0),
					  SPI_MEM_OP_ADDR(3, 0, 0),
					  SPI_MEM_OP_DUMMY(1, 0),
					  SPI_MEM_OP_DATA_IN(1, NULL, 0));

	spi_nor_spimem_setup_op(nor, &op, read->proto);

	/* convert the dummy cycles to the number of bytes */
	op.dummy.nbytes = (nor->read_dummy * op.dummy.buswidth) / 8;
	if (spi_nor_protocol_is_dtr(nor->read_proto))
		op.dummy.nbytes *= 2;

	return spi_nor_spimem_check_op(nor, &op);
}

/**
 * spi_nor_spimem_check_pp - check if the page program op is supported
 *                           by controller
 *@nor:         pointer to a 'struct spi_nor'
 *@pp:          pointer to op template to be checked
 *
 * Returns 0 if operation is supported, -EOPNOTSUPP otherwise.
 */
static int spi_nor_spimem_check_pp(struct spi_nor *nor,
				   const struct spi_nor_pp_command *pp)
{
	struct spi_mem_op op = SPI_MEM_OP(SPI_MEM_OP_CMD(pp->opcode, 0),
					  SPI_MEM_OP_ADDR(3, 0, 0),
					  SPI_MEM_OP_NO_DUMMY,
					  SPI_MEM_OP_DATA_OUT(1, NULL, 0));

	spi_nor_spimem_setup_op(nor, &op, pp->proto);

	return spi_nor_spimem_check_op(nor, &op);
}

/**
 * spi_nor_spimem_adjust_hwcaps - Find optimal Read/Write protocol
 *                                based on SPI controller capabilities
 * @nor:        pointer to a 'struct spi_nor'
 * @hwcaps:     pointer to resulting capabilities after adjusting
 *              according to controller and flash's capability
 */
static void
spi_nor_spimem_adjust_hwcaps(struct spi_nor *nor, u32 *hwcaps)
{
	struct spi_nor_flash_parameter *params = nor->params;
	unsigned int cap;

	/* X-X-X modes are not supported yet, mask them all. */
	*hwcaps &= ~SNOR_HWCAPS_X_X_X;

	/*
	 * If the reset line is broken, we do not want to enter a stateful
	 * mode.
	 */
	if (nor->flags & SNOR_F_BROKEN_RESET)
		*hwcaps &= ~(SNOR_HWCAPS_X_X_X | SNOR_HWCAPS_X_X_X_DTR);

	for (cap = 0; cap < sizeof(*hwcaps) * BITS_PER_BYTE; cap++) {
		int rdidx, ppidx;

		if (!(*hwcaps & BIT(cap)))
			continue;

		rdidx = spi_nor_hwcaps_read2cmd(BIT(cap));
		if (rdidx >= 0 &&
		    spi_nor_spimem_check_readop(nor, &params->reads[rdidx]))
			*hwcaps &= ~BIT(cap);

		ppidx = spi_nor_hwcaps_pp2cmd(BIT(cap));
		if (ppidx < 0)
			continue;

		if (spi_nor_spimem_check_pp(nor,
					    &params->page_programs[ppidx]))
			*hwcaps &= ~BIT(cap);
	}
}

/**
 * spi_nor_set_erase_type() - set a SPI NOR erase type
 * @erase:	pointer to a structure that describes a SPI NOR erase type
 * @size:	the size of the sector/block erased by the erase type
 * @opcode:	the SPI command op code to erase the sector/block
 */
void spi_nor_set_erase_type(struct spi_nor_erase_type *erase, u32 size,
			    u8 opcode)
{
	erase->size = size;
	erase->opcode = opcode;
	/* JEDEC JESD216B Standard imposes erase sizes to be power of 2. */
	erase->size_shift = ffs(erase->size) - 1;
	erase->size_mask = (1 << erase->size_shift) - 1;
}

/**
 * spi_nor_init_uniform_erase_map() - Initialize uniform erase map
 * @map:		the erase map of the SPI NOR
 * @erase_mask:		bitmask encoding erase types that can erase the entire
 *			flash memory
 * @flash_size:		the spi nor flash memory size
 */
void spi_nor_init_uniform_erase_map(struct spi_nor_erase_map *map,
				    u8 erase_mask, u64 flash_size)
{
	/* Offset 0 with erase_mask and SNOR_LAST_REGION bit set */
	map->uniform_region.offset = (erase_mask & SNOR_ERASE_TYPE_MASK) |
				     SNOR_LAST_REGION;
	map->uniform_region.size = flash_size;
	map->regions = &map->uniform_region;
	map->uniform_erase_type = erase_mask;
}

int spi_nor_post_bfpt_fixups(struct spi_nor *nor,
			     const struct sfdp_parameter_header *bfpt_header,
			     const struct sfdp_bfpt *bfpt)
{
	int ret;

	if (nor->manufacturer && nor->manufacturer->fixups &&
	    nor->manufacturer->fixups->post_bfpt) {
		ret = nor->manufacturer->fixups->post_bfpt(nor, bfpt_header,
							   bfpt);
		if (ret)
			return ret;
	}

	if (nor->info->fixups && nor->info->fixups->post_bfpt)
		return nor->info->fixups->post_bfpt(nor, bfpt_header, bfpt);

	return 0;
}

static int spi_nor_select_read(struct spi_nor *nor,
			       u32 shared_hwcaps)
{
	int cmd, best_match = fls(shared_hwcaps & SNOR_HWCAPS_READ_MASK) - 1;
	const struct spi_nor_read_command *read;

	if (best_match < 0)
		return -EINVAL;

	cmd = spi_nor_hwcaps_read2cmd(BIT(best_match));
	if (cmd < 0)
		return -EINVAL;

	read = &nor->params->reads[cmd];
	nor->read_opcode = read->opcode;
	nor->read_proto = read->proto;

	/*
	 * In the SPI NOR framework, we don't need to make the difference
	 * between mode clock cycles and wait state clock cycles.
	 * Indeed, the value of the mode clock cycles is used by a QSPI
	 * flash memory to know whether it should enter or leave its 0-4-4
	 * (Continuous Read / XIP) mode.
	 * eXecution In Place is out of the scope of the mtd sub-system.
	 * Hence we choose to merge both mode and wait state clock cycles
	 * into the so called dummy clock cycles.
	 */
	nor->read_dummy = read->num_mode_clocks + read->num_wait_states;
	return 0;
}

static int spi_nor_select_pp(struct spi_nor *nor,
			     u32 shared_hwcaps)
{
	int cmd, best_match = fls(shared_hwcaps & SNOR_HWCAPS_PP_MASK) - 1;
	const struct spi_nor_pp_command *pp;

	if (best_match < 0)
		return -EINVAL;

	cmd = spi_nor_hwcaps_pp2cmd(BIT(best_match));
	if (cmd < 0)
		return -EINVAL;

	pp = &nor->params->page_programs[cmd];
	nor->program_opcode = pp->opcode;
	nor->write_proto = pp->proto;
	return 0;
}

/**
 * spi_nor_select_uniform_erase() - select optimum uniform erase type
 * @map:		the erase map of the SPI NOR
 * @wanted_size:	the erase type size to search for. Contains the value of
 *			info->sector_size or of the "small sector" size in case
 *			CONFIG_MTD_SPI_NOR_USE_4K_SECTORS is defined.
 *
 * Once the optimum uniform sector erase command is found, disable all the
 * other.
 *
 * Return: pointer to erase type on success, NULL otherwise.
 */
static const struct spi_nor_erase_type *
spi_nor_select_uniform_erase(struct spi_nor_erase_map *map,
			     const u32 wanted_size)
{
	const struct spi_nor_erase_type *tested_erase, *erase = NULL;
	int i;
	u8 uniform_erase_type = map->uniform_erase_type;

	for (i = SNOR_ERASE_TYPE_MAX - 1; i >= 0; i--) {
		if (!(uniform_erase_type & BIT(i)))
			continue;

		tested_erase = &map->erase_type[i];

		/*
		 * If the current erase size is the one, stop here:
		 * we have found the right uniform Sector Erase command.
		 */
		if (tested_erase->size == wanted_size) {
			erase = tested_erase;
			break;
		}

		/*
		 * Otherwise, the current erase size is still a valid candidate.
		 * Select the biggest valid candidate.
		 */
		if (!erase && tested_erase->size)
			erase = tested_erase;
			/* keep iterating to find the wanted_size */
	}

	if (!erase)
		return NULL;

	/* Disable all other Sector Erase commands. */
	map->uniform_erase_type &= ~SNOR_ERASE_TYPE_MASK;
	map->uniform_erase_type |= BIT(erase - map->erase_type);
	return erase;
}

static int spi_nor_select_erase(struct spi_nor *nor)
{
	struct spi_nor_erase_map *map = &nor->params->erase_map;
	const struct spi_nor_erase_type *erase = NULL;
	struct mtd_info *mtd = &nor->mtd;
	u32 wanted_size = nor->info->sector_size;
	int i;

	/*
	 * The previous implementation handling Sector Erase commands assumed
	 * that the SPI flash memory has an uniform layout then used only one
	 * of the supported erase sizes for all Sector Erase commands.
	 * So to be backward compatible, the new implementation also tries to
	 * manage the SPI flash memory as uniform with a single erase sector
	 * size, when possible.
	 */
#ifdef CONFIG_MTD_SPI_NOR_USE_4K_SECTORS
	/* prefer "small sector" erase if possible */
	wanted_size = 4096u;
#endif

	if (spi_nor_has_uniform_erase(nor)) {
		erase = spi_nor_select_uniform_erase(map, wanted_size);
		if (!erase)
			return -EINVAL;
		nor->erase_opcode = erase->opcode;
		mtd->erasesize = erase->size;
		return 0;
	}

	/*
	 * For non-uniform SPI flash memory, set mtd->erasesize to the
	 * maximum erase sector size. No need to set nor->erase_opcode.
	 */
	for (i = SNOR_ERASE_TYPE_MAX - 1; i >= 0; i--) {
		if (map->erase_type[i].size) {
			erase = &map->erase_type[i];
			break;
		}
	}

	if (!erase)
		return -EINVAL;

	mtd->erasesize = erase->size;
	return 0;
}

static int spi_nor_default_setup(struct spi_nor *nor,
				 const struct spi_nor_hwcaps *hwcaps)
{
	struct spi_nor_flash_parameter *params = nor->params;
	u32 ignored_mask, shared_mask;
	int err;

	/*
	 * Keep only the hardware capabilities supported by both the SPI
	 * controller and the SPI flash memory.
	 */
	shared_mask = hwcaps->mask & params->hwcaps.mask;

	if (nor->spimem) {
		/*
		 * When called from spi_nor_probe(), all caps are set and we
		 * need to discard some of them based on what the SPI
		 * controller actually supports (using spi_mem_supports_op()).
		 */
		spi_nor_spimem_adjust_hwcaps(nor, &shared_mask);
	} else {
		/*
		 * SPI n-n-n protocols are not supported when the SPI
		 * controller directly implements the spi_nor interface.
		 * Yet another reason to switch to spi-mem.
		 */
		ignored_mask = SNOR_HWCAPS_X_X_X | SNOR_HWCAPS_X_X_X_DTR;
		if (shared_mask & ignored_mask) {
			dev_dbg(nor->dev,
				"SPI n-n-n protocols are not supported.\n");
			shared_mask &= ~ignored_mask;
		}
	}

	/* Select the (Fast) Read command. */
	err = spi_nor_select_read(nor, shared_mask);
	if (err) {
		dev_dbg(nor->dev,
			"can't select read settings supported by both the SPI controller and memory.\n");
		return err;
	}

	/* Select the Page Program command. */
	err = spi_nor_select_pp(nor, shared_mask);
	if (err) {
		dev_dbg(nor->dev,
			"can't select write settings supported by both the SPI controller and memory.\n");
		return err;
	}

	/* Select the Sector Erase command. */
	err = spi_nor_select_erase(nor);
	if (err) {
		dev_dbg(nor->dev,
			"can't select erase settings supported by both the SPI controller and memory.\n");
		return err;
	}

	return 0;
}

static int spi_nor_setup(struct spi_nor *nor,
			 const struct spi_nor_hwcaps *hwcaps)
{
	if (!nor->params->setup)
		return 0;

	return nor->params->setup(nor, hwcaps);
}

/**
 * spi_nor_manufacturer_init_params() - Initialize the flash's parameters and
 * settings based on MFR register and ->default_init() hook.
 * @nor:	pointer to a 'struct spi_nor'.
 */
static void spi_nor_manufacturer_init_params(struct spi_nor *nor)
{
	if (nor->manufacturer && nor->manufacturer->fixups &&
	    nor->manufacturer->fixups->default_init)
		nor->manufacturer->fixups->default_init(nor);

	if (nor->info->fixups && nor->info->fixups->default_init)
		nor->info->fixups->default_init(nor);
}

/**
 * spi_nor_sfdp_init_params() - Initialize the flash's parameters and settings
 * based on JESD216 SFDP standard.
 * @nor:	pointer to a 'struct spi_nor'.
 *
 * The method has a roll-back mechanism: in case the SFDP parsing fails, the
 * legacy flash parameters and settings will be restored.
 */
static void spi_nor_sfdp_init_params(struct spi_nor *nor)
{
	struct spi_nor_flash_parameter sfdp_params;

	memcpy(&sfdp_params, nor->params, sizeof(sfdp_params));

	if (spi_nor_parse_sfdp(nor)) {
		memcpy(nor->params, &sfdp_params, sizeof(*nor->params));
		nor->addr_width = 0;
		nor->flags &= ~SNOR_F_4B_OPCODES;
	}
}

/**
 * spi_nor_info_init_params() - Initialize the flash's parameters and settings
 * based on nor->info data.
 * @nor:	pointer to a 'struct spi_nor'.
 */
static void spi_nor_info_init_params(struct spi_nor *nor)
{
	struct spi_nor_flash_parameter *params = nor->params;
	struct spi_nor_erase_map *map = &params->erase_map;
	const struct flash_info *info = nor->info;
	struct device_node *np = spi_nor_get_flash_node(nor);
	u8 i, erase_mask;

	/* Initialize default flash parameters and settings. */
	params->quad_enable = spi_nor_sr2_bit1_quad_enable;
	params->set_4byte_addr_mode = spansion_set_4byte_addr_mode;
	params->setup = spi_nor_default_setup;
	params->otp.org = &info->otp_org;

	/* Default to 16-bit Write Status (01h) Command */
	nor->flags |= SNOR_F_HAS_16BIT_SR;

	/* Set SPI NOR sizes. */
	params->writesize = 1;
	params->size = (u64)info->sector_size * info->n_sectors;
	params->page_size = info->page_size;

	if (!(info->flags & SPI_NOR_NO_FR)) {
		/* Default to Fast Read for DT and non-DT platform devices. */
		params->hwcaps.mask |= SNOR_HWCAPS_READ_FAST;

		/* Mask out Fast Read if not requested at DT instantiation. */
		if (np && !of_property_read_bool(np, "m25p,fast-read"))
			params->hwcaps.mask &= ~SNOR_HWCAPS_READ_FAST;
	}

	/* (Fast) Read settings. */
	params->hwcaps.mask |= SNOR_HWCAPS_READ;
	spi_nor_set_read_settings(&params->reads[SNOR_CMD_READ],
				  0, 0, SPINOR_OP_READ,
				  SNOR_PROTO_1_1_1);

	if (params->hwcaps.mask & SNOR_HWCAPS_READ_FAST)
		spi_nor_set_read_settings(&params->reads[SNOR_CMD_READ_FAST],
					  0, 8, SPINOR_OP_READ_FAST,
					  SNOR_PROTO_1_1_1);

	if (info->flags & SPI_NOR_DUAL_READ) {
		params->hwcaps.mask |= SNOR_HWCAPS_READ_1_1_2;
		spi_nor_set_read_settings(&params->reads[SNOR_CMD_READ_1_1_2],
					  0, 8, SPINOR_OP_READ_1_1_2,
					  SNOR_PROTO_1_1_2);
	}

	if (info->flags & SPI_NOR_QUAD_READ) {
		params->hwcaps.mask |= SNOR_HWCAPS_READ_1_1_4;
		spi_nor_set_read_settings(&params->reads[SNOR_CMD_READ_1_1_4],
					  0, 8, SPINOR_OP_READ_1_1_4,
					  SNOR_PROTO_1_1_4);
	}

	if (info->flags & SPI_NOR_OCTAL_READ) {
		params->hwcaps.mask |= SNOR_HWCAPS_READ_1_1_8;
		spi_nor_set_read_settings(&params->reads[SNOR_CMD_READ_1_1_8],
					  0, 8, SPINOR_OP_READ_1_1_8,
					  SNOR_PROTO_1_1_8);
	}

	if (info->flags & SPI_NOR_OCTAL_DTR_READ) {
		params->hwcaps.mask |= SNOR_HWCAPS_READ_8_8_8_DTR;
		spi_nor_set_read_settings(&params->reads[SNOR_CMD_READ_8_8_8_DTR],
					  0, 20, SPINOR_OP_READ_FAST,
					  SNOR_PROTO_8_8_8_DTR);
	}

	/* Page Program settings. */
	params->hwcaps.mask |= SNOR_HWCAPS_PP;
	spi_nor_set_pp_settings(&params->page_programs[SNOR_CMD_PP],
				SPINOR_OP_PP, SNOR_PROTO_1_1_1);

	if (info->flags & SPI_NOR_OCTAL_DTR_PP) {
		params->hwcaps.mask |= SNOR_HWCAPS_PP_8_8_8_DTR;
		/*
		 * Since xSPI Page Program opcode is backward compatible with
		 * Legacy SPI, use Legacy SPI opcode there as well.
		 */
		spi_nor_set_pp_settings(&params->page_programs[SNOR_CMD_PP_8_8_8_DTR],
					SPINOR_OP_PP, SNOR_PROTO_8_8_8_DTR);
	}

	/*
	 * Sector Erase settings. Sort Erase Types in ascending order, with the
	 * smallest erase size starting at BIT(0).
	 */
	erase_mask = 0;
	i = 0;
	if (info->flags & SECT_4K_PMC) {
		erase_mask |= BIT(i);
		spi_nor_set_erase_type(&map->erase_type[i], 4096u,
				       SPINOR_OP_BE_4K_PMC);
		i++;
	} else if (info->flags & SECT_4K) {
		erase_mask |= BIT(i);
		spi_nor_set_erase_type(&map->erase_type[i], 4096u,
				       SPINOR_OP_BE_4K);
		i++;
	}
	erase_mask |= BIT(i);
	spi_nor_set_erase_type(&map->erase_type[i], info->sector_size,
			       SPINOR_OP_SE);
	spi_nor_init_uniform_erase_map(map, erase_mask, params->size);
}

/**
 * spi_nor_post_sfdp_fixups() - Updates the flash's parameters and settings
 * after SFDP has been parsed (is also called for SPI NORs that do not
 * support RDSFDP).
 * @nor:	pointer to a 'struct spi_nor'
 *
 * Typically used to tweak various parameters that could not be extracted by
 * other means (i.e. when information provided by the SFDP/flash_info tables
 * are incomplete or wrong).
 */
static void spi_nor_post_sfdp_fixups(struct spi_nor *nor)
{
	if (nor->manufacturer && nor->manufacturer->fixups &&
	    nor->manufacturer->fixups->post_sfdp)
		nor->manufacturer->fixups->post_sfdp(nor);

	if (nor->info->fixups && nor->info->fixups->post_sfdp)
		nor->info->fixups->post_sfdp(nor);
}

/**
 * spi_nor_late_init_params() - Late initialization of default flash parameters.
 * @nor:	pointer to a 'struct spi_nor'
 *
 * Used to set default flash parameters and settings when the ->default_init()
 * hook or the SFDP parser let voids.
 */
static void spi_nor_late_init_params(struct spi_nor *nor)
{
	/*
	 * NOR protection support. When locking_ops are not provided, we pick
	 * the default ones.
	 */
	if (nor->flags & SNOR_F_HAS_LOCK && !nor->params->locking_ops)
		spi_nor_init_default_locking_ops(nor);
}

/**
 * spi_nor_init_params() - Initialize the flash's parameters and settings.
 * @nor:	pointer to a 'struct spi_nor'.
 *
 * The flash parameters and settings are initialized based on a sequence of
 * calls that are ordered by priority:
 *
 * 1/ Default flash parameters initialization. The initializations are done
 *    based on nor->info data:
 *		spi_nor_info_init_params()
 *
 * which can be overwritten by:
 * 2/ Manufacturer flash parameters initialization. The initializations are
 *    done based on MFR register, or when the decisions can not be done solely
 *    based on MFR, by using specific flash_info tweeks, ->default_init():
 *		spi_nor_manufacturer_init_params()
 *
 * which can be overwritten by:
 * 3/ SFDP flash parameters initialization. JESD216 SFDP is a standard and
 *    should be more accurate that the above.
 *		spi_nor_sfdp_init_params()
 *
 *    Please note that there is a ->post_bfpt() fixup hook that can overwrite
 *    the flash parameters and settings immediately after parsing the Basic
 *    Flash Parameter Table.
 *
 * which can be overwritten by:
 * 4/ Post SFDP flash parameters initialization. Used to tweak various
 *    parameters that could not be extracted by other means (i.e. when
 *    information provided by the SFDP/flash_info tables are incomplete or
 *    wrong).
 *		spi_nor_post_sfdp_fixups()
 *
 * 5/ Late default flash parameters initialization, used when the
 * ->default_init() hook or the SFDP parser do not set specific params.
 *		spi_nor_late_init_params()
 */
static int spi_nor_init_params(struct spi_nor *nor)
{
	nor->params = devm_kzalloc(nor->dev, sizeof(*nor->params), GFP_KERNEL);
	if (!nor->params)
		return -ENOMEM;

	spi_nor_info_init_params(nor);

	spi_nor_manufacturer_init_params(nor);

	if ((nor->info->flags & (SPI_NOR_DUAL_READ | SPI_NOR_QUAD_READ |
				 SPI_NOR_OCTAL_READ | SPI_NOR_OCTAL_DTR_READ)) &&
	    !(nor->info->flags & SPI_NOR_SKIP_SFDP))
		spi_nor_sfdp_init_params(nor);

	spi_nor_post_sfdp_fixups(nor);

	spi_nor_late_init_params(nor);

	return 0;
}

/** spi_nor_octal_dtr_enable() - enable Octal DTR I/O if needed
 * @nor:                 pointer to a 'struct spi_nor'
 * @enable:              whether to enable or disable Octal DTR
 *
 * Return: 0 on success, -errno otherwise.
 */
static int spi_nor_octal_dtr_enable(struct spi_nor *nor, bool enable)
{
	int ret;

	if (!nor->params->octal_dtr_enable)
		return 0;

	if (!(nor->read_proto == SNOR_PROTO_8_8_8_DTR &&
	      nor->write_proto == SNOR_PROTO_8_8_8_DTR))
		return 0;

	if (!(nor->flags & SNOR_F_IO_MODE_EN_VOLATILE))
		return 0;

	ret = nor->params->octal_dtr_enable(nor, enable);
	if (ret)
		return ret;

	if (enable)
		nor->reg_proto = SNOR_PROTO_8_8_8_DTR;
	else
		nor->reg_proto = SNOR_PROTO_1_1_1;

	return 0;
}

/**
 * spi_nor_quad_enable() - enable Quad I/O if needed.
 * @nor:                pointer to a 'struct spi_nor'
 *
 * Return: 0 on success, -errno otherwise.
 */
static int spi_nor_quad_enable(struct spi_nor *nor)
{
	if (!nor->params->quad_enable)
		return 0;

	if (!(spi_nor_get_protocol_width(nor->read_proto) == 4 ||
	      spi_nor_get_protocol_width(nor->write_proto) == 4))
		return 0;

	return nor->params->quad_enable(nor);
}

<<<<<<< HEAD
/**
 * spi_nor_try_unlock_all() - Tries to unlock the entire flash memory array.
 * @nor:	pointer to a 'struct spi_nor'.
 *
 * Some SPI NOR flashes are write protected by default after a power-on reset
 * cycle, in order to avoid inadvertent writes during power-up. Backward
 * compatibility imposes to unlock the entire flash memory array at power-up
 * by default.
 *
 * Unprotecting the entire flash array will fail for boards which are hardware
 * write-protected. Thus any errors are ignored.
 */
static void spi_nor_try_unlock_all(struct spi_nor *nor)
{
	int ret;

	if (!(nor->flags & SNOR_F_HAS_LOCK))
		return;

	ret = spi_nor_unlock(&nor->mtd, 0, nor->params->size);
	if (ret)
		dev_dbg(nor->dev, "Failed to unlock the entire flash memory array\n");
}

=======
>>>>>>> 3b17187f
static int spi_nor_init(struct spi_nor *nor)
{
	int err;

	err = spi_nor_octal_dtr_enable(nor, true);
	if (err) {
		dev_dbg(nor->dev, "octal mode not supported\n");
		return err;
	}

<<<<<<< HEAD
	spi_nor_try_unlock_all(nor);
=======
	err = spi_nor_quad_enable(nor);
	if (err) {
		dev_dbg(nor->dev, "quad mode not supported\n");
		return err;
	}
>>>>>>> 3b17187f

	/*
	 * Some SPI NOR flashes are write protected by default after a power-on
	 * reset cycle, in order to avoid inadvertent writes during power-up.
	 * Backward compatibility imposes to unlock the entire flash memory
	 * array at power-up by default. Depending on the kernel configuration
	 * (1) do nothing, (2) always unlock the entire flash array or (3)
	 * unlock the entire flash array only when the software write
	 * protection bits are volatile. The latter is indicated by
	 * SNOR_F_SWP_IS_VOLATILE.
	 */
	if (IS_ENABLED(CONFIG_MTD_SPI_NOR_SWP_DISABLE) ||
	    (IS_ENABLED(CONFIG_MTD_SPI_NOR_SWP_DISABLE_ON_VOLATILE) &&
	     nor->flags & SNOR_F_SWP_IS_VOLATILE))
		spi_nor_try_unlock_all(nor);

	if (nor->addr_width == 4 &&
	    nor->read_proto != SNOR_PROTO_8_8_8_DTR &&
	    !(nor->flags & SNOR_F_4B_OPCODES)) {
		/*
		 * If the RESET# pin isn't hooked up properly, or the system
		 * otherwise doesn't perform a reset command in the boot
		 * sequence, it's impossible to 100% protect against unexpected
		 * reboots (e.g., crashes). Warn the user (or hopefully, system
		 * designer) that this is bad.
		 */
		WARN_ONCE(nor->flags & SNOR_F_BROKEN_RESET,
			  "enabling reset hack; may not recover from unexpected reboots\n");
		nor->params->set_4byte_addr_mode(nor, true);
	}

	return 0;
}

/**
 * spi_nor_soft_reset() - Perform a software reset
 * @nor:	pointer to 'struct spi_nor'
 *
 * Performs a "Soft Reset and Enter Default Protocol Mode" sequence which resets
 * the device to its power-on-reset state. This is useful when the software has
 * made some changes to device (volatile) registers and needs to reset it before
 * shutting down, for example.
 *
 * Not every flash supports this sequence. The same set of opcodes might be used
 * for some other operation on a flash that does not support this. Support for
 * this sequence can be discovered via SFDP in the BFPT table.
 *
 * Return: 0 on success, -errno otherwise.
 */
static void spi_nor_soft_reset(struct spi_nor *nor)
{
	struct spi_mem_op op;
	int ret;

	op = (struct spi_mem_op)SPI_MEM_OP(SPI_MEM_OP_CMD(SPINOR_OP_SRSTEN, 0),
			SPI_MEM_OP_NO_DUMMY,
			SPI_MEM_OP_NO_ADDR,
			SPI_MEM_OP_NO_DATA);

	spi_nor_spimem_setup_op(nor, &op, nor->reg_proto);

	ret = spi_mem_exec_op(nor->spimem, &op);
	if (ret) {
		dev_warn(nor->dev, "Software reset failed: %d\n", ret);
		return;
	}

	op = (struct spi_mem_op)SPI_MEM_OP(SPI_MEM_OP_CMD(SPINOR_OP_SRST, 0),
			SPI_MEM_OP_NO_DUMMY,
			SPI_MEM_OP_NO_ADDR,
			SPI_MEM_OP_NO_DATA);

	spi_nor_spimem_setup_op(nor, &op, nor->reg_proto);

	ret = spi_mem_exec_op(nor->spimem, &op);
	if (ret) {
		dev_warn(nor->dev, "Software reset failed: %d\n", ret);
		return;
	}

	/*
	 * Software Reset is not instant, and the delay varies from flash to
	 * flash. Looking at a few flashes, most range somewhere below 100
	 * microseconds. So, sleep for a range of 200-400 us.
	 */
	usleep_range(SPI_NOR_SRST_SLEEP_MIN, SPI_NOR_SRST_SLEEP_MAX);
}

/* mtd suspend handler */
static int spi_nor_suspend(struct mtd_info *mtd)
{
	struct spi_nor *nor = mtd_to_spi_nor(mtd);
	int ret;

	/* Disable octal DTR mode if we enabled it. */
	ret = spi_nor_octal_dtr_enable(nor, false);
	if (ret)
		dev_err(nor->dev, "suspend() failed\n");

	return ret;
}

/* mtd resume handler */
static void spi_nor_resume(struct mtd_info *mtd)
{
	struct spi_nor *nor = mtd_to_spi_nor(mtd);
	struct device *dev = nor->dev;
	int ret;

	/* re-initialize the nor chip */
	ret = spi_nor_init(nor);
	if (ret)
		dev_err(dev, "resume() failed\n");
}

static int spi_nor_get_device(struct mtd_info *mtd)
{
	struct mtd_info *master = mtd_get_master(mtd);
	struct spi_nor *nor = mtd_to_spi_nor(master);
	struct device *dev;

	if (nor->spimem)
		dev = nor->spimem->spi->controller->dev.parent;
	else
		dev = nor->dev;

	if (!try_module_get(dev->driver->owner))
		return -ENODEV;

	return 0;
}

static void spi_nor_put_device(struct mtd_info *mtd)
{
	struct mtd_info *master = mtd_get_master(mtd);
	struct spi_nor *nor = mtd_to_spi_nor(master);
	struct device *dev;

	if (nor->spimem)
		dev = nor->spimem->spi->controller->dev.parent;
	else
		dev = nor->dev;

	module_put(dev->driver->owner);
}

void spi_nor_restore(struct spi_nor *nor)
{
	/* restore the addressing mode */
	if (nor->addr_width == 4 && !(nor->flags & SNOR_F_4B_OPCODES) &&
	    nor->flags & SNOR_F_BROKEN_RESET)
		nor->params->set_4byte_addr_mode(nor, false);

	if (nor->flags & SNOR_F_SOFT_RESET)
		spi_nor_soft_reset(nor);
}
EXPORT_SYMBOL_GPL(spi_nor_restore);

static const struct flash_info *spi_nor_match_id(struct spi_nor *nor,
						 const char *name)
{
	unsigned int i, j;

	for (i = 0; i < ARRAY_SIZE(manufacturers); i++) {
		for (j = 0; j < manufacturers[i]->nparts; j++) {
			if (!strcmp(name, manufacturers[i]->parts[j].name)) {
				nor->manufacturer = manufacturers[i];
				return &manufacturers[i]->parts[j];
			}
		}
	}

	return NULL;
}

static int spi_nor_set_addr_width(struct spi_nor *nor)
{
	if (nor->addr_width) {
		/* already configured from SFDP */
	} else if (nor->read_proto == SNOR_PROTO_8_8_8_DTR) {
		/*
		 * In 8D-8D-8D mode, one byte takes half a cycle to transfer. So
		 * in this protocol an odd address width cannot be used because
		 * then the address phase would only span a cycle and a half.
		 * Half a cycle would be left over. We would then have to start
		 * the dummy phase in the middle of a cycle and so too the data
		 * phase, and we will end the transaction with half a cycle left
		 * over.
		 *
		 * Force all 8D-8D-8D flashes to use an address width of 4 to
		 * avoid this situation.
		 */
		nor->addr_width = 4;
	} else if (nor->info->addr_width) {
		nor->addr_width = nor->info->addr_width;
	} else {
		nor->addr_width = 3;
	}

	if (nor->addr_width == 3 && nor->mtd.size > 0x1000000) {
		/* enable 4-byte addressing if the device exceeds 16MiB */
		nor->addr_width = 4;
	}

	if (nor->addr_width > SPI_NOR_MAX_ADDR_WIDTH) {
		dev_dbg(nor->dev, "address width is too large: %u\n",
			nor->addr_width);
		return -EINVAL;
	}

	/* Set 4byte opcodes when possible. */
	if (nor->addr_width == 4 && nor->flags & SNOR_F_4B_OPCODES &&
	    !(nor->flags & SNOR_F_HAS_4BAIT))
		spi_nor_set_4byte_opcodes(nor);

	return 0;
}

static void spi_nor_debugfs_init(struct spi_nor *nor,
				 const struct flash_info *info)
{
	struct mtd_info *mtd = &nor->mtd;

	mtd->dbg.partname = info->name;
	mtd->dbg.partid = devm_kasprintf(nor->dev, GFP_KERNEL, "spi-nor:%*phN",
					 info->id_len, info->id);
}

static const struct flash_info *spi_nor_get_flash_info(struct spi_nor *nor,
						       const char *name)
{
	const struct flash_info *info = NULL;

	if (name)
		info = spi_nor_match_id(nor, name);
	/* Try to auto-detect if chip name wasn't specified or not found */
	if (!info)
		info = spi_nor_read_id(nor);
	if (IS_ERR_OR_NULL(info))
		return ERR_PTR(-ENOENT);

	/*
	 * If caller has specified name of flash model that can normally be
	 * detected using JEDEC, let's verify it.
	 */
	if (name && info->id_len) {
		const struct flash_info *jinfo;

		jinfo = spi_nor_read_id(nor);
		if (IS_ERR(jinfo)) {
			return jinfo;
		} else if (jinfo != info) {
			/*
			 * JEDEC knows better, so overwrite platform ID. We
			 * can't trust partitions any longer, but we'll let
			 * mtd apply them anyway, since some partitions may be
			 * marked read-only, and we don't want to lose that
			 * information, even if it's not 100% accurate.
			 */
			dev_warn(nor->dev, "found %s, expected %s\n",
				 jinfo->name, info->name);
			info = jinfo;
		}
	}

	return info;
}

int spi_nor_scan(struct spi_nor *nor, const char *name,
		 const struct spi_nor_hwcaps *hwcaps)
{
	const struct flash_info *info;
	struct device *dev = nor->dev;
	struct mtd_info *mtd = &nor->mtd;
	struct device_node *np = spi_nor_get_flash_node(nor);
	int ret;
	int i;

	ret = spi_nor_check(nor);
	if (ret)
		return ret;

	/* Reset SPI protocol for all commands. */
	nor->reg_proto = SNOR_PROTO_1_1_1;
	nor->read_proto = SNOR_PROTO_1_1_1;
	nor->write_proto = SNOR_PROTO_1_1_1;

	/*
	 * We need the bounce buffer early to read/write registers when going
	 * through the spi-mem layer (buffers have to be DMA-able).
	 * For spi-mem drivers, we'll reallocate a new buffer if
	 * nor->page_size turns out to be greater than PAGE_SIZE (which
	 * shouldn't happen before long since NOR pages are usually less
	 * than 1KB) after spi_nor_scan() returns.
	 */
	nor->bouncebuf_size = PAGE_SIZE;
	nor->bouncebuf = devm_kmalloc(dev, nor->bouncebuf_size,
				      GFP_KERNEL);
	if (!nor->bouncebuf)
		return -ENOMEM;

	info = spi_nor_get_flash_info(nor, name);
	if (IS_ERR(info))
		return PTR_ERR(info);

	nor->info = info;

	spi_nor_debugfs_init(nor, info);

	mutex_init(&nor->lock);

	/*
	 * Make sure the XSR_RDY flag is set before calling
	 * spi_nor_wait_till_ready(). Xilinx S3AN share MFR
	 * with Atmel SPI NOR.
	 */
	if (info->flags & SPI_NOR_XSR_RDY)
		nor->flags |=  SNOR_F_READY_XSR_RDY;

	if (info->flags & SPI_NOR_HAS_LOCK)
		nor->flags |= SNOR_F_HAS_LOCK;

	mtd->_write = spi_nor_write;

	/* Init flash parameters based on flash_info struct and SFDP */
	ret = spi_nor_init_params(nor);
	if (ret)
		return ret;

	if (!mtd->name)
		mtd->name = dev_name(dev);
	mtd->priv = nor;
	mtd->type = MTD_NORFLASH;
	mtd->writesize = nor->params->writesize;
	mtd->flags = MTD_CAP_NORFLASH;
	mtd->size = nor->params->size;
	mtd->_erase = spi_nor_erase;
	mtd->_read = spi_nor_read;
	mtd->_suspend = spi_nor_suspend;
	mtd->_resume = spi_nor_resume;
	mtd->_get_device = spi_nor_get_device;
	mtd->_put_device = spi_nor_put_device;
<<<<<<< HEAD

	if (nor->params->locking_ops) {
		mtd->_lock = spi_nor_lock;
		mtd->_unlock = spi_nor_unlock;
		mtd->_is_locked = spi_nor_is_locked;
	}
=======
>>>>>>> 3b17187f

	if (info->flags & USE_FSR)
		nor->flags |= SNOR_F_USE_FSR;
	if (info->flags & SPI_NOR_HAS_TB) {
		nor->flags |= SNOR_F_HAS_SR_TB;
		if (info->flags & SPI_NOR_TB_SR_BIT6)
			nor->flags |= SNOR_F_HAS_SR_TB_BIT6;
	}

	if (info->flags & NO_CHIP_ERASE)
		nor->flags |= SNOR_F_NO_OP_CHIP_ERASE;
	if (info->flags & USE_CLSR)
		nor->flags |= SNOR_F_USE_CLSR;
	if (info->flags & SPI_NOR_SWP_IS_VOLATILE)
		nor->flags |= SNOR_F_SWP_IS_VOLATILE;

	if (info->flags & SPI_NOR_4BIT_BP) {
		nor->flags |= SNOR_F_HAS_4BIT_BP;
		if (info->flags & SPI_NOR_BP3_SR_BIT6)
			nor->flags |= SNOR_F_HAS_SR_BP3_BIT6;
	}

	if (info->flags & SPI_NOR_NO_ERASE)
		mtd->flags |= MTD_NO_ERASE;

	mtd->dev.parent = dev;
	nor->page_size = nor->params->page_size;
	mtd->writebufsize = nor->page_size;

	if (of_property_read_bool(np, "broken-flash-reset"))
		nor->flags |= SNOR_F_BROKEN_RESET;

	/*
	 * Configure the SPI memory:
	 * - select op codes for (Fast) Read, Page Program and Sector Erase.
	 * - set the number of dummy cycles (mode cycles + wait states).
	 * - set the SPI protocols for register and memory accesses.
	 */
	ret = spi_nor_setup(nor, hwcaps);
	if (ret)
		return ret;

	if (info->flags & SPI_NOR_4B_OPCODES)
		nor->flags |= SNOR_F_4B_OPCODES;

	if (info->flags & SPI_NOR_IO_MODE_EN_VOLATILE)
		nor->flags |= SNOR_F_IO_MODE_EN_VOLATILE;

	ret = spi_nor_set_addr_width(nor);
	if (ret)
		return ret;

	spi_nor_register_locking_ops(nor);

	/* Send all the required SPI flash commands to initialize device */
	ret = spi_nor_init(nor);
	if (ret)
		return ret;

	/* Configure OTP parameters and ops */
	spi_nor_otp_init(nor);

	dev_info(dev, "%s (%lld Kbytes)\n", info->name,
			(long long)mtd->size >> 10);

	dev_dbg(dev,
		"mtd .name = %s, .size = 0x%llx (%lldMiB), "
		".erasesize = 0x%.8x (%uKiB) .numeraseregions = %d\n",
		mtd->name, (long long)mtd->size, (long long)(mtd->size >> 20),
		mtd->erasesize, mtd->erasesize / 1024, mtd->numeraseregions);

	if (mtd->numeraseregions)
		for (i = 0; i < mtd->numeraseregions; i++)
			dev_dbg(dev,
				"mtd.eraseregions[%d] = { .offset = 0x%llx, "
				".erasesize = 0x%.8x (%uKiB), "
				".numblocks = %d }\n",
				i, (long long)mtd->eraseregions[i].offset,
				mtd->eraseregions[i].erasesize,
				mtd->eraseregions[i].erasesize / 1024,
				mtd->eraseregions[i].numblocks);
	return 0;
}
EXPORT_SYMBOL_GPL(spi_nor_scan);

static int spi_nor_create_read_dirmap(struct spi_nor *nor)
{
	struct spi_mem_dirmap_info info = {
		.op_tmpl = SPI_MEM_OP(SPI_MEM_OP_CMD(nor->read_opcode, 0),
				      SPI_MEM_OP_ADDR(nor->addr_width, 0, 0),
				      SPI_MEM_OP_DUMMY(nor->read_dummy, 0),
				      SPI_MEM_OP_DATA_IN(0, NULL, 0)),
		.offset = 0,
		.length = nor->mtd.size,
	};
	struct spi_mem_op *op = &info.op_tmpl;

	spi_nor_spimem_setup_op(nor, op, nor->read_proto);

	/* convert the dummy cycles to the number of bytes */
	op->dummy.nbytes = (nor->read_dummy * op->dummy.buswidth) / 8;
	if (spi_nor_protocol_is_dtr(nor->read_proto))
		op->dummy.nbytes *= 2;

	/*
	 * Since spi_nor_spimem_setup_op() only sets buswidth when the number
	 * of data bytes is non-zero, the data buswidth won't be set here. So,
	 * do it explicitly.
	 */
	op->data.buswidth = spi_nor_get_protocol_data_nbits(nor->read_proto);

	nor->dirmap.rdesc = devm_spi_mem_dirmap_create(nor->dev, nor->spimem,
						       &info);
	return PTR_ERR_OR_ZERO(nor->dirmap.rdesc);
}

static int spi_nor_create_write_dirmap(struct spi_nor *nor)
{
	struct spi_mem_dirmap_info info = {
		.op_tmpl = SPI_MEM_OP(SPI_MEM_OP_CMD(nor->program_opcode, 0),
				      SPI_MEM_OP_ADDR(nor->addr_width, 0, 0),
				      SPI_MEM_OP_NO_DUMMY,
				      SPI_MEM_OP_DATA_OUT(0, NULL, 0)),
		.offset = 0,
		.length = nor->mtd.size,
	};
	struct spi_mem_op *op = &info.op_tmpl;

	if (nor->program_opcode == SPINOR_OP_AAI_WP && nor->sst_write_second)
		op->addr.nbytes = 0;

	spi_nor_spimem_setup_op(nor, op, nor->write_proto);

	/*
	 * Since spi_nor_spimem_setup_op() only sets buswidth when the number
	 * of data bytes is non-zero, the data buswidth won't be set here. So,
	 * do it explicitly.
	 */
	op->data.buswidth = spi_nor_get_protocol_data_nbits(nor->write_proto);

	nor->dirmap.wdesc = devm_spi_mem_dirmap_create(nor->dev, nor->spimem,
						       &info);
	return PTR_ERR_OR_ZERO(nor->dirmap.wdesc);
}

static int spi_nor_probe(struct spi_mem *spimem)
{
	struct spi_device *spi = spimem->spi;
	struct flash_platform_data *data = dev_get_platdata(&spi->dev);
	struct spi_nor *nor;
	/*
	 * Enable all caps by default. The core will mask them after
	 * checking what's really supported using spi_mem_supports_op().
	 */
	const struct spi_nor_hwcaps hwcaps = { .mask = SNOR_HWCAPS_ALL };
	char *flash_name;
	int ret;

	nor = devm_kzalloc(&spi->dev, sizeof(*nor), GFP_KERNEL);
	if (!nor)
		return -ENOMEM;

	nor->spimem = spimem;
	nor->dev = &spi->dev;
	spi_nor_set_flash_node(nor, spi->dev.of_node);

	spi_mem_set_drvdata(spimem, nor);

	if (data && data->name)
		nor->mtd.name = data->name;

	if (!nor->mtd.name)
		nor->mtd.name = spi_mem_get_name(spimem);

	/*
	 * For some (historical?) reason many platforms provide two different
	 * names in flash_platform_data: "name" and "type". Quite often name is
	 * set to "m25p80" and then "type" provides a real chip name.
	 * If that's the case, respect "type" and ignore a "name".
	 */
	if (data && data->type)
		flash_name = data->type;
	else if (!strcmp(spi->modalias, "spi-nor"))
		flash_name = NULL; /* auto-detect */
	else
		flash_name = spi->modalias;

	ret = spi_nor_scan(nor, flash_name, &hwcaps);
	if (ret)
		return ret;

	/*
	 * None of the existing parts have > 512B pages, but let's play safe
	 * and add this logic so that if anyone ever adds support for such
	 * a NOR we don't end up with buffer overflows.
	 */
	if (nor->page_size > PAGE_SIZE) {
		nor->bouncebuf_size = nor->page_size;
		devm_kfree(nor->dev, nor->bouncebuf);
		nor->bouncebuf = devm_kmalloc(nor->dev,
					      nor->bouncebuf_size,
					      GFP_KERNEL);
		if (!nor->bouncebuf)
			return -ENOMEM;
	}

	ret = spi_nor_create_read_dirmap(nor);
	if (ret)
		return ret;

	ret = spi_nor_create_write_dirmap(nor);
	if (ret)
		return ret;

	return mtd_device_register(&nor->mtd, data ? data->parts : NULL,
				   data ? data->nr_parts : 0);
}

static int spi_nor_remove(struct spi_mem *spimem)
{
	struct spi_nor *nor = spi_mem_get_drvdata(spimem);

	spi_nor_restore(nor);

	/* Clean up MTD stuff. */
	return mtd_device_unregister(&nor->mtd);
}

static void spi_nor_shutdown(struct spi_mem *spimem)
{
	struct spi_nor *nor = spi_mem_get_drvdata(spimem);

	spi_nor_restore(nor);
}

/*
 * Do NOT add to this array without reading the following:
 *
 * Historically, many flash devices are bound to this driver by their name. But
 * since most of these flash are compatible to some extent, and their
 * differences can often be differentiated by the JEDEC read-ID command, we
 * encourage new users to add support to the spi-nor library, and simply bind
 * against a generic string here (e.g., "jedec,spi-nor").
 *
 * Many flash names are kept here in this list (as well as in spi-nor.c) to
 * keep them available as module aliases for existing platforms.
 */
static const struct spi_device_id spi_nor_dev_ids[] = {
	/*
	 * Allow non-DT platform devices to bind to the "spi-nor" modalias, and
	 * hack around the fact that the SPI core does not provide uevent
	 * matching for .of_match_table
	 */
	{"spi-nor"},

	/*
	 * Entries not used in DTs that should be safe to drop after replacing
	 * them with "spi-nor" in platform data.
	 */
	{"s25sl064a"},	{"w25x16"},	{"m25p10"},	{"m25px64"},

	/*
	 * Entries that were used in DTs without "jedec,spi-nor" fallback and
	 * should be kept for backward compatibility.
	 */
	{"at25df321a"},	{"at25df641"},	{"at26df081a"},
	{"mx25l4005a"},	{"mx25l1606e"},	{"mx25l6405d"},	{"mx25l12805d"},
	{"mx25l25635e"},{"mx66l51235l"},
	{"n25q064"},	{"n25q128a11"},	{"n25q128a13"},	{"n25q512a"},
	{"s25fl256s1"},	{"s25fl512s"},	{"s25sl12801"},	{"s25fl008k"},
	{"s25fl064k"},
	{"sst25vf040b"},{"sst25vf016b"},{"sst25vf032b"},{"sst25wf040"},
	{"m25p40"},	{"m25p80"},	{"m25p16"},	{"m25p32"},
	{"m25p64"},	{"m25p128"},
	{"w25x80"},	{"w25x32"},	{"w25q32"},	{"w25q32dw"},
	{"w25q80bl"},	{"w25q128"},	{"w25q256"},

	/* Flashes that can't be detected using JEDEC */
	{"m25p05-nonjedec"},	{"m25p10-nonjedec"},	{"m25p20-nonjedec"},
	{"m25p40-nonjedec"},	{"m25p80-nonjedec"},	{"m25p16-nonjedec"},
	{"m25p32-nonjedec"},	{"m25p64-nonjedec"},	{"m25p128-nonjedec"},

	/* Everspin MRAMs (non-JEDEC) */
	{ "mr25h128" }, /* 128 Kib, 40 MHz */
	{ "mr25h256" }, /* 256 Kib, 40 MHz */
	{ "mr25h10" },  /*   1 Mib, 40 MHz */
	{ "mr25h40" },  /*   4 Mib, 40 MHz */

	{ },
};
MODULE_DEVICE_TABLE(spi, spi_nor_dev_ids);

static const struct of_device_id spi_nor_of_table[] = {
	/*
	 * Generic compatibility for SPI NOR that can be identified by the
	 * JEDEC READ ID opcode (0x9F). Use this, if possible.
	 */
	{ .compatible = "jedec,spi-nor" },
	{ /* sentinel */ },
};
MODULE_DEVICE_TABLE(of, spi_nor_of_table);

/*
 * REVISIT: many of these chips have deep power-down modes, which
 * should clearly be entered on suspend() to minimize power use.
 * And also when they're otherwise idle...
 */
static struct spi_mem_driver spi_nor_driver = {
	.spidrv = {
		.driver = {
			.name = "spi-nor",
			.of_match_table = spi_nor_of_table,
			.dev_groups = spi_nor_sysfs_groups,
		},
		.id_table = spi_nor_dev_ids,
	},
	.probe = spi_nor_probe,
	.remove = spi_nor_remove,
	.shutdown = spi_nor_shutdown,
};
module_spi_mem_driver(spi_nor_driver);

MODULE_LICENSE("GPL v2");
MODULE_AUTHOR("Huang Shijie <shijie8@gmail.com>");
MODULE_AUTHOR("Mike Lavender");
MODULE_DESCRIPTION("framework for SPI NOR");<|MERGE_RESOLUTION|>--- conflicted
+++ resolved
@@ -2788,33 +2788,6 @@
 	return nor->params->quad_enable(nor);
 }
 
-<<<<<<< HEAD
-/**
- * spi_nor_try_unlock_all() - Tries to unlock the entire flash memory array.
- * @nor:	pointer to a 'struct spi_nor'.
- *
- * Some SPI NOR flashes are write protected by default after a power-on reset
- * cycle, in order to avoid inadvertent writes during power-up. Backward
- * compatibility imposes to unlock the entire flash memory array at power-up
- * by default.
- *
- * Unprotecting the entire flash array will fail for boards which are hardware
- * write-protected. Thus any errors are ignored.
- */
-static void spi_nor_try_unlock_all(struct spi_nor *nor)
-{
-	int ret;
-
-	if (!(nor->flags & SNOR_F_HAS_LOCK))
-		return;
-
-	ret = spi_nor_unlock(&nor->mtd, 0, nor->params->size);
-	if (ret)
-		dev_dbg(nor->dev, "Failed to unlock the entire flash memory array\n");
-}
-
-=======
->>>>>>> 3b17187f
 static int spi_nor_init(struct spi_nor *nor)
 {
 	int err;
@@ -2825,15 +2798,11 @@
 		return err;
 	}
 
-<<<<<<< HEAD
-	spi_nor_try_unlock_all(nor);
-=======
 	err = spi_nor_quad_enable(nor);
 	if (err) {
 		dev_dbg(nor->dev, "quad mode not supported\n");
 		return err;
 	}
->>>>>>> 3b17187f
 
 	/*
 	 * Some SPI NOR flashes are write protected by default after a power-on
@@ -3176,15 +3145,6 @@
 	mtd->_resume = spi_nor_resume;
 	mtd->_get_device = spi_nor_get_device;
 	mtd->_put_device = spi_nor_put_device;
-<<<<<<< HEAD
-
-	if (nor->params->locking_ops) {
-		mtd->_lock = spi_nor_lock;
-		mtd->_unlock = spi_nor_unlock;
-		mtd->_is_locked = spi_nor_is_locked;
-	}
-=======
->>>>>>> 3b17187f
 
 	if (info->flags & USE_FSR)
 		nor->flags |= SNOR_F_USE_FSR;
