/* SPDX-License-Identifier: GPL-2.0 */
/*
 *    Copyright IBM Corp. 2007
 *    Author(s): Utz Bacher <utz.bacher@de.ibm.com>,
 *		 Frank Pavlic <fpavlic@de.ibm.com>,
 *		 Thomas Spatzier <tspat@de.ibm.com>,
 *		 Frank Blaschka <frank.blaschka@de.ibm.com>
 */

#ifndef __QETH_CORE_H__
#define __QETH_CORE_H__

#include <linux/completion.h>
#include <linux/debugfs.h>
#include <linux/if.h>
#include <linux/if_arp.h>
#include <linux/etherdevice.h>
#include <linux/if_vlan.h>
#include <linux/ctype.h>
#include <linux/in6.h>
#include <linux/bitops.h>
#include <linux/seq_file.h>
#include <linux/hashtable.h>
#include <linux/ip.h>
#include <linux/rcupdate.h>
#include <linux/refcount.h>
#include <linux/timer.h>
#include <linux/types.h>
#include <linux/wait.h>
#include <linux/workqueue.h>

#include <net/dst.h>
#include <net/ip6_fib.h>
#include <net/ipv6.h>
#include <net/if_inet6.h>
#include <net/addrconf.h>
#include <net/route.h>
#include <net/sch_generic.h>
#include <net/tcp.h>

#include <asm/debug.h>
#include <asm/qdio.h>
#include <asm/ccwdev.h>
#include <asm/ccwgroup.h>
#include <asm/sysinfo.h>

#include <uapi/linux/if_link.h>

#include "qeth_core_mpc.h"

/**
 * Debug Facility stuff
 */
enum qeth_dbf_names {
	QETH_DBF_SETUP,
	QETH_DBF_MSG,
	QETH_DBF_CTRL,
	QETH_DBF_INFOS	/* must be last element */
};

struct qeth_dbf_info {
	char name[DEBUG_MAX_NAME_LEN];
	int pages;
	int areas;
	int len;
	int level;
	struct debug_view *view;
	debug_info_t *id;
};

#define QETH_DBF_CTRL_LEN 256U

#define QETH_DBF_TEXT(name, level, text) \
	debug_text_event(qeth_dbf[QETH_DBF_##name].id, level, text)

#define QETH_DBF_HEX(name, level, addr, len) \
	debug_event(qeth_dbf[QETH_DBF_##name].id, level, (void *)(addr), len)

#define QETH_DBF_MESSAGE(level, text...) \
	debug_sprintf_event(qeth_dbf[QETH_DBF_MSG].id, level, text)

#define QETH_DBF_TEXT_(name, level, text...) \
	qeth_dbf_longtext(qeth_dbf[QETH_DBF_##name].id, level, text)

#define QETH_CARD_TEXT(card, level, text) \
	debug_text_event(card->debug, level, text)

#define QETH_CARD_HEX(card, level, addr, len) \
	debug_event(card->debug, level, (void *)(addr), len)

#define QETH_CARD_MESSAGE(card, text...) \
	debug_sprintf_event(card->debug, level, text)

#define QETH_CARD_TEXT_(card, level, text...) \
	qeth_dbf_longtext(card->debug, level, text)

#define SENSE_COMMAND_REJECT_BYTE 0
#define SENSE_COMMAND_REJECT_FLAG 0x80
#define SENSE_RESETTING_EVENT_BYTE 1
#define SENSE_RESETTING_EVENT_FLAG 0x80

static inline u32 qeth_get_device_id(struct ccw_device *cdev)
{
	struct ccw_dev_id dev_id;
	u32 id;

	ccw_device_get_id(cdev, &dev_id);
	id = dev_id.devno;
	id |= (u32) (dev_id.ssid << 16);

	return id;
}

/*
 * Common IO related definitions
 */
#define CARD_RDEV(card) card->read.ccwdev
#define CARD_WDEV(card) card->write.ccwdev
#define CARD_DDEV(card) card->data.ccwdev
#define CARD_BUS_ID(card) dev_name(&card->gdev->dev)
#define CARD_RDEV_ID(card) dev_name(&card->read.ccwdev->dev)
#define CARD_WDEV_ID(card) dev_name(&card->write.ccwdev->dev)
#define CARD_DDEV_ID(card) dev_name(&card->data.ccwdev->dev)
#define CCW_DEVID(cdev)		(qeth_get_device_id(cdev))
#define CARD_DEVID(card)	(CCW_DEVID(CARD_RDEV(card)))

/* Routing stuff */
struct qeth_routing_info {
	enum qeth_routing_types type;
};

/* SETBRIDGEPORT stuff */
enum qeth_sbp_roles {
	QETH_SBP_ROLE_NONE	= 0,
	QETH_SBP_ROLE_PRIMARY	= 1,
	QETH_SBP_ROLE_SECONDARY	= 2,
};

enum qeth_sbp_states {
	QETH_SBP_STATE_INACTIVE	= 0,
	QETH_SBP_STATE_STANDBY	= 1,
	QETH_SBP_STATE_ACTIVE	= 2,
};

#define QETH_SBP_HOST_NOTIFICATION 1

struct qeth_sbp_info {
	__u32 supported_funcs;
	enum qeth_sbp_roles role;
	__u32 hostnotification:1;
	__u32 reflect_promisc:1;
	__u32 reflect_promisc_primary:1;
};

struct qeth_vnicc_info {
	/* supported/currently configured VNICCs; updated in IPA exchanges */
	u32 sup_chars;
	u32 cur_chars;
	/* supported commands: bitmasks which VNICCs support respective cmd */
	u32 set_char_sup;
	u32 getset_timeout_sup;
	/* timeout value for the learning characteristic */
	u32 learning_timeout;
	/* characteristics wanted/configured by user */
	u32 wanted_chars;
	/* has user explicitly enabled rx_bcast while online? */
	bool rx_bcast_enabled;
};

#define QETH_IDX_FUNC_LEVEL_OSD		 0x0101
#define QETH_IDX_FUNC_LEVEL_IQD		 0x4108

#define QETH_BUFSIZE		4096
#define CCW_CMD_WRITE		0x01
#define CCW_CMD_READ		0x02

/**
 * some more defs
 */
#define QETH_TX_TIMEOUT		(100 * HZ)
#define QETH_RCD_TIMEOUT	(60 * HZ)
#define QETH_RECLAIM_WORK_TIME	HZ
#define QETH_MAX_PORTNO		15

/*****************************************************************************/
/* QDIO queue and buffer handling                                            */
/*****************************************************************************/
#define QETH_MAX_OUT_QUEUES	4
#define QETH_IQD_MIN_TXQ	2	/* One for ucast, one for mcast. */
#define QETH_IQD_MCAST_TXQ	0
#define QETH_IQD_MIN_UCAST_TXQ	1

#define QETH_MAX_IN_QUEUES	2
#define QETH_RX_COPYBREAK      (PAGE_SIZE >> 1)
#define QETH_IN_BUF_SIZE_DEFAULT 65536
#define QETH_IN_BUF_COUNT_DEFAULT 64
#define QETH_IN_BUF_COUNT_HSDEFAULT 128
#define QETH_IN_BUF_COUNT_MIN	8U
#define QETH_IN_BUF_COUNT_MAX	128U
#define QETH_MAX_BUFFER_ELEMENTS(card) ((card)->qdio.in_buf_size >> 12)
#define QETH_IN_BUF_REQUEUE_THRESHOLD(card) \
		 ((card)->qdio.in_buf_pool.buf_count / 2)

/* buffers we have to be behind before we get a PCI */
#define QETH_PCI_THRESHOLD_A(card) ((card)->qdio.in_buf_pool.buf_count+1)
/*enqueued free buffers left before we get a PCI*/
#define QETH_PCI_THRESHOLD_B(card) 0
/*not used unless the microcode gets patched*/
#define QETH_PCI_TIMER_VALUE(card) 3

/* priority queing */
#define QETH_PRIOQ_DEFAULT QETH_NO_PRIO_QUEUEING
#define QETH_DEFAULT_QUEUE    2
#define QETH_NO_PRIO_QUEUEING 0
#define QETH_PRIO_Q_ING_PREC  1
#define QETH_PRIO_Q_ING_TOS   2
#define QETH_PRIO_Q_ING_SKB   3
#define QETH_PRIO_Q_ING_VLAN  4
#define QETH_PRIO_Q_ING_FIXED 5

/* Packing */
#define QETH_LOW_WATERMARK_PACK  2
#define QETH_HIGH_WATERMARK_PACK 5
#define QETH_WATERMARK_PACK_FUZZ 1

struct qeth_hdr_layer3 {
	__u8  id;
	__u8  flags;
	__u16 inbound_checksum; /*TSO:__u16 seqno */
	__u32 token;		/*TSO: __u32 reserved */
	__u16 length;
	__u8  vlan_prio;
	__u8  ext_flags;
	__u16 vlan_id;
	__u16 frame_offset;
	union {
		/* TX: */
		struct in6_addr addr;
		/* RX: */
		struct rx {
			u8 res1[2];
			u8 src_mac[6];
			u8 res2[4];
			u16 vlan_id;
			u8 res3[2];
		} rx;
	} next_hop;
};

struct qeth_hdr_layer2 {
	__u8 id;
	__u8 flags[3];
	__u8 port_no;
	__u8 hdr_length;
	__u16 pkt_length;
	__u16 seq_no;
	__u16 vlan_id;
	__u32 reserved;
	__u8 reserved2[16];
} __attribute__ ((packed));

struct qeth_hdr_osn {
	__u8 id;
	__u8 reserved;
	__u16 seq_no;
	__u16 reserved2;
	__u16 control_flags;
	__u16 pdu_length;
	__u8 reserved3[18];
	__u32 ccid;
} __attribute__ ((packed));

struct qeth_hdr {
	union {
		struct qeth_hdr_layer2 l2;
		struct qeth_hdr_layer3 l3;
		struct qeth_hdr_osn    osn;
	} hdr;
} __attribute__ ((packed));

#define QETH_QIB_PQUE_ORDER_RR		0
#define QETH_QIB_PQUE_UNITS_SBAL	2
#define QETH_QIB_PQUE_PRIO_DEFAULT	4

struct qeth_qib_parms {
	char pcit_magic[4];
	u32 pcit_a;
	u32 pcit_b;
	u32 pcit_c;
	char blkt_magic[4];
	u32 blkt_total;
	u32 blkt_inter_packet;
	u32 blkt_inter_packet_jumbo;
	char pque_magic[4];
	u8 pque_order;
	u8 pque_units;
	u16 reserved;
	u32 pque_priority[4];
};

/*TCP Segmentation Offload header*/
struct qeth_hdr_ext_tso {
	__u16 hdr_tot_len;
	__u8  imb_hdr_no;
	__u8  reserved;
	__u8  hdr_type;
	__u8  hdr_version;
	__u16 hdr_len;
	__u32 payload_len;
	__u16 mss;
	__u16 dg_hdr_len;
	__u8  padding[16];
} __attribute__ ((packed));

struct qeth_hdr_tso {
	struct qeth_hdr hdr;	/*hdr->hdr.l3.xxx*/
	struct qeth_hdr_ext_tso ext;
} __attribute__ ((packed));


/* flags for qeth_hdr.flags */
#define QETH_HDR_PASSTHRU 0x10
#define QETH_HDR_IPV6     0x80
#define QETH_HDR_CAST_MASK 0x07
enum qeth_cast_flags {
	QETH_CAST_UNICAST   = 0x06,
	QETH_CAST_MULTICAST = 0x04,
	QETH_CAST_BROADCAST = 0x05,
	QETH_CAST_ANYCAST   = 0x07,
	QETH_CAST_NOCAST    = 0x00,
};

enum qeth_layer2_frame_flags {
	QETH_LAYER2_FLAG_MULTICAST = 0x01,
	QETH_LAYER2_FLAG_BROADCAST = 0x02,
	QETH_LAYER2_FLAG_UNICAST   = 0x04,
	QETH_LAYER2_FLAG_VLAN      = 0x10,
};

enum qeth_header_ids {
	QETH_HEADER_TYPE_LAYER3 = 0x01,
	QETH_HEADER_TYPE_LAYER2 = 0x02,
	QETH_HEADER_TYPE_L3_TSO	= 0x03,
	QETH_HEADER_TYPE_OSN    = 0x04,
	QETH_HEADER_TYPE_L2_TSO	= 0x06,
	QETH_HEADER_MASK_INVAL	= 0x80,
};
/* flags for qeth_hdr.ext_flags */
#define QETH_HDR_EXT_VLAN_FRAME       0x01
#define QETH_HDR_EXT_TOKEN_ID         0x02
#define QETH_HDR_EXT_INCLUDE_VLAN_TAG 0x04
#define QETH_HDR_EXT_SRC_MAC_ADDR     0x08
#define QETH_HDR_EXT_CSUM_HDR_REQ     0x10
#define QETH_HDR_EXT_CSUM_TRANSP_REQ  0x20
#define QETH_HDR_EXT_UDP	      0x40 /*bit off for TCP*/

static inline bool qeth_l2_same_vlan(struct qeth_hdr_layer2 *h1,
				     struct qeth_hdr_layer2 *h2)
{
	return !((h1->flags[2] ^ h2->flags[2]) & QETH_LAYER2_FLAG_VLAN) &&
	       h1->vlan_id == h2->vlan_id;
}

static inline bool qeth_l3_iqd_same_vlan(struct qeth_hdr_layer3 *h1,
					 struct qeth_hdr_layer3 *h2)
{
	return !((h1->ext_flags ^ h2->ext_flags) & QETH_HDR_EXT_VLAN_FRAME) &&
	       h1->vlan_id == h2->vlan_id;
}

static inline bool qeth_l3_same_next_hop(struct qeth_hdr_layer3 *h1,
					 struct qeth_hdr_layer3 *h2)
{
	return !((h1->flags ^ h2->flags) & QETH_HDR_IPV6) &&
	       ipv6_addr_equal(&h1->next_hop.addr, &h2->next_hop.addr);
}

struct qeth_local_addr {
	struct hlist_node hnode;
	struct rcu_head rcu;
	struct in6_addr addr;
};

enum qeth_qdio_info_states {
	QETH_QDIO_UNINITIALIZED,
	QETH_QDIO_ALLOCATED,
	QETH_QDIO_ESTABLISHED,
	QETH_QDIO_CLEANING
};

struct qeth_buffer_pool_entry {
	struct list_head list;
	struct list_head init_list;
	struct page *elements[QDIO_MAX_ELEMENTS_PER_BUFFER];
};

struct qeth_qdio_buffer_pool {
	struct list_head entry_list;
	int buf_count;
};

struct qeth_qdio_buffer {
	struct qdio_buffer *buffer;
	/* the buffer pool entry currently associated to this buffer */
	struct qeth_buffer_pool_entry *pool_entry;
	struct sk_buff *rx_skb;
};

struct qeth_qdio_q {
	struct qdio_buffer *qdio_bufs[QDIO_MAX_BUFFERS_PER_Q];
	struct qeth_qdio_buffer bufs[QDIO_MAX_BUFFERS_PER_Q];
	int next_buf_to_init;
};

enum qeth_qdio_out_buffer_state {
	/* Owned by driver, in order to be filled. */
	QETH_QDIO_BUF_EMPTY,
	/* Filled by driver; owned by hardware in order to be sent. */
	QETH_QDIO_BUF_PRIMED,
	/* Discovered by the TX completion code: */
	QETH_QDIO_BUF_PENDING,
	/* Finished by the TX completion code: */
	QETH_QDIO_BUF_NEED_QAOB,
	/* Received QAOB notification on CQ: */
	QETH_QDIO_BUF_QAOB_OK,
	QETH_QDIO_BUF_QAOB_ERROR,
	/* Handled via transfer pending / completion queue. */
	QETH_QDIO_BUF_HANDLED_DELAYED,
};

struct qeth_qdio_out_buffer {
	struct qdio_buffer *buffer;
	atomic_t state;
	int next_element_to_fill;
	unsigned int frames;
	unsigned int bytes;
	struct sk_buff_head skb_list;
	int is_header[QDIO_MAX_ELEMENTS_PER_BUFFER];

	struct qeth_qdio_out_q *q;
	struct qeth_qdio_out_buffer *next_pending;
};

struct qeth_card;

#define QETH_CARD_STAT_ADD(_c, _stat, _val)	((_c)->stats._stat += (_val))
#define QETH_CARD_STAT_INC(_c, _stat)		QETH_CARD_STAT_ADD(_c, _stat, 1)

#define QETH_TXQ_STAT_ADD(_q, _stat, _val)	((_q)->stats._stat += (_val))
#define QETH_TXQ_STAT_INC(_q, _stat)		QETH_TXQ_STAT_ADD(_q, _stat, 1)

struct qeth_card_stats {
	u64 rx_bufs;
	u64 rx_skb_csum;
	u64 rx_sg_skbs;
	u64 rx_sg_frags;
	u64 rx_sg_alloc_page;

	u64 rx_dropped_nomem;
	u64 rx_dropped_notsupp;
	u64 rx_dropped_runt;

	/* rtnl_link_stats64 */
	u64 rx_packets;
	u64 rx_bytes;
	u64 rx_multicast;
	u64 rx_length_errors;
	u64 rx_frame_errors;
	u64 rx_fifo_errors;
};

struct qeth_out_q_stats {
	u64 bufs;
	u64 bufs_pack;
	u64 buf_elements;
	u64 skbs_pack;
	u64 skbs_sg;
	u64 skbs_csum;
	u64 skbs_tso;
	u64 skbs_linearized;
	u64 skbs_linearized_fail;
	u64 tso_bytes;
	u64 packing_mode_switch;
	u64 stopped;
	u64 doorbell;
	u64 coal_frames;
	u64 completion_yield;
	u64 completion_timer;

	/* rtnl_link_stats64 */
	u64 tx_packets;
	u64 tx_bytes;
	u64 tx_errors;
	u64 tx_dropped;
};

#define QETH_TX_MAX_COALESCED_FRAMES	1
#define QETH_TX_COALESCE_USECS		25
#define QETH_TX_TIMER_USECS		500

struct qeth_qdio_out_q {
	struct qdio_buffer *qdio_bufs[QDIO_MAX_BUFFERS_PER_Q];
	struct qeth_qdio_out_buffer *bufs[QDIO_MAX_BUFFERS_PER_Q];
	struct qdio_outbuf_state *bufstates; /* convenience pointer */
	struct qeth_out_q_stats stats;
	spinlock_t lock;
	unsigned int priority;
	u8 next_buf_to_fill;
	u8 max_elements;
	u8 queue_no;
	u8 do_pack;
	struct qeth_card *card;
	/*
	 * number of buffers that are currently filled (PRIMED)
	 * -> these buffers are hardware-owned
	 */
	atomic_t used_buffers;
	/* indicates whether PCI flag must be set (or if one is outstanding) */
	atomic_t set_pci_flags_count;
	struct napi_struct napi;
	struct timer_list timer;
	struct qeth_hdr *prev_hdr;
	unsigned int coalesced_frames;
	u8 bulk_start;
	u8 bulk_count;
	u8 bulk_max;

	unsigned int coalesce_usecs;
	unsigned int max_coalesced_frames;
};

#define qeth_for_each_output_queue(card, q, i)		\
	for (i = 0; i < card->qdio.no_out_queues &&	\
		    (q = card->qdio.out_qs[i]); i++)

#define	qeth_napi_to_out_queue(n) container_of(n, struct qeth_qdio_out_q, napi)

static inline void qeth_tx_arm_timer(struct qeth_qdio_out_q *queue,
				     unsigned long usecs)
{
	timer_reduce(&queue->timer, usecs_to_jiffies(usecs) + jiffies);
}

static inline bool qeth_out_queue_is_full(struct qeth_qdio_out_q *queue)
{
	return atomic_read(&queue->used_buffers) >= QDIO_MAX_BUFFERS_PER_Q;
}

static inline bool qeth_out_queue_is_empty(struct qeth_qdio_out_q *queue)
{
	return atomic_read(&queue->used_buffers) == 0;
}

struct qeth_qdio_info {
	atomic_t state;
	/* input */
	int no_in_queues;
	struct qeth_qdio_q *in_q;
	struct qeth_qdio_q *c_q;
	struct qeth_qdio_buffer_pool in_buf_pool;
	struct qeth_qdio_buffer_pool init_pool;
	int in_buf_size;

	/* output */
	unsigned int no_out_queues;
	struct qeth_qdio_out_q *out_qs[QETH_MAX_OUT_QUEUES];
	struct qdio_outbuf_state *out_bufstates;

	/* priority queueing */
	int do_prio_queueing;
	int default_out_queue;
};

/**
 *  channel state machine
 */
enum qeth_channel_states {
	CH_STATE_UP,
	CH_STATE_DOWN,
	CH_STATE_HALTED,
	CH_STATE_STOPPED,
};
/**
 * card state machine
 */
enum qeth_card_states {
	CARD_STATE_DOWN,
	CARD_STATE_SOFTSETUP,
};

/**
 * Protocol versions
 */
enum qeth_prot_versions {
	QETH_PROT_NONE = 0x0000,
	QETH_PROT_IPV4 = 0x0004,
	QETH_PROT_IPV6 = 0x0006,
};

enum qeth_cq {
	QETH_CQ_DISABLED = 0,
	QETH_CQ_ENABLED = 1,
	QETH_CQ_NOTAVAILABLE = 2,
};

struct qeth_ipato {
	bool enabled;
	bool invert4;
	bool invert6;
	struct list_head entries;
};

struct qeth_channel {
	struct ccw_device *ccwdev;
	struct qeth_cmd_buffer *active_cmd;
	enum qeth_channel_states state;
	atomic_t irq_pending;
};

struct qeth_reply {
	int (*callback)(struct qeth_card *card, struct qeth_reply *reply,
			unsigned long data);
	void *param;
};

struct qeth_cmd_buffer {
	struct list_head list;
	struct completion done;
	spinlock_t lock;
	unsigned int length;
	refcount_t ref_count;
	struct qeth_channel *channel;
	struct qeth_reply reply;
	long timeout;
	unsigned char *data;
	void (*finalize)(struct qeth_card *card, struct qeth_cmd_buffer *iob);
	bool (*match)(struct qeth_cmd_buffer *iob,
		      struct qeth_cmd_buffer *reply);
	void (*callback)(struct qeth_card *card, struct qeth_cmd_buffer *iob,
			 unsigned int data_length);
	int rc;
};

static inline void qeth_get_cmd(struct qeth_cmd_buffer *iob)
{
	refcount_inc(&iob->ref_count);
}

static inline struct qeth_ipa_cmd *__ipa_reply(struct qeth_cmd_buffer *iob)
{
	if (!IS_IPA(iob->data))
		return NULL;

	return (struct qeth_ipa_cmd *) PDU_ENCAPSULATION(iob->data);
}

static inline struct qeth_ipa_cmd *__ipa_cmd(struct qeth_cmd_buffer *iob)
{
	return (struct qeth_ipa_cmd *)(iob->data + IPA_PDU_HEADER_SIZE);
}

static inline struct ccw1 *__ccw_from_cmd(struct qeth_cmd_buffer *iob)
{
	return (struct ccw1 *)(iob->data + ALIGN(iob->length, 8));
}

static inline bool qeth_trylock_channel(struct qeth_channel *channel)
{
	return atomic_cmpxchg(&channel->irq_pending, 0, 1) == 0;
}

/**
 *  OSA card related definitions
 */
struct qeth_token {
	__u32 issuer_rm_w;
	__u32 issuer_rm_r;
	__u32 cm_filter_w;
	__u32 cm_filter_r;
	__u32 cm_connection_w;
	__u32 cm_connection_r;
	__u32 ulp_filter_w;
	__u32 ulp_filter_r;
	__u32 ulp_connection_w;
	__u32 ulp_connection_r;
};

struct qeth_seqno {
	__u32 trans_hdr;
	__u32 pdu_hdr;
	__u32 pdu_hdr_ack;
	__u16 ipa;
};

struct qeth_card_blkt {
	int time_total;
	int inter_packet;
	int inter_packet_jumbo;
};

enum qeth_pnso_mode {
	QETH_PNSO_NONE,
	QETH_PNSO_BRIDGEPORT,
	QETH_PNSO_ADDR_INFO,
};

#define QETH_BROADCAST_WITH_ECHO    0x01
#define QETH_BROADCAST_WITHOUT_ECHO 0x02
struct qeth_card_info {
	unsigned short unit_addr2;
	unsigned short cula;
	__u16 func_level;
	char mcl_level[QETH_MCL_LENGTH + 1];
	/* doubleword below corresponds to net_if_token */
	u16 ddev_devno;
	u8 cssid;
	u8 iid;
	u8 ssid;
	u8 chpid;
	u16 chid;
	u8 ids_valid:1; /* cssid,iid,chid */
	u8 dev_addr_is_registered:1;
	u8 open_when_online:1;
	u8 promisc_mode:1;
	u8 use_v1_blkt:1;
	u8 is_vm_nic:1;
	/* no bitfield, we take a pointer on these two: */
	u8 has_lp2lp_cso_v6;
	u8 has_lp2lp_cso_v4;
	enum qeth_pnso_mode pnso_mode;
	enum qeth_card_types type;
	enum qeth_link_types link_type;
	int broadcast_capable;
	bool layer_enforced;
	struct qeth_card_blkt blkt;
	__u32 diagass_support;
	__u32 hwtrap;
};

enum qeth_discipline_id {
	QETH_DISCIPLINE_UNDETERMINED = -1,
	QETH_DISCIPLINE_LAYER3 = 0,
	QETH_DISCIPLINE_LAYER2 = 1,
};

struct qeth_card_options {
	struct qeth_ipa_caps ipa4;
	struct qeth_ipa_caps ipa6;
	struct qeth_routing_info route4;
	struct qeth_routing_info route6;
	struct qeth_ipa_caps adp; /* Adapter parameters */
	struct qeth_sbp_info sbp; /* SETBRIDGEPORT options */
	struct qeth_vnicc_info vnicc; /* VNICC options */
	enum qeth_discipline_id layer;
	enum qeth_ipa_isolation_modes isolation;
	int sniffer;
	enum qeth_cq cq;
	char hsuid[9];
};

#define	IS_LAYER2(card)	((card)->options.layer == QETH_DISCIPLINE_LAYER2)
#define	IS_LAYER3(card)	((card)->options.layer == QETH_DISCIPLINE_LAYER3)

/*
 * thread bits for qeth_card thread masks
 */
enum qeth_threads {
	QETH_RECOVER_THREAD = 1,
};

struct qeth_osn_info {
	int (*assist_cb)(struct net_device *dev, void *data);
	int (*data_cb)(struct sk_buff *skb);
};

struct qeth_discipline {
	const struct device_type *devtype;
	int (*setup) (struct ccwgroup_device *);
	void (*remove) (struct ccwgroup_device *);
	int (*set_online)(struct qeth_card *card, bool carrier_ok);
	void (*set_offline)(struct qeth_card *card);
	int (*do_ioctl)(struct net_device *dev, struct ifreq *rq, int cmd);
	int (*control_event_handler)(struct qeth_card *card,
					struct qeth_ipa_cmd *cmd);
};

enum qeth_addr_disposition {
	QETH_DISP_ADDR_DELETE = 0,
	QETH_DISP_ADDR_DO_NOTHING = 1,
	QETH_DISP_ADDR_ADD = 2,
};

struct qeth_rx {
	int b_count;
	int b_index;
	u8 buf_element;
	int e_offset;
	int qdio_err;
	u8 bufs_refill;
};

struct carrier_info {
	__u8  card_type;
	__u16 port_mode;
	__u32 port_speed;
};

struct qeth_switch_info {
	__u32 capabilities;
	__u32 settings;
};

struct qeth_priv {
	unsigned int rx_copybreak;
	unsigned int tx_wanted_queues;
	u32 brport_hw_features;
	u32 brport_features;
};

#define QETH_NAPI_WEIGHT NAPI_POLL_WEIGHT

struct qeth_card {
	enum qeth_card_states state;
	spinlock_t lock;
	struct ccwgroup_device *gdev;
	struct qeth_cmd_buffer *read_cmd;
	struct qeth_channel read;
	struct qeth_channel write;
	struct qeth_channel data;

	struct net_device *dev;
	struct dentry *debugfs;
	struct qeth_card_stats stats;
	struct qeth_card_info info;
	struct qeth_token token;
	struct qeth_seqno seqno;
	struct qeth_card_options options;

	struct workqueue_struct *event_wq;
	struct workqueue_struct *cmd_wq;
	wait_queue_head_t wait_q;

	struct mutex ip_lock;
	/* protected by ip_lock: */
	DECLARE_HASHTABLE(ip_htable, 4);
	struct qeth_ipato ipato;

	DECLARE_HASHTABLE(local_addrs4, 4);
	DECLARE_HASHTABLE(local_addrs6, 4);
	spinlock_t local_addrs4_lock;
	spinlock_t local_addrs6_lock;
	DECLARE_HASHTABLE(rx_mode_addrs, 4);
	struct work_struct rx_mode_work;
	struct work_struct kernel_thread_starter;
	spinlock_t thread_mask_lock;
	unsigned long thread_start_mask;
	unsigned long thread_allowed_mask;
	unsigned long thread_running_mask;
	struct list_head cmd_waiter_list;
	/* QDIO buffer handling */
	struct qeth_qdio_info qdio;
	int read_or_write_problem;
	struct qeth_osn_info osn_info;
	const struct qeth_discipline *discipline;
	atomic_t force_alloc_skb;
	struct service_level qeth_service_level;
	struct qdio_ssqd_desc ssqd;
	debug_info_t *debug;
	struct mutex sbp_lock;
	struct mutex conf_mutex;
	struct mutex discipline_mutex;
	struct napi_struct napi;
	struct qeth_rx rx;
	struct delayed_work buffer_reclaim_work;
	struct work_struct close_dev_work;
};

static inline bool qeth_card_hw_is_reachable(struct qeth_card *card)
{
	return card->state == CARD_STATE_SOFTSETUP;
}

static inline void qeth_unlock_channel(struct qeth_card *card,
				       struct qeth_channel *channel)
{
	atomic_set(&channel->irq_pending, 0);
	wake_up(&card->wait_q);
}

struct qeth_trap_id {
	__u16 lparnr;
	char vmname[8];
	__u8 chpid;
	__u8 ssid;
	__u16 devno;
} __packed;

static inline bool qeth_uses_tx_prio_queueing(struct qeth_card *card)
{
	return card->qdio.do_prio_queueing != QETH_NO_PRIO_QUEUEING;
}

static inline unsigned int qeth_tx_actual_queues(struct qeth_card *card)
{
	struct qeth_priv *priv = netdev_priv(card->dev);

	if (qeth_uses_tx_prio_queueing(card))
		return min(card->dev->num_tx_queues, card->qdio.no_out_queues);

	return min(priv->tx_wanted_queues, card->qdio.no_out_queues);
}

static inline u16 qeth_iqd_translate_txq(struct net_device *dev, u16 txq)
{
	if (txq == QETH_IQD_MCAST_TXQ)
		return dev->num_tx_queues - 1;
	if (txq == dev->num_tx_queues - 1)
		return QETH_IQD_MCAST_TXQ;
	return txq;
}

static inline bool qeth_iqd_is_mcast_queue(struct qeth_card *card,
					   struct qeth_qdio_out_q *queue)
{
	return qeth_iqd_translate_txq(card->dev, queue->queue_no) ==
	       QETH_IQD_MCAST_TXQ;
}

static inline void qeth_scrub_qdio_buffer(struct qdio_buffer *buf,
					  unsigned int elements)
{
	unsigned int i;

	for (i = 0; i < elements; i++)
		memset(&buf->element[i], 0, sizeof(struct qdio_buffer_element));
	buf->element[14].sflags = 0;
	buf->element[15].sflags = 0;
}

/**
 * qeth_get_elements_for_range() -	find number of SBALEs to cover range.
 * @start:				Start of the address range.
 * @end:				Address after the end of the range.
 *
 * Returns the number of pages, and thus QDIO buffer elements, needed to cover
 * the specified address range.
 */
static inline int qeth_get_elements_for_range(addr_t start, addr_t end)
{
	return PFN_UP(end) - PFN_DOWN(start);
}

static inline int qeth_get_ip_version(struct sk_buff *skb)
{
	struct vlan_ethhdr *veth = vlan_eth_hdr(skb);
	__be16 prot = veth->h_vlan_proto;

	if (prot == htons(ETH_P_8021Q))
		prot = veth->h_vlan_encapsulated_proto;

	switch (prot) {
	case htons(ETH_P_IPV6):
		return 6;
	case htons(ETH_P_IP):
		return 4;
	default:
		return 0;
	}
}

static inline int qeth_get_ether_cast_type(struct sk_buff *skb)
{
	u8 *addr = eth_hdr(skb)->h_dest;

	if (is_multicast_ether_addr(addr))
		return is_broadcast_ether_addr(addr) ? RTN_BROADCAST :
						       RTN_MULTICAST;
	return RTN_UNICAST;
}

static inline struct dst_entry *qeth_dst_check_rcu(struct sk_buff *skb, int ipv)
{
	struct dst_entry *dst = skb_dst(skb);
	struct rt6_info *rt;

	rt = (struct rt6_info *) dst;
	if (dst)
		dst = dst_check(dst, (ipv == 6) ? rt6_get_cookie(rt) : 0);
	return dst;
}

static inline __be32 qeth_next_hop_v4_rcu(struct sk_buff *skb,
					  struct dst_entry *dst)
{
	struct rtable *rt = (struct rtable *) dst;

	return (rt) ? rt_nexthop(rt, ip_hdr(skb)->daddr) : ip_hdr(skb)->daddr;
}

static inline struct in6_addr *qeth_next_hop_v6_rcu(struct sk_buff *skb,
						    struct dst_entry *dst)
{
	struct rt6_info *rt = (struct rt6_info *) dst;

	if (rt && !ipv6_addr_any(&rt->rt6i_gateway))
		return &rt->rt6i_gateway;
	else
		return &ipv6_hdr(skb)->daddr;
}

static inline void qeth_tx_csum(struct sk_buff *skb, u8 *flags, int ipv)
{
	*flags |= QETH_HDR_EXT_CSUM_TRANSP_REQ;
	if ((ipv == 4 && ip_hdr(skb)->protocol == IPPROTO_UDP) ||
	    (ipv == 6 && ipv6_hdr(skb)->nexthdr == IPPROTO_UDP))
		*flags |= QETH_HDR_EXT_UDP;
}

static inline void qeth_put_buffer_pool_entry(struct qeth_card *card,
		struct qeth_buffer_pool_entry *entry)
{
	list_add_tail(&entry->list, &card->qdio.in_buf_pool.entry_list);
}

static inline int qeth_is_diagass_supported(struct qeth_card *card,
		enum qeth_diags_cmds cmd)
{
	return card->info.diagass_support & (__u32)cmd;
}

int qeth_send_simple_setassparms_prot(struct qeth_card *card,
				      enum qeth_ipa_funcs ipa_func,
				      u16 cmd_code, u32 *data,
				      enum qeth_prot_versions prot);
/* IPv4 variant */
static inline int qeth_send_simple_setassparms(struct qeth_card *card,
					       enum qeth_ipa_funcs ipa_func,
					       u16 cmd_code, u32 *data)
{
	return qeth_send_simple_setassparms_prot(card, ipa_func, cmd_code,
						 data, QETH_PROT_IPV4);
}

static inline int qeth_send_simple_setassparms_v6(struct qeth_card *card,
						  enum qeth_ipa_funcs ipa_func,
						  u16 cmd_code, u32 *data)
{
	return qeth_send_simple_setassparms_prot(card, ipa_func, cmd_code,
						 data, QETH_PROT_IPV6);
}

int qeth_get_priority_queue(struct qeth_card *card, struct sk_buff *skb);

extern const struct qeth_discipline qeth_l2_discipline;
extern const struct qeth_discipline qeth_l3_discipline;
extern const struct ethtool_ops qeth_ethtool_ops;
extern const struct ethtool_ops qeth_osn_ethtool_ops;
extern const struct attribute_group *qeth_generic_attr_groups[];
extern const struct attribute_group *qeth_osn_attr_groups[];
extern const struct attribute_group qeth_device_attr_group;
extern const struct attribute_group qeth_device_blkt_group;
extern const struct device_type qeth_generic_devtype;

const char *qeth_get_cardname_short(struct qeth_card *);
int qeth_resize_buffer_pool(struct qeth_card *card, unsigned int count);
int qeth_core_load_discipline(struct qeth_card *, enum qeth_discipline_id);
void qeth_core_free_discipline(struct qeth_card *);

/* exports for qeth discipline device drivers */
extern struct kmem_cache *qeth_core_header_cache;
extern struct qeth_dbf_info qeth_dbf[QETH_DBF_INFOS];

struct net_device *qeth_clone_netdev(struct net_device *orig);
struct qeth_card *qeth_get_card_by_busid(char *bus_id);
void qeth_set_allowed_threads(struct qeth_card *card, unsigned long threads,
			      int clear_start_mask);
int qeth_threads_running(struct qeth_card *, unsigned long);
<<<<<<< HEAD
int qeth_do_run_thread(struct qeth_card *, unsigned long);
void qeth_clear_thread_start_bit(struct qeth_card *, unsigned long);
void qeth_clear_thread_running_bit(struct qeth_card *, unsigned long);
int qeth_core_hardsetup_card(struct qeth_card *card, bool *carrier_ok);
int qeth_stop_channel(struct qeth_channel *channel);

void qeth_print_status_message(struct qeth_card *);
int qeth_init_qdio_queues(struct qeth_card *);
=======
int qeth_set_offline(struct qeth_card *card, bool resetting);

>>>>>>> d1988041
int qeth_send_ipa_cmd(struct qeth_card *, struct qeth_cmd_buffer *,
		  int (*reply_cb)
		  (struct qeth_card *, struct qeth_reply *, unsigned long),
		  void *);
struct qeth_cmd_buffer *qeth_ipa_alloc_cmd(struct qeth_card *card,
					   enum qeth_ipa_cmds cmd_code,
					   enum qeth_prot_versions prot,
					   unsigned int data_length);
struct qeth_cmd_buffer *qeth_alloc_cmd(struct qeth_channel *channel,
				       unsigned int length, unsigned int ccws,
				       long timeout);
struct qeth_cmd_buffer *qeth_get_setassparms_cmd(struct qeth_card *card,
						 enum qeth_ipa_funcs ipa_func,
						 u16 cmd_code,
						 unsigned int data_length,
						 enum qeth_prot_versions prot);
struct qeth_cmd_buffer *qeth_get_diag_cmd(struct qeth_card *card,
					  enum qeth_diags_cmds sub_cmd,
					  unsigned int data_length);
void qeth_notify_cmd(struct qeth_cmd_buffer *iob, int reason);
void qeth_put_cmd(struct qeth_cmd_buffer *iob);

int qeth_schedule_recovery(struct qeth_card *card);
int qeth_poll(struct napi_struct *napi, int budget);
void qeth_setadp_promisc_mode(struct qeth_card *card, bool enable);
int qeth_setadpparms_change_macaddr(struct qeth_card *);
void qeth_tx_timeout(struct net_device *, unsigned int txqueue);
void qeth_prepare_ipa_cmd(struct qeth_card *card, struct qeth_cmd_buffer *iob,
			  u16 cmd_length,
			  bool (*match)(struct qeth_cmd_buffer *iob,
					struct qeth_cmd_buffer *reply));
int qeth_query_switch_attributes(struct qeth_card *card,
				  struct qeth_switch_info *sw_info);
int qeth_query_card_info(struct qeth_card *card,
			 struct carrier_info *carrier_info);
int qeth_setadpparms_set_access_ctrl(struct qeth_card *card,
				     enum qeth_ipa_isolation_modes mode);

unsigned int qeth_count_elements(struct sk_buff *skb, unsigned int data_offset);
int qeth_do_send_packet(struct qeth_card *card, struct qeth_qdio_out_q *queue,
			struct sk_buff *skb, struct qeth_hdr *hdr,
			unsigned int offset, unsigned int hd_len,
			int elements_needed);
int qeth_do_ioctl(struct net_device *dev, struct ifreq *rq, int cmd);
void qeth_dbf_longtext(debug_info_t *id, int level, char *text, ...);
int qeth_configure_cq(struct qeth_card *, enum qeth_cq);
int qeth_hw_trap(struct qeth_card *, enum qeth_diags_trap_action);
int qeth_setassparms_cb(struct qeth_card *, struct qeth_reply *, unsigned long);
int qeth_set_features(struct net_device *, netdev_features_t);
void qeth_enable_hw_features(struct net_device *dev);
netdev_features_t qeth_fix_features(struct net_device *, netdev_features_t);
netdev_features_t qeth_features_check(struct sk_buff *skb,
				      struct net_device *dev,
				      netdev_features_t features);
void qeth_get_stats64(struct net_device *dev, struct rtnl_link_stats64 *stats);
int qeth_set_real_num_tx_queues(struct qeth_card *card, unsigned int count);
u16 qeth_iqd_select_queue(struct net_device *dev, struct sk_buff *skb,
			  u8 cast_type, struct net_device *sb_dev);
int qeth_open(struct net_device *dev);
int qeth_stop(struct net_device *dev);

int qeth_vm_request_mac(struct qeth_card *card);
int qeth_xmit(struct qeth_card *card, struct sk_buff *skb,
	      struct qeth_qdio_out_q *queue, int ipv,
	      void (*fill_header)(struct qeth_qdio_out_q *queue,
				  struct qeth_hdr *hdr, struct sk_buff *skb,
				  int ipv, unsigned int data_len));

/* exports for OSN */
int qeth_osn_assist(struct net_device *, void *, int);
int qeth_osn_register(unsigned char *read_dev_no, struct net_device **,
		int (*assist_cb)(struct net_device *, void *),
		int (*data_cb)(struct sk_buff *));
void qeth_osn_deregister(struct net_device *);

#endif /* __QETH_CORE_H__ */<|MERGE_RESOLUTION|>--- conflicted
+++ resolved
@@ -1075,19 +1075,8 @@
 void qeth_set_allowed_threads(struct qeth_card *card, unsigned long threads,
 			      int clear_start_mask);
 int qeth_threads_running(struct qeth_card *, unsigned long);
-<<<<<<< HEAD
-int qeth_do_run_thread(struct qeth_card *, unsigned long);
-void qeth_clear_thread_start_bit(struct qeth_card *, unsigned long);
-void qeth_clear_thread_running_bit(struct qeth_card *, unsigned long);
-int qeth_core_hardsetup_card(struct qeth_card *card, bool *carrier_ok);
-int qeth_stop_channel(struct qeth_channel *channel);
-
-void qeth_print_status_message(struct qeth_card *);
-int qeth_init_qdio_queues(struct qeth_card *);
-=======
 int qeth_set_offline(struct qeth_card *card, bool resetting);
 
->>>>>>> d1988041
 int qeth_send_ipa_cmd(struct qeth_card *, struct qeth_cmd_buffer *,
 		  int (*reply_cb)
 		  (struct qeth_card *, struct qeth_reply *, unsigned long),
