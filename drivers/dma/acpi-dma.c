--- conflicted
+++ resolved
@@ -75,10 +75,6 @@
 	    si->mmio_base_high != upper_32_bits(mem))
 		return 0;
 
-<<<<<<< HEAD
-	/* Match device by Linux vIRQ */
-	ret = acpi_register_gsi(NULL, si->gsi_interrupt, si->interrupt_mode, si->interrupt_polarity);
-=======
 	/*
 	 * acpi_gsi_to_irq() can't be used because some platforms do not save
 	 * registered IRQs in the MP table. Instead we just try to register
@@ -89,7 +85,6 @@
 		return 0;
 
 	/* Match device by Linux vIRQ */
->>>>>>> 3b17187f
 	if (ret != irq)
 		return 0;
 
