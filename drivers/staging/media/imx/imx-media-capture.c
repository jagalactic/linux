--- conflicted
+++ resolved
@@ -700,19 +700,7 @@
 	if (!cc || priv->vdev.cc->cs != cc->cs)
 		return -EPIPE;
 
-<<<<<<< HEAD
-	ret = __capture_try_fmt_vid_cap(priv, &fmt_src, &f, &cc, &compose);
-	if (ret)
-		return ret;
-
-	return (priv->vdev.fmt.fmt.pix.width != f.fmt.pix.width ||
-		priv->vdev.fmt.fmt.pix.height != f.fmt.pix.height ||
-		priv->vdev.cc->cs != cc->cs ||
-		priv->vdev.compose.width != compose.width ||
-		priv->vdev.compose.height != compose.height) ? -EPIPE : 0;
-=======
-	return 0;
->>>>>>> 3b17187f
+	return 0;
 }
 
 static int capture_start_streaming(struct vb2_queue *vq, unsigned int count)
