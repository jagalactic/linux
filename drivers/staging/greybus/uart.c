// SPDX-License-Identifier: GPL-2.0
/*
 * UART driver for the Greybus "generic" UART module.
 *
 * Copyright 2014 Google Inc.
 * Copyright 2014 Linaro Ltd.
 *
 * Heavily based on drivers/usb/class/cdc-acm.c and
 * drivers/usb/serial/usb-serial.c.
 */
#define pr_fmt(fmt) KBUILD_MODNAME ": " fmt

#include <linux/kernel.h>
#include <linux/errno.h>
#include <linux/module.h>
#include <linux/sched/signal.h>
#include <linux/wait.h>
#include <linux/slab.h>
#include <linux/uaccess.h>
#include <linux/mutex.h>
#include <linux/tty.h>
#include <linux/serial.h>
#include <linux/tty_driver.h>
#include <linux/tty_flip.h>
#include <linux/idr.h>
#include <linux/fs.h>
#include <linux/kdev_t.h>
#include <linux/kfifo.h>
#include <linux/workqueue.h>
#include <linux/completion.h>
#include <linux/greybus.h>

#include "gbphy.h"

#define GB_NUM_MINORS	16	/* 16 is more than enough */
#define GB_NAME		"ttyGB"

#define GB_UART_WRITE_FIFO_SIZE		PAGE_SIZE
#define GB_UART_WRITE_ROOM_MARGIN	1	/* leave some space in fifo */
#define GB_UART_FIRMWARE_CREDITS	4096
#define GB_UART_CREDIT_WAIT_TIMEOUT_MSEC	10000

struct gb_tty {
	struct gbphy_device *gbphy_dev;
	struct tty_port port;
	void *buffer;
	size_t buffer_payload_max;
	struct gb_connection *connection;
	u16 cport_id;
	unsigned int minor;
	unsigned char clocal;
	bool disconnected;
	spinlock_t read_lock;
	spinlock_t write_lock;
	struct async_icount iocount;
	struct async_icount oldcount;
	wait_queue_head_t wioctl;
	struct mutex mutex;
	u8 ctrlin;	/* input control lines */
	u8 ctrlout;	/* output control lines */
	struct gb_uart_set_line_coding_request line_coding;
	struct work_struct tx_work;
	struct kfifo write_fifo;
	bool close_pending;
	unsigned int credits;
	struct completion credits_complete;
};

static struct tty_driver *gb_tty_driver;
static DEFINE_IDR(tty_minors);
static DEFINE_MUTEX(table_lock);

static int gb_uart_receive_data_handler(struct gb_operation *op)
{
	struct gb_connection *connection = op->connection;
	struct gb_tty *gb_tty = gb_connection_get_data(connection);
	struct tty_port *port = &gb_tty->port;
	struct gb_message *request = op->request;
	struct gb_uart_recv_data_request *receive_data;
	u16 recv_data_size;
	int count;
	unsigned long tty_flags = TTY_NORMAL;

	if (request->payload_size < sizeof(*receive_data)) {
		dev_err(&gb_tty->gbphy_dev->dev,
			"short receive-data request received (%zu < %zu)\n",
			request->payload_size, sizeof(*receive_data));
		return -EINVAL;
	}

	receive_data = op->request->payload;
	recv_data_size = le16_to_cpu(receive_data->size);

	if (recv_data_size != request->payload_size - sizeof(*receive_data)) {
		dev_err(&gb_tty->gbphy_dev->dev,
			"malformed receive-data request received (%u != %zu)\n",
			recv_data_size,
			request->payload_size - sizeof(*receive_data));
		return -EINVAL;
	}

	if (!recv_data_size)
		return -EINVAL;

	if (receive_data->flags) {
		if (receive_data->flags & GB_UART_RECV_FLAG_BREAK)
			tty_flags = TTY_BREAK;
		else if (receive_data->flags & GB_UART_RECV_FLAG_PARITY)
			tty_flags = TTY_PARITY;
		else if (receive_data->flags & GB_UART_RECV_FLAG_FRAMING)
			tty_flags = TTY_FRAME;

		/* overrun is special, not associated with a char */
		if (receive_data->flags & GB_UART_RECV_FLAG_OVERRUN)
			tty_insert_flip_char(port, 0, TTY_OVERRUN);
	}
	count = tty_insert_flip_string_fixed_flag(port, receive_data->data,
						  tty_flags, recv_data_size);
	if (count != recv_data_size) {
		dev_err(&gb_tty->gbphy_dev->dev,
			"UART: RX 0x%08x bytes only wrote 0x%08x\n",
			recv_data_size, count);
	}
	if (count)
		tty_flip_buffer_push(port);
	return 0;
}

static int gb_uart_serial_state_handler(struct gb_operation *op)
{
	struct gb_connection *connection = op->connection;
	struct gb_tty *gb_tty = gb_connection_get_data(connection);
	struct gb_message *request = op->request;
	struct gb_uart_serial_state_request *serial_state;

	if (request->payload_size < sizeof(*serial_state)) {
		dev_err(&gb_tty->gbphy_dev->dev,
			"short serial-state event received (%zu < %zu)\n",
			request->payload_size, sizeof(*serial_state));
		return -EINVAL;
	}

	serial_state = request->payload;
	gb_tty->ctrlin = serial_state->control;

	return 0;
}

static int gb_uart_receive_credits_handler(struct gb_operation *op)
{
	struct gb_connection *connection = op->connection;
	struct gb_tty *gb_tty = gb_connection_get_data(connection);
	struct gb_message *request = op->request;
	struct gb_uart_receive_credits_request *credit_request;
	unsigned long flags;
	unsigned int incoming_credits;
	int ret = 0;

	if (request->payload_size < sizeof(*credit_request)) {
		dev_err(&gb_tty->gbphy_dev->dev,
			"short receive_credits event received (%zu < %zu)\n",
			request->payload_size,
			sizeof(*credit_request));
		return -EINVAL;
	}

	credit_request = request->payload;
	incoming_credits = le16_to_cpu(credit_request->count);

	spin_lock_irqsave(&gb_tty->write_lock, flags);
	gb_tty->credits += incoming_credits;
	if (gb_tty->credits > GB_UART_FIRMWARE_CREDITS) {
		gb_tty->credits -= incoming_credits;
		ret = -EINVAL;
	}
	spin_unlock_irqrestore(&gb_tty->write_lock, flags);

	if (ret) {
		dev_err(&gb_tty->gbphy_dev->dev,
			"invalid number of incoming credits: %d\n",
			incoming_credits);
		return ret;
	}

	if (!gb_tty->close_pending)
		schedule_work(&gb_tty->tx_work);

	/*
	 * the port the tty layer may be waiting for credits
	 */
	tty_port_tty_wakeup(&gb_tty->port);

	if (gb_tty->credits == GB_UART_FIRMWARE_CREDITS)
		complete(&gb_tty->credits_complete);

	return ret;
}

static int gb_uart_request_handler(struct gb_operation *op)
{
	struct gb_connection *connection = op->connection;
	struct gb_tty *gb_tty = gb_connection_get_data(connection);
	int type = op->type;
	int ret;

	switch (type) {
	case GB_UART_TYPE_RECEIVE_DATA:
		ret = gb_uart_receive_data_handler(op);
		break;
	case GB_UART_TYPE_SERIAL_STATE:
		ret = gb_uart_serial_state_handler(op);
		break;
	case GB_UART_TYPE_RECEIVE_CREDITS:
		ret = gb_uart_receive_credits_handler(op);
		break;
	default:
		dev_err(&gb_tty->gbphy_dev->dev,
			"unsupported unsolicited request: 0x%02x\n", type);
		ret = -EINVAL;
	}

	return ret;
}

static void  gb_uart_tx_write_work(struct work_struct *work)
{
	struct gb_uart_send_data_request *request;
	struct gb_tty *gb_tty;
	unsigned long flags;
	unsigned int send_size;
	int ret;

	gb_tty = container_of(work, struct gb_tty, tx_work);
	request = gb_tty->buffer;

	while (1) {
		if (gb_tty->close_pending)
			break;

		spin_lock_irqsave(&gb_tty->write_lock, flags);
		send_size = gb_tty->buffer_payload_max;
		if (send_size > gb_tty->credits)
			send_size = gb_tty->credits;

		send_size = kfifo_out_peek(&gb_tty->write_fifo,
					   &request->data[0],
					   send_size);
		if (!send_size) {
			spin_unlock_irqrestore(&gb_tty->write_lock, flags);
			break;
		}

		gb_tty->credits -= send_size;
		spin_unlock_irqrestore(&gb_tty->write_lock, flags);

		request->size = cpu_to_le16(send_size);
		ret = gb_operation_sync(gb_tty->connection,
					GB_UART_TYPE_SEND_DATA,
					request, sizeof(*request) + send_size,
					NULL, 0);
		if (ret) {
			dev_err(&gb_tty->gbphy_dev->dev,
				"send data error: %d\n", ret);
			spin_lock_irqsave(&gb_tty->write_lock, flags);
			gb_tty->credits += send_size;
			spin_unlock_irqrestore(&gb_tty->write_lock, flags);
			if (!gb_tty->close_pending)
				schedule_work(work);
			return;
		}

		spin_lock_irqsave(&gb_tty->write_lock, flags);
		ret = kfifo_out(&gb_tty->write_fifo, &request->data[0],
				send_size);
		spin_unlock_irqrestore(&gb_tty->write_lock, flags);

		tty_port_tty_wakeup(&gb_tty->port);
	}
}

static int send_line_coding(struct gb_tty *tty)
{
	return gb_operation_sync(tty->connection, GB_UART_TYPE_SET_LINE_CODING,
				 &tty->line_coding, sizeof(tty->line_coding),
				 NULL, 0);
}

static int send_control(struct gb_tty *gb_tty, u8 control)
{
	struct gb_uart_set_control_line_state_request request;

	request.control = control;
	return gb_operation_sync(gb_tty->connection,
				 GB_UART_TYPE_SET_CONTROL_LINE_STATE,
				 &request, sizeof(request), NULL, 0);
}

static int send_break(struct gb_tty *gb_tty, u8 state)
{
	struct gb_uart_set_break_request request;

	if ((state != 0) && (state != 1)) {
		dev_err(&gb_tty->gbphy_dev->dev,
			"invalid break state of %d\n", state);
		return -EINVAL;
	}

	request.state = state;
	return gb_operation_sync(gb_tty->connection, GB_UART_TYPE_SEND_BREAK,
				 &request, sizeof(request), NULL, 0);
}

static int gb_uart_wait_for_all_credits(struct gb_tty *gb_tty)
{
	int ret;

	if (gb_tty->credits == GB_UART_FIRMWARE_CREDITS)
		return 0;

	ret = wait_for_completion_timeout(&gb_tty->credits_complete,
			msecs_to_jiffies(GB_UART_CREDIT_WAIT_TIMEOUT_MSEC));
	if (!ret) {
		dev_err(&gb_tty->gbphy_dev->dev,
			"time out waiting for credits\n");
		return -ETIMEDOUT;
	}

	return 0;
}

static int gb_uart_flush(struct gb_tty *gb_tty, u8 flags)
{
	struct gb_uart_serial_flush_request request;

	request.flags = flags;
	return gb_operation_sync(gb_tty->connection, GB_UART_TYPE_FLUSH_FIFOS,
				 &request, sizeof(request), NULL, 0);
}

static struct gb_tty *get_gb_by_minor(unsigned int minor)
{
	struct gb_tty *gb_tty;

	mutex_lock(&table_lock);
	gb_tty = idr_find(&tty_minors, minor);
	if (gb_tty) {
		mutex_lock(&gb_tty->mutex);
		if (gb_tty->disconnected) {
			mutex_unlock(&gb_tty->mutex);
			gb_tty = NULL;
		} else {
			tty_port_get(&gb_tty->port);
			mutex_unlock(&gb_tty->mutex);
		}
	}
	mutex_unlock(&table_lock);
	return gb_tty;
}

static int alloc_minor(struct gb_tty *gb_tty)
{
	int minor;

	mutex_lock(&table_lock);
	minor = idr_alloc(&tty_minors, gb_tty, 0, GB_NUM_MINORS, GFP_KERNEL);
	mutex_unlock(&table_lock);
	if (minor >= 0)
		gb_tty->minor = minor;
	return minor;
}

static void release_minor(struct gb_tty *gb_tty)
{
	int minor = gb_tty->minor;

	gb_tty->minor = 0;	/* Maybe should use an invalid value instead */
	mutex_lock(&table_lock);
	idr_remove(&tty_minors, minor);
	mutex_unlock(&table_lock);
}

static int gb_tty_install(struct tty_driver *driver, struct tty_struct *tty)
{
	struct gb_tty *gb_tty;
	int retval;

	gb_tty = get_gb_by_minor(tty->index);
	if (!gb_tty)
		return -ENODEV;

	retval = tty_standard_install(driver, tty);
	if (retval)
		goto error;

	tty->driver_data = gb_tty;
	return 0;
error:
	tty_port_put(&gb_tty->port);
	return retval;
}

static int gb_tty_open(struct tty_struct *tty, struct file *file)
{
	struct gb_tty *gb_tty = tty->driver_data;

	return tty_port_open(&gb_tty->port, tty, file);
}

static void gb_tty_close(struct tty_struct *tty, struct file *file)
{
	struct gb_tty *gb_tty = tty->driver_data;

	tty_port_close(&gb_tty->port, tty, file);
}

static void gb_tty_cleanup(struct tty_struct *tty)
{
	struct gb_tty *gb_tty = tty->driver_data;

	tty_port_put(&gb_tty->port);
}

static void gb_tty_hangup(struct tty_struct *tty)
{
	struct gb_tty *gb_tty = tty->driver_data;

	tty_port_hangup(&gb_tty->port);
}

static int gb_tty_write(struct tty_struct *tty, const unsigned char *buf,
			int count)
{
	struct gb_tty *gb_tty = tty->driver_data;

	count =  kfifo_in_spinlocked(&gb_tty->write_fifo, buf, count,
				     &gb_tty->write_lock);
	if (count && !gb_tty->close_pending)
		schedule_work(&gb_tty->tx_work);

	return count;
}

static unsigned int gb_tty_write_room(struct tty_struct *tty)
{
	struct gb_tty *gb_tty = tty->driver_data;
	unsigned long flags;
	int room;

	spin_lock_irqsave(&gb_tty->write_lock, flags);
	room = kfifo_avail(&gb_tty->write_fifo);
	spin_unlock_irqrestore(&gb_tty->write_lock, flags);

	room -= GB_UART_WRITE_ROOM_MARGIN;
	if (room < 0)
		return 0;

	return room;
}

static unsigned int gb_tty_chars_in_buffer(struct tty_struct *tty)
{
	struct gb_tty *gb_tty = tty->driver_data;
	unsigned long flags;
	unsigned int chars;

	spin_lock_irqsave(&gb_tty->write_lock, flags);
	chars = kfifo_len(&gb_tty->write_fifo);
	if (gb_tty->credits < GB_UART_FIRMWARE_CREDITS)
		chars += GB_UART_FIRMWARE_CREDITS - gb_tty->credits;
	spin_unlock_irqrestore(&gb_tty->write_lock, flags);

	return chars;
}

static int gb_tty_break_ctl(struct tty_struct *tty, int state)
{
	struct gb_tty *gb_tty = tty->driver_data;

	return send_break(gb_tty, state ? 1 : 0);
}

static void gb_tty_set_termios(struct tty_struct *tty,
			       struct ktermios *termios_old)
{
	struct gb_uart_set_line_coding_request newline;
	struct gb_tty *gb_tty = tty->driver_data;
	struct ktermios *termios = &tty->termios;
	u8 newctrl = gb_tty->ctrlout;

	newline.rate = cpu_to_le32(tty_get_baud_rate(tty));
	newline.format = termios->c_cflag & CSTOPB ?
				GB_SERIAL_2_STOP_BITS : GB_SERIAL_1_STOP_BITS;
	newline.parity = termios->c_cflag & PARENB ?
				(termios->c_cflag & PARODD ? 1 : 2) +
				(termios->c_cflag & CMSPAR ? 2 : 0) : 0;

	newline.data_bits = tty_get_char_size(termios->c_cflag);

	/* FIXME: needs to clear unsupported bits in the termios */
	gb_tty->clocal = ((termios->c_cflag & CLOCAL) != 0);

	if (C_BAUD(tty) == B0) {
		newline.rate = gb_tty->line_coding.rate;
		newctrl &= ~(GB_UART_CTRL_DTR | GB_UART_CTRL_RTS);
	} else if (termios_old && (termios_old->c_cflag & CBAUD) == B0) {
		newctrl |= (GB_UART_CTRL_DTR | GB_UART_CTRL_RTS);
	}

	if (newctrl != gb_tty->ctrlout) {
		gb_tty->ctrlout = newctrl;
		send_control(gb_tty, newctrl);
	}

	if (C_CRTSCTS(tty) && C_BAUD(tty) != B0)
		newline.flow_control = GB_SERIAL_AUTO_RTSCTS_EN;
	else
		newline.flow_control = 0;

	if (memcmp(&gb_tty->line_coding, &newline, sizeof(newline))) {
		memcpy(&gb_tty->line_coding, &newline, sizeof(newline));
		send_line_coding(gb_tty);
	}
}

static int gb_tty_tiocmget(struct tty_struct *tty)
{
	struct gb_tty *gb_tty = tty->driver_data;

	return (gb_tty->ctrlout & GB_UART_CTRL_DTR ? TIOCM_DTR : 0) |
	       (gb_tty->ctrlout & GB_UART_CTRL_RTS ? TIOCM_RTS : 0) |
	       (gb_tty->ctrlin  & GB_UART_CTRL_DSR ? TIOCM_DSR : 0) |
	       (gb_tty->ctrlin  & GB_UART_CTRL_RI  ? TIOCM_RI  : 0) |
	       (gb_tty->ctrlin  & GB_UART_CTRL_DCD ? TIOCM_CD  : 0) |
	       TIOCM_CTS;
}

static int gb_tty_tiocmset(struct tty_struct *tty, unsigned int set,
			   unsigned int clear)
{
	struct gb_tty *gb_tty = tty->driver_data;
	u8 newctrl = gb_tty->ctrlout;

	set = (set & TIOCM_DTR ? GB_UART_CTRL_DTR : 0) |
	      (set & TIOCM_RTS ? GB_UART_CTRL_RTS : 0);
	clear = (clear & TIOCM_DTR ? GB_UART_CTRL_DTR : 0) |
		(clear & TIOCM_RTS ? GB_UART_CTRL_RTS : 0);

	newctrl = (newctrl & ~clear) | set;
	if (gb_tty->ctrlout == newctrl)
		return 0;

	gb_tty->ctrlout = newctrl;
	return send_control(gb_tty, newctrl);
}

static void gb_tty_throttle(struct tty_struct *tty)
{
	struct gb_tty *gb_tty = tty->driver_data;
	unsigned char stop_char;
	int retval;

	if (I_IXOFF(tty)) {
		stop_char = STOP_CHAR(tty);
		retval = gb_tty_write(tty, &stop_char, 1);
		if (retval <= 0)
			return;
	}

	if (tty->termios.c_cflag & CRTSCTS) {
		gb_tty->ctrlout &= ~GB_UART_CTRL_RTS;
		retval = send_control(gb_tty, gb_tty->ctrlout);
	}
}

static void gb_tty_unthrottle(struct tty_struct *tty)
{
	struct gb_tty *gb_tty = tty->driver_data;
	unsigned char start_char;
	int retval;

	if (I_IXOFF(tty)) {
		start_char = START_CHAR(tty);
		retval = gb_tty_write(tty, &start_char, 1);
		if (retval <= 0)
			return;
	}

	if (tty->termios.c_cflag & CRTSCTS) {
		gb_tty->ctrlout |= GB_UART_CTRL_RTS;
		retval = send_control(gb_tty, gb_tty->ctrlout);
	}
}

static int get_serial_info(struct tty_struct *tty,
			   struct serial_struct *ss)
{
	struct gb_tty *gb_tty = tty->driver_data;

	ss->line = gb_tty->minor;
<<<<<<< HEAD
	ss->xmit_fifo_size = 16;
	ss->baud_base = 9600;
=======
>>>>>>> 3b17187f
	ss->close_delay = jiffies_to_msecs(gb_tty->port.close_delay) / 10;
	ss->closing_wait =
		gb_tty->port.closing_wait == ASYNC_CLOSING_WAIT_NONE ?
		ASYNC_CLOSING_WAIT_NONE :
		jiffies_to_msecs(gb_tty->port.closing_wait) / 10;

	return 0;
}

static int set_serial_info(struct tty_struct *tty,
			   struct serial_struct *ss)
{
	struct gb_tty *gb_tty = tty->driver_data;
	unsigned int closing_wait;
	unsigned int close_delay;
	int retval = 0;

	close_delay = msecs_to_jiffies(ss->close_delay * 10);
	closing_wait = ss->closing_wait == ASYNC_CLOSING_WAIT_NONE ?
			ASYNC_CLOSING_WAIT_NONE :
			msecs_to_jiffies(ss->closing_wait * 10);

	mutex_lock(&gb_tty->port.mutex);
	if (!capable(CAP_SYS_ADMIN)) {
		if ((close_delay != gb_tty->port.close_delay) ||
		    (closing_wait != gb_tty->port.closing_wait))
			retval = -EPERM;
	} else {
		gb_tty->port.close_delay = close_delay;
		gb_tty->port.closing_wait = closing_wait;
	}
	mutex_unlock(&gb_tty->port.mutex);
	return retval;
}

static int wait_serial_change(struct gb_tty *gb_tty, unsigned long arg)
{
	int retval = 0;
	DECLARE_WAITQUEUE(wait, current);
	struct async_icount old;
	struct async_icount new;

	if (!(arg & (TIOCM_DSR | TIOCM_RI | TIOCM_CD)))
		return -EINVAL;

	do {
		spin_lock_irq(&gb_tty->read_lock);
		old = gb_tty->oldcount;
		new = gb_tty->iocount;
		gb_tty->oldcount = new;
		spin_unlock_irq(&gb_tty->read_lock);

		if ((arg & TIOCM_DSR) && (old.dsr != new.dsr))
			break;
		if ((arg & TIOCM_CD) && (old.dcd != new.dcd))
			break;
		if ((arg & TIOCM_RI) && (old.rng != new.rng))
			break;

		add_wait_queue(&gb_tty->wioctl, &wait);
		set_current_state(TASK_INTERRUPTIBLE);
		schedule();
		remove_wait_queue(&gb_tty->wioctl, &wait);
		if (gb_tty->disconnected) {
			if (arg & TIOCM_CD)
				break;
			retval = -ENODEV;
		} else if (signal_pending(current)) {
			retval = -ERESTARTSYS;
		}
	} while (!retval);

	return retval;
}

static int gb_tty_get_icount(struct tty_struct *tty,
			     struct serial_icounter_struct *icount)
{
	struct gb_tty *gb_tty = tty->driver_data;

	icount->dsr = gb_tty->iocount.dsr;
	icount->rng = gb_tty->iocount.rng;
	icount->dcd = gb_tty->iocount.dcd;
	icount->frame = gb_tty->iocount.frame;
	icount->overrun = gb_tty->iocount.overrun;
	icount->parity = gb_tty->iocount.parity;
	icount->brk = gb_tty->iocount.brk;

	return 0;
}

static int gb_tty_ioctl(struct tty_struct *tty, unsigned int cmd,
			unsigned long arg)
{
	struct gb_tty *gb_tty = tty->driver_data;

	switch (cmd) {
	case TIOCMIWAIT:
		return wait_serial_change(gb_tty, arg);
	}

	return -ENOIOCTLCMD;
}

static void gb_tty_dtr_rts(struct tty_port *port, int on)
{
	struct gb_tty *gb_tty;
	u8 newctrl;

	gb_tty = container_of(port, struct gb_tty, port);
	newctrl = gb_tty->ctrlout;

	if (on)
		newctrl |= (GB_UART_CTRL_DTR | GB_UART_CTRL_RTS);
	else
		newctrl &= ~(GB_UART_CTRL_DTR | GB_UART_CTRL_RTS);

	gb_tty->ctrlout = newctrl;
	send_control(gb_tty, newctrl);
}

static int gb_tty_port_activate(struct tty_port *port,
				struct tty_struct *tty)
{
	struct gb_tty *gb_tty;

	gb_tty = container_of(port, struct gb_tty, port);

	return gbphy_runtime_get_sync(gb_tty->gbphy_dev);
}

static void gb_tty_port_shutdown(struct tty_port *port)
{
	struct gb_tty *gb_tty;
	unsigned long flags;
	int ret;

	gb_tty = container_of(port, struct gb_tty, port);

	gb_tty->close_pending = true;

	cancel_work_sync(&gb_tty->tx_work);

	spin_lock_irqsave(&gb_tty->write_lock, flags);
	kfifo_reset_out(&gb_tty->write_fifo);
	spin_unlock_irqrestore(&gb_tty->write_lock, flags);

	if (gb_tty->credits == GB_UART_FIRMWARE_CREDITS)
		goto out;

	ret = gb_uart_flush(gb_tty, GB_SERIAL_FLAG_FLUSH_TRANSMITTER);
	if (ret) {
		dev_err(&gb_tty->gbphy_dev->dev,
			"error flushing transmitter: %d\n", ret);
	}

	gb_uart_wait_for_all_credits(gb_tty);

out:
	gb_tty->close_pending = false;

	gbphy_runtime_put_autosuspend(gb_tty->gbphy_dev);
}

static void gb_tty_port_destruct(struct tty_port *port)
{
	struct gb_tty *gb_tty = container_of(port, struct gb_tty, port);

	if (gb_tty->minor != GB_NUM_MINORS)
		release_minor(gb_tty);
	kfifo_free(&gb_tty->write_fifo);
	kfree(gb_tty->buffer);
	kfree(gb_tty);
}

static const struct tty_operations gb_ops = {
	.install =		gb_tty_install,
	.open =			gb_tty_open,
	.close =		gb_tty_close,
	.cleanup =		gb_tty_cleanup,
	.hangup =		gb_tty_hangup,
	.write =		gb_tty_write,
	.write_room =		gb_tty_write_room,
	.ioctl =		gb_tty_ioctl,
	.throttle =		gb_tty_throttle,
	.unthrottle =		gb_tty_unthrottle,
	.chars_in_buffer =	gb_tty_chars_in_buffer,
	.break_ctl =		gb_tty_break_ctl,
	.set_termios =		gb_tty_set_termios,
	.tiocmget =		gb_tty_tiocmget,
	.tiocmset =		gb_tty_tiocmset,
	.get_icount =		gb_tty_get_icount,
	.set_serial =		set_serial_info,
	.get_serial =		get_serial_info,
};

static const struct tty_port_operations gb_port_ops = {
	.dtr_rts =		gb_tty_dtr_rts,
	.activate =		gb_tty_port_activate,
	.shutdown =		gb_tty_port_shutdown,
	.destruct =		gb_tty_port_destruct,
};

static int gb_uart_probe(struct gbphy_device *gbphy_dev,
			 const struct gbphy_device_id *id)
{
	struct gb_connection *connection;
	size_t max_payload;
	struct gb_tty *gb_tty;
	struct device *tty_dev;
	int retval;
	int minor;

	connection = gb_connection_create(gbphy_dev->bundle,
					  le16_to_cpu(gbphy_dev->cport_desc->id),
					  gb_uart_request_handler);
	if (IS_ERR(connection))
		return PTR_ERR(connection);

	max_payload = gb_operation_get_payload_size_max(connection);
	if (max_payload < sizeof(struct gb_uart_send_data_request)) {
		retval = -EINVAL;
		goto exit_connection_destroy;
	}

	gb_tty = kzalloc(sizeof(*gb_tty), GFP_KERNEL);
	if (!gb_tty) {
		retval = -ENOMEM;
		goto exit_connection_destroy;
	}

	tty_port_init(&gb_tty->port);
	gb_tty->port.ops = &gb_port_ops;
	gb_tty->minor = GB_NUM_MINORS;

	gb_tty->buffer_payload_max = max_payload -
			sizeof(struct gb_uart_send_data_request);

	gb_tty->buffer = kzalloc(gb_tty->buffer_payload_max, GFP_KERNEL);
	if (!gb_tty->buffer) {
		retval = -ENOMEM;
		goto exit_put_port;
	}

	INIT_WORK(&gb_tty->tx_work, gb_uart_tx_write_work);

	retval = kfifo_alloc(&gb_tty->write_fifo, GB_UART_WRITE_FIFO_SIZE,
			     GFP_KERNEL);
	if (retval)
		goto exit_put_port;

	gb_tty->credits = GB_UART_FIRMWARE_CREDITS;
	init_completion(&gb_tty->credits_complete);

	minor = alloc_minor(gb_tty);
	if (minor < 0) {
		if (minor == -ENOSPC) {
			dev_err(&gbphy_dev->dev,
				"no more free minor numbers\n");
			retval = -ENODEV;
		} else {
			retval = minor;
		}
		goto exit_put_port;
	}

	gb_tty->minor = minor;
	spin_lock_init(&gb_tty->write_lock);
	spin_lock_init(&gb_tty->read_lock);
	init_waitqueue_head(&gb_tty->wioctl);
	mutex_init(&gb_tty->mutex);

	gb_tty->connection = connection;
	gb_tty->gbphy_dev = gbphy_dev;
	gb_connection_set_data(connection, gb_tty);
	gb_gbphy_set_data(gbphy_dev, gb_tty);

	retval = gb_connection_enable_tx(connection);
	if (retval)
		goto exit_put_port;

	send_control(gb_tty, gb_tty->ctrlout);

	/* initialize the uart to be 9600n81 */
	gb_tty->line_coding.rate = cpu_to_le32(9600);
	gb_tty->line_coding.format = GB_SERIAL_1_STOP_BITS;
	gb_tty->line_coding.parity = GB_SERIAL_NO_PARITY;
	gb_tty->line_coding.data_bits = 8;
	send_line_coding(gb_tty);

	retval = gb_connection_enable(connection);
	if (retval)
		goto exit_connection_disable;

	tty_dev = tty_port_register_device(&gb_tty->port, gb_tty_driver, minor,
					   &gbphy_dev->dev);
	if (IS_ERR(tty_dev)) {
		retval = PTR_ERR(tty_dev);
		goto exit_connection_disable;
	}

	gbphy_runtime_put_autosuspend(gbphy_dev);
	return 0;

exit_connection_disable:
	gb_connection_disable(connection);
exit_put_port:
	tty_port_put(&gb_tty->port);
exit_connection_destroy:
	gb_connection_destroy(connection);

	return retval;
}

static void gb_uart_remove(struct gbphy_device *gbphy_dev)
{
	struct gb_tty *gb_tty = gb_gbphy_get_data(gbphy_dev);
	struct gb_connection *connection = gb_tty->connection;
	struct tty_struct *tty;
	int ret;

	ret = gbphy_runtime_get_sync(gbphy_dev);
	if (ret)
		gbphy_runtime_get_noresume(gbphy_dev);

	mutex_lock(&gb_tty->mutex);
	gb_tty->disconnected = true;

	wake_up_all(&gb_tty->wioctl);
	mutex_unlock(&gb_tty->mutex);

	tty = tty_port_tty_get(&gb_tty->port);
	if (tty) {
		tty_vhangup(tty);
		tty_kref_put(tty);
	}

	gb_connection_disable_rx(connection);
	tty_unregister_device(gb_tty_driver, gb_tty->minor);

	gb_connection_disable(connection);
	gb_connection_destroy(connection);

	tty_port_put(&gb_tty->port);
}

static int gb_tty_init(void)
{
	int retval = 0;

	gb_tty_driver = tty_alloc_driver(GB_NUM_MINORS, 0);
	if (IS_ERR(gb_tty_driver)) {
		pr_err("Can not allocate tty driver\n");
		retval = -ENOMEM;
		goto fail_unregister_dev;
	}

	gb_tty_driver->driver_name = "gb";
	gb_tty_driver->name = GB_NAME;
	gb_tty_driver->major = 0;
	gb_tty_driver->minor_start = 0;
	gb_tty_driver->type = TTY_DRIVER_TYPE_SERIAL;
	gb_tty_driver->subtype = SERIAL_TYPE_NORMAL;
	gb_tty_driver->flags = TTY_DRIVER_REAL_RAW | TTY_DRIVER_DYNAMIC_DEV;
	gb_tty_driver->init_termios = tty_std_termios;
	gb_tty_driver->init_termios.c_cflag = B9600 | CS8 |
		CREAD | HUPCL | CLOCAL;
	tty_set_operations(gb_tty_driver, &gb_ops);

	retval = tty_register_driver(gb_tty_driver);
	if (retval) {
		pr_err("Can not register tty driver: %d\n", retval);
		goto fail_put_gb_tty;
	}

	return 0;

fail_put_gb_tty:
	tty_driver_kref_put(gb_tty_driver);
fail_unregister_dev:
	return retval;
}

static void gb_tty_exit(void)
{
	tty_unregister_driver(gb_tty_driver);
	tty_driver_kref_put(gb_tty_driver);
	idr_destroy(&tty_minors);
}

static const struct gbphy_device_id gb_uart_id_table[] = {
	{ GBPHY_PROTOCOL(GREYBUS_PROTOCOL_UART) },
	{ },
};
MODULE_DEVICE_TABLE(gbphy, gb_uart_id_table);

static struct gbphy_driver uart_driver = {
	.name		= "uart",
	.probe		= gb_uart_probe,
	.remove		= gb_uart_remove,
	.id_table	= gb_uart_id_table,
};

static int gb_uart_driver_init(void)
{
	int ret;

	ret = gb_tty_init();
	if (ret)
		return ret;

	ret = gb_gbphy_register(&uart_driver);
	if (ret) {
		gb_tty_exit();
		return ret;
	}

	return 0;
}
module_init(gb_uart_driver_init);

static void gb_uart_driver_exit(void)
{
	gb_gbphy_deregister(&uart_driver);
	gb_tty_exit();
}

module_exit(gb_uart_driver_exit);
MODULE_LICENSE("GPL v2");<|MERGE_RESOLUTION|>--- conflicted
+++ resolved
@@ -597,11 +597,6 @@
 	struct gb_tty *gb_tty = tty->driver_data;
 
 	ss->line = gb_tty->minor;
-<<<<<<< HEAD
-	ss->xmit_fifo_size = 16;
-	ss->baud_base = 9600;
-=======
->>>>>>> 3b17187f
 	ss->close_delay = jiffies_to_msecs(gb_tty->port.close_delay) / 10;
 	ss->closing_wait =
 		gb_tty->port.closing_wait == ASYNC_CLOSING_WAIT_NONE ?
