--- conflicted
+++ resolved
@@ -215,10 +215,7 @@
 	{ .soc_id = "r8a7796", .revision = "ES1.0", .data = &sdhi_quirks_4tap_nohs400_one_rx },
 	{ .soc_id = "r8a7796", .revision = "ES1.[12]", .data = &sdhi_quirks_4tap_nohs400 },
 	{ .soc_id = "r8a7796", .revision = "ES1.*", .data = &sdhi_quirks_r8a7796_es13 },
-<<<<<<< HEAD
-=======
 	{ .soc_id = "r8a77980", .revision = "ES1.*", .data = &sdhi_quirks_nohs400 },
->>>>>>> 88084a3d
 	{ /* Sentinel. */ }
 };
 
