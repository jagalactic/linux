// SPDX-License-Identifier: GPL-2.0-only
/*
 *  linux/drivers/mmc/host/mmci.c - ARM PrimeCell MMCI PL180/1 driver
 *
 *  Copyright (C) 2003 Deep Blue Solutions, Ltd, All Rights Reserved.
 *  Copyright (C) 2010 ST-Ericsson SA
 */
#include <linux/module.h>
#include <linux/moduleparam.h>
#include <linux/init.h>
#include <linux/ioport.h>
#include <linux/device.h>
#include <linux/io.h>
#include <linux/interrupt.h>
#include <linux/kernel.h>
#include <linux/slab.h>
#include <linux/delay.h>
#include <linux/err.h>
#include <linux/highmem.h>
#include <linux/log2.h>
#include <linux/mmc/mmc.h>
#include <linux/mmc/pm.h>
#include <linux/mmc/host.h>
#include <linux/mmc/card.h>
#include <linux/mmc/sd.h>
#include <linux/mmc/slot-gpio.h>
#include <linux/amba/bus.h>
#include <linux/clk.h>
#include <linux/scatterlist.h>
#include <linux/of.h>
#include <linux/regulator/consumer.h>
#include <linux/dmaengine.h>
#include <linux/dma-mapping.h>
#include <linux/amba/mmci.h>
#include <linux/pm_runtime.h>
#include <linux/types.h>
#include <linux/pinctrl/consumer.h>
#include <linux/reset.h>

#include <asm/div64.h>
#include <asm/io.h>

#include "mmci.h"

#define DRIVER_NAME "mmci-pl18x"

static void mmci_variant_init(struct mmci_host *host);
static void ux500_variant_init(struct mmci_host *host);
static void ux500v2_variant_init(struct mmci_host *host);

static unsigned int fmax = 515633;

static struct variant_data variant_arm = {
	.fifosize		= 16 * 4,
	.fifohalfsize		= 8 * 4,
	.cmdreg_cpsm_enable	= MCI_CPSM_ENABLE,
	.cmdreg_lrsp_crc	= MCI_CPSM_RESPONSE | MCI_CPSM_LONGRSP,
	.cmdreg_srsp_crc	= MCI_CPSM_RESPONSE,
	.cmdreg_srsp		= MCI_CPSM_RESPONSE,
	.datalength_bits	= 16,
	.datactrl_blocksz	= 11,
	.pwrreg_powerup		= MCI_PWR_UP,
	.f_max			= 100000000,
	.reversed_irq_handling	= true,
	.mmcimask1		= true,
	.irq_pio_mask		= MCI_IRQ_PIO_MASK,
	.start_err		= MCI_STARTBITERR,
	.opendrain		= MCI_ROD,
	.init			= mmci_variant_init,
};

static struct variant_data variant_arm_extended_fifo = {
	.fifosize		= 128 * 4,
	.fifohalfsize		= 64 * 4,
	.cmdreg_cpsm_enable	= MCI_CPSM_ENABLE,
	.cmdreg_lrsp_crc	= MCI_CPSM_RESPONSE | MCI_CPSM_LONGRSP,
	.cmdreg_srsp_crc	= MCI_CPSM_RESPONSE,
	.cmdreg_srsp		= MCI_CPSM_RESPONSE,
	.datalength_bits	= 16,
	.datactrl_blocksz	= 11,
	.pwrreg_powerup		= MCI_PWR_UP,
	.f_max			= 100000000,
	.mmcimask1		= true,
	.irq_pio_mask		= MCI_IRQ_PIO_MASK,
	.start_err		= MCI_STARTBITERR,
	.opendrain		= MCI_ROD,
	.init			= mmci_variant_init,
};

static struct variant_data variant_arm_extended_fifo_hwfc = {
	.fifosize		= 128 * 4,
	.fifohalfsize		= 64 * 4,
	.clkreg_enable		= MCI_ARM_HWFCEN,
	.cmdreg_cpsm_enable	= MCI_CPSM_ENABLE,
	.cmdreg_lrsp_crc	= MCI_CPSM_RESPONSE | MCI_CPSM_LONGRSP,
	.cmdreg_srsp_crc	= MCI_CPSM_RESPONSE,
	.cmdreg_srsp		= MCI_CPSM_RESPONSE,
	.datalength_bits	= 16,
	.datactrl_blocksz	= 11,
	.pwrreg_powerup		= MCI_PWR_UP,
	.f_max			= 100000000,
	.mmcimask1		= true,
	.irq_pio_mask		= MCI_IRQ_PIO_MASK,
	.start_err		= MCI_STARTBITERR,
	.opendrain		= MCI_ROD,
	.init			= mmci_variant_init,
};

static struct variant_data variant_u300 = {
	.fifosize		= 16 * 4,
	.fifohalfsize		= 8 * 4,
	.clkreg_enable		= MCI_ST_U300_HWFCEN,
	.clkreg_8bit_bus_enable = MCI_ST_8BIT_BUS,
	.cmdreg_cpsm_enable	= MCI_CPSM_ENABLE,
	.cmdreg_lrsp_crc	= MCI_CPSM_RESPONSE | MCI_CPSM_LONGRSP,
	.cmdreg_srsp_crc	= MCI_CPSM_RESPONSE,
	.cmdreg_srsp		= MCI_CPSM_RESPONSE,
	.datalength_bits	= 16,
	.datactrl_blocksz	= 11,
	.datactrl_mask_sdio	= MCI_DPSM_ST_SDIOEN,
	.st_sdio			= true,
	.pwrreg_powerup		= MCI_PWR_ON,
	.f_max			= 100000000,
	.signal_direction	= true,
	.pwrreg_clkgate		= true,
	.pwrreg_nopower		= true,
	.mmcimask1		= true,
	.irq_pio_mask		= MCI_IRQ_PIO_MASK,
	.start_err		= MCI_STARTBITERR,
	.opendrain		= MCI_OD,
	.init			= mmci_variant_init,
};

static struct variant_data variant_nomadik = {
	.fifosize		= 16 * 4,
	.fifohalfsize		= 8 * 4,
	.clkreg			= MCI_CLK_ENABLE,
	.clkreg_8bit_bus_enable = MCI_ST_8BIT_BUS,
	.cmdreg_cpsm_enable	= MCI_CPSM_ENABLE,
	.cmdreg_lrsp_crc	= MCI_CPSM_RESPONSE | MCI_CPSM_LONGRSP,
	.cmdreg_srsp_crc	= MCI_CPSM_RESPONSE,
	.cmdreg_srsp		= MCI_CPSM_RESPONSE,
	.datalength_bits	= 24,
	.datactrl_blocksz	= 11,
	.datactrl_mask_sdio	= MCI_DPSM_ST_SDIOEN,
	.st_sdio		= true,
	.st_clkdiv		= true,
	.pwrreg_powerup		= MCI_PWR_ON,
	.f_max			= 100000000,
	.signal_direction	= true,
	.pwrreg_clkgate		= true,
	.pwrreg_nopower		= true,
	.mmcimask1		= true,
	.irq_pio_mask		= MCI_IRQ_PIO_MASK,
	.start_err		= MCI_STARTBITERR,
	.opendrain		= MCI_OD,
	.init			= mmci_variant_init,
};

static struct variant_data variant_ux500 = {
	.fifosize		= 30 * 4,
	.fifohalfsize		= 8 * 4,
	.clkreg			= MCI_CLK_ENABLE,
	.clkreg_enable		= MCI_ST_UX500_HWFCEN,
	.clkreg_8bit_bus_enable = MCI_ST_8BIT_BUS,
	.clkreg_neg_edge_enable	= MCI_ST_UX500_NEG_EDGE,
	.cmdreg_cpsm_enable	= MCI_CPSM_ENABLE,
	.cmdreg_lrsp_crc	= MCI_CPSM_RESPONSE | MCI_CPSM_LONGRSP,
	.cmdreg_srsp_crc	= MCI_CPSM_RESPONSE,
	.cmdreg_srsp		= MCI_CPSM_RESPONSE,
	.datalength_bits	= 24,
	.datactrl_blocksz	= 11,
	.datactrl_any_blocksz	= true,
	.dma_power_of_2		= true,
	.datactrl_mask_sdio	= MCI_DPSM_ST_SDIOEN,
	.st_sdio		= true,
	.st_clkdiv		= true,
	.pwrreg_powerup		= MCI_PWR_ON,
	.f_max			= 100000000,
	.signal_direction	= true,
	.pwrreg_clkgate		= true,
	.busy_detect		= true,
	.busy_dpsm_flag		= MCI_DPSM_ST_BUSYMODE,
	.busy_detect_flag	= MCI_ST_CARDBUSY,
	.busy_detect_mask	= MCI_ST_BUSYENDMASK,
	.pwrreg_nopower		= true,
	.mmcimask1		= true,
	.irq_pio_mask		= MCI_IRQ_PIO_MASK,
	.start_err		= MCI_STARTBITERR,
	.opendrain		= MCI_OD,
	.init			= ux500_variant_init,
};

static struct variant_data variant_ux500v2 = {
	.fifosize		= 30 * 4,
	.fifohalfsize		= 8 * 4,
	.clkreg			= MCI_CLK_ENABLE,
	.clkreg_enable		= MCI_ST_UX500_HWFCEN,
	.clkreg_8bit_bus_enable = MCI_ST_8BIT_BUS,
	.clkreg_neg_edge_enable	= MCI_ST_UX500_NEG_EDGE,
	.cmdreg_cpsm_enable	= MCI_CPSM_ENABLE,
	.cmdreg_lrsp_crc	= MCI_CPSM_RESPONSE | MCI_CPSM_LONGRSP,
	.cmdreg_srsp_crc	= MCI_CPSM_RESPONSE,
	.cmdreg_srsp		= MCI_CPSM_RESPONSE,
	.datactrl_mask_ddrmode	= MCI_DPSM_ST_DDRMODE,
	.datalength_bits	= 24,
	.datactrl_blocksz	= 11,
	.datactrl_any_blocksz	= true,
	.dma_power_of_2		= true,
	.datactrl_mask_sdio	= MCI_DPSM_ST_SDIOEN,
	.st_sdio		= true,
	.st_clkdiv		= true,
	.pwrreg_powerup		= MCI_PWR_ON,
	.f_max			= 100000000,
	.signal_direction	= true,
	.pwrreg_clkgate		= true,
	.busy_detect		= true,
	.busy_dpsm_flag		= MCI_DPSM_ST_BUSYMODE,
	.busy_detect_flag	= MCI_ST_CARDBUSY,
	.busy_detect_mask	= MCI_ST_BUSYENDMASK,
	.pwrreg_nopower		= true,
	.mmcimask1		= true,
	.irq_pio_mask		= MCI_IRQ_PIO_MASK,
	.start_err		= MCI_STARTBITERR,
	.opendrain		= MCI_OD,
	.init			= ux500v2_variant_init,
};

static struct variant_data variant_stm32 = {
	.fifosize		= 32 * 4,
	.fifohalfsize		= 8 * 4,
	.clkreg			= MCI_CLK_ENABLE,
	.clkreg_enable		= MCI_ST_UX500_HWFCEN,
	.clkreg_8bit_bus_enable = MCI_ST_8BIT_BUS,
	.clkreg_neg_edge_enable	= MCI_ST_UX500_NEG_EDGE,
	.cmdreg_cpsm_enable	= MCI_CPSM_ENABLE,
	.cmdreg_lrsp_crc	= MCI_CPSM_RESPONSE | MCI_CPSM_LONGRSP,
	.cmdreg_srsp_crc	= MCI_CPSM_RESPONSE,
	.cmdreg_srsp		= MCI_CPSM_RESPONSE,
	.irq_pio_mask		= MCI_IRQ_PIO_MASK,
	.datalength_bits	= 24,
	.datactrl_blocksz	= 11,
	.datactrl_mask_sdio	= MCI_DPSM_ST_SDIOEN,
	.st_sdio		= true,
	.st_clkdiv		= true,
	.pwrreg_powerup		= MCI_PWR_ON,
	.f_max			= 48000000,
	.pwrreg_clkgate		= true,
	.pwrreg_nopower		= true,
	.init			= mmci_variant_init,
};

static struct variant_data variant_stm32_sdmmc = {
	.fifosize		= 16 * 4,
	.fifohalfsize		= 8 * 4,
	.f_max			= 208000000,
	.stm32_clkdiv		= true,
	.cmdreg_cpsm_enable	= MCI_CPSM_STM32_ENABLE,
	.cmdreg_lrsp_crc	= MCI_CPSM_STM32_LRSP_CRC,
	.cmdreg_srsp_crc	= MCI_CPSM_STM32_SRSP_CRC,
	.cmdreg_srsp		= MCI_CPSM_STM32_SRSP,
	.cmdreg_stop		= MCI_CPSM_STM32_CMDSTOP,
	.data_cmd_enable	= MCI_CPSM_STM32_CMDTRANS,
	.irq_pio_mask		= MCI_IRQ_PIO_STM32_MASK,
	.datactrl_first		= true,
	.datacnt_useless	= true,
	.datalength_bits	= 25,
	.datactrl_blocksz	= 14,
	.datactrl_any_blocksz	= true,
<<<<<<< HEAD
=======
	.datactrl_mask_sdio	= MCI_DPSM_ST_SDIOEN,
>>>>>>> d1988041
	.stm32_idmabsize_mask	= GENMASK(12, 5),
	.busy_timeout		= true,
	.busy_detect		= true,
	.busy_detect_flag	= MCI_STM32_BUSYD0,
	.busy_detect_mask	= MCI_STM32_BUSYD0ENDMASK,
	.init			= sdmmc_variant_init,
};

static struct variant_data variant_stm32_sdmmcv2 = {
	.fifosize		= 16 * 4,
	.fifohalfsize		= 8 * 4,
	.f_max			= 208000000,
	.stm32_clkdiv		= true,
	.cmdreg_cpsm_enable	= MCI_CPSM_STM32_ENABLE,
	.cmdreg_lrsp_crc	= MCI_CPSM_STM32_LRSP_CRC,
	.cmdreg_srsp_crc	= MCI_CPSM_STM32_SRSP_CRC,
	.cmdreg_srsp		= MCI_CPSM_STM32_SRSP,
	.cmdreg_stop		= MCI_CPSM_STM32_CMDSTOP,
	.data_cmd_enable	= MCI_CPSM_STM32_CMDTRANS,
	.irq_pio_mask		= MCI_IRQ_PIO_STM32_MASK,
	.datactrl_first		= true,
	.datacnt_useless	= true,
	.datalength_bits	= 25,
	.datactrl_blocksz	= 14,
	.datactrl_any_blocksz	= true,
	.datactrl_mask_sdio	= MCI_DPSM_ST_SDIOEN,
	.stm32_idmabsize_mask	= GENMASK(16, 5),
	.dma_lli		= true,
	.busy_timeout		= true,
	.busy_detect		= true,
	.busy_detect_flag	= MCI_STM32_BUSYD0,
	.busy_detect_mask	= MCI_STM32_BUSYD0ENDMASK,
	.init			= sdmmc_variant_init,
};

static struct variant_data variant_qcom = {
	.fifosize		= 16 * 4,
	.fifohalfsize		= 8 * 4,
	.clkreg			= MCI_CLK_ENABLE,
	.clkreg_enable		= MCI_QCOM_CLK_FLOWENA |
				  MCI_QCOM_CLK_SELECT_IN_FBCLK,
	.clkreg_8bit_bus_enable = MCI_QCOM_CLK_WIDEBUS_8,
	.datactrl_mask_ddrmode	= MCI_QCOM_CLK_SELECT_IN_DDR_MODE,
	.cmdreg_cpsm_enable	= MCI_CPSM_ENABLE,
	.cmdreg_lrsp_crc	= MCI_CPSM_RESPONSE | MCI_CPSM_LONGRSP,
	.cmdreg_srsp_crc	= MCI_CPSM_RESPONSE,
	.cmdreg_srsp		= MCI_CPSM_RESPONSE,
	.data_cmd_enable	= MCI_CPSM_QCOM_DATCMD,
	.datalength_bits	= 24,
	.datactrl_blocksz	= 11,
	.datactrl_any_blocksz	= true,
	.pwrreg_powerup		= MCI_PWR_UP,
	.f_max			= 208000000,
	.explicit_mclk_control	= true,
	.qcom_fifo		= true,
	.qcom_dml		= true,
	.mmcimask1		= true,
	.irq_pio_mask		= MCI_IRQ_PIO_MASK,
	.start_err		= MCI_STARTBITERR,
	.opendrain		= MCI_ROD,
	.init			= qcom_variant_init,
};

/* Busy detection for the ST Micro variant */
static int mmci_card_busy(struct mmc_host *mmc)
{
	struct mmci_host *host = mmc_priv(mmc);
	unsigned long flags;
	int busy = 0;

	spin_lock_irqsave(&host->lock, flags);
	if (readl(host->base + MMCISTATUS) & host->variant->busy_detect_flag)
		busy = 1;
	spin_unlock_irqrestore(&host->lock, flags);

	return busy;
}

static void mmci_reg_delay(struct mmci_host *host)
{
	/*
	 * According to the spec, at least three feedback clock cycles
	 * of max 52 MHz must pass between two writes to the MMCICLOCK reg.
	 * Three MCLK clock cycles must pass between two MMCIPOWER reg writes.
	 * Worst delay time during card init is at 100 kHz => 30 us.
	 * Worst delay time when up and running is at 25 MHz => 120 ns.
	 */
	if (host->cclk < 25000000)
		udelay(30);
	else
		ndelay(120);
}

/*
 * This must be called with host->lock held
 */
void mmci_write_clkreg(struct mmci_host *host, u32 clk)
{
	if (host->clk_reg != clk) {
		host->clk_reg = clk;
		writel(clk, host->base + MMCICLOCK);
	}
}

/*
 * This must be called with host->lock held
 */
void mmci_write_pwrreg(struct mmci_host *host, u32 pwr)
{
	if (host->pwr_reg != pwr) {
		host->pwr_reg = pwr;
		writel(pwr, host->base + MMCIPOWER);
	}
}

/*
 * This must be called with host->lock held
 */
static void mmci_write_datactrlreg(struct mmci_host *host, u32 datactrl)
{
	/* Keep busy mode in DPSM if enabled */
	datactrl |= host->datactrl_reg & host->variant->busy_dpsm_flag;

	if (host->datactrl_reg != datactrl) {
		host->datactrl_reg = datactrl;
		writel(datactrl, host->base + MMCIDATACTRL);
	}
}

/*
 * This must be called with host->lock held
 */
static void mmci_set_clkreg(struct mmci_host *host, unsigned int desired)
{
	struct variant_data *variant = host->variant;
	u32 clk = variant->clkreg;

	/* Make sure cclk reflects the current calculated clock */
	host->cclk = 0;

	if (desired) {
		if (variant->explicit_mclk_control) {
			host->cclk = host->mclk;
		} else if (desired >= host->mclk) {
			clk = MCI_CLK_BYPASS;
			if (variant->st_clkdiv)
				clk |= MCI_ST_UX500_NEG_EDGE;
			host->cclk = host->mclk;
		} else if (variant->st_clkdiv) {
			/*
			 * DB8500 TRM says f = mclk / (clkdiv + 2)
			 * => clkdiv = (mclk / f) - 2
			 * Round the divider up so we don't exceed the max
			 * frequency
			 */
			clk = DIV_ROUND_UP(host->mclk, desired) - 2;
			if (clk >= 256)
				clk = 255;
			host->cclk = host->mclk / (clk + 2);
		} else {
			/*
			 * PL180 TRM says f = mclk / (2 * (clkdiv + 1))
			 * => clkdiv = mclk / (2 * f) - 1
			 */
			clk = host->mclk / (2 * desired) - 1;
			if (clk >= 256)
				clk = 255;
			host->cclk = host->mclk / (2 * (clk + 1));
		}

		clk |= variant->clkreg_enable;
		clk |= MCI_CLK_ENABLE;
		/* This hasn't proven to be worthwhile */
		/* clk |= MCI_CLK_PWRSAVE; */
	}

	/* Set actual clock for debug */
	host->mmc->actual_clock = host->cclk;

	if (host->mmc->ios.bus_width == MMC_BUS_WIDTH_4)
		clk |= MCI_4BIT_BUS;
	if (host->mmc->ios.bus_width == MMC_BUS_WIDTH_8)
		clk |= variant->clkreg_8bit_bus_enable;

	if (host->mmc->ios.timing == MMC_TIMING_UHS_DDR50 ||
	    host->mmc->ios.timing == MMC_TIMING_MMC_DDR52)
		clk |= variant->clkreg_neg_edge_enable;

	mmci_write_clkreg(host, clk);
}

static void mmci_dma_release(struct mmci_host *host)
{
	if (host->ops && host->ops->dma_release)
		host->ops->dma_release(host);

	host->use_dma = false;
}

static void mmci_dma_setup(struct mmci_host *host)
{
	if (!host->ops || !host->ops->dma_setup)
		return;

	if (host->ops->dma_setup(host))
		return;

	/* initialize pre request cookie */
	host->next_cookie = 1;

	host->use_dma = true;
}

/*
 * Validate mmc prerequisites
 */
static int mmci_validate_data(struct mmci_host *host,
			      struct mmc_data *data)
{
	struct variant_data *variant = host->variant;

	if (!data)
		return 0;
	if (!is_power_of_2(data->blksz) && !variant->datactrl_any_blocksz) {
		dev_err(mmc_dev(host->mmc),
			"unsupported block size (%d bytes)\n", data->blksz);
		return -EINVAL;
	}

	if (host->ops && host->ops->validate_data)
		return host->ops->validate_data(host, data);

	return 0;
}

static int mmci_prep_data(struct mmci_host *host, struct mmc_data *data, bool next)
{
	int err;

	if (!host->ops || !host->ops->prep_data)
		return 0;

	err = host->ops->prep_data(host, data, next);

	if (next && !err)
		data->host_cookie = ++host->next_cookie < 0 ?
			1 : host->next_cookie;

	return err;
}

static void mmci_unprep_data(struct mmci_host *host, struct mmc_data *data,
		      int err)
{
	if (host->ops && host->ops->unprep_data)
		host->ops->unprep_data(host, data, err);

	data->host_cookie = 0;
}

static void mmci_get_next_data(struct mmci_host *host, struct mmc_data *data)
{
	WARN_ON(data->host_cookie && data->host_cookie != host->next_cookie);

	if (host->ops && host->ops->get_next_data)
		host->ops->get_next_data(host, data);
}

static int mmci_dma_start(struct mmci_host *host, unsigned int datactrl)
{
	struct mmc_data *data = host->data;
	int ret;

	if (!host->use_dma)
		return -EINVAL;

	ret = mmci_prep_data(host, data, false);
	if (ret)
		return ret;

	if (!host->ops || !host->ops->dma_start)
		return -EINVAL;

	/* Okay, go for it. */
	dev_vdbg(mmc_dev(host->mmc),
		 "Submit MMCI DMA job, sglen %d blksz %04x blks %04x flags %08x\n",
		 data->sg_len, data->blksz, data->blocks, data->flags);

	ret = host->ops->dma_start(host, &datactrl);
	if (ret)
		return ret;

	/* Trigger the DMA transfer */
	mmci_write_datactrlreg(host, datactrl);

	/*
	 * Let the MMCI say when the data is ended and it's time
	 * to fire next DMA request. When that happens, MMCI will
	 * call mmci_data_end()
	 */
	writel(readl(host->base + MMCIMASK0) | MCI_DATAENDMASK,
	       host->base + MMCIMASK0);
	return 0;
}

static void mmci_dma_finalize(struct mmci_host *host, struct mmc_data *data)
{
	if (!host->use_dma)
		return;

	if (host->ops && host->ops->dma_finalize)
		host->ops->dma_finalize(host, data);
}

static void mmci_dma_error(struct mmci_host *host)
{
	if (!host->use_dma)
		return;

	if (host->ops && host->ops->dma_error)
		host->ops->dma_error(host);
}

static void
mmci_request_end(struct mmci_host *host, struct mmc_request *mrq)
{
	writel(0, host->base + MMCICOMMAND);

	BUG_ON(host->data);

	host->mrq = NULL;
	host->cmd = NULL;

	mmc_request_done(host->mmc, mrq);
}

static void mmci_set_mask1(struct mmci_host *host, unsigned int mask)
{
	void __iomem *base = host->base;
	struct variant_data *variant = host->variant;

	if (host->singleirq) {
		unsigned int mask0 = readl(base + MMCIMASK0);

		mask0 &= ~variant->irq_pio_mask;
		mask0 |= mask;

		writel(mask0, base + MMCIMASK0);
	}

	if (variant->mmcimask1)
		writel(mask, base + MMCIMASK1);

	host->mask1_reg = mask;
}

static void mmci_stop_data(struct mmci_host *host)
{
	mmci_write_datactrlreg(host, 0);
	mmci_set_mask1(host, 0);
	host->data = NULL;
}

static void mmci_init_sg(struct mmci_host *host, struct mmc_data *data)
{
	unsigned int flags = SG_MITER_ATOMIC;

	if (data->flags & MMC_DATA_READ)
		flags |= SG_MITER_TO_SG;
	else
		flags |= SG_MITER_FROM_SG;

	sg_miter_start(&host->sg_miter, data->sg, data->sg_len, flags);
}

static u32 mmci_get_dctrl_cfg(struct mmci_host *host)
{
	return MCI_DPSM_ENABLE | mmci_dctrl_blksz(host);
}

static u32 ux500v2_get_dctrl_cfg(struct mmci_host *host)
{
	return MCI_DPSM_ENABLE | (host->data->blksz << 16);
}

static bool ux500_busy_complete(struct mmci_host *host, u32 status, u32 err_msk)
{
	void __iomem *base = host->base;

	/*
	 * Before unmasking for the busy end IRQ, confirm that the
	 * command was sent successfully. To keep track of having a
	 * command in-progress, waiting for busy signaling to end,
	 * store the status in host->busy_status.
	 *
	 * Note that, the card may need a couple of clock cycles before
	 * it starts signaling busy on DAT0, hence re-read the
	 * MMCISTATUS register here, to allow the busy bit to be set.
	 * Potentially we may even need to poll the register for a
	 * while, to allow it to be set, but tests indicates that it
	 * isn't needed.
	 */
	if (!host->busy_status && !(status & err_msk) &&
	    (readl(base + MMCISTATUS) & host->variant->busy_detect_flag)) {
		writel(readl(base + MMCIMASK0) |
		       host->variant->busy_detect_mask,
		       base + MMCIMASK0);

		host->busy_status = status & (MCI_CMDSENT | MCI_CMDRESPEND);
		return false;
	}

	/*
	 * If there is a command in-progress that has been successfully
	 * sent, then bail out if busy status is set and wait for the
	 * busy end IRQ.
	 *
	 * Note that, the HW triggers an IRQ on both edges while
	 * monitoring DAT0 for busy completion, but there is only one
	 * status bit in MMCISTATUS for the busy state. Therefore
	 * both the start and the end interrupts needs to be cleared,
	 * one after the other. So, clear the busy start IRQ here.
	 */
	if (host->busy_status &&
	    (status & host->variant->busy_detect_flag)) {
		writel(host->variant->busy_detect_mask, base + MMCICLEAR);
		return false;
	}

	/*
	 * If there is a command in-progress that has been successfully
	 * sent and the busy bit isn't set, it means we have received
	 * the busy end IRQ. Clear and mask the IRQ, then continue to
	 * process the command.
	 */
	if (host->busy_status) {
		writel(host->variant->busy_detect_mask, base + MMCICLEAR);

		writel(readl(base + MMCIMASK0) &
		       ~host->variant->busy_detect_mask, base + MMCIMASK0);
		host->busy_status = 0;
	}

	return true;
}

/*
 * All the DMA operation mode stuff goes inside this ifdef.
 * This assumes that you have a generic DMA device interface,
 * no custom DMA interfaces are supported.
 */
#ifdef CONFIG_DMA_ENGINE
struct mmci_dmae_next {
	struct dma_async_tx_descriptor *desc;
	struct dma_chan	*chan;
};

struct mmci_dmae_priv {
	struct dma_chan	*cur;
	struct dma_chan	*rx_channel;
	struct dma_chan	*tx_channel;
	struct dma_async_tx_descriptor	*desc_current;
	struct mmci_dmae_next next_data;
};

int mmci_dmae_setup(struct mmci_host *host)
{
	const char *rxname, *txname;
	struct mmci_dmae_priv *dmae;

	dmae = devm_kzalloc(mmc_dev(host->mmc), sizeof(*dmae), GFP_KERNEL);
	if (!dmae)
		return -ENOMEM;

	host->dma_priv = dmae;

	dmae->rx_channel = dma_request_chan(mmc_dev(host->mmc), "rx");
	if (IS_ERR(dmae->rx_channel)) {
		int ret = PTR_ERR(dmae->rx_channel);
		dmae->rx_channel = NULL;
		return ret;
	}

	dmae->tx_channel = dma_request_chan(mmc_dev(host->mmc), "tx");
	if (IS_ERR(dmae->tx_channel)) {
		if (PTR_ERR(dmae->tx_channel) == -EPROBE_DEFER)
			dev_warn(mmc_dev(host->mmc),
				 "Deferred probe for TX channel ignored\n");
		dmae->tx_channel = NULL;
	}

	/*
	 * If only an RX channel is specified, the driver will
	 * attempt to use it bidirectionally, however if it is
	 * is specified but cannot be located, DMA will be disabled.
	 */
	if (dmae->rx_channel && !dmae->tx_channel)
		dmae->tx_channel = dmae->rx_channel;

	if (dmae->rx_channel)
		rxname = dma_chan_name(dmae->rx_channel);
	else
		rxname = "none";

	if (dmae->tx_channel)
		txname = dma_chan_name(dmae->tx_channel);
	else
		txname = "none";

	dev_info(mmc_dev(host->mmc), "DMA channels RX %s, TX %s\n",
		 rxname, txname);

	/*
	 * Limit the maximum segment size in any SG entry according to
	 * the parameters of the DMA engine device.
	 */
	if (dmae->tx_channel) {
		struct device *dev = dmae->tx_channel->device->dev;
		unsigned int max_seg_size = dma_get_max_seg_size(dev);

		if (max_seg_size < host->mmc->max_seg_size)
			host->mmc->max_seg_size = max_seg_size;
	}
	if (dmae->rx_channel) {
		struct device *dev = dmae->rx_channel->device->dev;
		unsigned int max_seg_size = dma_get_max_seg_size(dev);

		if (max_seg_size < host->mmc->max_seg_size)
			host->mmc->max_seg_size = max_seg_size;
	}

	if (!dmae->tx_channel || !dmae->rx_channel) {
		mmci_dmae_release(host);
		return -EINVAL;
	}

	return 0;
}

/*
 * This is used in or so inline it
 * so it can be discarded.
 */
void mmci_dmae_release(struct mmci_host *host)
{
	struct mmci_dmae_priv *dmae = host->dma_priv;

	if (dmae->rx_channel)
		dma_release_channel(dmae->rx_channel);
	if (dmae->tx_channel)
		dma_release_channel(dmae->tx_channel);
	dmae->rx_channel = dmae->tx_channel = NULL;
}

static void mmci_dma_unmap(struct mmci_host *host, struct mmc_data *data)
{
	struct mmci_dmae_priv *dmae = host->dma_priv;
	struct dma_chan *chan;

	if (data->flags & MMC_DATA_READ)
		chan = dmae->rx_channel;
	else
		chan = dmae->tx_channel;

	dma_unmap_sg(chan->device->dev, data->sg, data->sg_len,
		     mmc_get_dma_dir(data));
}

void mmci_dmae_error(struct mmci_host *host)
{
	struct mmci_dmae_priv *dmae = host->dma_priv;

	if (!dma_inprogress(host))
		return;

	dev_err(mmc_dev(host->mmc), "error during DMA transfer!\n");
	dmaengine_terminate_all(dmae->cur);
	host->dma_in_progress = false;
	dmae->cur = NULL;
	dmae->desc_current = NULL;
	host->data->host_cookie = 0;

	mmci_dma_unmap(host, host->data);
}

void mmci_dmae_finalize(struct mmci_host *host, struct mmc_data *data)
{
	struct mmci_dmae_priv *dmae = host->dma_priv;
	u32 status;
	int i;

	if (!dma_inprogress(host))
		return;

	/* Wait up to 1ms for the DMA to complete */
	for (i = 0; ; i++) {
		status = readl(host->base + MMCISTATUS);
		if (!(status & MCI_RXDATAAVLBLMASK) || i >= 100)
			break;
		udelay(10);
	}

	/*
	 * Check to see whether we still have some data left in the FIFO -
	 * this catches DMA controllers which are unable to monitor the
	 * DMALBREQ and DMALSREQ signals while allowing us to DMA to non-
	 * contiguous buffers.  On TX, we'll get a FIFO underrun error.
	 */
	if (status & MCI_RXDATAAVLBLMASK) {
		mmci_dma_error(host);
		if (!data->error)
			data->error = -EIO;
	} else if (!data->host_cookie) {
		mmci_dma_unmap(host, data);
	}

	/*
	 * Use of DMA with scatter-gather is impossible.
	 * Give up with DMA and switch back to PIO mode.
	 */
	if (status & MCI_RXDATAAVLBLMASK) {
		dev_err(mmc_dev(host->mmc), "buggy DMA detected. Taking evasive action.\n");
		mmci_dma_release(host);
	}

	host->dma_in_progress = false;
	dmae->cur = NULL;
	dmae->desc_current = NULL;
}

/* prepares DMA channel and DMA descriptor, returns non-zero on failure */
static int _mmci_dmae_prep_data(struct mmci_host *host, struct mmc_data *data,
				struct dma_chan **dma_chan,
				struct dma_async_tx_descriptor **dma_desc)
{
	struct mmci_dmae_priv *dmae = host->dma_priv;
	struct variant_data *variant = host->variant;
	struct dma_slave_config conf = {
		.src_addr = host->phybase + MMCIFIFO,
		.dst_addr = host->phybase + MMCIFIFO,
		.src_addr_width = DMA_SLAVE_BUSWIDTH_4_BYTES,
		.dst_addr_width = DMA_SLAVE_BUSWIDTH_4_BYTES,
		.src_maxburst = variant->fifohalfsize >> 2, /* # of words */
		.dst_maxburst = variant->fifohalfsize >> 2, /* # of words */
		.device_fc = false,
	};
	struct dma_chan *chan;
	struct dma_device *device;
	struct dma_async_tx_descriptor *desc;
	int nr_sg;
	unsigned long flags = DMA_CTRL_ACK;

	if (data->flags & MMC_DATA_READ) {
		conf.direction = DMA_DEV_TO_MEM;
		chan = dmae->rx_channel;
	} else {
		conf.direction = DMA_MEM_TO_DEV;
		chan = dmae->tx_channel;
	}

	/* If there's no DMA channel, fall back to PIO */
	if (!chan)
		return -EINVAL;

	/* If less than or equal to the fifo size, don't bother with DMA */
	if (data->blksz * data->blocks <= variant->fifosize)
		return -EINVAL;

	/*
	 * This is necessary to get SDIO working on the Ux500. We do not yet
	 * know if this is a bug in:
	 * - The Ux500 DMA controller (DMA40)
	 * - The MMCI DMA interface on the Ux500
	 * some power of two blocks (such as 64 bytes) are sent regularly
	 * during SDIO traffic and those work fine so for these we enable DMA
	 * transfers.
	 */
	if (host->variant->dma_power_of_2 && !is_power_of_2(data->blksz))
		return -EINVAL;

	device = chan->device;
	nr_sg = dma_map_sg(device->dev, data->sg, data->sg_len,
			   mmc_get_dma_dir(data));
	if (nr_sg == 0)
		return -EINVAL;

	if (host->variant->qcom_dml)
		flags |= DMA_PREP_INTERRUPT;

	dmaengine_slave_config(chan, &conf);
	desc = dmaengine_prep_slave_sg(chan, data->sg, nr_sg,
					    conf.direction, flags);
	if (!desc)
		goto unmap_exit;

	*dma_chan = chan;
	*dma_desc = desc;

	return 0;

 unmap_exit:
	dma_unmap_sg(device->dev, data->sg, data->sg_len,
		     mmc_get_dma_dir(data));
	return -ENOMEM;
}

int mmci_dmae_prep_data(struct mmci_host *host,
			struct mmc_data *data,
			bool next)
{
	struct mmci_dmae_priv *dmae = host->dma_priv;
	struct mmci_dmae_next *nd = &dmae->next_data;

	if (!host->use_dma)
		return -EINVAL;

	if (next)
		return _mmci_dmae_prep_data(host, data, &nd->chan, &nd->desc);
	/* Check if next job is already prepared. */
	if (dmae->cur && dmae->desc_current)
		return 0;

	/* No job were prepared thus do it now. */
	return _mmci_dmae_prep_data(host, data, &dmae->cur,
				    &dmae->desc_current);
}

int mmci_dmae_start(struct mmci_host *host, unsigned int *datactrl)
{
	struct mmci_dmae_priv *dmae = host->dma_priv;
	int ret;

	host->dma_in_progress = true;
	ret = dma_submit_error(dmaengine_submit(dmae->desc_current));
	if (ret < 0) {
		host->dma_in_progress = false;
		return ret;
	}
	dma_async_issue_pending(dmae->cur);

	*datactrl |= MCI_DPSM_DMAENABLE;

	return 0;
}

void mmci_dmae_get_next_data(struct mmci_host *host, struct mmc_data *data)
{
	struct mmci_dmae_priv *dmae = host->dma_priv;
	struct mmci_dmae_next *next = &dmae->next_data;

	if (!host->use_dma)
		return;

	WARN_ON(!data->host_cookie && (next->desc || next->chan));

	dmae->desc_current = next->desc;
	dmae->cur = next->chan;
	next->desc = NULL;
	next->chan = NULL;
}

void mmci_dmae_unprep_data(struct mmci_host *host,
			   struct mmc_data *data, int err)

{
	struct mmci_dmae_priv *dmae = host->dma_priv;

	if (!host->use_dma)
		return;

	mmci_dma_unmap(host, data);

	if (err) {
		struct mmci_dmae_next *next = &dmae->next_data;
		struct dma_chan *chan;
		if (data->flags & MMC_DATA_READ)
			chan = dmae->rx_channel;
		else
			chan = dmae->tx_channel;
		dmaengine_terminate_all(chan);

		if (dmae->desc_current == next->desc)
			dmae->desc_current = NULL;

		if (dmae->cur == next->chan) {
			host->dma_in_progress = false;
			dmae->cur = NULL;
		}

		next->desc = NULL;
		next->chan = NULL;
	}
}

static struct mmci_host_ops mmci_variant_ops = {
	.prep_data = mmci_dmae_prep_data,
	.unprep_data = mmci_dmae_unprep_data,
	.get_datactrl_cfg = mmci_get_dctrl_cfg,
	.get_next_data = mmci_dmae_get_next_data,
	.dma_setup = mmci_dmae_setup,
	.dma_release = mmci_dmae_release,
	.dma_start = mmci_dmae_start,
	.dma_finalize = mmci_dmae_finalize,
	.dma_error = mmci_dmae_error,
};
#else
static struct mmci_host_ops mmci_variant_ops = {
	.get_datactrl_cfg = mmci_get_dctrl_cfg,
};
#endif

static void mmci_variant_init(struct mmci_host *host)
{
	host->ops = &mmci_variant_ops;
}

static void ux500_variant_init(struct mmci_host *host)
{
	host->ops = &mmci_variant_ops;
	host->ops->busy_complete = ux500_busy_complete;
}

static void ux500v2_variant_init(struct mmci_host *host)
{
	host->ops = &mmci_variant_ops;
	host->ops->busy_complete = ux500_busy_complete;
	host->ops->get_datactrl_cfg = ux500v2_get_dctrl_cfg;
}

static void mmci_pre_request(struct mmc_host *mmc, struct mmc_request *mrq)
{
	struct mmci_host *host = mmc_priv(mmc);
	struct mmc_data *data = mrq->data;

	if (!data)
		return;

	WARN_ON(data->host_cookie);

	if (mmci_validate_data(host, data))
		return;

	mmci_prep_data(host, data, true);
}

static void mmci_post_request(struct mmc_host *mmc, struct mmc_request *mrq,
			      int err)
{
	struct mmci_host *host = mmc_priv(mmc);
	struct mmc_data *data = mrq->data;

	if (!data || !data->host_cookie)
		return;

	mmci_unprep_data(host, data, err);
}

static void mmci_start_data(struct mmci_host *host, struct mmc_data *data)
{
	struct variant_data *variant = host->variant;
	unsigned int datactrl, timeout, irqmask;
	unsigned long long clks;
	void __iomem *base;

	dev_dbg(mmc_dev(host->mmc), "blksz %04x blks %04x flags %08x\n",
		data->blksz, data->blocks, data->flags);

	host->data = data;
	host->size = data->blksz * data->blocks;
	data->bytes_xfered = 0;

	clks = (unsigned long long)data->timeout_ns * host->cclk;
	do_div(clks, NSEC_PER_SEC);

	timeout = data->timeout_clks + (unsigned int)clks;

	base = host->base;
	writel(timeout, base + MMCIDATATIMER);
	writel(host->size, base + MMCIDATALENGTH);

	datactrl = host->ops->get_datactrl_cfg(host);
	datactrl |= host->data->flags & MMC_DATA_READ ? MCI_DPSM_DIRECTION : 0;

	if (host->mmc->card && mmc_card_sdio(host->mmc->card)) {
		u32 clk;

		datactrl |= variant->datactrl_mask_sdio;

		/*
		 * The ST Micro variant for SDIO small write transfers
		 * needs to have clock H/W flow control disabled,
		 * otherwise the transfer will not start. The threshold
		 * depends on the rate of MCLK.
		 */
		if (variant->st_sdio && data->flags & MMC_DATA_WRITE &&
		    (host->size < 8 ||
		     (host->size <= 8 && host->mclk > 50000000)))
			clk = host->clk_reg & ~variant->clkreg_enable;
		else
			clk = host->clk_reg | variant->clkreg_enable;

		mmci_write_clkreg(host, clk);
	}

	if (host->mmc->ios.timing == MMC_TIMING_UHS_DDR50 ||
	    host->mmc->ios.timing == MMC_TIMING_MMC_DDR52)
		datactrl |= variant->datactrl_mask_ddrmode;

	/*
	 * Attempt to use DMA operation mode, if this
	 * should fail, fall back to PIO mode
	 */
	if (!mmci_dma_start(host, datactrl))
		return;

	/* IRQ mode, map the SG list for CPU reading/writing */
	mmci_init_sg(host, data);

	if (data->flags & MMC_DATA_READ) {
		irqmask = MCI_RXFIFOHALFFULLMASK;

		/*
		 * If we have less than the fifo 'half-full' threshold to
		 * transfer, trigger a PIO interrupt as soon as any data
		 * is available.
		 */
		if (host->size < variant->fifohalfsize)
			irqmask |= MCI_RXDATAAVLBLMASK;
	} else {
		/*
		 * We don't actually need to include "FIFO empty" here
		 * since its implicit in "FIFO half empty".
		 */
		irqmask = MCI_TXFIFOHALFEMPTYMASK;
	}

	mmci_write_datactrlreg(host, datactrl);
	writel(readl(base + MMCIMASK0) & ~MCI_DATAENDMASK, base + MMCIMASK0);
	mmci_set_mask1(host, irqmask);
}

static void
mmci_start_command(struct mmci_host *host, struct mmc_command *cmd, u32 c)
{
	void __iomem *base = host->base;
	unsigned long long clks;

	dev_dbg(mmc_dev(host->mmc), "op %02x arg %08x flags %08x\n",
	    cmd->opcode, cmd->arg, cmd->flags);

	if (readl(base + MMCICOMMAND) & host->variant->cmdreg_cpsm_enable) {
		writel(0, base + MMCICOMMAND);
		mmci_reg_delay(host);
	}

	if (host->variant->cmdreg_stop &&
	    cmd->opcode == MMC_STOP_TRANSMISSION)
		c |= host->variant->cmdreg_stop;

	c |= cmd->opcode | host->variant->cmdreg_cpsm_enable;
	if (cmd->flags & MMC_RSP_PRESENT) {
		if (cmd->flags & MMC_RSP_136)
			c |= host->variant->cmdreg_lrsp_crc;
		else if (cmd->flags & MMC_RSP_CRC)
			c |= host->variant->cmdreg_srsp_crc;
		else
			c |= host->variant->cmdreg_srsp;
	}

	if (host->variant->busy_timeout && cmd->flags & MMC_RSP_BUSY) {
		if (!cmd->busy_timeout)
			cmd->busy_timeout = 10 * MSEC_PER_SEC;

		clks = (unsigned long long)cmd->busy_timeout * host->cclk;
		do_div(clks, MSEC_PER_SEC);
		writel_relaxed(clks, host->base + MMCIDATATIMER);
	}

	if (host->ops->pre_sig_volt_switch && cmd->opcode == SD_SWITCH_VOLTAGE)
		host->ops->pre_sig_volt_switch(host);

	if (/*interrupt*/0)
		c |= MCI_CPSM_INTERRUPT;

	if (mmc_cmd_type(cmd) == MMC_CMD_ADTC)
		c |= host->variant->data_cmd_enable;

	host->cmd = cmd;

	writel(cmd->arg, base + MMCIARGUMENT);
	writel(c, base + MMCICOMMAND);
}

static void mmci_stop_command(struct mmci_host *host)
{
	host->stop_abort.error = 0;
	mmci_start_command(host, &host->stop_abort, 0);
}

static void
mmci_data_irq(struct mmci_host *host, struct mmc_data *data,
	      unsigned int status)
{
	unsigned int status_err;

	/* Make sure we have data to handle */
	if (!data)
		return;

	/* First check for errors */
	status_err = status & (host->variant->start_err |
			       MCI_DATACRCFAIL | MCI_DATATIMEOUT |
			       MCI_TXUNDERRUN | MCI_RXOVERRUN);

	if (status_err) {
		u32 remain, success;

		/* Terminate the DMA transfer */
		mmci_dma_error(host);

		/*
		 * Calculate how far we are into the transfer.  Note that
		 * the data counter gives the number of bytes transferred
		 * on the MMC bus, not on the host side.  On reads, this
		 * can be as much as a FIFO-worth of data ahead.  This
		 * matters for FIFO overruns only.
		 */
		if (!host->variant->datacnt_useless) {
			remain = readl(host->base + MMCIDATACNT);
			success = data->blksz * data->blocks - remain;
		} else {
			success = 0;
		}

		dev_dbg(mmc_dev(host->mmc), "MCI ERROR IRQ, status 0x%08x at 0x%08x\n",
			status_err, success);
		if (status_err & MCI_DATACRCFAIL) {
			/* Last block was not successful */
			success -= 1;
			data->error = -EILSEQ;
		} else if (status_err & MCI_DATATIMEOUT) {
			data->error = -ETIMEDOUT;
		} else if (status_err & MCI_STARTBITERR) {
			data->error = -ECOMM;
		} else if (status_err & MCI_TXUNDERRUN) {
			data->error = -EIO;
		} else if (status_err & MCI_RXOVERRUN) {
			if (success > host->variant->fifosize)
				success -= host->variant->fifosize;
			else
				success = 0;
			data->error = -EIO;
		}
		data->bytes_xfered = round_down(success, data->blksz);
	}

	if (status & MCI_DATABLOCKEND)
		dev_err(mmc_dev(host->mmc), "stray MCI_DATABLOCKEND interrupt\n");

	if (status & MCI_DATAEND || data->error) {
		mmci_dma_finalize(host, data);

		mmci_stop_data(host);

		if (!data->error)
			/* The error clause is handled above, success! */
			data->bytes_xfered = data->blksz * data->blocks;

		if (!data->stop) {
			if (host->variant->cmdreg_stop && data->error)
				mmci_stop_command(host);
			else
				mmci_request_end(host, data->mrq);
		} else if (host->mrq->sbc && !data->error) {
			mmci_request_end(host, data->mrq);
		} else {
			mmci_start_command(host, data->stop, 0);
		}
	}
}

static void
mmci_cmd_irq(struct mmci_host *host, struct mmc_command *cmd,
	     unsigned int status)
{
	u32 err_msk = MCI_CMDCRCFAIL | MCI_CMDTIMEOUT;
	void __iomem *base = host->base;
	bool sbc, busy_resp;

	if (!cmd)
		return;

	sbc = (cmd == host->mrq->sbc);
	busy_resp = !!(cmd->flags & MMC_RSP_BUSY);

	/*
	 * We need to be one of these interrupts to be considered worth
	 * handling. Note that we tag on any latent IRQs postponed
	 * due to waiting for busy status.
	 */
	if (host->variant->busy_timeout && busy_resp)
		err_msk |= MCI_DATATIMEOUT;

	if (!((status | host->busy_status) &
	      (err_msk | MCI_CMDSENT | MCI_CMDRESPEND)))
		return;

	/* Handle busy detection on DAT0 if the variant supports it. */
	if (busy_resp && host->variant->busy_detect)
		if (!host->ops->busy_complete(host, status, err_msk))
			return;

	host->cmd = NULL;

	if (status & MCI_CMDTIMEOUT) {
		cmd->error = -ETIMEDOUT;
	} else if (status & MCI_CMDCRCFAIL && cmd->flags & MMC_RSP_CRC) {
		cmd->error = -EILSEQ;
	} else if (host->variant->busy_timeout && busy_resp &&
		   status & MCI_DATATIMEOUT) {
		cmd->error = -ETIMEDOUT;
		host->irq_action = IRQ_WAKE_THREAD;
	} else {
		cmd->resp[0] = readl(base + MMCIRESPONSE0);
		cmd->resp[1] = readl(base + MMCIRESPONSE1);
		cmd->resp[2] = readl(base + MMCIRESPONSE2);
		cmd->resp[3] = readl(base + MMCIRESPONSE3);
	}

	if ((!sbc && !cmd->data) || cmd->error) {
		if (host->data) {
			/* Terminate the DMA transfer */
			mmci_dma_error(host);

			mmci_stop_data(host);
			if (host->variant->cmdreg_stop && cmd->error) {
				mmci_stop_command(host);
				return;
			}
		}

		if (host->irq_action != IRQ_WAKE_THREAD)
			mmci_request_end(host, host->mrq);

	} else if (sbc) {
		mmci_start_command(host, host->mrq->cmd, 0);
	} else if (!host->variant->datactrl_first &&
		   !(cmd->data->flags & MMC_DATA_READ)) {
		mmci_start_data(host, cmd->data);
	}
}

static int mmci_get_rx_fifocnt(struct mmci_host *host, u32 status, int remain)
{
	return remain - (readl(host->base + MMCIFIFOCNT) << 2);
}

static int mmci_qcom_get_rx_fifocnt(struct mmci_host *host, u32 status, int r)
{
	/*
	 * on qcom SDCC4 only 8 words are used in each burst so only 8 addresses
	 * from the fifo range should be used
	 */
	if (status & MCI_RXFIFOHALFFULL)
		return host->variant->fifohalfsize;
	else if (status & MCI_RXDATAAVLBL)
		return 4;

	return 0;
}

static int mmci_pio_read(struct mmci_host *host, char *buffer, unsigned int remain)
{
	void __iomem *base = host->base;
	char *ptr = buffer;
	u32 status = readl(host->base + MMCISTATUS);
	int host_remain = host->size;

	do {
		int count = host->get_rx_fifocnt(host, status, host_remain);

		if (count > remain)
			count = remain;

		if (count <= 0)
			break;

		/*
		 * SDIO especially may want to send something that is
		 * not divisible by 4 (as opposed to card sectors
		 * etc). Therefore make sure to always read the last bytes
		 * while only doing full 32-bit reads towards the FIFO.
		 */
		if (unlikely(count & 0x3)) {
			if (count < 4) {
				unsigned char buf[4];
				ioread32_rep(base + MMCIFIFO, buf, 1);
				memcpy(ptr, buf, count);
			} else {
				ioread32_rep(base + MMCIFIFO, ptr, count >> 2);
				count &= ~0x3;
			}
		} else {
			ioread32_rep(base + MMCIFIFO, ptr, count >> 2);
		}

		ptr += count;
		remain -= count;
		host_remain -= count;

		if (remain == 0)
			break;

		status = readl(base + MMCISTATUS);
	} while (status & MCI_RXDATAAVLBL);

	return ptr - buffer;
}

static int mmci_pio_write(struct mmci_host *host, char *buffer, unsigned int remain, u32 status)
{
	struct variant_data *variant = host->variant;
	void __iomem *base = host->base;
	char *ptr = buffer;

	do {
		unsigned int count, maxcnt;

		maxcnt = status & MCI_TXFIFOEMPTY ?
			 variant->fifosize : variant->fifohalfsize;
		count = min(remain, maxcnt);

		/*
		 * SDIO especially may want to send something that is
		 * not divisible by 4 (as opposed to card sectors
		 * etc), and the FIFO only accept full 32-bit writes.
		 * So compensate by adding +3 on the count, a single
		 * byte become a 32bit write, 7 bytes will be two
		 * 32bit writes etc.
		 */
		iowrite32_rep(base + MMCIFIFO, ptr, (count + 3) >> 2);

		ptr += count;
		remain -= count;

		if (remain == 0)
			break;

		status = readl(base + MMCISTATUS);
	} while (status & MCI_TXFIFOHALFEMPTY);

	return ptr - buffer;
}

/*
 * PIO data transfer IRQ handler.
 */
static irqreturn_t mmci_pio_irq(int irq, void *dev_id)
{
	struct mmci_host *host = dev_id;
	struct sg_mapping_iter *sg_miter = &host->sg_miter;
	struct variant_data *variant = host->variant;
	void __iomem *base = host->base;
	u32 status;

	status = readl(base + MMCISTATUS);

	dev_dbg(mmc_dev(host->mmc), "irq1 (pio) %08x\n", status);

	do {
		unsigned int remain, len;
		char *buffer;

		/*
		 * For write, we only need to test the half-empty flag
		 * here - if the FIFO is completely empty, then by
		 * definition it is more than half empty.
		 *
		 * For read, check for data available.
		 */
		if (!(status & (MCI_TXFIFOHALFEMPTY|MCI_RXDATAAVLBL)))
			break;

		if (!sg_miter_next(sg_miter))
			break;

		buffer = sg_miter->addr;
		remain = sg_miter->length;

		len = 0;
		if (status & MCI_RXACTIVE)
			len = mmci_pio_read(host, buffer, remain);
		if (status & MCI_TXACTIVE)
			len = mmci_pio_write(host, buffer, remain, status);

		sg_miter->consumed = len;

		host->size -= len;
		remain -= len;

		if (remain)
			break;

		status = readl(base + MMCISTATUS);
	} while (1);

	sg_miter_stop(sg_miter);

	/*
	 * If we have less than the fifo 'half-full' threshold to transfer,
	 * trigger a PIO interrupt as soon as any data is available.
	 */
	if (status & MCI_RXACTIVE && host->size < variant->fifohalfsize)
		mmci_set_mask1(host, MCI_RXDATAAVLBLMASK);

	/*
	 * If we run out of data, disable the data IRQs; this
	 * prevents a race where the FIFO becomes empty before
	 * the chip itself has disabled the data path, and
	 * stops us racing with our data end IRQ.
	 */
	if (host->size == 0) {
		mmci_set_mask1(host, 0);
		writel(readl(base + MMCIMASK0) | MCI_DATAENDMASK, base + MMCIMASK0);
	}

	return IRQ_HANDLED;
}

/*
 * Handle completion of command and data transfers.
 */
static irqreturn_t mmci_irq(int irq, void *dev_id)
{
	struct mmci_host *host = dev_id;
	u32 status;

	spin_lock(&host->lock);
	host->irq_action = IRQ_HANDLED;

	do {
		status = readl(host->base + MMCISTATUS);

		if (host->singleirq) {
			if (status & host->mask1_reg)
				mmci_pio_irq(irq, dev_id);

			status &= ~host->variant->irq_pio_mask;
		}

		/*
		 * Busy detection is managed by mmci_cmd_irq(), including to
		 * clear the corresponding IRQ.
		 */
		status &= readl(host->base + MMCIMASK0);
		if (host->variant->busy_detect)
			writel(status & ~host->variant->busy_detect_mask,
			       host->base + MMCICLEAR);
		else
			writel(status, host->base + MMCICLEAR);

		dev_dbg(mmc_dev(host->mmc), "irq0 (data+cmd) %08x\n", status);

		if (host->variant->reversed_irq_handling) {
			mmci_data_irq(host, host->data, status);
			mmci_cmd_irq(host, host->cmd, status);
		} else {
			mmci_cmd_irq(host, host->cmd, status);
			mmci_data_irq(host, host->data, status);
		}

		/*
		 * Busy detection has been handled by mmci_cmd_irq() above.
		 * Clear the status bit to prevent polling in IRQ context.
		 */
		if (host->variant->busy_detect_flag)
			status &= ~host->variant->busy_detect_flag;

	} while (status);

	spin_unlock(&host->lock);

	return host->irq_action;
}

/*
 * mmci_irq_thread() - A threaded IRQ handler that manages a reset of the HW.
 *
 * A reset is needed for some variants, where a datatimeout for a R1B request
 * causes the DPSM to stay busy (non-functional).
 */
static irqreturn_t mmci_irq_thread(int irq, void *dev_id)
{
	struct mmci_host *host = dev_id;
	unsigned long flags;

	if (host->rst) {
		reset_control_assert(host->rst);
		udelay(2);
		reset_control_deassert(host->rst);
	}

	spin_lock_irqsave(&host->lock, flags);
	writel(host->clk_reg, host->base + MMCICLOCK);
	writel(host->pwr_reg, host->base + MMCIPOWER);
	writel(MCI_IRQENABLE | host->variant->start_err,
	       host->base + MMCIMASK0);

	host->irq_action = IRQ_HANDLED;
	mmci_request_end(host, host->mrq);
	spin_unlock_irqrestore(&host->lock, flags);

	return host->irq_action;
}

static void mmci_request(struct mmc_host *mmc, struct mmc_request *mrq)
{
	struct mmci_host *host = mmc_priv(mmc);
	unsigned long flags;

	WARN_ON(host->mrq != NULL);

	mrq->cmd->error = mmci_validate_data(host, mrq->data);
	if (mrq->cmd->error) {
		mmc_request_done(mmc, mrq);
		return;
	}

	spin_lock_irqsave(&host->lock, flags);

	host->mrq = mrq;

	if (mrq->data)
		mmci_get_next_data(host, mrq->data);

	if (mrq->data &&
	    (host->variant->datactrl_first || mrq->data->flags & MMC_DATA_READ))
		mmci_start_data(host, mrq->data);

	if (mrq->sbc)
		mmci_start_command(host, mrq->sbc, 0);
	else
		mmci_start_command(host, mrq->cmd, 0);

	spin_unlock_irqrestore(&host->lock, flags);
}

static void mmci_set_max_busy_timeout(struct mmc_host *mmc)
{
	struct mmci_host *host = mmc_priv(mmc);
	u32 max_busy_timeout = 0;

	if (!host->variant->busy_detect)
		return;

	if (host->variant->busy_timeout && mmc->actual_clock)
		max_busy_timeout = ~0UL / (mmc->actual_clock / MSEC_PER_SEC);

	mmc->max_busy_timeout = max_busy_timeout;
}

static void mmci_set_ios(struct mmc_host *mmc, struct mmc_ios *ios)
{
	struct mmci_host *host = mmc_priv(mmc);
	struct variant_data *variant = host->variant;
	u32 pwr = 0;
	unsigned long flags;
	int ret;

	if (host->plat->ios_handler &&
		host->plat->ios_handler(mmc_dev(mmc), ios))
			dev_err(mmc_dev(mmc), "platform ios_handler failed\n");

	switch (ios->power_mode) {
	case MMC_POWER_OFF:
		if (!IS_ERR(mmc->supply.vmmc))
			mmc_regulator_set_ocr(mmc, mmc->supply.vmmc, 0);

		if (!IS_ERR(mmc->supply.vqmmc) && host->vqmmc_enabled) {
			regulator_disable(mmc->supply.vqmmc);
			host->vqmmc_enabled = false;
		}

		break;
	case MMC_POWER_UP:
		if (!IS_ERR(mmc->supply.vmmc))
			mmc_regulator_set_ocr(mmc, mmc->supply.vmmc, ios->vdd);

		/*
		 * The ST Micro variant doesn't have the PL180s MCI_PWR_UP
		 * and instead uses MCI_PWR_ON so apply whatever value is
		 * configured in the variant data.
		 */
		pwr |= variant->pwrreg_powerup;

		break;
	case MMC_POWER_ON:
		if (!IS_ERR(mmc->supply.vqmmc) && !host->vqmmc_enabled) {
			ret = regulator_enable(mmc->supply.vqmmc);
			if (ret < 0)
				dev_err(mmc_dev(mmc),
					"failed to enable vqmmc regulator\n");
			else
				host->vqmmc_enabled = true;
		}

		pwr |= MCI_PWR_ON;
		break;
	}

	if (variant->signal_direction && ios->power_mode != MMC_POWER_OFF) {
		/*
		 * The ST Micro variant has some additional bits
		 * indicating signal direction for the signals in
		 * the SD/MMC bus and feedback-clock usage.
		 */
		pwr |= host->pwr_reg_add;

		if (ios->bus_width == MMC_BUS_WIDTH_4)
			pwr &= ~MCI_ST_DATA74DIREN;
		else if (ios->bus_width == MMC_BUS_WIDTH_1)
			pwr &= (~MCI_ST_DATA74DIREN &
				~MCI_ST_DATA31DIREN &
				~MCI_ST_DATA2DIREN);
	}

	if (variant->opendrain) {
		if (ios->bus_mode == MMC_BUSMODE_OPENDRAIN)
			pwr |= variant->opendrain;
	} else {
		/*
		 * If the variant cannot configure the pads by its own, then we
		 * expect the pinctrl to be able to do that for us
		 */
		if (ios->bus_mode == MMC_BUSMODE_OPENDRAIN)
			pinctrl_select_state(host->pinctrl, host->pins_opendrain);
		else
			pinctrl_select_default_state(mmc_dev(mmc));
	}

	/*
	 * If clock = 0 and the variant requires the MMCIPOWER to be used for
	 * gating the clock, the MCI_PWR_ON bit is cleared.
	 */
	if (!ios->clock && variant->pwrreg_clkgate)
		pwr &= ~MCI_PWR_ON;

	if (host->variant->explicit_mclk_control &&
	    ios->clock != host->clock_cache) {
		ret = clk_set_rate(host->clk, ios->clock);
		if (ret < 0)
			dev_err(mmc_dev(host->mmc),
				"Error setting clock rate (%d)\n", ret);
		else
			host->mclk = clk_get_rate(host->clk);
	}
	host->clock_cache = ios->clock;

	spin_lock_irqsave(&host->lock, flags);

	if (host->ops && host->ops->set_clkreg)
		host->ops->set_clkreg(host, ios->clock);
	else
		mmci_set_clkreg(host, ios->clock);

	mmci_set_max_busy_timeout(mmc);

	if (host->ops && host->ops->set_pwrreg)
		host->ops->set_pwrreg(host, pwr);
	else
		mmci_write_pwrreg(host, pwr);

	mmci_reg_delay(host);

	spin_unlock_irqrestore(&host->lock, flags);
}

static int mmci_get_cd(struct mmc_host *mmc)
{
	struct mmci_host *host = mmc_priv(mmc);
	struct mmci_platform_data *plat = host->plat;
	unsigned int status = mmc_gpio_get_cd(mmc);

	if (status == -ENOSYS) {
		if (!plat->status)
			return 1; /* Assume always present */

		status = plat->status(mmc_dev(host->mmc));
	}
	return status;
}

static int mmci_sig_volt_switch(struct mmc_host *mmc, struct mmc_ios *ios)
{
	struct mmci_host *host = mmc_priv(mmc);
	int ret;

	ret = mmc_regulator_set_vqmmc(mmc, ios);

	if (!ret && host->ops && host->ops->post_sig_volt_switch)
		ret = host->ops->post_sig_volt_switch(host, ios);
	else if (ret)
		ret = 0;

	if (ret < 0)
		dev_warn(mmc_dev(mmc), "Voltage switch failed\n");

	return ret;
}

static struct mmc_host_ops mmci_ops = {
	.request	= mmci_request,
	.pre_req	= mmci_pre_request,
	.post_req	= mmci_post_request,
	.set_ios	= mmci_set_ios,
	.get_ro		= mmc_gpio_get_ro,
	.get_cd		= mmci_get_cd,
	.start_signal_voltage_switch = mmci_sig_volt_switch,
};

static int mmci_of_parse(struct device_node *np, struct mmc_host *mmc)
{
	struct mmci_host *host = mmc_priv(mmc);
	int ret = mmc_of_parse(mmc);

	if (ret)
		return ret;

	if (of_get_property(np, "st,sig-dir-dat0", NULL))
		host->pwr_reg_add |= MCI_ST_DATA0DIREN;
	if (of_get_property(np, "st,sig-dir-dat2", NULL))
		host->pwr_reg_add |= MCI_ST_DATA2DIREN;
	if (of_get_property(np, "st,sig-dir-dat31", NULL))
		host->pwr_reg_add |= MCI_ST_DATA31DIREN;
	if (of_get_property(np, "st,sig-dir-dat74", NULL))
		host->pwr_reg_add |= MCI_ST_DATA74DIREN;
	if (of_get_property(np, "st,sig-dir-cmd", NULL))
		host->pwr_reg_add |= MCI_ST_CMDDIREN;
	if (of_get_property(np, "st,sig-pin-fbclk", NULL))
		host->pwr_reg_add |= MCI_ST_FBCLKEN;
	if (of_get_property(np, "st,sig-dir", NULL))
		host->pwr_reg_add |= MCI_STM32_DIRPOL;
	if (of_get_property(np, "st,neg-edge", NULL))
		host->clk_reg_add |= MCI_STM32_CLK_NEGEDGE;
	if (of_get_property(np, "st,use-ckin", NULL))
		host->clk_reg_add |= MCI_STM32_CLK_SELCKIN;

	if (of_get_property(np, "mmc-cap-mmc-highspeed", NULL))
		mmc->caps |= MMC_CAP_MMC_HIGHSPEED;
	if (of_get_property(np, "mmc-cap-sd-highspeed", NULL))
		mmc->caps |= MMC_CAP_SD_HIGHSPEED;

	return 0;
}

static int mmci_probe(struct amba_device *dev,
	const struct amba_id *id)
{
	struct mmci_platform_data *plat = dev->dev.platform_data;
	struct device_node *np = dev->dev.of_node;
	struct variant_data *variant = id->data;
	struct mmci_host *host;
	struct mmc_host *mmc;
	int ret;

	/* Must have platform data or Device Tree. */
	if (!plat && !np) {
		dev_err(&dev->dev, "No plat data or DT found\n");
		return -EINVAL;
	}

	if (!plat) {
		plat = devm_kzalloc(&dev->dev, sizeof(*plat), GFP_KERNEL);
		if (!plat)
			return -ENOMEM;
	}

	mmc = mmc_alloc_host(sizeof(struct mmci_host), &dev->dev);
	if (!mmc)
		return -ENOMEM;

	ret = mmci_of_parse(np, mmc);
	if (ret)
		goto host_free;

	host = mmc_priv(mmc);
	host->mmc = mmc;
	host->mmc_ops = &mmci_ops;
	mmc->ops = &mmci_ops;

	/*
	 * Some variant (STM32) doesn't have opendrain bit, nevertheless
	 * pins can be set accordingly using pinctrl
	 */
	if (!variant->opendrain) {
		host->pinctrl = devm_pinctrl_get(&dev->dev);
		if (IS_ERR(host->pinctrl)) {
			dev_err(&dev->dev, "failed to get pinctrl");
			ret = PTR_ERR(host->pinctrl);
			goto host_free;
		}

		host->pins_opendrain = pinctrl_lookup_state(host->pinctrl,
							    MMCI_PINCTRL_STATE_OPENDRAIN);
		if (IS_ERR(host->pins_opendrain)) {
			dev_err(mmc_dev(mmc), "Can't select opendrain pins\n");
			ret = PTR_ERR(host->pins_opendrain);
			goto host_free;
		}
	}

	host->hw_designer = amba_manf(dev);
	host->hw_revision = amba_rev(dev);
	dev_dbg(mmc_dev(mmc), "designer ID = 0x%02x\n", host->hw_designer);
	dev_dbg(mmc_dev(mmc), "revision = 0x%01x\n", host->hw_revision);

	host->clk = devm_clk_get(&dev->dev, NULL);
	if (IS_ERR(host->clk)) {
		ret = PTR_ERR(host->clk);
		goto host_free;
	}

	ret = clk_prepare_enable(host->clk);
	if (ret)
		goto host_free;

	if (variant->qcom_fifo)
		host->get_rx_fifocnt = mmci_qcom_get_rx_fifocnt;
	else
		host->get_rx_fifocnt = mmci_get_rx_fifocnt;

	host->plat = plat;
	host->variant = variant;
	host->mclk = clk_get_rate(host->clk);
	/*
	 * According to the spec, mclk is max 100 MHz,
	 * so we try to adjust the clock down to this,
	 * (if possible).
	 */
	if (host->mclk > variant->f_max) {
		ret = clk_set_rate(host->clk, variant->f_max);
		if (ret < 0)
			goto clk_disable;
		host->mclk = clk_get_rate(host->clk);
		dev_dbg(mmc_dev(mmc), "eventual mclk rate: %u Hz\n",
			host->mclk);
	}

	host->phybase = dev->res.start;
	host->base = devm_ioremap_resource(&dev->dev, &dev->res);
	if (IS_ERR(host->base)) {
		ret = PTR_ERR(host->base);
		goto clk_disable;
	}

	if (variant->init)
		variant->init(host);

	/*
	 * The ARM and ST versions of the block have slightly different
	 * clock divider equations which means that the minimum divider
	 * differs too.
	 * on Qualcomm like controllers get the nearest minimum clock to 100Khz
	 */
	if (variant->st_clkdiv)
		mmc->f_min = DIV_ROUND_UP(host->mclk, 257);
	else if (variant->stm32_clkdiv)
		mmc->f_min = DIV_ROUND_UP(host->mclk, 2046);
	else if (variant->explicit_mclk_control)
		mmc->f_min = clk_round_rate(host->clk, 100000);
	else
		mmc->f_min = DIV_ROUND_UP(host->mclk, 512);
	/*
	 * If no maximum operating frequency is supplied, fall back to use
	 * the module parameter, which has a (low) default value in case it
	 * is not specified. Either value must not exceed the clock rate into
	 * the block, of course.
	 */
	if (mmc->f_max)
		mmc->f_max = variant->explicit_mclk_control ?
				min(variant->f_max, mmc->f_max) :
				min(host->mclk, mmc->f_max);
	else
		mmc->f_max = variant->explicit_mclk_control ?
				fmax : min(host->mclk, fmax);


	dev_dbg(mmc_dev(mmc), "clocking block at %u Hz\n", mmc->f_max);

	host->rst = devm_reset_control_get_optional_exclusive(&dev->dev, NULL);
	if (IS_ERR(host->rst)) {
		ret = PTR_ERR(host->rst);
		goto clk_disable;
	}

	/* Get regulators and the supported OCR mask */
	ret = mmc_regulator_get_supply(mmc);
	if (ret)
		goto clk_disable;

	if (!mmc->ocr_avail)
		mmc->ocr_avail = plat->ocr_mask;
	else if (plat->ocr_mask)
		dev_warn(mmc_dev(mmc), "Platform OCR mask is ignored\n");

	/* We support these capabilities. */
	mmc->caps |= MMC_CAP_CMD23;

	/*
	 * Enable busy detection.
	 */
	if (variant->busy_detect) {
		mmci_ops.card_busy = mmci_card_busy;
		/*
		 * Not all variants have a flag to enable busy detection
		 * in the DPSM, but if they do, set it here.
		 */
		if (variant->busy_dpsm_flag)
			mmci_write_datactrlreg(host,
					       host->variant->busy_dpsm_flag);
		mmc->caps |= MMC_CAP_WAIT_WHILE_BUSY;
	}

	/* Prepare a CMD12 - needed to clear the DPSM on some variants. */
	host->stop_abort.opcode = MMC_STOP_TRANSMISSION;
	host->stop_abort.arg = 0;
	host->stop_abort.flags = MMC_RSP_R1B | MMC_CMD_AC;

	/* We support these PM capabilities. */
	mmc->pm_caps |= MMC_PM_KEEP_POWER;

	/*
	 * We can do SGIO
	 */
	mmc->max_segs = NR_SG;

	/*
	 * Since only a certain number of bits are valid in the data length
	 * register, we must ensure that we don't exceed 2^num-1 bytes in a
	 * single request.
	 */
	mmc->max_req_size = (1 << variant->datalength_bits) - 1;

	/*
	 * Set the maximum segment size.  Since we aren't doing DMA
	 * (yet) we are only limited by the data length register.
	 */
	mmc->max_seg_size = mmc->max_req_size;

	/*
	 * Block size can be up to 2048 bytes, but must be a power of two.
	 */
	mmc->max_blk_size = 1 << variant->datactrl_blocksz;

	/*
	 * Limit the number of blocks transferred so that we don't overflow
	 * the maximum request size.
	 */
	mmc->max_blk_count = mmc->max_req_size >> variant->datactrl_blocksz;

	spin_lock_init(&host->lock);

	writel(0, host->base + MMCIMASK0);

	if (variant->mmcimask1)
		writel(0, host->base + MMCIMASK1);

	writel(0xfff, host->base + MMCICLEAR);

	/*
	 * If:
	 * - not using DT but using a descriptor table, or
	 * - using a table of descriptors ALONGSIDE DT, or
	 * look up these descriptors named "cd" and "wp" right here, fail
	 * silently of these do not exist
	 */
	if (!np) {
		ret = mmc_gpiod_request_cd(mmc, "cd", 0, false, 0);
		if (ret == -EPROBE_DEFER)
			goto clk_disable;

		ret = mmc_gpiod_request_ro(mmc, "wp", 0, 0);
		if (ret == -EPROBE_DEFER)
			goto clk_disable;
	}

	ret = devm_request_threaded_irq(&dev->dev, dev->irq[0], mmci_irq,
					mmci_irq_thread, IRQF_SHARED,
					DRIVER_NAME " (cmd)", host);
	if (ret)
		goto clk_disable;

	if (!dev->irq[1])
		host->singleirq = true;
	else {
		ret = devm_request_irq(&dev->dev, dev->irq[1], mmci_pio_irq,
				IRQF_SHARED, DRIVER_NAME " (pio)", host);
		if (ret)
			goto clk_disable;
	}

	writel(MCI_IRQENABLE | variant->start_err, host->base + MMCIMASK0);

	amba_set_drvdata(dev, mmc);

	dev_info(&dev->dev, "%s: PL%03x manf %x rev%u at 0x%08llx irq %d,%d (pio)\n",
		 mmc_hostname(mmc), amba_part(dev), amba_manf(dev),
		 amba_rev(dev), (unsigned long long)dev->res.start,
		 dev->irq[0], dev->irq[1]);

	mmci_dma_setup(host);

	pm_runtime_set_autosuspend_delay(&dev->dev, 50);
	pm_runtime_use_autosuspend(&dev->dev);

	mmc_add_host(mmc);

	pm_runtime_put(&dev->dev);
	return 0;

 clk_disable:
	clk_disable_unprepare(host->clk);
 host_free:
	mmc_free_host(mmc);
	return ret;
}

static int mmci_remove(struct amba_device *dev)
{
	struct mmc_host *mmc = amba_get_drvdata(dev);

	if (mmc) {
		struct mmci_host *host = mmc_priv(mmc);
		struct variant_data *variant = host->variant;

		/*
		 * Undo pm_runtime_put() in probe.  We use the _sync
		 * version here so that we can access the primecell.
		 */
		pm_runtime_get_sync(&dev->dev);

		mmc_remove_host(mmc);

		writel(0, host->base + MMCIMASK0);

		if (variant->mmcimask1)
			writel(0, host->base + MMCIMASK1);

		writel(0, host->base + MMCICOMMAND);
		writel(0, host->base + MMCIDATACTRL);

		mmci_dma_release(host);
		clk_disable_unprepare(host->clk);
		mmc_free_host(mmc);
	}

	return 0;
}

#ifdef CONFIG_PM
static void mmci_save(struct mmci_host *host)
{
	unsigned long flags;

	spin_lock_irqsave(&host->lock, flags);

	writel(0, host->base + MMCIMASK0);
	if (host->variant->pwrreg_nopower) {
		writel(0, host->base + MMCIDATACTRL);
		writel(0, host->base + MMCIPOWER);
		writel(0, host->base + MMCICLOCK);
	}
	mmci_reg_delay(host);

	spin_unlock_irqrestore(&host->lock, flags);
}

static void mmci_restore(struct mmci_host *host)
{
	unsigned long flags;

	spin_lock_irqsave(&host->lock, flags);

	if (host->variant->pwrreg_nopower) {
		writel(host->clk_reg, host->base + MMCICLOCK);
		writel(host->datactrl_reg, host->base + MMCIDATACTRL);
		writel(host->pwr_reg, host->base + MMCIPOWER);
	}
	writel(MCI_IRQENABLE | host->variant->start_err,
	       host->base + MMCIMASK0);
	mmci_reg_delay(host);

	spin_unlock_irqrestore(&host->lock, flags);
}

static int mmci_runtime_suspend(struct device *dev)
{
	struct amba_device *adev = to_amba_device(dev);
	struct mmc_host *mmc = amba_get_drvdata(adev);

	if (mmc) {
		struct mmci_host *host = mmc_priv(mmc);
		pinctrl_pm_select_sleep_state(dev);
		mmci_save(host);
		clk_disable_unprepare(host->clk);
	}

	return 0;
}

static int mmci_runtime_resume(struct device *dev)
{
	struct amba_device *adev = to_amba_device(dev);
	struct mmc_host *mmc = amba_get_drvdata(adev);

	if (mmc) {
		struct mmci_host *host = mmc_priv(mmc);
		clk_prepare_enable(host->clk);
		mmci_restore(host);
		pinctrl_select_default_state(dev);
	}

	return 0;
}
#endif

static const struct dev_pm_ops mmci_dev_pm_ops = {
	SET_SYSTEM_SLEEP_PM_OPS(pm_runtime_force_suspend,
				pm_runtime_force_resume)
	SET_RUNTIME_PM_OPS(mmci_runtime_suspend, mmci_runtime_resume, NULL)
};

static const struct amba_id mmci_ids[] = {
	{
		.id	= 0x00041180,
		.mask	= 0xff0fffff,
		.data	= &variant_arm,
	},
	{
		.id	= 0x01041180,
		.mask	= 0xff0fffff,
		.data	= &variant_arm_extended_fifo,
	},
	{
		.id	= 0x02041180,
		.mask	= 0xff0fffff,
		.data	= &variant_arm_extended_fifo_hwfc,
	},
	{
		.id	= 0x00041181,
		.mask	= 0x000fffff,
		.data	= &variant_arm,
	},
	/* ST Micro variants */
	{
		.id     = 0x00180180,
		.mask   = 0x00ffffff,
		.data	= &variant_u300,
	},
	{
		.id     = 0x10180180,
		.mask   = 0xf0ffffff,
		.data	= &variant_nomadik,
	},
	{
		.id     = 0x00280180,
		.mask   = 0x00ffffff,
		.data	= &variant_nomadik,
	},
	{
		.id     = 0x00480180,
		.mask   = 0xf0ffffff,
		.data	= &variant_ux500,
	},
	{
		.id     = 0x10480180,
		.mask   = 0xf0ffffff,
		.data	= &variant_ux500v2,
	},
	{
		.id     = 0x00880180,
		.mask   = 0x00ffffff,
		.data	= &variant_stm32,
	},
	{
		.id     = 0x10153180,
		.mask	= 0xf0ffffff,
		.data	= &variant_stm32_sdmmc,
	},
	{
		.id     = 0x00253180,
		.mask	= 0xf0ffffff,
		.data	= &variant_stm32_sdmmcv2,
	},
	/* Qualcomm variants */
	{
		.id     = 0x00051180,
		.mask	= 0x000fffff,
		.data	= &variant_qcom,
	},
	{ 0, 0 },
};

MODULE_DEVICE_TABLE(amba, mmci_ids);

static struct amba_driver mmci_driver = {
	.drv		= {
		.name	= DRIVER_NAME,
		.pm	= &mmci_dev_pm_ops,
	},
	.probe		= mmci_probe,
	.remove		= mmci_remove,
	.id_table	= mmci_ids,
};

module_amba_driver(mmci_driver);

module_param(fmax, uint, 0444);

MODULE_DESCRIPTION("ARM PrimeCell PL180/181 Multimedia Card Interface driver");
MODULE_LICENSE("GPL");<|MERGE_RESOLUTION|>--- conflicted
+++ resolved
@@ -267,10 +267,7 @@
 	.datalength_bits	= 25,
 	.datactrl_blocksz	= 14,
 	.datactrl_any_blocksz	= true,
-<<<<<<< HEAD
-=======
 	.datactrl_mask_sdio	= MCI_DPSM_ST_SDIOEN,
->>>>>>> d1988041
 	.stm32_idmabsize_mask	= GENMASK(12, 5),
 	.busy_timeout		= true,
 	.busy_detect		= true,
