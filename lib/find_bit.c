--- conflicted
+++ resolved
@@ -158,43 +158,6 @@
 
 #ifdef __BIG_ENDIAN
 
-<<<<<<< HEAD
-#if !defined(find_next_bit_le) || !defined(find_next_zero_bit_le)
-static inline unsigned long _find_next_bit_le(const unsigned long *addr1,
-		const unsigned long *addr2, unsigned long nbits,
-		unsigned long start, unsigned long invert)
-{
-	unsigned long tmp;
-
-	if (unlikely(start >= nbits))
-		return nbits;
-
-	tmp = addr1[start / BITS_PER_LONG];
-	if (addr2)
-		tmp &= addr2[start / BITS_PER_LONG];
-	tmp ^= invert;
-
-	/* Handle 1st word. */
-	tmp &= swab(BITMAP_FIRST_WORD_MASK(start));
-	start = round_down(start, BITS_PER_LONG);
-
-	while (!tmp) {
-		start += BITS_PER_LONG;
-		if (start >= nbits)
-			return nbits;
-
-		tmp = addr1[start / BITS_PER_LONG];
-		if (addr2)
-			tmp &= addr2[start / BITS_PER_LONG];
-		tmp ^= invert;
-	}
-
-	return min(start + __ffs(swab(tmp)), nbits);
-}
-#endif
-
-=======
->>>>>>> d1988041
 #ifndef find_next_zero_bit_le
 unsigned long find_next_zero_bit_le(const void *addr, unsigned
 		long size, unsigned long offset)
