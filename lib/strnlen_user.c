// SPDX-License-Identifier: GPL-2.0
#include <linux/kernel.h>
#include <linux/export.h>
#include <linux/uaccess.h>
#include <linux/mm.h>
#include <linux/bitops.h>

#include <asm/word-at-a-time.h>

/*
 * Do a strnlen, return length of string *with* final '\0'.
 * 'count' is the user-supplied count, while 'max' is the
 * address space maximum.
 *
 * Return 0 for exceptions (which includes hitting the address
 * space maximum), or 'count+1' if hitting the user-supplied
 * maximum count.
 *
 * NOTE! We can sometimes overshoot the user-supplied maximum
 * if it fits in a aligned 'long'. The caller needs to check
 * the return value against "> max".
 */
static inline long do_strnlen_user(const char __user *src, unsigned long count, unsigned long max)
{
	const struct word_at_a_time constants = WORD_AT_A_TIME_CONSTANTS;
	unsigned long align, res = 0;
	unsigned long c;

	/*
	 * Do everything aligned. But that means that we
	 * need to also expand the maximum..
	 */
	align = (sizeof(unsigned long) - 1) & (unsigned long)src;
	src -= align;
	max += align;

	unsafe_get_user(c, (unsigned long __user *)src, efault);
	c |= aligned_byte_mask(align);

	for (;;) {
		unsigned long data;
		if (has_zero(c, &data, &constants)) {
			data = prep_zero_mask(c, data, &constants);
			data = create_zero_mask(data);
			return res + find_zero(data) + 1 - align;
		}
		res += sizeof(unsigned long);
		/* We already handled 'unsigned long' bytes. Did we do it all ? */
		if (unlikely(max <= sizeof(unsigned long)))
			break;
		max -= sizeof(unsigned long);
		unsafe_get_user(c, (unsigned long __user *)(src+res), efault);
	}
	res -= align;

	/*
	 * Uhhuh. We hit 'max'. But was that the user-specified maximum
	 * too? If so, return the marker for "too long".
	 */
	if (res >= count)
		return count+1;

	/*
	 * Nope: we hit the address space limit, and we still had more
	 * characters the caller would have wanted. That's 0.
	 */
efault:
	return 0;
}

/**
 * strnlen_user: - Get the size of a user string INCLUDING final NUL.
 * @str: The string to measure.
 * @count: Maximum count (including NUL character)
 *
 * Context: User context only. This function may sleep if pagefaults are
 *          enabled.
 *
 * Get the size of a NUL-terminated string in user space.
 *
 * Returns the size of the string INCLUDING the terminating NUL.
 * If the string is too long, returns a number larger than @count. User
 * has to check the return value against "> count".
 * On exception (or invalid count), returns 0.
 *
 * NOTE! You should basically never use this function. There is
 * almost never any valid case for using the length of a user space
 * string, since the string can be changed at any time by other
 * threads. Use "strncpy_from_user()" instead to get a stable copy
 * of the string.
 */
long strnlen_user(const char __user *str, long count)
{
	unsigned long max_addr, src_addr;

	if (unlikely(count <= 0))
		return 0;

	max_addr = user_addr_max();
	src_addr = (unsigned long)untagged_addr(str);
	if (likely(src_addr < max_addr)) {
		unsigned long max = max_addr - src_addr;
		long retval;

		/*
		 * Truncate 'max' to the user-specified limit, so that
		 * we only have one limit we need to check in the loop
		 */
		if (max > count)
			max = count;

<<<<<<< HEAD
		if (user_access_begin(str, max)) {
=======
		if (user_read_access_begin(str, max)) {
>>>>>>> d1988041
			retval = do_strnlen_user(str, count, max);
			user_read_access_end();
			return retval;
		}
	}
	return 0;
}
EXPORT_SYMBOL(strnlen_user);<|MERGE_RESOLUTION|>--- conflicted
+++ resolved
@@ -109,11 +109,7 @@
 		if (max > count)
 			max = count;
 
-<<<<<<< HEAD
-		if (user_access_begin(str, max)) {
-=======
 		if (user_read_access_begin(str, max)) {
->>>>>>> d1988041
 			retval = do_strnlen_user(str, count, max);
 			user_read_access_end();
 			return retval;
