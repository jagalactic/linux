--- conflicted
+++ resolved
@@ -247,18 +247,6 @@
 	ctx = aead_instance_ctx(inst);
 	ctx->psenc = padata_alloc_shell(pencrypt);
 	if (!ctx->psenc)
-<<<<<<< HEAD
-		goto out_free_inst;
-
-	ctx->psdec = padata_alloc_shell(pdecrypt);
-	if (!ctx->psdec)
-		goto out_free_psenc;
-
-	err = crypto_grab_aead(&ctx->spawn, aead_crypto_instance(inst),
-			       name, 0, 0);
-	if (err)
-		goto out_free_psdec;
-=======
 		goto err_free_inst;
 
 	ctx->psdec = padata_alloc_shell(pdecrypt);
@@ -269,7 +257,6 @@
 			       crypto_attr_alg_name(tb[1]), 0, 0);
 	if (err)
 		goto err_free_inst;
->>>>>>> 04d5ce62
 
 	alg = crypto_spawn_aead_alg(&ctx->spawn);
 	err = pcrypt_init_instance(aead_crypto_instance(inst), &alg->base);
@@ -299,19 +286,6 @@
 		pcrypt_free(inst);
 	}
 	return err;
-<<<<<<< HEAD
-
-out_drop_aead:
-	crypto_drop_aead(&ctx->spawn);
-out_free_psdec:
-	padata_free_shell(ctx->psdec);
-out_free_psenc:
-	padata_free_shell(ctx->psenc);
-out_free_inst:
-	kfree(inst);
-	goto out;
-=======
->>>>>>> 04d5ce62
 }
 
 static int pcrypt_create(struct crypto_template *tmpl, struct rtattr **tb)
