--- conflicted
+++ resolved
@@ -296,11 +296,7 @@
 	get_file(file);
 	offset = (loff_t)(start - vma->vm_start)
 			+ ((loff_t)vma->vm_pgoff << PAGE_SHIFT);
-<<<<<<< HEAD
-	up_read(&current->mm->mmap_sem);
-=======
 	mmap_read_unlock(mm);
->>>>>>> d1988041
 	vfs_fadvise(file, offset, end - start, POSIX_FADV_WILLNEED);
 	fput(file);
 	mmap_read_lock(mm);
