--- conflicted
+++ resolved
@@ -2356,10 +2356,6 @@
 	int ret;
 	pgoff_t max_off;
 
-<<<<<<< HEAD
-	ret = -ENOMEM;
-=======
->>>>>>> 3b17187f
 	if (!shmem_inode_acct_block(inode, 1)) {
 		/*
 		 * We may have got a page, returned -ENOENT triggering a retry,
@@ -2370,11 +2366,7 @@
 			put_page(*pagep);
 			*pagep = NULL;
 		}
-<<<<<<< HEAD
-		goto out;
-=======
 		return -ENOMEM;
->>>>>>> 3b17187f
 	}
 
 	if (!*pagep) {
@@ -3995,45 +3987,6 @@
 	__ATTR(shmem_enabled, 0644, shmem_enabled_show, shmem_enabled_store);
 #endif /* CONFIG_TRANSPARENT_HUGEPAGE && CONFIG_SYSFS */
 
-<<<<<<< HEAD
-#ifdef CONFIG_TRANSPARENT_HUGEPAGE
-bool shmem_huge_enabled(struct vm_area_struct *vma)
-{
-	struct inode *inode = file_inode(vma->vm_file);
-	struct shmem_sb_info *sbinfo = SHMEM_SB(inode->i_sb);
-	loff_t i_size;
-	pgoff_t off;
-
-	if (!transhuge_vma_enabled(vma, vma->vm_flags))
-		return false;
-	if (shmem_huge == SHMEM_HUGE_FORCE)
-		return true;
-	if (shmem_huge == SHMEM_HUGE_DENY)
-		return false;
-	switch (sbinfo->huge) {
-		case SHMEM_HUGE_NEVER:
-			return false;
-		case SHMEM_HUGE_ALWAYS:
-			return true;
-		case SHMEM_HUGE_WITHIN_SIZE:
-			off = round_up(vma->vm_pgoff, HPAGE_PMD_NR);
-			i_size = round_up(i_size_read(inode), PAGE_SIZE);
-			if (i_size >= HPAGE_PMD_SIZE &&
-					i_size >> PAGE_SHIFT >= off)
-				return true;
-			fallthrough;
-		case SHMEM_HUGE_ADVISE:
-			/* TODO: implement fadvise() hints */
-			return (vma->vm_flags & VM_HUGEPAGE);
-		default:
-			VM_BUG_ON(1);
-			return false;
-	}
-}
-#endif /* CONFIG_TRANSPARENT_HUGEPAGE */
-
-=======
->>>>>>> 3b17187f
 #else /* !CONFIG_SHMEM */
 
 /*
