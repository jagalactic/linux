--- conflicted
+++ resolved
@@ -1103,21 +1103,12 @@
 	spin_lock(&vmap_area_lock);
 	preempt_enable();
 
-<<<<<<< HEAD
-found:
-	/*
-	 * Check also calculated address against the vstart,
-	 * because it can be 0 because of big align request.
-	 */
-	if (addr + size > vend || addr < vstart)
-=======
 	/*
 	 * If an allocation fails, the "vend" address is
 	 * returned. Therefore trigger the overflow path.
 	 */
 	addr = __alloc_vmap_area(size, align, vstart, vend);
 	if (unlikely(addr == vend))
->>>>>>> f7688b48
 		goto overflow;
 
 	va->va_start = addr;
@@ -2505,12 +2496,6 @@
 	addr = __vmalloc_area_node(area, gfp_mask, prot, node);
 	if (!addr)
 		return NULL;
-
-	/*
-	 * First make sure the mappings are removed from all page-tables
-	 * before they are freed.
-	 */
-	vmalloc_sync_all();
 
 	/*
 	 * In this function, newly allocated vm_struct has VM_UNINITIALIZED
