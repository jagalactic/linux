--- conflicted
+++ resolved
@@ -493,10 +493,6 @@
 	bool
 	depends on SPARC64
 	default y
-<<<<<<< HEAD
-=======
-	select COMPAT_BINFMT_ELF if BINFMT_ELF
->>>>>>> 356184fb
 	select HAVE_UID16
 	select ARCH_WANT_OLD_COMPAT_IPC
 	select COMPAT_OLD_SIGACTION
