--- conflicted
+++ resolved
@@ -396,8 +396,6 @@
 {
 	uncore_msr_uncores = icl_msr_uncores;
 	icl_uncore_cbox.num_boxes = icl_get_cbox_num();
-<<<<<<< HEAD
-=======
 }
 
 static struct intel_uncore_type *tgl_msr_uncores[] = {
@@ -414,7 +412,6 @@
 	icl_uncore_cbox.ops = &skl_uncore_msr_ops;
 	icl_uncore_clockbox.ops = &skl_uncore_msr_ops;
 	snb_uncore_arb.ops = &skl_uncore_msr_ops;
->>>>>>> d1988041
 }
 
 enum {
