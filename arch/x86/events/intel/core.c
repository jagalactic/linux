--- conflicted
+++ resolved
@@ -5152,10 +5152,7 @@
 
 	case INTEL_FAM6_ATOM_TREMONT_D:
 	case INTEL_FAM6_ATOM_TREMONT:
-<<<<<<< HEAD
-=======
 	case INTEL_FAM6_ATOM_TREMONT_L:
->>>>>>> d1988041
 		x86_pmu.late_ack = true;
 		memcpy(hw_cache_event_ids, glp_hw_cache_event_ids,
 		       sizeof(hw_cache_event_ids));
