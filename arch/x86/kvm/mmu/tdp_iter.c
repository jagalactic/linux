--- conflicted
+++ resolved
@@ -46,21 +46,10 @@
 	WARN_ON(root_level > PT64_ROOT_MAX_LEVEL);
 
 	iter->next_last_level_gfn = next_last_level_gfn;
-<<<<<<< HEAD
-	iter->yielded_gfn = iter->next_last_level_gfn;
-	iter->root_level = root_level;
-	iter->min_level = min_level;
-	iter->level = root_level;
-	iter->pt_path[iter->level - 1] = root_pt;
-
-	iter->gfn = round_gfn_for_level(iter->next_last_level_gfn, iter->level);
-	tdp_iter_refresh_sptep(iter);
-=======
 	iter->root_level = root_level;
 	iter->min_level = min_level;
 	iter->pt_path[iter->root_level - 1] = (tdp_ptep_t)root_pt;
 	iter->as_id = kvm_mmu_page_as_id(sptep_to_sp(root_pt));
->>>>>>> 3b17187f
 
 	tdp_iter_restart(iter);
 }
@@ -180,11 +169,3 @@
 	} while (try_step_up(iter));
 	iter->valid = false;
 }
-<<<<<<< HEAD
-
-u64 *tdp_iter_root_pt(struct tdp_iter *iter)
-{
-	return iter->pt_path[iter->root_level - 1];
-}
-=======
->>>>>>> 3b17187f
