// SPDX-License-Identifier: GPL-2.0-only
/******************************************************************************
 * emulate.c
 *
 * Generic x86 (32-bit and 64-bit) instruction decoder and emulator.
 *
 * Copyright (c) 2005 Keir Fraser
 *
 * Linux coding style, mod r/m decoder, segment base fixes, real-mode
 * privileged instructions:
 *
 * Copyright (C) 2006 Qumranet
 * Copyright 2010 Red Hat, Inc. and/or its affiliates.
 *
 *   Avi Kivity <avi@qumranet.com>
 *   Yaniv Kamay <yaniv@qumranet.com>
 *
 * From: xen-unstable 10676:af9809f51f81a3c43f276f00c81a52ef558afda4
 */

#include <linux/kvm_host.h>
#include "kvm_cache_regs.h"
#include <asm/kvm_emulate.h>
#include <linux/stringify.h>
#include <asm/debugreg.h>
#include <asm/nospec-branch.h>

#include "x86.h"
#include "tss.h"
#include "mmu.h"
#include "pmu.h"

/*
 * Operand types
 */
#define OpNone             0ull
#define OpImplicit         1ull  /* No generic decode */
#define OpReg              2ull  /* Register */
#define OpMem              3ull  /* Memory */
#define OpAcc              4ull  /* Accumulator: AL/AX/EAX/RAX */
#define OpDI               5ull  /* ES:DI/EDI/RDI */
#define OpMem64            6ull  /* Memory, 64-bit */
#define OpImmUByte         7ull  /* Zero-extended 8-bit immediate */
#define OpDX               8ull  /* DX register */
#define OpCL               9ull  /* CL register (for shifts) */
#define OpImmByte         10ull  /* 8-bit sign extended immediate */
#define OpOne             11ull  /* Implied 1 */
#define OpImm             12ull  /* Sign extended up to 32-bit immediate */
#define OpMem16           13ull  /* Memory operand (16-bit). */
#define OpMem32           14ull  /* Memory operand (32-bit). */
#define OpImmU            15ull  /* Immediate operand, zero extended */
#define OpSI              16ull  /* SI/ESI/RSI */
#define OpImmFAddr        17ull  /* Immediate far address */
#define OpMemFAddr        18ull  /* Far address in memory */
#define OpImmU16          19ull  /* Immediate operand, 16 bits, zero extended */
#define OpES              20ull  /* ES */
#define OpCS              21ull  /* CS */
#define OpSS              22ull  /* SS */
#define OpDS              23ull  /* DS */
#define OpFS              24ull  /* FS */
#define OpGS              25ull  /* GS */
#define OpMem8            26ull  /* 8-bit zero extended memory operand */
#define OpImm64           27ull  /* Sign extended 16/32/64-bit immediate */
#define OpXLat            28ull  /* memory at BX/EBX/RBX + zero-extended AL */
#define OpAccLo           29ull  /* Low part of extended acc (AX/AX/EAX/RAX) */
#define OpAccHi           30ull  /* High part of extended acc (-/DX/EDX/RDX) */

#define OpBits             5  /* Width of operand field */
#define OpMask             ((1ull << OpBits) - 1)

/*
 * Opcode effective-address decode tables.
 * Note that we only emulate instructions that have at least one memory
 * operand (excluding implicit stack references). We assume that stack
 * references and instruction fetches will never occur in special memory
 * areas that require emulation. So, for example, 'mov <imm>,<reg>' need
 * not be handled.
 */

/* Operand sizes: 8-bit operands or specified/overridden size. */
#define ByteOp      (1<<0)	/* 8-bit operands. */
/* Destination operand type. */
#define DstShift    1
#define ImplicitOps (OpImplicit << DstShift)
#define DstReg      (OpReg << DstShift)
#define DstMem      (OpMem << DstShift)
#define DstAcc      (OpAcc << DstShift)
#define DstDI       (OpDI << DstShift)
#define DstMem64    (OpMem64 << DstShift)
#define DstMem16    (OpMem16 << DstShift)
#define DstImmUByte (OpImmUByte << DstShift)
#define DstDX       (OpDX << DstShift)
#define DstAccLo    (OpAccLo << DstShift)
#define DstMask     (OpMask << DstShift)
/* Source operand type. */
#define SrcShift    6
#define SrcNone     (OpNone << SrcShift)
#define SrcReg      (OpReg << SrcShift)
#define SrcMem      (OpMem << SrcShift)
#define SrcMem16    (OpMem16 << SrcShift)
#define SrcMem32    (OpMem32 << SrcShift)
#define SrcImm      (OpImm << SrcShift)
#define SrcImmByte  (OpImmByte << SrcShift)
#define SrcOne      (OpOne << SrcShift)
#define SrcImmUByte (OpImmUByte << SrcShift)
#define SrcImmU     (OpImmU << SrcShift)
#define SrcSI       (OpSI << SrcShift)
#define SrcXLat     (OpXLat << SrcShift)
#define SrcImmFAddr (OpImmFAddr << SrcShift)
#define SrcMemFAddr (OpMemFAddr << SrcShift)
#define SrcAcc      (OpAcc << SrcShift)
#define SrcImmU16   (OpImmU16 << SrcShift)
#define SrcImm64    (OpImm64 << SrcShift)
#define SrcDX       (OpDX << SrcShift)
#define SrcMem8     (OpMem8 << SrcShift)
#define SrcAccHi    (OpAccHi << SrcShift)
#define SrcMask     (OpMask << SrcShift)
#define BitOp       (1<<11)
#define MemAbs      (1<<12)      /* Memory operand is absolute displacement */
#define String      (1<<13)     /* String instruction (rep capable) */
#define Stack       (1<<14)     /* Stack instruction (push/pop) */
#define GroupMask   (7<<15)     /* Opcode uses one of the group mechanisms */
#define Group       (1<<15)     /* Bits 3:5 of modrm byte extend opcode */
#define GroupDual   (2<<15)     /* Alternate decoding of mod == 3 */
#define Prefix      (3<<15)     /* Instruction varies with 66/f2/f3 prefix */
#define RMExt       (4<<15)     /* Opcode extension in ModRM r/m if mod == 3 */
#define Escape      (5<<15)     /* Escape to coprocessor instruction */
#define InstrDual   (6<<15)     /* Alternate instruction decoding of mod == 3 */
#define ModeDual    (7<<15)     /* Different instruction for 32/64 bit */
#define Sse         (1<<18)     /* SSE Vector instruction */
/* Generic ModRM decode. */
#define ModRM       (1<<19)
/* Destination is only written; never read. */
#define Mov         (1<<20)
/* Misc flags */
#define Prot        (1<<21) /* instruction generates #UD if not in prot-mode */
#define EmulateOnUD (1<<22) /* Emulate if unsupported by the host */
#define NoAccess    (1<<23) /* Don't access memory (lea/invlpg/verr etc) */
#define Op3264      (1<<24) /* Operand is 64b in long mode, 32b otherwise */
#define Undefined   (1<<25) /* No Such Instruction */
#define Lock        (1<<26) /* lock prefix is allowed for the instruction */
#define Priv        (1<<27) /* instruction generates #GP if current CPL != 0 */
#define No64	    (1<<28)
#define PageTable   (1 << 29)   /* instruction used to write page table */
#define NotImpl     (1 << 30)   /* instruction is not implemented */
/* Source 2 operand type */
#define Src2Shift   (31)
#define Src2None    (OpNone << Src2Shift)
#define Src2Mem     (OpMem << Src2Shift)
#define Src2CL      (OpCL << Src2Shift)
#define Src2ImmByte (OpImmByte << Src2Shift)
#define Src2One     (OpOne << Src2Shift)
#define Src2Imm     (OpImm << Src2Shift)
#define Src2ES      (OpES << Src2Shift)
#define Src2CS      (OpCS << Src2Shift)
#define Src2SS      (OpSS << Src2Shift)
#define Src2DS      (OpDS << Src2Shift)
#define Src2FS      (OpFS << Src2Shift)
#define Src2GS      (OpGS << Src2Shift)
#define Src2Mask    (OpMask << Src2Shift)
#define Mmx         ((u64)1 << 40)  /* MMX Vector instruction */
#define AlignMask   ((u64)7 << 41)
#define Aligned     ((u64)1 << 41)  /* Explicitly aligned (e.g. MOVDQA) */
#define Unaligned   ((u64)2 << 41)  /* Explicitly unaligned (e.g. MOVDQU) */
#define Avx         ((u64)3 << 41)  /* Advanced Vector Extensions */
#define Aligned16   ((u64)4 << 41)  /* Aligned to 16 byte boundary (e.g. FXSAVE) */
#define Fastop      ((u64)1 << 44)  /* Use opcode::u.fastop */
#define NoWrite     ((u64)1 << 45)  /* No writeback */
#define SrcWrite    ((u64)1 << 46)  /* Write back src operand */
#define NoMod	    ((u64)1 << 47)  /* Mod field is ignored */
#define Intercept   ((u64)1 << 48)  /* Has valid intercept field */
#define CheckPerm   ((u64)1 << 49)  /* Has valid check_perm field */
#define PrivUD      ((u64)1 << 51)  /* #UD instead of #GP on CPL > 0 */
#define NearBranch  ((u64)1 << 52)  /* Near branches */
#define No16	    ((u64)1 << 53)  /* No 16 bit operand */
#define IncSP       ((u64)1 << 54)  /* SP is incremented before ModRM calc */
#define TwoMemOp    ((u64)1 << 55)  /* Instruction has two memory operand */

#define DstXacc     (DstAccLo | SrcAccHi | SrcWrite)

#define X2(x...) x, x
#define X3(x...) X2(x), x
#define X4(x...) X2(x), X2(x)
#define X5(x...) X4(x), x
#define X6(x...) X4(x), X2(x)
#define X7(x...) X4(x), X3(x)
#define X8(x...) X4(x), X4(x)
#define X16(x...) X8(x), X8(x)

#define NR_FASTOP (ilog2(sizeof(ulong)) + 1)
#define FASTOP_SIZE 8

/*
 * fastop functions have a special calling convention:
 *
 * dst:    rax        (in/out)
 * src:    rdx        (in/out)
 * src2:   rcx        (in)
 * flags:  rflags     (in/out)
 * ex:     rsi        (in:fastop pointer, out:zero if exception)
 *
 * Moreover, they are all exactly FASTOP_SIZE bytes long, so functions for
 * different operand sizes can be reached by calculation, rather than a jump
 * table (which would be bigger than the code).
 *
 * fastop functions are declared as taking a never-defined fastop parameter,
 * so they can't be called from C directly.
 */

struct fastop;

struct opcode {
	u64 flags : 56;
	u64 intercept : 8;
	union {
		int (*execute)(struct x86_emulate_ctxt *ctxt);
		const struct opcode *group;
		const struct group_dual *gdual;
		const struct gprefix *gprefix;
		const struct escape *esc;
		const struct instr_dual *idual;
		const struct mode_dual *mdual;
		void (*fastop)(struct fastop *fake);
	} u;
	int (*check_perm)(struct x86_emulate_ctxt *ctxt);
};

struct group_dual {
	struct opcode mod012[8];
	struct opcode mod3[8];
};

struct gprefix {
	struct opcode pfx_no;
	struct opcode pfx_66;
	struct opcode pfx_f2;
	struct opcode pfx_f3;
};

struct escape {
	struct opcode op[8];
	struct opcode high[64];
};

struct instr_dual {
	struct opcode mod012;
	struct opcode mod3;
};

struct mode_dual {
	struct opcode mode32;
	struct opcode mode64;
};

#define EFLG_RESERVED_ZEROS_MASK 0xffc0802a

enum x86_transfer_type {
	X86_TRANSFER_NONE,
	X86_TRANSFER_CALL_JMP,
	X86_TRANSFER_RET,
	X86_TRANSFER_TASK_SWITCH,
};

static ulong reg_read(struct x86_emulate_ctxt *ctxt, unsigned nr)
{
	if (!(ctxt->regs_valid & (1 << nr))) {
		ctxt->regs_valid |= 1 << nr;
		ctxt->_regs[nr] = ctxt->ops->read_gpr(ctxt, nr);
	}
	return ctxt->_regs[nr];
}

static ulong *reg_write(struct x86_emulate_ctxt *ctxt, unsigned nr)
{
	ctxt->regs_valid |= 1 << nr;
	ctxt->regs_dirty |= 1 << nr;
	return &ctxt->_regs[nr];
}

static ulong *reg_rmw(struct x86_emulate_ctxt *ctxt, unsigned nr)
{
	reg_read(ctxt, nr);
	return reg_write(ctxt, nr);
}

static void writeback_registers(struct x86_emulate_ctxt *ctxt)
{
	unsigned reg;

	for_each_set_bit(reg, (ulong *)&ctxt->regs_dirty, 16)
		ctxt->ops->write_gpr(ctxt, reg, ctxt->_regs[reg]);
}

static void invalidate_registers(struct x86_emulate_ctxt *ctxt)
{
	ctxt->regs_dirty = 0;
	ctxt->regs_valid = 0;
}

/*
 * These EFLAGS bits are restored from saved value during emulation, and
 * any changes are written back to the saved value after emulation.
 */
#define EFLAGS_MASK (X86_EFLAGS_OF|X86_EFLAGS_SF|X86_EFLAGS_ZF|X86_EFLAGS_AF|\
		     X86_EFLAGS_PF|X86_EFLAGS_CF)

#ifdef CONFIG_X86_64
#define ON64(x) x
#else
#define ON64(x)
#endif

static int fastop(struct x86_emulate_ctxt *ctxt, void (*fop)(struct fastop *));

#define __FOP_FUNC(name) \
	".align " __stringify(FASTOP_SIZE) " \n\t" \
	".type " name ", @function \n\t" \
	name ":\n\t"

#define FOP_FUNC(name) \
	__FOP_FUNC(#name)

#define __FOP_RET(name) \
	"ret \n\t" \
	".size " name ", .-" name "\n\t"

#define FOP_RET(name) \
	__FOP_RET(#name)

#define FOP_START(op) \
	extern void em_##op(struct fastop *fake); \
	asm(".pushsection .text, \"ax\" \n\t" \
	    ".global em_" #op " \n\t" \
	    ".align " __stringify(FASTOP_SIZE) " \n\t" \
	    "em_" #op ":\n\t"

#define FOP_END \
	    ".popsection")

#define __FOPNOP(name) \
	__FOP_FUNC(name) \
	__FOP_RET(name)

#define FOPNOP() \
	__FOPNOP(__stringify(__UNIQUE_ID(nop)))

#define FOP1E(op,  dst) \
	__FOP_FUNC(#op "_" #dst) \
	"10: " #op " %" #dst " \n\t" \
	__FOP_RET(#op "_" #dst)

#define FOP1EEX(op,  dst) \
	FOP1E(op, dst) _ASM_EXTABLE(10b, kvm_fastop_exception)

#define FASTOP1(op) \
	FOP_START(op) \
	FOP1E(op##b, al) \
	FOP1E(op##w, ax) \
	FOP1E(op##l, eax) \
	ON64(FOP1E(op##q, rax))	\
	FOP_END

/* 1-operand, using src2 (for MUL/DIV r/m) */
#define FASTOP1SRC2(op, name) \
	FOP_START(name) \
	FOP1E(op, cl) \
	FOP1E(op, cx) \
	FOP1E(op, ecx) \
	ON64(FOP1E(op, rcx)) \
	FOP_END

/* 1-operand, using src2 (for MUL/DIV r/m), with exceptions */
#define FASTOP1SRC2EX(op, name) \
	FOP_START(name) \
	FOP1EEX(op, cl) \
	FOP1EEX(op, cx) \
	FOP1EEX(op, ecx) \
	ON64(FOP1EEX(op, rcx)) \
	FOP_END

#define FOP2E(op,  dst, src)	   \
	__FOP_FUNC(#op "_" #dst "_" #src) \
	#op " %" #src ", %" #dst " \n\t" \
	__FOP_RET(#op "_" #dst "_" #src)

#define FASTOP2(op) \
	FOP_START(op) \
	FOP2E(op##b, al, dl) \
	FOP2E(op##w, ax, dx) \
	FOP2E(op##l, eax, edx) \
	ON64(FOP2E(op##q, rax, rdx)) \
	FOP_END

/* 2 operand, word only */
#define FASTOP2W(op) \
	FOP_START(op) \
	FOPNOP() \
	FOP2E(op##w, ax, dx) \
	FOP2E(op##l, eax, edx) \
	ON64(FOP2E(op##q, rax, rdx)) \
	FOP_END

/* 2 operand, src is CL */
#define FASTOP2CL(op) \
	FOP_START(op) \
	FOP2E(op##b, al, cl) \
	FOP2E(op##w, ax, cl) \
	FOP2E(op##l, eax, cl) \
	ON64(FOP2E(op##q, rax, cl)) \
	FOP_END

/* 2 operand, src and dest are reversed */
#define FASTOP2R(op, name) \
	FOP_START(name) \
	FOP2E(op##b, dl, al) \
	FOP2E(op##w, dx, ax) \
	FOP2E(op##l, edx, eax) \
	ON64(FOP2E(op##q, rdx, rax)) \
	FOP_END

#define FOP3E(op,  dst, src, src2) \
	__FOP_FUNC(#op "_" #dst "_" #src "_" #src2) \
	#op " %" #src2 ", %" #src ", %" #dst " \n\t"\
	__FOP_RET(#op "_" #dst "_" #src "_" #src2)

/* 3-operand, word-only, src2=cl */
#define FASTOP3WCL(op) \
	FOP_START(op) \
	FOPNOP() \
	FOP3E(op##w, ax, dx, cl) \
	FOP3E(op##l, eax, edx, cl) \
	ON64(FOP3E(op##q, rax, rdx, cl)) \
	FOP_END

/* Special case for SETcc - 1 instruction per cc */
#define FOP_SETCC(op) \
	".align 4 \n\t" \
	".type " #op ", @function \n\t" \
	#op ": \n\t" \
	#op " %al \n\t" \
	__FOP_RET(#op)

asm(".pushsection .fixup, \"ax\"\n"
    ".global kvm_fastop_exception \n"
    "kvm_fastop_exception: xor %esi, %esi; ret\n"
    ".popsection");

FOP_START(setcc)
FOP_SETCC(seto)
FOP_SETCC(setno)
FOP_SETCC(setc)
FOP_SETCC(setnc)
FOP_SETCC(setz)
FOP_SETCC(setnz)
FOP_SETCC(setbe)
FOP_SETCC(setnbe)
FOP_SETCC(sets)
FOP_SETCC(setns)
FOP_SETCC(setp)
FOP_SETCC(setnp)
FOP_SETCC(setl)
FOP_SETCC(setnl)
FOP_SETCC(setle)
FOP_SETCC(setnle)
FOP_END;

FOP_START(salc)
FOP_FUNC(salc)
"pushf; sbb %al, %al; popf \n\t"
FOP_RET(salc)
FOP_END;

/*
 * XXX: inoutclob user must know where the argument is being expanded.
 *      Relying on CONFIG_CC_HAS_ASM_GOTO would allow us to remove _fault.
 */
#define asm_safe(insn, inoutclob...) \
({ \
	int _fault = 0; \
 \
	asm volatile("1:" insn "\n" \
	             "2:\n" \
	             ".pushsection .fixup, \"ax\"\n" \
	             "3: movl $1, %[_fault]\n" \
	             "   jmp  2b\n" \
	             ".popsection\n" \
	             _ASM_EXTABLE(1b, 3b) \
	             : [_fault] "+qm"(_fault) inoutclob ); \
 \
	_fault ? X86EMUL_UNHANDLEABLE : X86EMUL_CONTINUE; \
})

static int emulator_check_intercept(struct x86_emulate_ctxt *ctxt,
				    enum x86_intercept intercept,
				    enum x86_intercept_stage stage)
{
	struct x86_instruction_info info = {
		.intercept  = intercept,
		.rep_prefix = ctxt->rep_prefix,
		.modrm_mod  = ctxt->modrm_mod,
		.modrm_reg  = ctxt->modrm_reg,
		.modrm_rm   = ctxt->modrm_rm,
		.src_val    = ctxt->src.val64,
		.dst_val    = ctxt->dst.val64,
		.src_bytes  = ctxt->src.bytes,
		.dst_bytes  = ctxt->dst.bytes,
		.ad_bytes   = ctxt->ad_bytes,
		.next_rip   = ctxt->eip,
	};

	return ctxt->ops->intercept(ctxt, &info, stage);
}

static void assign_masked(ulong *dest, ulong src, ulong mask)
{
	*dest = (*dest & ~mask) | (src & mask);
}

static void assign_register(unsigned long *reg, u64 val, int bytes)
{
	/* The 4-byte case *is* correct: in 64-bit mode we zero-extend. */
	switch (bytes) {
	case 1:
		*(u8 *)reg = (u8)val;
		break;
	case 2:
		*(u16 *)reg = (u16)val;
		break;
	case 4:
		*reg = (u32)val;
		break;	/* 64b: zero-extend */
	case 8:
		*reg = val;
		break;
	}
}

static inline unsigned long ad_mask(struct x86_emulate_ctxt *ctxt)
{
	return (1UL << (ctxt->ad_bytes << 3)) - 1;
}

static ulong stack_mask(struct x86_emulate_ctxt *ctxt)
{
	u16 sel;
	struct desc_struct ss;

	if (ctxt->mode == X86EMUL_MODE_PROT64)
		return ~0UL;
	ctxt->ops->get_segment(ctxt, &sel, &ss, NULL, VCPU_SREG_SS);
	return ~0U >> ((ss.d ^ 1) * 16);  /* d=0: 0xffff; d=1: 0xffffffff */
}

static int stack_size(struct x86_emulate_ctxt *ctxt)
{
	return (__fls(stack_mask(ctxt)) + 1) >> 3;
}

/* Access/update address held in a register, based on addressing mode. */
static inline unsigned long
address_mask(struct x86_emulate_ctxt *ctxt, unsigned long reg)
{
	if (ctxt->ad_bytes == sizeof(unsigned long))
		return reg;
	else
		return reg & ad_mask(ctxt);
}

static inline unsigned long
register_address(struct x86_emulate_ctxt *ctxt, int reg)
{
	return address_mask(ctxt, reg_read(ctxt, reg));
}

static void masked_increment(ulong *reg, ulong mask, int inc)
{
	assign_masked(reg, *reg + inc, mask);
}

static inline void
register_address_increment(struct x86_emulate_ctxt *ctxt, int reg, int inc)
{
	ulong *preg = reg_rmw(ctxt, reg);

	assign_register(preg, *preg + inc, ctxt->ad_bytes);
}

static void rsp_increment(struct x86_emulate_ctxt *ctxt, int inc)
{
	masked_increment(reg_rmw(ctxt, VCPU_REGS_RSP), stack_mask(ctxt), inc);
}

static u32 desc_limit_scaled(struct desc_struct *desc)
{
	u32 limit = get_desc_limit(desc);

	return desc->g ? (limit << 12) | 0xfff : limit;
}

static unsigned long seg_base(struct x86_emulate_ctxt *ctxt, int seg)
{
	if (ctxt->mode == X86EMUL_MODE_PROT64 && seg < VCPU_SREG_FS)
		return 0;

	return ctxt->ops->get_cached_segment_base(ctxt, seg);
}

static int emulate_exception(struct x86_emulate_ctxt *ctxt, int vec,
			     u32 error, bool valid)
{
	WARN_ON(vec > 0x1f);
	ctxt->exception.vector = vec;
	ctxt->exception.error_code = error;
	ctxt->exception.error_code_valid = valid;
	return X86EMUL_PROPAGATE_FAULT;
}

static int emulate_db(struct x86_emulate_ctxt *ctxt)
{
	return emulate_exception(ctxt, DB_VECTOR, 0, false);
}

static int emulate_gp(struct x86_emulate_ctxt *ctxt, int err)
{
	return emulate_exception(ctxt, GP_VECTOR, err, true);
}

static int emulate_ss(struct x86_emulate_ctxt *ctxt, int err)
{
	return emulate_exception(ctxt, SS_VECTOR, err, true);
}

static int emulate_ud(struct x86_emulate_ctxt *ctxt)
{
	return emulate_exception(ctxt, UD_VECTOR, 0, false);
}

static int emulate_ts(struct x86_emulate_ctxt *ctxt, int err)
{
	return emulate_exception(ctxt, TS_VECTOR, err, true);
}

static int emulate_de(struct x86_emulate_ctxt *ctxt)
{
	return emulate_exception(ctxt, DE_VECTOR, 0, false);
}

static int emulate_nm(struct x86_emulate_ctxt *ctxt)
{
	return emulate_exception(ctxt, NM_VECTOR, 0, false);
}

static u16 get_segment_selector(struct x86_emulate_ctxt *ctxt, unsigned seg)
{
	u16 selector;
	struct desc_struct desc;

	ctxt->ops->get_segment(ctxt, &selector, &desc, NULL, seg);
	return selector;
}

static void set_segment_selector(struct x86_emulate_ctxt *ctxt, u16 selector,
				 unsigned seg)
{
	u16 dummy;
	u32 base3;
	struct desc_struct desc;

	ctxt->ops->get_segment(ctxt, &dummy, &desc, &base3, seg);
	ctxt->ops->set_segment(ctxt, selector, &desc, base3, seg);
}

/*
 * x86 defines three classes of vector instructions: explicitly
 * aligned, explicitly unaligned, and the rest, which change behaviour
 * depending on whether they're AVX encoded or not.
 *
 * Also included is CMPXCHG16B which is not a vector instruction, yet it is
 * subject to the same check.  FXSAVE and FXRSTOR are checked here too as their
 * 512 bytes of data must be aligned to a 16 byte boundary.
 */
static unsigned insn_alignment(struct x86_emulate_ctxt *ctxt, unsigned size)
{
	u64 alignment = ctxt->d & AlignMask;

	if (likely(size < 16))
		return 1;

	switch (alignment) {
	case Unaligned:
	case Avx:
		return 1;
	case Aligned16:
		return 16;
	case Aligned:
	default:
		return size;
	}
}

static __always_inline int __linearize(struct x86_emulate_ctxt *ctxt,
				       struct segmented_address addr,
				       unsigned *max_size, unsigned size,
				       bool write, bool fetch,
				       enum x86emul_mode mode, ulong *linear)
{
	struct desc_struct desc;
	bool usable;
	ulong la;
	u32 lim;
	u16 sel;
	u8  va_bits;

	la = seg_base(ctxt, addr.seg) + addr.ea;
	*max_size = 0;
	switch (mode) {
	case X86EMUL_MODE_PROT64:
		*linear = la;
		va_bits = ctxt_virt_addr_bits(ctxt);
		if (get_canonical(la, va_bits) != la)
			goto bad;

		*max_size = min_t(u64, ~0u, (1ull << va_bits) - la);
		if (size > *max_size)
			goto bad;
		break;
	default:
		*linear = la = (u32)la;
		usable = ctxt->ops->get_segment(ctxt, &sel, &desc, NULL,
						addr.seg);
		if (!usable)
			goto bad;
		/* code segment in protected mode or read-only data segment */
		if ((((ctxt->mode != X86EMUL_MODE_REAL) && (desc.type & 8))
					|| !(desc.type & 2)) && write)
			goto bad;
		/* unreadable code segment */
		if (!fetch && (desc.type & 8) && !(desc.type & 2))
			goto bad;
		lim = desc_limit_scaled(&desc);
		if (!(desc.type & 8) && (desc.type & 4)) {
			/* expand-down segment */
			if (addr.ea <= lim)
				goto bad;
			lim = desc.d ? 0xffffffff : 0xffff;
		}
		if (addr.ea > lim)
			goto bad;
		if (lim == 0xffffffff)
			*max_size = ~0u;
		else {
			*max_size = (u64)lim + 1 - addr.ea;
			if (size > *max_size)
				goto bad;
		}
		break;
	}
	if (la & (insn_alignment(ctxt, size) - 1))
		return emulate_gp(ctxt, 0);
	return X86EMUL_CONTINUE;
bad:
	if (addr.seg == VCPU_SREG_SS)
		return emulate_ss(ctxt, 0);
	else
		return emulate_gp(ctxt, 0);
}

static int linearize(struct x86_emulate_ctxt *ctxt,
		     struct segmented_address addr,
		     unsigned size, bool write,
		     ulong *linear)
{
	unsigned max_size;
	return __linearize(ctxt, addr, &max_size, size, write, false,
			   ctxt->mode, linear);
}

static inline int assign_eip(struct x86_emulate_ctxt *ctxt, ulong dst,
			     enum x86emul_mode mode)
{
	ulong linear;
	int rc;
	unsigned max_size;
	struct segmented_address addr = { .seg = VCPU_SREG_CS,
					   .ea = dst };

	if (ctxt->op_bytes != sizeof(unsigned long))
		addr.ea = dst & ((1UL << (ctxt->op_bytes << 3)) - 1);
	rc = __linearize(ctxt, addr, &max_size, 1, false, true, mode, &linear);
	if (rc == X86EMUL_CONTINUE)
		ctxt->_eip = addr.ea;
	return rc;
}

static inline int assign_eip_near(struct x86_emulate_ctxt *ctxt, ulong dst)
{
	return assign_eip(ctxt, dst, ctxt->mode);
}

static int assign_eip_far(struct x86_emulate_ctxt *ctxt, ulong dst,
			  const struct desc_struct *cs_desc)
{
	enum x86emul_mode mode = ctxt->mode;
	int rc;

#ifdef CONFIG_X86_64
	if (ctxt->mode >= X86EMUL_MODE_PROT16) {
		if (cs_desc->l) {
			u64 efer = 0;

			ctxt->ops->get_msr(ctxt, MSR_EFER, &efer);
			if (efer & EFER_LMA)
				mode = X86EMUL_MODE_PROT64;
		} else
			mode = X86EMUL_MODE_PROT32; /* temporary value */
	}
#endif
	if (mode == X86EMUL_MODE_PROT16 || mode == X86EMUL_MODE_PROT32)
		mode = cs_desc->d ? X86EMUL_MODE_PROT32 : X86EMUL_MODE_PROT16;
	rc = assign_eip(ctxt, dst, mode);
	if (rc == X86EMUL_CONTINUE)
		ctxt->mode = mode;
	return rc;
}

static inline int jmp_rel(struct x86_emulate_ctxt *ctxt, int rel)
{
	return assign_eip_near(ctxt, ctxt->_eip + rel);
}

static int linear_read_system(struct x86_emulate_ctxt *ctxt, ulong linear,
			      void *data, unsigned size)
{
	return ctxt->ops->read_std(ctxt, linear, data, size, &ctxt->exception, true);
}

static int linear_write_system(struct x86_emulate_ctxt *ctxt,
			       ulong linear, void *data,
			       unsigned int size)
{
	return ctxt->ops->write_std(ctxt, linear, data, size, &ctxt->exception, true);
}

static int segmented_read_std(struct x86_emulate_ctxt *ctxt,
			      struct segmented_address addr,
			      void *data,
			      unsigned size)
{
	int rc;
	ulong linear;

	rc = linearize(ctxt, addr, size, false, &linear);
	if (rc != X86EMUL_CONTINUE)
		return rc;
	return ctxt->ops->read_std(ctxt, linear, data, size, &ctxt->exception, false);
}

static int segmented_write_std(struct x86_emulate_ctxt *ctxt,
			       struct segmented_address addr,
			       void *data,
			       unsigned int size)
{
	int rc;
	ulong linear;

	rc = linearize(ctxt, addr, size, true, &linear);
	if (rc != X86EMUL_CONTINUE)
		return rc;
	return ctxt->ops->write_std(ctxt, linear, data, size, &ctxt->exception, false);
}

/*
 * Prefetch the remaining bytes of the instruction without crossing page
 * boundary if they are not in fetch_cache yet.
 */
static int __do_insn_fetch_bytes(struct x86_emulate_ctxt *ctxt, int op_size)
{
	int rc;
	unsigned size, max_size;
	unsigned long linear;
	int cur_size = ctxt->fetch.end - ctxt->fetch.data;
	struct segmented_address addr = { .seg = VCPU_SREG_CS,
					   .ea = ctxt->eip + cur_size };

	/*
	 * We do not know exactly how many bytes will be needed, and
	 * __linearize is expensive, so fetch as much as possible.  We
	 * just have to avoid going beyond the 15 byte limit, the end
	 * of the segment, or the end of the page.
	 *
	 * __linearize is called with size 0 so that it does not do any
	 * boundary check itself.  Instead, we use max_size to check
	 * against op_size.
	 */
	rc = __linearize(ctxt, addr, &max_size, 0, false, true, ctxt->mode,
			 &linear);
	if (unlikely(rc != X86EMUL_CONTINUE))
		return rc;

	size = min_t(unsigned, 15UL ^ cur_size, max_size);
	size = min_t(unsigned, size, PAGE_SIZE - offset_in_page(linear));

	/*
	 * One instruction can only straddle two pages,
	 * and one has been loaded at the beginning of
	 * x86_decode_insn.  So, if not enough bytes
	 * still, we must have hit the 15-byte boundary.
	 */
	if (unlikely(size < op_size))
		return emulate_gp(ctxt, 0);

	rc = ctxt->ops->fetch(ctxt, linear, ctxt->fetch.end,
			      size, &ctxt->exception);
	if (unlikely(rc != X86EMUL_CONTINUE))
		return rc;
	ctxt->fetch.end += size;
	return X86EMUL_CONTINUE;
}

static __always_inline int do_insn_fetch_bytes(struct x86_emulate_ctxt *ctxt,
					       unsigned size)
{
	unsigned done_size = ctxt->fetch.end - ctxt->fetch.ptr;

	if (unlikely(done_size < size))
		return __do_insn_fetch_bytes(ctxt, size - done_size);
	else
		return X86EMUL_CONTINUE;
}

/* Fetch next part of the instruction being emulated. */
#define insn_fetch(_type, _ctxt)					\
({	_type _x;							\
									\
	rc = do_insn_fetch_bytes(_ctxt, sizeof(_type));			\
	if (rc != X86EMUL_CONTINUE)					\
		goto done;						\
	ctxt->_eip += sizeof(_type);					\
	memcpy(&_x, ctxt->fetch.ptr, sizeof(_type));			\
	ctxt->fetch.ptr += sizeof(_type);				\
	_x;								\
})

#define insn_fetch_arr(_arr, _size, _ctxt)				\
({									\
	rc = do_insn_fetch_bytes(_ctxt, _size);				\
	if (rc != X86EMUL_CONTINUE)					\
		goto done;						\
	ctxt->_eip += (_size);						\
	memcpy(_arr, ctxt->fetch.ptr, _size);				\
	ctxt->fetch.ptr += (_size);					\
})

/*
 * Given the 'reg' portion of a ModRM byte, and a register block, return a
 * pointer into the block that addresses the relevant register.
 * @highbyte_regs specifies whether to decode AH,CH,DH,BH.
 */
static void *decode_register(struct x86_emulate_ctxt *ctxt, u8 modrm_reg,
			     int byteop)
{
	void *p;
	int highbyte_regs = (ctxt->rex_prefix == 0) && byteop;

	if (highbyte_regs && modrm_reg >= 4 && modrm_reg < 8)
		p = (unsigned char *)reg_rmw(ctxt, modrm_reg & 3) + 1;
	else
		p = reg_rmw(ctxt, modrm_reg);
	return p;
}

static int read_descriptor(struct x86_emulate_ctxt *ctxt,
			   struct segmented_address addr,
			   u16 *size, unsigned long *address, int op_bytes)
{
	int rc;

	if (op_bytes == 2)
		op_bytes = 3;
	*address = 0;
	rc = segmented_read_std(ctxt, addr, size, 2);
	if (rc != X86EMUL_CONTINUE)
		return rc;
	addr.ea += 2;
	rc = segmented_read_std(ctxt, addr, address, op_bytes);
	return rc;
}

FASTOP2(add);
FASTOP2(or);
FASTOP2(adc);
FASTOP2(sbb);
FASTOP2(and);
FASTOP2(sub);
FASTOP2(xor);
FASTOP2(cmp);
FASTOP2(test);

FASTOP1SRC2(mul, mul_ex);
FASTOP1SRC2(imul, imul_ex);
FASTOP1SRC2EX(div, div_ex);
FASTOP1SRC2EX(idiv, idiv_ex);

FASTOP3WCL(shld);
FASTOP3WCL(shrd);

FASTOP2W(imul);

FASTOP1(not);
FASTOP1(neg);
FASTOP1(inc);
FASTOP1(dec);

FASTOP2CL(rol);
FASTOP2CL(ror);
FASTOP2CL(rcl);
FASTOP2CL(rcr);
FASTOP2CL(shl);
FASTOP2CL(shr);
FASTOP2CL(sar);

FASTOP2W(bsf);
FASTOP2W(bsr);
FASTOP2W(bt);
FASTOP2W(bts);
FASTOP2W(btr);
FASTOP2W(btc);

FASTOP2(xadd);

FASTOP2R(cmp, cmp_r);

static int em_bsf_c(struct x86_emulate_ctxt *ctxt)
{
	/* If src is zero, do not writeback, but update flags */
	if (ctxt->src.val == 0)
		ctxt->dst.type = OP_NONE;
	return fastop(ctxt, em_bsf);
}

static int em_bsr_c(struct x86_emulate_ctxt *ctxt)
{
	/* If src is zero, do not writeback, but update flags */
	if (ctxt->src.val == 0)
		ctxt->dst.type = OP_NONE;
	return fastop(ctxt, em_bsr);
}

static __always_inline u8 test_cc(unsigned int condition, unsigned long flags)
{
	u8 rc;
	void (*fop)(void) = (void *)em_setcc + 4 * (condition & 0xf);

	flags = (flags & EFLAGS_MASK) | X86_EFLAGS_IF;
	asm("push %[flags]; popf; " CALL_NOSPEC
	    : "=a"(rc) : [thunk_target]"r"(fop), [flags]"r"(flags));
	return rc;
}

static void fetch_register_operand(struct operand *op)
{
	switch (op->bytes) {
	case 1:
		op->val = *(u8 *)op->addr.reg;
		break;
	case 2:
		op->val = *(u16 *)op->addr.reg;
		break;
	case 4:
		op->val = *(u32 *)op->addr.reg;
		break;
	case 8:
		op->val = *(u64 *)op->addr.reg;
		break;
	}
}

static void read_sse_reg(struct x86_emulate_ctxt *ctxt, sse128_t *data, int reg)
{
	switch (reg) {
	case 0: asm("movdqa %%xmm0, %0" : "=m"(*data)); break;
	case 1: asm("movdqa %%xmm1, %0" : "=m"(*data)); break;
	case 2: asm("movdqa %%xmm2, %0" : "=m"(*data)); break;
	case 3: asm("movdqa %%xmm3, %0" : "=m"(*data)); break;
	case 4: asm("movdqa %%xmm4, %0" : "=m"(*data)); break;
	case 5: asm("movdqa %%xmm5, %0" : "=m"(*data)); break;
	case 6: asm("movdqa %%xmm6, %0" : "=m"(*data)); break;
	case 7: asm("movdqa %%xmm7, %0" : "=m"(*data)); break;
#ifdef CONFIG_X86_64
	case 8: asm("movdqa %%xmm8, %0" : "=m"(*data)); break;
	case 9: asm("movdqa %%xmm9, %0" : "=m"(*data)); break;
	case 10: asm("movdqa %%xmm10, %0" : "=m"(*data)); break;
	case 11: asm("movdqa %%xmm11, %0" : "=m"(*data)); break;
	case 12: asm("movdqa %%xmm12, %0" : "=m"(*data)); break;
	case 13: asm("movdqa %%xmm13, %0" : "=m"(*data)); break;
	case 14: asm("movdqa %%xmm14, %0" : "=m"(*data)); break;
	case 15: asm("movdqa %%xmm15, %0" : "=m"(*data)); break;
#endif
	default: BUG();
	}
}

static void write_sse_reg(struct x86_emulate_ctxt *ctxt, sse128_t *data,
			  int reg)
{
	switch (reg) {
	case 0: asm("movdqa %0, %%xmm0" : : "m"(*data)); break;
	case 1: asm("movdqa %0, %%xmm1" : : "m"(*data)); break;
	case 2: asm("movdqa %0, %%xmm2" : : "m"(*data)); break;
	case 3: asm("movdqa %0, %%xmm3" : : "m"(*data)); break;
	case 4: asm("movdqa %0, %%xmm4" : : "m"(*data)); break;
	case 5: asm("movdqa %0, %%xmm5" : : "m"(*data)); break;
	case 6: asm("movdqa %0, %%xmm6" : : "m"(*data)); break;
	case 7: asm("movdqa %0, %%xmm7" : : "m"(*data)); break;
#ifdef CONFIG_X86_64
	case 8: asm("movdqa %0, %%xmm8" : : "m"(*data)); break;
	case 9: asm("movdqa %0, %%xmm9" : : "m"(*data)); break;
	case 10: asm("movdqa %0, %%xmm10" : : "m"(*data)); break;
	case 11: asm("movdqa %0, %%xmm11" : : "m"(*data)); break;
	case 12: asm("movdqa %0, %%xmm12" : : "m"(*data)); break;
	case 13: asm("movdqa %0, %%xmm13" : : "m"(*data)); break;
	case 14: asm("movdqa %0, %%xmm14" : : "m"(*data)); break;
	case 15: asm("movdqa %0, %%xmm15" : : "m"(*data)); break;
#endif
	default: BUG();
	}
}

static void read_mmx_reg(struct x86_emulate_ctxt *ctxt, u64 *data, int reg)
{
	switch (reg) {
	case 0: asm("movq %%mm0, %0" : "=m"(*data)); break;
	case 1: asm("movq %%mm1, %0" : "=m"(*data)); break;
	case 2: asm("movq %%mm2, %0" : "=m"(*data)); break;
	case 3: asm("movq %%mm3, %0" : "=m"(*data)); break;
	case 4: asm("movq %%mm4, %0" : "=m"(*data)); break;
	case 5: asm("movq %%mm5, %0" : "=m"(*data)); break;
	case 6: asm("movq %%mm6, %0" : "=m"(*data)); break;
	case 7: asm("movq %%mm7, %0" : "=m"(*data)); break;
	default: BUG();
	}
}

static void write_mmx_reg(struct x86_emulate_ctxt *ctxt, u64 *data, int reg)
{
	switch (reg) {
	case 0: asm("movq %0, %%mm0" : : "m"(*data)); break;
	case 1: asm("movq %0, %%mm1" : : "m"(*data)); break;
	case 2: asm("movq %0, %%mm2" : : "m"(*data)); break;
	case 3: asm("movq %0, %%mm3" : : "m"(*data)); break;
	case 4: asm("movq %0, %%mm4" : : "m"(*data)); break;
	case 5: asm("movq %0, %%mm5" : : "m"(*data)); break;
	case 6: asm("movq %0, %%mm6" : : "m"(*data)); break;
	case 7: asm("movq %0, %%mm7" : : "m"(*data)); break;
	default: BUG();
	}
}

static int em_fninit(struct x86_emulate_ctxt *ctxt)
{
	if (ctxt->ops->get_cr(ctxt, 0) & (X86_CR0_TS | X86_CR0_EM))
		return emulate_nm(ctxt);

	asm volatile("fninit");
	return X86EMUL_CONTINUE;
}

static int em_fnstcw(struct x86_emulate_ctxt *ctxt)
{
	u16 fcw;

	if (ctxt->ops->get_cr(ctxt, 0) & (X86_CR0_TS | X86_CR0_EM))
		return emulate_nm(ctxt);

	asm volatile("fnstcw %0": "+m"(fcw));

	ctxt->dst.val = fcw;

	return X86EMUL_CONTINUE;
}

static int em_fnstsw(struct x86_emulate_ctxt *ctxt)
{
	u16 fsw;

	if (ctxt->ops->get_cr(ctxt, 0) & (X86_CR0_TS | X86_CR0_EM))
		return emulate_nm(ctxt);

	asm volatile("fnstsw %0": "+m"(fsw));

	ctxt->dst.val = fsw;

	return X86EMUL_CONTINUE;
}

static void decode_register_operand(struct x86_emulate_ctxt *ctxt,
				    struct operand *op)
{
	unsigned reg = ctxt->modrm_reg;

	if (!(ctxt->d & ModRM))
		reg = (ctxt->b & 7) | ((ctxt->rex_prefix & 1) << 3);

	if (ctxt->d & Sse) {
		op->type = OP_XMM;
		op->bytes = 16;
		op->addr.xmm = reg;
		read_sse_reg(ctxt, &op->vec_val, reg);
		return;
	}
	if (ctxt->d & Mmx) {
		reg &= 7;
		op->type = OP_MM;
		op->bytes = 8;
		op->addr.mm = reg;
		return;
	}

	op->type = OP_REG;
	op->bytes = (ctxt->d & ByteOp) ? 1 : ctxt->op_bytes;
	op->addr.reg = decode_register(ctxt, reg, ctxt->d & ByteOp);

	fetch_register_operand(op);
	op->orig_val = op->val;
}

static void adjust_modrm_seg(struct x86_emulate_ctxt *ctxt, int base_reg)
{
	if (base_reg == VCPU_REGS_RSP || base_reg == VCPU_REGS_RBP)
		ctxt->modrm_seg = VCPU_SREG_SS;
}

static int decode_modrm(struct x86_emulate_ctxt *ctxt,
			struct operand *op)
{
	u8 sib;
	int index_reg, base_reg, scale;
	int rc = X86EMUL_CONTINUE;
	ulong modrm_ea = 0;

	ctxt->modrm_reg = ((ctxt->rex_prefix << 1) & 8); /* REX.R */
	index_reg = (ctxt->rex_prefix << 2) & 8; /* REX.X */
	base_reg = (ctxt->rex_prefix << 3) & 8; /* REX.B */

	ctxt->modrm_mod = (ctxt->modrm & 0xc0) >> 6;
	ctxt->modrm_reg |= (ctxt->modrm & 0x38) >> 3;
	ctxt->modrm_rm = base_reg | (ctxt->modrm & 0x07);
	ctxt->modrm_seg = VCPU_SREG_DS;

	if (ctxt->modrm_mod == 3 || (ctxt->d & NoMod)) {
		op->type = OP_REG;
		op->bytes = (ctxt->d & ByteOp) ? 1 : ctxt->op_bytes;
		op->addr.reg = decode_register(ctxt, ctxt->modrm_rm,
				ctxt->d & ByteOp);
		if (ctxt->d & Sse) {
			op->type = OP_XMM;
			op->bytes = 16;
			op->addr.xmm = ctxt->modrm_rm;
			read_sse_reg(ctxt, &op->vec_val, ctxt->modrm_rm);
			return rc;
		}
		if (ctxt->d & Mmx) {
			op->type = OP_MM;
			op->bytes = 8;
			op->addr.mm = ctxt->modrm_rm & 7;
			return rc;
		}
		fetch_register_operand(op);
		return rc;
	}

	op->type = OP_MEM;

	if (ctxt->ad_bytes == 2) {
		unsigned bx = reg_read(ctxt, VCPU_REGS_RBX);
		unsigned bp = reg_read(ctxt, VCPU_REGS_RBP);
		unsigned si = reg_read(ctxt, VCPU_REGS_RSI);
		unsigned di = reg_read(ctxt, VCPU_REGS_RDI);

		/* 16-bit ModR/M decode. */
		switch (ctxt->modrm_mod) {
		case 0:
			if (ctxt->modrm_rm == 6)
				modrm_ea += insn_fetch(u16, ctxt);
			break;
		case 1:
			modrm_ea += insn_fetch(s8, ctxt);
			break;
		case 2:
			modrm_ea += insn_fetch(u16, ctxt);
			break;
		}
		switch (ctxt->modrm_rm) {
		case 0:
			modrm_ea += bx + si;
			break;
		case 1:
			modrm_ea += bx + di;
			break;
		case 2:
			modrm_ea += bp + si;
			break;
		case 3:
			modrm_ea += bp + di;
			break;
		case 4:
			modrm_ea += si;
			break;
		case 5:
			modrm_ea += di;
			break;
		case 6:
			if (ctxt->modrm_mod != 0)
				modrm_ea += bp;
			break;
		case 7:
			modrm_ea += bx;
			break;
		}
		if (ctxt->modrm_rm == 2 || ctxt->modrm_rm == 3 ||
		    (ctxt->modrm_rm == 6 && ctxt->modrm_mod != 0))
			ctxt->modrm_seg = VCPU_SREG_SS;
		modrm_ea = (u16)modrm_ea;
	} else {
		/* 32/64-bit ModR/M decode. */
		if ((ctxt->modrm_rm & 7) == 4) {
			sib = insn_fetch(u8, ctxt);
			index_reg |= (sib >> 3) & 7;
			base_reg |= sib & 7;
			scale = sib >> 6;

			if ((base_reg & 7) == 5 && ctxt->modrm_mod == 0)
				modrm_ea += insn_fetch(s32, ctxt);
			else {
				modrm_ea += reg_read(ctxt, base_reg);
				adjust_modrm_seg(ctxt, base_reg);
				/* Increment ESP on POP [ESP] */
				if ((ctxt->d & IncSP) &&
				    base_reg == VCPU_REGS_RSP)
					modrm_ea += ctxt->op_bytes;
			}
			if (index_reg != 4)
				modrm_ea += reg_read(ctxt, index_reg) << scale;
		} else if ((ctxt->modrm_rm & 7) == 5 && ctxt->modrm_mod == 0) {
			modrm_ea += insn_fetch(s32, ctxt);
			if (ctxt->mode == X86EMUL_MODE_PROT64)
				ctxt->rip_relative = 1;
		} else {
			base_reg = ctxt->modrm_rm;
			modrm_ea += reg_read(ctxt, base_reg);
			adjust_modrm_seg(ctxt, base_reg);
		}
		switch (ctxt->modrm_mod) {
		case 1:
			modrm_ea += insn_fetch(s8, ctxt);
			break;
		case 2:
			modrm_ea += insn_fetch(s32, ctxt);
			break;
		}
	}
	op->addr.mem.ea = modrm_ea;
	if (ctxt->ad_bytes != 8)
		ctxt->memop.addr.mem.ea = (u32)ctxt->memop.addr.mem.ea;

done:
	return rc;
}

static int decode_abs(struct x86_emulate_ctxt *ctxt,
		      struct operand *op)
{
	int rc = X86EMUL_CONTINUE;

	op->type = OP_MEM;
	switch (ctxt->ad_bytes) {
	case 2:
		op->addr.mem.ea = insn_fetch(u16, ctxt);
		break;
	case 4:
		op->addr.mem.ea = insn_fetch(u32, ctxt);
		break;
	case 8:
		op->addr.mem.ea = insn_fetch(u64, ctxt);
		break;
	}
done:
	return rc;
}

static void fetch_bit_operand(struct x86_emulate_ctxt *ctxt)
{
	long sv = 0, mask;

	if (ctxt->dst.type == OP_MEM && ctxt->src.type == OP_REG) {
		mask = ~((long)ctxt->dst.bytes * 8 - 1);

		if (ctxt->src.bytes == 2)
			sv = (s16)ctxt->src.val & (s16)mask;
		else if (ctxt->src.bytes == 4)
			sv = (s32)ctxt->src.val & (s32)mask;
		else
			sv = (s64)ctxt->src.val & (s64)mask;

		ctxt->dst.addr.mem.ea = address_mask(ctxt,
					   ctxt->dst.addr.mem.ea + (sv >> 3));
	}

	/* only subword offset */
	ctxt->src.val &= (ctxt->dst.bytes << 3) - 1;
}

static int read_emulated(struct x86_emulate_ctxt *ctxt,
			 unsigned long addr, void *dest, unsigned size)
{
	int rc;
	struct read_cache *mc = &ctxt->mem_read;

	if (mc->pos < mc->end)
		goto read_cached;

	WARN_ON((mc->end + size) >= sizeof(mc->data));

	rc = ctxt->ops->read_emulated(ctxt, addr, mc->data + mc->end, size,
				      &ctxt->exception);
	if (rc != X86EMUL_CONTINUE)
		return rc;

	mc->end += size;

read_cached:
	memcpy(dest, mc->data + mc->pos, size);
	mc->pos += size;
	return X86EMUL_CONTINUE;
}

static int segmented_read(struct x86_emulate_ctxt *ctxt,
			  struct segmented_address addr,
			  void *data,
			  unsigned size)
{
	int rc;
	ulong linear;

	rc = linearize(ctxt, addr, size, false, &linear);
	if (rc != X86EMUL_CONTINUE)
		return rc;
	return read_emulated(ctxt, linear, data, size);
}

static int segmented_write(struct x86_emulate_ctxt *ctxt,
			   struct segmented_address addr,
			   const void *data,
			   unsigned size)
{
	int rc;
	ulong linear;

	rc = linearize(ctxt, addr, size, true, &linear);
	if (rc != X86EMUL_CONTINUE)
		return rc;
	return ctxt->ops->write_emulated(ctxt, linear, data, size,
					 &ctxt->exception);
}

static int segmented_cmpxchg(struct x86_emulate_ctxt *ctxt,
			     struct segmented_address addr,
			     const void *orig_data, const void *data,
			     unsigned size)
{
	int rc;
	ulong linear;

	rc = linearize(ctxt, addr, size, true, &linear);
	if (rc != X86EMUL_CONTINUE)
		return rc;
	return ctxt->ops->cmpxchg_emulated(ctxt, linear, orig_data, data,
					   size, &ctxt->exception);
}

static int pio_in_emulated(struct x86_emulate_ctxt *ctxt,
			   unsigned int size, unsigned short port,
			   void *dest)
{
	struct read_cache *rc = &ctxt->io_read;

	if (rc->pos == rc->end) { /* refill pio read ahead */
		unsigned int in_page, n;
		unsigned int count = ctxt->rep_prefix ?
			address_mask(ctxt, reg_read(ctxt, VCPU_REGS_RCX)) : 1;
		in_page = (ctxt->eflags & X86_EFLAGS_DF) ?
			offset_in_page(reg_read(ctxt, VCPU_REGS_RDI)) :
			PAGE_SIZE - offset_in_page(reg_read(ctxt, VCPU_REGS_RDI));
		n = min3(in_page, (unsigned int)sizeof(rc->data) / size, count);
		if (n == 0)
			n = 1;
		rc->pos = rc->end = 0;
		if (!ctxt->ops->pio_in_emulated(ctxt, size, port, rc->data, n))
			return 0;
		rc->end = n * size;
	}

	if (ctxt->rep_prefix && (ctxt->d & String) &&
	    !(ctxt->eflags & X86_EFLAGS_DF)) {
		ctxt->dst.data = rc->data + rc->pos;
		ctxt->dst.type = OP_MEM_STR;
		ctxt->dst.count = (rc->end - rc->pos) / size;
		rc->pos = rc->end;
	} else {
		memcpy(dest, rc->data + rc->pos, size);
		rc->pos += size;
	}
	return 1;
}

static int read_interrupt_descriptor(struct x86_emulate_ctxt *ctxt,
				     u16 index, struct desc_struct *desc)
{
	struct desc_ptr dt;
	ulong addr;

	ctxt->ops->get_idt(ctxt, &dt);

	if (dt.size < index * 8 + 7)
		return emulate_gp(ctxt, index << 3 | 0x2);

	addr = dt.address + index * 8;
	return linear_read_system(ctxt, addr, desc, sizeof(*desc));
}

static void get_descriptor_table_ptr(struct x86_emulate_ctxt *ctxt,
				     u16 selector, struct desc_ptr *dt)
{
	const struct x86_emulate_ops *ops = ctxt->ops;
	u32 base3 = 0;

	if (selector & 1 << 2) {
		struct desc_struct desc;
		u16 sel;

		memset(dt, 0, sizeof(*dt));
		if (!ops->get_segment(ctxt, &sel, &desc, &base3,
				      VCPU_SREG_LDTR))
			return;

		dt->size = desc_limit_scaled(&desc); /* what if limit > 65535? */
		dt->address = get_desc_base(&desc) | ((u64)base3 << 32);
	} else
		ops->get_gdt(ctxt, dt);
}

static int get_descriptor_ptr(struct x86_emulate_ctxt *ctxt,
			      u16 selector, ulong *desc_addr_p)
{
	struct desc_ptr dt;
	u16 index = selector >> 3;
	ulong addr;

	get_descriptor_table_ptr(ctxt, selector, &dt);

	if (dt.size < index * 8 + 7)
		return emulate_gp(ctxt, selector & 0xfffc);

	addr = dt.address + index * 8;

#ifdef CONFIG_X86_64
	if (addr >> 32 != 0) {
		u64 efer = 0;

		ctxt->ops->get_msr(ctxt, MSR_EFER, &efer);
		if (!(efer & EFER_LMA))
			addr &= (u32)-1;
	}
#endif

	*desc_addr_p = addr;
	return X86EMUL_CONTINUE;
}

/* allowed just for 8 bytes segments */
static int read_segment_descriptor(struct x86_emulate_ctxt *ctxt,
				   u16 selector, struct desc_struct *desc,
				   ulong *desc_addr_p)
{
	int rc;

	rc = get_descriptor_ptr(ctxt, selector, desc_addr_p);
	if (rc != X86EMUL_CONTINUE)
		return rc;

	return linear_read_system(ctxt, *desc_addr_p, desc, sizeof(*desc));
}

/* allowed just for 8 bytes segments */
static int write_segment_descriptor(struct x86_emulate_ctxt *ctxt,
				    u16 selector, struct desc_struct *desc)
{
	int rc;
	ulong addr;

	rc = get_descriptor_ptr(ctxt, selector, &addr);
	if (rc != X86EMUL_CONTINUE)
		return rc;

	return linear_write_system(ctxt, addr, desc, sizeof(*desc));
}

static int __load_segment_descriptor(struct x86_emulate_ctxt *ctxt,
				     u16 selector, int seg, u8 cpl,
				     enum x86_transfer_type transfer,
				     struct desc_struct *desc)
{
	struct desc_struct seg_desc, old_desc;
	u8 dpl, rpl;
	unsigned err_vec = GP_VECTOR;
	u32 err_code = 0;
	bool null_selector = !(selector & ~0x3); /* 0000-0003 are null */
	ulong desc_addr;
	int ret;
	u16 dummy;
	u32 base3 = 0;

	memset(&seg_desc, 0, sizeof(seg_desc));

	if (ctxt->mode == X86EMUL_MODE_REAL) {
		/* set real mode segment descriptor (keep limit etc. for
		 * unreal mode) */
		ctxt->ops->get_segment(ctxt, &dummy, &seg_desc, NULL, seg);
		set_desc_base(&seg_desc, selector << 4);
		goto load;
	} else if (seg <= VCPU_SREG_GS && ctxt->mode == X86EMUL_MODE_VM86) {
		/* VM86 needs a clean new segment descriptor */
		set_desc_base(&seg_desc, selector << 4);
		set_desc_limit(&seg_desc, 0xffff);
		seg_desc.type = 3;
		seg_desc.p = 1;
		seg_desc.s = 1;
		seg_desc.dpl = 3;
		goto load;
	}

	rpl = selector & 3;

	/* TR should be in GDT only */
	if (seg == VCPU_SREG_TR && (selector & (1 << 2)))
		goto exception;

	/* NULL selector is not valid for TR, CS and (except for long mode) SS */
	if (null_selector) {
		if (seg == VCPU_SREG_CS || seg == VCPU_SREG_TR)
			goto exception;

		if (seg == VCPU_SREG_SS) {
			if (ctxt->mode != X86EMUL_MODE_PROT64 || rpl != cpl)
				goto exception;

			/*
			 * ctxt->ops->set_segment expects the CPL to be in
			 * SS.DPL, so fake an expand-up 32-bit data segment.
			 */
			seg_desc.type = 3;
			seg_desc.p = 1;
			seg_desc.s = 1;
			seg_desc.dpl = cpl;
			seg_desc.d = 1;
			seg_desc.g = 1;
		}

		/* Skip all following checks */
		goto load;
	}

	ret = read_segment_descriptor(ctxt, selector, &seg_desc, &desc_addr);
	if (ret != X86EMUL_CONTINUE)
		return ret;

	err_code = selector & 0xfffc;
	err_vec = (transfer == X86_TRANSFER_TASK_SWITCH) ? TS_VECTOR :
							   GP_VECTOR;

	/* can't load system descriptor into segment selector */
	if (seg <= VCPU_SREG_GS && !seg_desc.s) {
		if (transfer == X86_TRANSFER_CALL_JMP)
			return X86EMUL_UNHANDLEABLE;
		goto exception;
	}

	if (!seg_desc.p) {
		err_vec = (seg == VCPU_SREG_SS) ? SS_VECTOR : NP_VECTOR;
		goto exception;
	}

	dpl = seg_desc.dpl;

	switch (seg) {
	case VCPU_SREG_SS:
		/*
		 * segment is not a writable data segment or segment
		 * selector's RPL != CPL or segment selector's RPL != CPL
		 */
		if (rpl != cpl || (seg_desc.type & 0xa) != 0x2 || dpl != cpl)
			goto exception;
		break;
	case VCPU_SREG_CS:
		if (!(seg_desc.type & 8))
			goto exception;

		if (seg_desc.type & 4) {
			/* conforming */
			if (dpl > cpl)
				goto exception;
		} else {
			/* nonconforming */
			if (rpl > cpl || dpl != cpl)
				goto exception;
		}
		/* in long-mode d/b must be clear if l is set */
		if (seg_desc.d && seg_desc.l) {
			u64 efer = 0;

			ctxt->ops->get_msr(ctxt, MSR_EFER, &efer);
			if (efer & EFER_LMA)
				goto exception;
		}

		/* CS(RPL) <- CPL */
		selector = (selector & 0xfffc) | cpl;
		break;
	case VCPU_SREG_TR:
		if (seg_desc.s || (seg_desc.type != 1 && seg_desc.type != 9))
			goto exception;
		old_desc = seg_desc;
		seg_desc.type |= 2; /* busy */
		ret = ctxt->ops->cmpxchg_emulated(ctxt, desc_addr, &old_desc, &seg_desc,
						  sizeof(seg_desc), &ctxt->exception);
		if (ret != X86EMUL_CONTINUE)
			return ret;
		break;
	case VCPU_SREG_LDTR:
		if (seg_desc.s || seg_desc.type != 2)
			goto exception;
		break;
	default: /*  DS, ES, FS, or GS */
		/*
		 * segment is not a data or readable code segment or
		 * ((segment is a data or nonconforming code segment)
		 * and (both RPL and CPL > DPL))
		 */
		if ((seg_desc.type & 0xa) == 0x8 ||
		    (((seg_desc.type & 0xc) != 0xc) &&
		     (rpl > dpl && cpl > dpl)))
			goto exception;
		break;
	}

	if (seg_desc.s) {
		/* mark segment as accessed */
		if (!(seg_desc.type & 1)) {
			seg_desc.type |= 1;
			ret = write_segment_descriptor(ctxt, selector,
						       &seg_desc);
			if (ret != X86EMUL_CONTINUE)
				return ret;
		}
	} else if (ctxt->mode == X86EMUL_MODE_PROT64) {
		ret = linear_read_system(ctxt, desc_addr+8, &base3, sizeof(base3));
		if (ret != X86EMUL_CONTINUE)
			return ret;
		if (emul_is_noncanonical_address(get_desc_base(&seg_desc) |
				((u64)base3 << 32), ctxt))
			return emulate_gp(ctxt, 0);
	}
load:
	ctxt->ops->set_segment(ctxt, selector, &seg_desc, base3, seg);
	if (desc)
		*desc = seg_desc;
	return X86EMUL_CONTINUE;
exception:
	return emulate_exception(ctxt, err_vec, err_code, true);
}

static int load_segment_descriptor(struct x86_emulate_ctxt *ctxt,
				   u16 selector, int seg)
{
	u8 cpl = ctxt->ops->cpl(ctxt);

	/*
	 * None of MOV, POP and LSS can load a NULL selector in CPL=3, but
	 * they can load it at CPL<3 (Intel's manual says only LSS can,
	 * but it's wrong).
	 *
	 * However, the Intel manual says that putting IST=1/DPL=3 in
	 * an interrupt gate will result in SS=3 (the AMD manual instead
	 * says it doesn't), so allow SS=3 in __load_segment_descriptor
	 * and only forbid it here.
	 */
	if (seg == VCPU_SREG_SS && selector == 3 &&
	    ctxt->mode == X86EMUL_MODE_PROT64)
		return emulate_exception(ctxt, GP_VECTOR, 0, true);

	return __load_segment_descriptor(ctxt, selector, seg, cpl,
					 X86_TRANSFER_NONE, NULL);
}

static void write_register_operand(struct operand *op)
{
	return assign_register(op->addr.reg, op->val, op->bytes);
}

static int writeback(struct x86_emulate_ctxt *ctxt, struct operand *op)
{
	switch (op->type) {
	case OP_REG:
		write_register_operand(op);
		break;
	case OP_MEM:
		if (ctxt->lock_prefix)
			return segmented_cmpxchg(ctxt,
						 op->addr.mem,
						 &op->orig_val,
						 &op->val,
						 op->bytes);
		else
			return segmented_write(ctxt,
					       op->addr.mem,
					       &op->val,
					       op->bytes);
		break;
	case OP_MEM_STR:
		return segmented_write(ctxt,
				       op->addr.mem,
				       op->data,
				       op->bytes * op->count);
		break;
	case OP_XMM:
		write_sse_reg(ctxt, &op->vec_val, op->addr.xmm);
		break;
	case OP_MM:
		write_mmx_reg(ctxt, &op->mm_val, op->addr.mm);
		break;
	case OP_NONE:
		/* no writeback */
		break;
	default:
		break;
	}
	return X86EMUL_CONTINUE;
}

static int push(struct x86_emulate_ctxt *ctxt, void *data, int bytes)
{
	struct segmented_address addr;

	rsp_increment(ctxt, -bytes);
	addr.ea = reg_read(ctxt, VCPU_REGS_RSP) & stack_mask(ctxt);
	addr.seg = VCPU_SREG_SS;

	return segmented_write(ctxt, addr, data, bytes);
}

static int em_push(struct x86_emulate_ctxt *ctxt)
{
	/* Disable writeback. */
	ctxt->dst.type = OP_NONE;
	return push(ctxt, &ctxt->src.val, ctxt->op_bytes);
}

static int emulate_pop(struct x86_emulate_ctxt *ctxt,
		       void *dest, int len)
{
	int rc;
	struct segmented_address addr;

	addr.ea = reg_read(ctxt, VCPU_REGS_RSP) & stack_mask(ctxt);
	addr.seg = VCPU_SREG_SS;
	rc = segmented_read(ctxt, addr, dest, len);
	if (rc != X86EMUL_CONTINUE)
		return rc;

	rsp_increment(ctxt, len);
	return rc;
}

static int em_pop(struct x86_emulate_ctxt *ctxt)
{
	return emulate_pop(ctxt, &ctxt->dst.val, ctxt->op_bytes);
}

static int emulate_popf(struct x86_emulate_ctxt *ctxt,
			void *dest, int len)
{
	int rc;
	unsigned long val, change_mask;
	int iopl = (ctxt->eflags & X86_EFLAGS_IOPL) >> X86_EFLAGS_IOPL_BIT;
	int cpl = ctxt->ops->cpl(ctxt);

	rc = emulate_pop(ctxt, &val, len);
	if (rc != X86EMUL_CONTINUE)
		return rc;

	change_mask = X86_EFLAGS_CF | X86_EFLAGS_PF | X86_EFLAGS_AF |
		      X86_EFLAGS_ZF | X86_EFLAGS_SF | X86_EFLAGS_OF |
		      X86_EFLAGS_TF | X86_EFLAGS_DF | X86_EFLAGS_NT |
		      X86_EFLAGS_AC | X86_EFLAGS_ID;

	switch(ctxt->mode) {
	case X86EMUL_MODE_PROT64:
	case X86EMUL_MODE_PROT32:
	case X86EMUL_MODE_PROT16:
		if (cpl == 0)
			change_mask |= X86_EFLAGS_IOPL;
		if (cpl <= iopl)
			change_mask |= X86_EFLAGS_IF;
		break;
	case X86EMUL_MODE_VM86:
		if (iopl < 3)
			return emulate_gp(ctxt, 0);
		change_mask |= X86_EFLAGS_IF;
		break;
	default: /* real mode */
		change_mask |= (X86_EFLAGS_IOPL | X86_EFLAGS_IF);
		break;
	}

	*(unsigned long *)dest =
		(ctxt->eflags & ~change_mask) | (val & change_mask);

	return rc;
}

static int em_popf(struct x86_emulate_ctxt *ctxt)
{
	ctxt->dst.type = OP_REG;
	ctxt->dst.addr.reg = &ctxt->eflags;
	ctxt->dst.bytes = ctxt->op_bytes;
	return emulate_popf(ctxt, &ctxt->dst.val, ctxt->op_bytes);
}

static int em_enter(struct x86_emulate_ctxt *ctxt)
{
	int rc;
	unsigned frame_size = ctxt->src.val;
	unsigned nesting_level = ctxt->src2.val & 31;
	ulong rbp;

	if (nesting_level)
		return X86EMUL_UNHANDLEABLE;

	rbp = reg_read(ctxt, VCPU_REGS_RBP);
	rc = push(ctxt, &rbp, stack_size(ctxt));
	if (rc != X86EMUL_CONTINUE)
		return rc;
	assign_masked(reg_rmw(ctxt, VCPU_REGS_RBP), reg_read(ctxt, VCPU_REGS_RSP),
		      stack_mask(ctxt));
	assign_masked(reg_rmw(ctxt, VCPU_REGS_RSP),
		      reg_read(ctxt, VCPU_REGS_RSP) - frame_size,
		      stack_mask(ctxt));
	return X86EMUL_CONTINUE;
}

static int em_leave(struct x86_emulate_ctxt *ctxt)
{
	assign_masked(reg_rmw(ctxt, VCPU_REGS_RSP), reg_read(ctxt, VCPU_REGS_RBP),
		      stack_mask(ctxt));
	return emulate_pop(ctxt, reg_rmw(ctxt, VCPU_REGS_RBP), ctxt->op_bytes);
}

static int em_push_sreg(struct x86_emulate_ctxt *ctxt)
{
	int seg = ctxt->src2.val;

	ctxt->src.val = get_segment_selector(ctxt, seg);
	if (ctxt->op_bytes == 4) {
		rsp_increment(ctxt, -2);
		ctxt->op_bytes = 2;
	}

	return em_push(ctxt);
}

static int em_pop_sreg(struct x86_emulate_ctxt *ctxt)
{
	int seg = ctxt->src2.val;
	unsigned long selector;
	int rc;

	rc = emulate_pop(ctxt, &selector, 2);
	if (rc != X86EMUL_CONTINUE)
		return rc;

	if (ctxt->modrm_reg == VCPU_SREG_SS)
		ctxt->interruptibility = KVM_X86_SHADOW_INT_MOV_SS;
	if (ctxt->op_bytes > 2)
		rsp_increment(ctxt, ctxt->op_bytes - 2);

	rc = load_segment_descriptor(ctxt, (u16)selector, seg);
	return rc;
}

static int em_pusha(struct x86_emulate_ctxt *ctxt)
{
	unsigned long old_esp = reg_read(ctxt, VCPU_REGS_RSP);
	int rc = X86EMUL_CONTINUE;
	int reg = VCPU_REGS_RAX;

	while (reg <= VCPU_REGS_RDI) {
		(reg == VCPU_REGS_RSP) ?
		(ctxt->src.val = old_esp) : (ctxt->src.val = reg_read(ctxt, reg));

		rc = em_push(ctxt);
		if (rc != X86EMUL_CONTINUE)
			return rc;

		++reg;
	}

	return rc;
}

static int em_pushf(struct x86_emulate_ctxt *ctxt)
{
	ctxt->src.val = (unsigned long)ctxt->eflags & ~X86_EFLAGS_VM;
	return em_push(ctxt);
}

static int em_popa(struct x86_emulate_ctxt *ctxt)
{
	int rc = X86EMUL_CONTINUE;
	int reg = VCPU_REGS_RDI;
	u32 val;

	while (reg >= VCPU_REGS_RAX) {
		if (reg == VCPU_REGS_RSP) {
			rsp_increment(ctxt, ctxt->op_bytes);
			--reg;
		}

		rc = emulate_pop(ctxt, &val, ctxt->op_bytes);
		if (rc != X86EMUL_CONTINUE)
			break;
		assign_register(reg_rmw(ctxt, reg), val, ctxt->op_bytes);
		--reg;
	}
	return rc;
}

static int __emulate_int_real(struct x86_emulate_ctxt *ctxt, int irq)
{
	const struct x86_emulate_ops *ops = ctxt->ops;
	int rc;
	struct desc_ptr dt;
	gva_t cs_addr;
	gva_t eip_addr;
	u16 cs, eip;

	/* TODO: Add limit checks */
	ctxt->src.val = ctxt->eflags;
	rc = em_push(ctxt);
	if (rc != X86EMUL_CONTINUE)
		return rc;

	ctxt->eflags &= ~(X86_EFLAGS_IF | X86_EFLAGS_TF | X86_EFLAGS_AC);

	ctxt->src.val = get_segment_selector(ctxt, VCPU_SREG_CS);
	rc = em_push(ctxt);
	if (rc != X86EMUL_CONTINUE)
		return rc;

	ctxt->src.val = ctxt->_eip;
	rc = em_push(ctxt);
	if (rc != X86EMUL_CONTINUE)
		return rc;

	ops->get_idt(ctxt, &dt);

	eip_addr = dt.address + (irq << 2);
	cs_addr = dt.address + (irq << 2) + 2;

	rc = linear_read_system(ctxt, cs_addr, &cs, 2);
	if (rc != X86EMUL_CONTINUE)
		return rc;

	rc = linear_read_system(ctxt, eip_addr, &eip, 2);
	if (rc != X86EMUL_CONTINUE)
		return rc;

	rc = load_segment_descriptor(ctxt, cs, VCPU_SREG_CS);
	if (rc != X86EMUL_CONTINUE)
		return rc;

	ctxt->_eip = eip;

	return rc;
}

int emulate_int_real(struct x86_emulate_ctxt *ctxt, int irq)
{
	int rc;

	invalidate_registers(ctxt);
	rc = __emulate_int_real(ctxt, irq);
	if (rc == X86EMUL_CONTINUE)
		writeback_registers(ctxt);
	return rc;
}

static int emulate_int(struct x86_emulate_ctxt *ctxt, int irq)
{
	switch(ctxt->mode) {
	case X86EMUL_MODE_REAL:
		return __emulate_int_real(ctxt, irq);
	case X86EMUL_MODE_VM86:
	case X86EMUL_MODE_PROT16:
	case X86EMUL_MODE_PROT32:
	case X86EMUL_MODE_PROT64:
	default:
		/* Protected mode interrupts unimplemented yet */
		return X86EMUL_UNHANDLEABLE;
	}
}

static int emulate_iret_real(struct x86_emulate_ctxt *ctxt)
{
	int rc = X86EMUL_CONTINUE;
	unsigned long temp_eip = 0;
	unsigned long temp_eflags = 0;
	unsigned long cs = 0;
	unsigned long mask = X86_EFLAGS_CF | X86_EFLAGS_PF | X86_EFLAGS_AF |
			     X86_EFLAGS_ZF | X86_EFLAGS_SF | X86_EFLAGS_TF |
			     X86_EFLAGS_IF | X86_EFLAGS_DF | X86_EFLAGS_OF |
			     X86_EFLAGS_IOPL | X86_EFLAGS_NT | X86_EFLAGS_RF |
			     X86_EFLAGS_AC | X86_EFLAGS_ID |
			     X86_EFLAGS_FIXED;
	unsigned long vm86_mask = X86_EFLAGS_VM | X86_EFLAGS_VIF |
				  X86_EFLAGS_VIP;

	/* TODO: Add stack limit check */

	rc = emulate_pop(ctxt, &temp_eip, ctxt->op_bytes);

	if (rc != X86EMUL_CONTINUE)
		return rc;

	if (temp_eip & ~0xffff)
		return emulate_gp(ctxt, 0);

	rc = emulate_pop(ctxt, &cs, ctxt->op_bytes);

	if (rc != X86EMUL_CONTINUE)
		return rc;

	rc = emulate_pop(ctxt, &temp_eflags, ctxt->op_bytes);

	if (rc != X86EMUL_CONTINUE)
		return rc;

	rc = load_segment_descriptor(ctxt, (u16)cs, VCPU_SREG_CS);

	if (rc != X86EMUL_CONTINUE)
		return rc;

	ctxt->_eip = temp_eip;

	if (ctxt->op_bytes == 4)
		ctxt->eflags = ((temp_eflags & mask) | (ctxt->eflags & vm86_mask));
	else if (ctxt->op_bytes == 2) {
		ctxt->eflags &= ~0xffff;
		ctxt->eflags |= temp_eflags;
	}

	ctxt->eflags &= ~EFLG_RESERVED_ZEROS_MASK; /* Clear reserved zeros */
	ctxt->eflags |= X86_EFLAGS_FIXED;
	ctxt->ops->set_nmi_mask(ctxt, false);

	return rc;
}

static int em_iret(struct x86_emulate_ctxt *ctxt)
{
	switch(ctxt->mode) {
	case X86EMUL_MODE_REAL:
		return emulate_iret_real(ctxt);
	case X86EMUL_MODE_VM86:
	case X86EMUL_MODE_PROT16:
	case X86EMUL_MODE_PROT32:
	case X86EMUL_MODE_PROT64:
	default:
		/* iret from protected mode unimplemented yet */
		return X86EMUL_UNHANDLEABLE;
	}
}

static int em_jmp_far(struct x86_emulate_ctxt *ctxt)
{
	int rc;
	unsigned short sel;
	struct desc_struct new_desc;
	u8 cpl = ctxt->ops->cpl(ctxt);

	memcpy(&sel, ctxt->src.valptr + ctxt->op_bytes, 2);

	rc = __load_segment_descriptor(ctxt, sel, VCPU_SREG_CS, cpl,
				       X86_TRANSFER_CALL_JMP,
				       &new_desc);
	if (rc != X86EMUL_CONTINUE)
		return rc;

	rc = assign_eip_far(ctxt, ctxt->src.val, &new_desc);
	/* Error handling is not implemented. */
	if (rc != X86EMUL_CONTINUE)
		return X86EMUL_UNHANDLEABLE;

	return rc;
}

static int em_jmp_abs(struct x86_emulate_ctxt *ctxt)
{
	return assign_eip_near(ctxt, ctxt->src.val);
}

static int em_call_near_abs(struct x86_emulate_ctxt *ctxt)
{
	int rc;
	long int old_eip;

	old_eip = ctxt->_eip;
	rc = assign_eip_near(ctxt, ctxt->src.val);
	if (rc != X86EMUL_CONTINUE)
		return rc;
	ctxt->src.val = old_eip;
	rc = em_push(ctxt);
	return rc;
}

static int em_cmpxchg8b(struct x86_emulate_ctxt *ctxt)
{
	u64 old = ctxt->dst.orig_val64;

	if (ctxt->dst.bytes == 16)
		return X86EMUL_UNHANDLEABLE;

	if (((u32) (old >> 0) != (u32) reg_read(ctxt, VCPU_REGS_RAX)) ||
	    ((u32) (old >> 32) != (u32) reg_read(ctxt, VCPU_REGS_RDX))) {
		*reg_write(ctxt, VCPU_REGS_RAX) = (u32) (old >> 0);
		*reg_write(ctxt, VCPU_REGS_RDX) = (u32) (old >> 32);
		ctxt->eflags &= ~X86_EFLAGS_ZF;
	} else {
		ctxt->dst.val64 = ((u64)reg_read(ctxt, VCPU_REGS_RCX) << 32) |
			(u32) reg_read(ctxt, VCPU_REGS_RBX);

		ctxt->eflags |= X86_EFLAGS_ZF;
	}
	return X86EMUL_CONTINUE;
}

static int em_ret(struct x86_emulate_ctxt *ctxt)
{
	int rc;
	unsigned long eip;

	rc = emulate_pop(ctxt, &eip, ctxt->op_bytes);
	if (rc != X86EMUL_CONTINUE)
		return rc;

	return assign_eip_near(ctxt, eip);
}

static int em_ret_far(struct x86_emulate_ctxt *ctxt)
{
	int rc;
	unsigned long eip, cs;
	int cpl = ctxt->ops->cpl(ctxt);
	struct desc_struct new_desc;

	rc = emulate_pop(ctxt, &eip, ctxt->op_bytes);
	if (rc != X86EMUL_CONTINUE)
		return rc;
	rc = emulate_pop(ctxt, &cs, ctxt->op_bytes);
	if (rc != X86EMUL_CONTINUE)
		return rc;
	/* Outer-privilege level return is not implemented */
	if (ctxt->mode >= X86EMUL_MODE_PROT16 && (cs & 3) > cpl)
		return X86EMUL_UNHANDLEABLE;
	rc = __load_segment_descriptor(ctxt, (u16)cs, VCPU_SREG_CS, cpl,
				       X86_TRANSFER_RET,
				       &new_desc);
	if (rc != X86EMUL_CONTINUE)
		return rc;
	rc = assign_eip_far(ctxt, eip, &new_desc);
	/* Error handling is not implemented. */
	if (rc != X86EMUL_CONTINUE)
		return X86EMUL_UNHANDLEABLE;

	return rc;
}

static int em_ret_far_imm(struct x86_emulate_ctxt *ctxt)
{
        int rc;

        rc = em_ret_far(ctxt);
        if (rc != X86EMUL_CONTINUE)
                return rc;
        rsp_increment(ctxt, ctxt->src.val);
        return X86EMUL_CONTINUE;
}

static int em_cmpxchg(struct x86_emulate_ctxt *ctxt)
{
	/* Save real source value, then compare EAX against destination. */
	ctxt->dst.orig_val = ctxt->dst.val;
	ctxt->dst.val = reg_read(ctxt, VCPU_REGS_RAX);
	ctxt->src.orig_val = ctxt->src.val;
	ctxt->src.val = ctxt->dst.orig_val;
	fastop(ctxt, em_cmp);

	if (ctxt->eflags & X86_EFLAGS_ZF) {
		/* Success: write back to memory; no update of EAX */
		ctxt->src.type = OP_NONE;
		ctxt->dst.val = ctxt->src.orig_val;
	} else {
		/* Failure: write the value we saw to EAX. */
		ctxt->src.type = OP_REG;
		ctxt->src.addr.reg = reg_rmw(ctxt, VCPU_REGS_RAX);
		ctxt->src.val = ctxt->dst.orig_val;
		/* Create write-cycle to dest by writing the same value */
		ctxt->dst.val = ctxt->dst.orig_val;
	}
	return X86EMUL_CONTINUE;
}

static int em_lseg(struct x86_emulate_ctxt *ctxt)
{
	int seg = ctxt->src2.val;
	unsigned short sel;
	int rc;

	memcpy(&sel, ctxt->src.valptr + ctxt->op_bytes, 2);

	rc = load_segment_descriptor(ctxt, sel, seg);
	if (rc != X86EMUL_CONTINUE)
		return rc;

	ctxt->dst.val = ctxt->src.val;
	return rc;
}

static int emulator_has_longmode(struct x86_emulate_ctxt *ctxt)
{
#ifdef CONFIG_X86_64
	u32 eax, ebx, ecx, edx;

	eax = 0x80000001;
	ecx = 0;
	ctxt->ops->get_cpuid(ctxt, &eax, &ebx, &ecx, &edx, false);
	return edx & bit(X86_FEATURE_LM);
#else
	return false;
#endif
}

static void rsm_set_desc_flags(struct desc_struct *desc, u32 flags)
{
	desc->g    = (flags >> 23) & 1;
	desc->d    = (flags >> 22) & 1;
	desc->l    = (flags >> 21) & 1;
	desc->avl  = (flags >> 20) & 1;
	desc->p    = (flags >> 15) & 1;
	desc->dpl  = (flags >> 13) & 3;
	desc->s    = (flags >> 12) & 1;
	desc->type = (flags >>  8) & 15;
}

static int rsm_load_seg_32(struct x86_emulate_ctxt *ctxt, const char *smstate,
			   int n)
{
	struct desc_struct desc;
	int offset;
	u16 selector;

	selector = GET_SMSTATE(u32, smstate, 0x7fa8 + n * 4);

	if (n < 3)
		offset = 0x7f84 + n * 12;
	else
		offset = 0x7f2c + (n - 3) * 12;

	set_desc_base(&desc,      GET_SMSTATE(u32, smstate, offset + 8));
	set_desc_limit(&desc,     GET_SMSTATE(u32, smstate, offset + 4));
	rsm_set_desc_flags(&desc, GET_SMSTATE(u32, smstate, offset));
	ctxt->ops->set_segment(ctxt, selector, &desc, 0, n);
	return X86EMUL_CONTINUE;
}

#ifdef CONFIG_X86_64
<<<<<<< HEAD
static int rsm_load_seg_64(struct x86_emulate_ctxt *ctxt, u64 smbase, int n)
=======
static int rsm_load_seg_64(struct x86_emulate_ctxt *ctxt, const char *smstate,
			   int n)
>>>>>>> f7688b48
{
	struct desc_struct desc;
	int offset;
	u16 selector;
	u32 base3;

	offset = 0x7e00 + n * 16;

	selector =                GET_SMSTATE(u16, smstate, offset);
	rsm_set_desc_flags(&desc, GET_SMSTATE(u16, smstate, offset + 2) << 8);
	set_desc_limit(&desc,     GET_SMSTATE(u32, smstate, offset + 4));
	set_desc_base(&desc,      GET_SMSTATE(u32, smstate, offset + 8));
	base3 =                   GET_SMSTATE(u32, smstate, offset + 12);

	ctxt->ops->set_segment(ctxt, selector, &desc, base3, n);
	return X86EMUL_CONTINUE;
}
#endif

static int rsm_enter_protected_mode(struct x86_emulate_ctxt *ctxt,
				    u64 cr0, u64 cr3, u64 cr4)
{
	int bad;
	u64 pcid;

	/* In order to later set CR4.PCIDE, CR3[11:0] must be zero.  */
	pcid = 0;
	if (cr4 & X86_CR4_PCIDE) {
		pcid = cr3 & 0xfff;
		cr3 &= ~0xfff;
	}

	bad = ctxt->ops->set_cr(ctxt, 3, cr3);
	if (bad)
		return X86EMUL_UNHANDLEABLE;

	/*
	 * First enable PAE, long mode needs it before CR0.PG = 1 is set.
	 * Then enable protected mode.	However, PCID cannot be enabled
	 * if EFER.LMA=0, so set it separately.
	 */
	bad = ctxt->ops->set_cr(ctxt, 4, cr4 & ~X86_CR4_PCIDE);
	if (bad)
		return X86EMUL_UNHANDLEABLE;

	bad = ctxt->ops->set_cr(ctxt, 0, cr0);
	if (bad)
		return X86EMUL_UNHANDLEABLE;

	if (cr4 & X86_CR4_PCIDE) {
		bad = ctxt->ops->set_cr(ctxt, 4, cr4);
		if (bad)
			return X86EMUL_UNHANDLEABLE;
		if (pcid) {
			bad = ctxt->ops->set_cr(ctxt, 3, cr3 | pcid);
			if (bad)
				return X86EMUL_UNHANDLEABLE;
		}

	}

	return X86EMUL_CONTINUE;
}

static int rsm_load_state_32(struct x86_emulate_ctxt *ctxt,
			     const char *smstate)
{
	struct desc_struct desc;
	struct desc_ptr dt;
	u16 selector;
	u32 val, cr0, cr3, cr4;
	int i;

	cr0 =                      GET_SMSTATE(u32, smstate, 0x7ffc);
	cr3 =                      GET_SMSTATE(u32, smstate, 0x7ff8);
	ctxt->eflags =             GET_SMSTATE(u32, smstate, 0x7ff4) | X86_EFLAGS_FIXED;
	ctxt->_eip =               GET_SMSTATE(u32, smstate, 0x7ff0);

	for (i = 0; i < 8; i++)
		*reg_write(ctxt, i) = GET_SMSTATE(u32, smstate, 0x7fd0 + i * 4);

	val = GET_SMSTATE(u32, smstate, 0x7fcc);
	ctxt->ops->set_dr(ctxt, 6, (val & DR6_VOLATILE) | DR6_FIXED_1);
	val = GET_SMSTATE(u32, smstate, 0x7fc8);
	ctxt->ops->set_dr(ctxt, 7, (val & DR7_VOLATILE) | DR7_FIXED_1);

	selector =                 GET_SMSTATE(u32, smstate, 0x7fc4);
	set_desc_base(&desc,       GET_SMSTATE(u32, smstate, 0x7f64));
	set_desc_limit(&desc,      GET_SMSTATE(u32, smstate, 0x7f60));
	rsm_set_desc_flags(&desc,  GET_SMSTATE(u32, smstate, 0x7f5c));
	ctxt->ops->set_segment(ctxt, selector, &desc, 0, VCPU_SREG_TR);

	selector =                 GET_SMSTATE(u32, smstate, 0x7fc0);
	set_desc_base(&desc,       GET_SMSTATE(u32, smstate, 0x7f80));
	set_desc_limit(&desc,      GET_SMSTATE(u32, smstate, 0x7f7c));
	rsm_set_desc_flags(&desc,  GET_SMSTATE(u32, smstate, 0x7f78));
	ctxt->ops->set_segment(ctxt, selector, &desc, 0, VCPU_SREG_LDTR);

	dt.address =               GET_SMSTATE(u32, smstate, 0x7f74);
	dt.size =                  GET_SMSTATE(u32, smstate, 0x7f70);
	ctxt->ops->set_gdt(ctxt, &dt);

	dt.address =               GET_SMSTATE(u32, smstate, 0x7f58);
	dt.size =                  GET_SMSTATE(u32, smstate, 0x7f54);
	ctxt->ops->set_idt(ctxt, &dt);

	for (i = 0; i < 6; i++) {
		int r = rsm_load_seg_32(ctxt, smstate, i);
		if (r != X86EMUL_CONTINUE)
			return r;
	}

	cr4 = GET_SMSTATE(u32, smstate, 0x7f14);

	ctxt->ops->set_smbase(ctxt, GET_SMSTATE(u32, smstate, 0x7ef8));

	return rsm_enter_protected_mode(ctxt, cr0, cr3, cr4);
}

#ifdef CONFIG_X86_64
<<<<<<< HEAD
static int rsm_load_state_64(struct x86_emulate_ctxt *ctxt, u64 smbase)
=======
static int rsm_load_state_64(struct x86_emulate_ctxt *ctxt,
			     const char *smstate)
>>>>>>> f7688b48
{
	struct desc_struct desc;
	struct desc_ptr dt;
	u64 val, cr0, cr3, cr4;
	u32 base3;
	u16 selector;
	int i, r;

	for (i = 0; i < 16; i++)
		*reg_write(ctxt, i) = GET_SMSTATE(u64, smstate, 0x7ff8 - i * 8);

	ctxt->_eip   = GET_SMSTATE(u64, smstate, 0x7f78);
	ctxt->eflags = GET_SMSTATE(u32, smstate, 0x7f70) | X86_EFLAGS_FIXED;

	val = GET_SMSTATE(u32, smstate, 0x7f68);
	ctxt->ops->set_dr(ctxt, 6, (val & DR6_VOLATILE) | DR6_FIXED_1);
	val = GET_SMSTATE(u32, smstate, 0x7f60);
	ctxt->ops->set_dr(ctxt, 7, (val & DR7_VOLATILE) | DR7_FIXED_1);

	cr0 =                       GET_SMSTATE(u64, smstate, 0x7f58);
	cr3 =                       GET_SMSTATE(u64, smstate, 0x7f50);
	cr4 =                       GET_SMSTATE(u64, smstate, 0x7f48);
	ctxt->ops->set_smbase(ctxt, GET_SMSTATE(u32, smstate, 0x7f00));
	val =                       GET_SMSTATE(u64, smstate, 0x7ed0);
	ctxt->ops->set_msr(ctxt, MSR_EFER, val & ~EFER_LMA);

	selector =                  GET_SMSTATE(u32, smstate, 0x7e90);
	rsm_set_desc_flags(&desc,   GET_SMSTATE(u32, smstate, 0x7e92) << 8);
	set_desc_limit(&desc,       GET_SMSTATE(u32, smstate, 0x7e94));
	set_desc_base(&desc,        GET_SMSTATE(u32, smstate, 0x7e98));
	base3 =                     GET_SMSTATE(u32, smstate, 0x7e9c);
	ctxt->ops->set_segment(ctxt, selector, &desc, base3, VCPU_SREG_TR);

	dt.size =                   GET_SMSTATE(u32, smstate, 0x7e84);
	dt.address =                GET_SMSTATE(u64, smstate, 0x7e88);
	ctxt->ops->set_idt(ctxt, &dt);

	selector =                  GET_SMSTATE(u32, smstate, 0x7e70);
	rsm_set_desc_flags(&desc,   GET_SMSTATE(u32, smstate, 0x7e72) << 8);
	set_desc_limit(&desc,       GET_SMSTATE(u32, smstate, 0x7e74));
	set_desc_base(&desc,        GET_SMSTATE(u32, smstate, 0x7e78));
	base3 =                     GET_SMSTATE(u32, smstate, 0x7e7c);
	ctxt->ops->set_segment(ctxt, selector, &desc, base3, VCPU_SREG_LDTR);

	dt.size =                   GET_SMSTATE(u32, smstate, 0x7e64);
	dt.address =                GET_SMSTATE(u64, smstate, 0x7e68);
	ctxt->ops->set_gdt(ctxt, &dt);

	r = rsm_enter_protected_mode(ctxt, cr0, cr3, cr4);
	if (r != X86EMUL_CONTINUE)
		return r;

	for (i = 0; i < 6; i++) {
		r = rsm_load_seg_64(ctxt, smstate, i);
		if (r != X86EMUL_CONTINUE)
			return r;
	}

	return X86EMUL_CONTINUE;
}
#endif

static int em_rsm(struct x86_emulate_ctxt *ctxt)
{
	unsigned long cr0, cr4, efer;
	char buf[512];
	u64 smbase;
	int ret;

	if ((ctxt->ops->get_hflags(ctxt) & X86EMUL_SMM_MASK) == 0)
		return emulate_ud(ctxt);

	smbase = ctxt->ops->get_smbase(ctxt);

	ret = ctxt->ops->read_phys(ctxt, smbase + 0xfe00, buf, sizeof(buf));
	if (ret != X86EMUL_CONTINUE)
		return X86EMUL_UNHANDLEABLE;

	if ((ctxt->ops->get_hflags(ctxt) & X86EMUL_SMM_INSIDE_NMI_MASK) == 0)
		ctxt->ops->set_nmi_mask(ctxt, false);

	ctxt->ops->set_hflags(ctxt, ctxt->ops->get_hflags(ctxt) &
		~(X86EMUL_SMM_INSIDE_NMI_MASK | X86EMUL_SMM_MASK));

	/*
	 * Get back to real mode, to prepare a safe state in which to load
	 * CR0/CR3/CR4/EFER.  It's all a bit more complicated if the vCPU
	 * supports long mode.
	 */
	if (emulator_has_longmode(ctxt)) {
		struct desc_struct cs_desc;

		/* Zero CR4.PCIDE before CR0.PG.  */
		cr4 = ctxt->ops->get_cr(ctxt, 4);
		if (cr4 & X86_CR4_PCIDE)
			ctxt->ops->set_cr(ctxt, 4, cr4 & ~X86_CR4_PCIDE);

		/* A 32-bit code segment is required to clear EFER.LMA.  */
		memset(&cs_desc, 0, sizeof(cs_desc));
		cs_desc.type = 0xb;
		cs_desc.s = cs_desc.g = cs_desc.p = 1;
		ctxt->ops->set_segment(ctxt, 0, &cs_desc, 0, VCPU_SREG_CS);
	}

	/* For the 64-bit case, this will clear EFER.LMA.  */
	cr0 = ctxt->ops->get_cr(ctxt, 0);
	if (cr0 & X86_CR0_PE)
		ctxt->ops->set_cr(ctxt, 0, cr0 & ~(X86_CR0_PG | X86_CR0_PE));

	if (emulator_has_longmode(ctxt)) {
		/* Clear CR4.PAE before clearing EFER.LME. */
		cr4 = ctxt->ops->get_cr(ctxt, 4);
		if (cr4 & X86_CR4_PAE)
			ctxt->ops->set_cr(ctxt, 4, cr4 & ~X86_CR4_PAE);
<<<<<<< HEAD

		/* And finally go back to 32-bit mode.  */
		efer = 0;
		ctxt->ops->set_msr(ctxt, MSR_EFER, efer);
	}
=======
>>>>>>> f7688b48

		/* And finally go back to 32-bit mode.  */
		efer = 0;
		ctxt->ops->set_msr(ctxt, MSR_EFER, efer);
	}

	/*
	 * Give pre_leave_smm() a chance to make ISA-specific changes to the
	 * vCPU state (e.g. enter guest mode) before loading state from the SMM
	 * state-save area.
	 */
	if (ctxt->ops->pre_leave_smm(ctxt, buf))
		return X86EMUL_UNHANDLEABLE;

#ifdef CONFIG_X86_64
	if (emulator_has_longmode(ctxt))
		ret = rsm_load_state_64(ctxt, buf);
	else
#endif
<<<<<<< HEAD
		ret = rsm_load_state_32(ctxt, smbase + 0x8000);
=======
		ret = rsm_load_state_32(ctxt, buf);
>>>>>>> f7688b48

	if (ret != X86EMUL_CONTINUE) {
		/* FIXME: should triple fault */
		return X86EMUL_UNHANDLEABLE;
	}

	ctxt->ops->post_leave_smm(ctxt);

	return X86EMUL_CONTINUE;
}

static void
setup_syscalls_segments(struct x86_emulate_ctxt *ctxt,
			struct desc_struct *cs, struct desc_struct *ss)
{
	cs->l = 0;		/* will be adjusted later */
	set_desc_base(cs, 0);	/* flat segment */
	cs->g = 1;		/* 4kb granularity */
	set_desc_limit(cs, 0xfffff);	/* 4GB limit */
	cs->type = 0x0b;	/* Read, Execute, Accessed */
	cs->s = 1;
	cs->dpl = 0;		/* will be adjusted later */
	cs->p = 1;
	cs->d = 1;
	cs->avl = 0;

	set_desc_base(ss, 0);	/* flat segment */
	set_desc_limit(ss, 0xfffff);	/* 4GB limit */
	ss->g = 1;		/* 4kb granularity */
	ss->s = 1;
	ss->type = 0x03;	/* Read/Write, Accessed */
	ss->d = 1;		/* 32bit stack segment */
	ss->dpl = 0;
	ss->p = 1;
	ss->l = 0;
	ss->avl = 0;
}

static bool vendor_intel(struct x86_emulate_ctxt *ctxt)
{
	u32 eax, ebx, ecx, edx;

	eax = ecx = 0;
	ctxt->ops->get_cpuid(ctxt, &eax, &ebx, &ecx, &edx, false);
	return ebx == X86EMUL_CPUID_VENDOR_GenuineIntel_ebx
		&& ecx == X86EMUL_CPUID_VENDOR_GenuineIntel_ecx
		&& edx == X86EMUL_CPUID_VENDOR_GenuineIntel_edx;
}

static bool em_syscall_is_enabled(struct x86_emulate_ctxt *ctxt)
{
	const struct x86_emulate_ops *ops = ctxt->ops;
	u32 eax, ebx, ecx, edx;

	/*
	 * syscall should always be enabled in longmode - so only become
	 * vendor specific (cpuid) if other modes are active...
	 */
	if (ctxt->mode == X86EMUL_MODE_PROT64)
		return true;

	eax = 0x00000000;
	ecx = 0x00000000;
	ops->get_cpuid(ctxt, &eax, &ebx, &ecx, &edx, false);
	/*
	 * Intel ("GenuineIntel")
	 * remark: Intel CPUs only support "syscall" in 64bit
	 * longmode. Also an 64bit guest with a
	 * 32bit compat-app running will #UD !! While this
	 * behaviour can be fixed (by emulating) into AMD
	 * response - CPUs of AMD can't behave like Intel.
	 */
	if (ebx == X86EMUL_CPUID_VENDOR_GenuineIntel_ebx &&
	    ecx == X86EMUL_CPUID_VENDOR_GenuineIntel_ecx &&
	    edx == X86EMUL_CPUID_VENDOR_GenuineIntel_edx)
		return false;

	/* AMD ("AuthenticAMD") */
	if (ebx == X86EMUL_CPUID_VENDOR_AuthenticAMD_ebx &&
	    ecx == X86EMUL_CPUID_VENDOR_AuthenticAMD_ecx &&
	    edx == X86EMUL_CPUID_VENDOR_AuthenticAMD_edx)
		return true;

	/* AMD ("AMDisbetter!") */
	if (ebx == X86EMUL_CPUID_VENDOR_AMDisbetterI_ebx &&
	    ecx == X86EMUL_CPUID_VENDOR_AMDisbetterI_ecx &&
	    edx == X86EMUL_CPUID_VENDOR_AMDisbetterI_edx)
		return true;

	/* Hygon ("HygonGenuine") */
	if (ebx == X86EMUL_CPUID_VENDOR_HygonGenuine_ebx &&
	    ecx == X86EMUL_CPUID_VENDOR_HygonGenuine_ecx &&
	    edx == X86EMUL_CPUID_VENDOR_HygonGenuine_edx)
		return true;

	/*
	 * default: (not Intel, not AMD, not Hygon), apply Intel's
	 * stricter rules...
	 */
	return false;
}

static int em_syscall(struct x86_emulate_ctxt *ctxt)
{
	const struct x86_emulate_ops *ops = ctxt->ops;
	struct desc_struct cs, ss;
	u64 msr_data;
	u16 cs_sel, ss_sel;
	u64 efer = 0;

	/* syscall is not available in real mode */
	if (ctxt->mode == X86EMUL_MODE_REAL ||
	    ctxt->mode == X86EMUL_MODE_VM86)
		return emulate_ud(ctxt);

	if (!(em_syscall_is_enabled(ctxt)))
		return emulate_ud(ctxt);

	ops->get_msr(ctxt, MSR_EFER, &efer);
	setup_syscalls_segments(ctxt, &cs, &ss);

	if (!(efer & EFER_SCE))
		return emulate_ud(ctxt);

	ops->get_msr(ctxt, MSR_STAR, &msr_data);
	msr_data >>= 32;
	cs_sel = (u16)(msr_data & 0xfffc);
	ss_sel = (u16)(msr_data + 8);

	if (efer & EFER_LMA) {
		cs.d = 0;
		cs.l = 1;
	}
	ops->set_segment(ctxt, cs_sel, &cs, 0, VCPU_SREG_CS);
	ops->set_segment(ctxt, ss_sel, &ss, 0, VCPU_SREG_SS);

	*reg_write(ctxt, VCPU_REGS_RCX) = ctxt->_eip;
	if (efer & EFER_LMA) {
#ifdef CONFIG_X86_64
		*reg_write(ctxt, VCPU_REGS_R11) = ctxt->eflags;

		ops->get_msr(ctxt,
			     ctxt->mode == X86EMUL_MODE_PROT64 ?
			     MSR_LSTAR : MSR_CSTAR, &msr_data);
		ctxt->_eip = msr_data;

		ops->get_msr(ctxt, MSR_SYSCALL_MASK, &msr_data);
		ctxt->eflags &= ~msr_data;
		ctxt->eflags |= X86_EFLAGS_FIXED;
#endif
	} else {
		/* legacy mode */
		ops->get_msr(ctxt, MSR_STAR, &msr_data);
		ctxt->_eip = (u32)msr_data;

		ctxt->eflags &= ~(X86_EFLAGS_VM | X86_EFLAGS_IF);
	}

	ctxt->tf = (ctxt->eflags & X86_EFLAGS_TF) != 0;
	return X86EMUL_CONTINUE;
}

static int em_sysenter(struct x86_emulate_ctxt *ctxt)
{
	const struct x86_emulate_ops *ops = ctxt->ops;
	struct desc_struct cs, ss;
	u64 msr_data;
	u16 cs_sel, ss_sel;
	u64 efer = 0;

	ops->get_msr(ctxt, MSR_EFER, &efer);
	/* inject #GP if in real mode */
	if (ctxt->mode == X86EMUL_MODE_REAL)
		return emulate_gp(ctxt, 0);

	/*
	 * Not recognized on AMD in compat mode (but is recognized in legacy
	 * mode).
	 */
	if ((ctxt->mode != X86EMUL_MODE_PROT64) && (efer & EFER_LMA)
	    && !vendor_intel(ctxt))
		return emulate_ud(ctxt);

	/* sysenter/sysexit have not been tested in 64bit mode. */
	if (ctxt->mode == X86EMUL_MODE_PROT64)
		return X86EMUL_UNHANDLEABLE;

	setup_syscalls_segments(ctxt, &cs, &ss);

	ops->get_msr(ctxt, MSR_IA32_SYSENTER_CS, &msr_data);
	if ((msr_data & 0xfffc) == 0x0)
		return emulate_gp(ctxt, 0);

	ctxt->eflags &= ~(X86_EFLAGS_VM | X86_EFLAGS_IF);
	cs_sel = (u16)msr_data & ~SEGMENT_RPL_MASK;
	ss_sel = cs_sel + 8;
	if (efer & EFER_LMA) {
		cs.d = 0;
		cs.l = 1;
	}

	ops->set_segment(ctxt, cs_sel, &cs, 0, VCPU_SREG_CS);
	ops->set_segment(ctxt, ss_sel, &ss, 0, VCPU_SREG_SS);

	ops->get_msr(ctxt, MSR_IA32_SYSENTER_EIP, &msr_data);
	ctxt->_eip = (efer & EFER_LMA) ? msr_data : (u32)msr_data;

	ops->get_msr(ctxt, MSR_IA32_SYSENTER_ESP, &msr_data);
	*reg_write(ctxt, VCPU_REGS_RSP) = (efer & EFER_LMA) ? msr_data :
							      (u32)msr_data;

	return X86EMUL_CONTINUE;
}

static int em_sysexit(struct x86_emulate_ctxt *ctxt)
{
	const struct x86_emulate_ops *ops = ctxt->ops;
	struct desc_struct cs, ss;
	u64 msr_data, rcx, rdx;
	int usermode;
	u16 cs_sel = 0, ss_sel = 0;

	/* inject #GP if in real mode or Virtual 8086 mode */
	if (ctxt->mode == X86EMUL_MODE_REAL ||
	    ctxt->mode == X86EMUL_MODE_VM86)
		return emulate_gp(ctxt, 0);

	setup_syscalls_segments(ctxt, &cs, &ss);

	if ((ctxt->rex_prefix & 0x8) != 0x0)
		usermode = X86EMUL_MODE_PROT64;
	else
		usermode = X86EMUL_MODE_PROT32;

	rcx = reg_read(ctxt, VCPU_REGS_RCX);
	rdx = reg_read(ctxt, VCPU_REGS_RDX);

	cs.dpl = 3;
	ss.dpl = 3;
	ops->get_msr(ctxt, MSR_IA32_SYSENTER_CS, &msr_data);
	switch (usermode) {
	case X86EMUL_MODE_PROT32:
		cs_sel = (u16)(msr_data + 16);
		if ((msr_data & 0xfffc) == 0x0)
			return emulate_gp(ctxt, 0);
		ss_sel = (u16)(msr_data + 24);
		rcx = (u32)rcx;
		rdx = (u32)rdx;
		break;
	case X86EMUL_MODE_PROT64:
		cs_sel = (u16)(msr_data + 32);
		if (msr_data == 0x0)
			return emulate_gp(ctxt, 0);
		ss_sel = cs_sel + 8;
		cs.d = 0;
		cs.l = 1;
		if (emul_is_noncanonical_address(rcx, ctxt) ||
		    emul_is_noncanonical_address(rdx, ctxt))
			return emulate_gp(ctxt, 0);
		break;
	}
	cs_sel |= SEGMENT_RPL_MASK;
	ss_sel |= SEGMENT_RPL_MASK;

	ops->set_segment(ctxt, cs_sel, &cs, 0, VCPU_SREG_CS);
	ops->set_segment(ctxt, ss_sel, &ss, 0, VCPU_SREG_SS);

	ctxt->_eip = rdx;
	*reg_write(ctxt, VCPU_REGS_RSP) = rcx;

	return X86EMUL_CONTINUE;
}

static bool emulator_bad_iopl(struct x86_emulate_ctxt *ctxt)
{
	int iopl;
	if (ctxt->mode == X86EMUL_MODE_REAL)
		return false;
	if (ctxt->mode == X86EMUL_MODE_VM86)
		return true;
	iopl = (ctxt->eflags & X86_EFLAGS_IOPL) >> X86_EFLAGS_IOPL_BIT;
	return ctxt->ops->cpl(ctxt) > iopl;
}

#define VMWARE_PORT_VMPORT	(0x5658)
#define VMWARE_PORT_VMRPC	(0x5659)

static bool emulator_io_port_access_allowed(struct x86_emulate_ctxt *ctxt,
					    u16 port, u16 len)
{
	const struct x86_emulate_ops *ops = ctxt->ops;
	struct desc_struct tr_seg;
	u32 base3;
	int r;
	u16 tr, io_bitmap_ptr, perm, bit_idx = port & 0x7;
	unsigned mask = (1 << len) - 1;
	unsigned long base;

	/*
	 * VMware allows access to these ports even if denied
	 * by TSS I/O permission bitmap. Mimic behavior.
	 */
	if (enable_vmware_backdoor &&
	    ((port == VMWARE_PORT_VMPORT) || (port == VMWARE_PORT_VMRPC)))
		return true;

	ops->get_segment(ctxt, &tr, &tr_seg, &base3, VCPU_SREG_TR);
	if (!tr_seg.p)
		return false;
	if (desc_limit_scaled(&tr_seg) < 103)
		return false;
	base = get_desc_base(&tr_seg);
#ifdef CONFIG_X86_64
	base |= ((u64)base3) << 32;
#endif
	r = ops->read_std(ctxt, base + 102, &io_bitmap_ptr, 2, NULL, true);
	if (r != X86EMUL_CONTINUE)
		return false;
	if (io_bitmap_ptr + port/8 > desc_limit_scaled(&tr_seg))
		return false;
	r = ops->read_std(ctxt, base + io_bitmap_ptr + port/8, &perm, 2, NULL, true);
	if (r != X86EMUL_CONTINUE)
		return false;
	if ((perm >> bit_idx) & mask)
		return false;
	return true;
}

static bool emulator_io_permited(struct x86_emulate_ctxt *ctxt,
				 u16 port, u16 len)
{
	if (ctxt->perm_ok)
		return true;

	if (emulator_bad_iopl(ctxt))
		if (!emulator_io_port_access_allowed(ctxt, port, len))
			return false;

	ctxt->perm_ok = true;

	return true;
}

static void string_registers_quirk(struct x86_emulate_ctxt *ctxt)
{
	/*
	 * Intel CPUs mask the counter and pointers in quite strange
	 * manner when ECX is zero due to REP-string optimizations.
	 */
#ifdef CONFIG_X86_64
	if (ctxt->ad_bytes != 4 || !vendor_intel(ctxt))
		return;

	*reg_write(ctxt, VCPU_REGS_RCX) = 0;

	switch (ctxt->b) {
	case 0xa4:	/* movsb */
	case 0xa5:	/* movsd/w */
		*reg_rmw(ctxt, VCPU_REGS_RSI) &= (u32)-1;
		/* fall through */
	case 0xaa:	/* stosb */
	case 0xab:	/* stosd/w */
		*reg_rmw(ctxt, VCPU_REGS_RDI) &= (u32)-1;
	}
#endif
}

static void save_state_to_tss16(struct x86_emulate_ctxt *ctxt,
				struct tss_segment_16 *tss)
{
	tss->ip = ctxt->_eip;
	tss->flag = ctxt->eflags;
	tss->ax = reg_read(ctxt, VCPU_REGS_RAX);
	tss->cx = reg_read(ctxt, VCPU_REGS_RCX);
	tss->dx = reg_read(ctxt, VCPU_REGS_RDX);
	tss->bx = reg_read(ctxt, VCPU_REGS_RBX);
	tss->sp = reg_read(ctxt, VCPU_REGS_RSP);
	tss->bp = reg_read(ctxt, VCPU_REGS_RBP);
	tss->si = reg_read(ctxt, VCPU_REGS_RSI);
	tss->di = reg_read(ctxt, VCPU_REGS_RDI);

	tss->es = get_segment_selector(ctxt, VCPU_SREG_ES);
	tss->cs = get_segment_selector(ctxt, VCPU_SREG_CS);
	tss->ss = get_segment_selector(ctxt, VCPU_SREG_SS);
	tss->ds = get_segment_selector(ctxt, VCPU_SREG_DS);
	tss->ldt = get_segment_selector(ctxt, VCPU_SREG_LDTR);
}

static int load_state_from_tss16(struct x86_emulate_ctxt *ctxt,
				 struct tss_segment_16 *tss)
{
	int ret;
	u8 cpl;

	ctxt->_eip = tss->ip;
	ctxt->eflags = tss->flag | 2;
	*reg_write(ctxt, VCPU_REGS_RAX) = tss->ax;
	*reg_write(ctxt, VCPU_REGS_RCX) = tss->cx;
	*reg_write(ctxt, VCPU_REGS_RDX) = tss->dx;
	*reg_write(ctxt, VCPU_REGS_RBX) = tss->bx;
	*reg_write(ctxt, VCPU_REGS_RSP) = tss->sp;
	*reg_write(ctxt, VCPU_REGS_RBP) = tss->bp;
	*reg_write(ctxt, VCPU_REGS_RSI) = tss->si;
	*reg_write(ctxt, VCPU_REGS_RDI) = tss->di;

	/*
	 * SDM says that segment selectors are loaded before segment
	 * descriptors
	 */
	set_segment_selector(ctxt, tss->ldt, VCPU_SREG_LDTR);
	set_segment_selector(ctxt, tss->es, VCPU_SREG_ES);
	set_segment_selector(ctxt, tss->cs, VCPU_SREG_CS);
	set_segment_selector(ctxt, tss->ss, VCPU_SREG_SS);
	set_segment_selector(ctxt, tss->ds, VCPU_SREG_DS);

	cpl = tss->cs & 3;

	/*
	 * Now load segment descriptors. If fault happens at this stage
	 * it is handled in a context of new task
	 */
	ret = __load_segment_descriptor(ctxt, tss->ldt, VCPU_SREG_LDTR, cpl,
					X86_TRANSFER_TASK_SWITCH, NULL);
	if (ret != X86EMUL_CONTINUE)
		return ret;
	ret = __load_segment_descriptor(ctxt, tss->es, VCPU_SREG_ES, cpl,
					X86_TRANSFER_TASK_SWITCH, NULL);
	if (ret != X86EMUL_CONTINUE)
		return ret;
	ret = __load_segment_descriptor(ctxt, tss->cs, VCPU_SREG_CS, cpl,
					X86_TRANSFER_TASK_SWITCH, NULL);
	if (ret != X86EMUL_CONTINUE)
		return ret;
	ret = __load_segment_descriptor(ctxt, tss->ss, VCPU_SREG_SS, cpl,
					X86_TRANSFER_TASK_SWITCH, NULL);
	if (ret != X86EMUL_CONTINUE)
		return ret;
	ret = __load_segment_descriptor(ctxt, tss->ds, VCPU_SREG_DS, cpl,
					X86_TRANSFER_TASK_SWITCH, NULL);
	if (ret != X86EMUL_CONTINUE)
		return ret;

	return X86EMUL_CONTINUE;
}

static int task_switch_16(struct x86_emulate_ctxt *ctxt,
			  u16 tss_selector, u16 old_tss_sel,
			  ulong old_tss_base, struct desc_struct *new_desc)
{
	struct tss_segment_16 tss_seg;
	int ret;
	u32 new_tss_base = get_desc_base(new_desc);

	ret = linear_read_system(ctxt, old_tss_base, &tss_seg, sizeof(tss_seg));
	if (ret != X86EMUL_CONTINUE)
		return ret;

	save_state_to_tss16(ctxt, &tss_seg);

	ret = linear_write_system(ctxt, old_tss_base, &tss_seg, sizeof(tss_seg));
	if (ret != X86EMUL_CONTINUE)
		return ret;

	ret = linear_read_system(ctxt, new_tss_base, &tss_seg, sizeof(tss_seg));
	if (ret != X86EMUL_CONTINUE)
		return ret;

	if (old_tss_sel != 0xffff) {
		tss_seg.prev_task_link = old_tss_sel;

		ret = linear_write_system(ctxt, new_tss_base,
					  &tss_seg.prev_task_link,
					  sizeof(tss_seg.prev_task_link));
		if (ret != X86EMUL_CONTINUE)
			return ret;
	}

	return load_state_from_tss16(ctxt, &tss_seg);
}

static void save_state_to_tss32(struct x86_emulate_ctxt *ctxt,
				struct tss_segment_32 *tss)
{
	/* CR3 and ldt selector are not saved intentionally */
	tss->eip = ctxt->_eip;
	tss->eflags = ctxt->eflags;
	tss->eax = reg_read(ctxt, VCPU_REGS_RAX);
	tss->ecx = reg_read(ctxt, VCPU_REGS_RCX);
	tss->edx = reg_read(ctxt, VCPU_REGS_RDX);
	tss->ebx = reg_read(ctxt, VCPU_REGS_RBX);
	tss->esp = reg_read(ctxt, VCPU_REGS_RSP);
	tss->ebp = reg_read(ctxt, VCPU_REGS_RBP);
	tss->esi = reg_read(ctxt, VCPU_REGS_RSI);
	tss->edi = reg_read(ctxt, VCPU_REGS_RDI);

	tss->es = get_segment_selector(ctxt, VCPU_SREG_ES);
	tss->cs = get_segment_selector(ctxt, VCPU_SREG_CS);
	tss->ss = get_segment_selector(ctxt, VCPU_SREG_SS);
	tss->ds = get_segment_selector(ctxt, VCPU_SREG_DS);
	tss->fs = get_segment_selector(ctxt, VCPU_SREG_FS);
	tss->gs = get_segment_selector(ctxt, VCPU_SREG_GS);
}

static int load_state_from_tss32(struct x86_emulate_ctxt *ctxt,
				 struct tss_segment_32 *tss)
{
	int ret;
	u8 cpl;

	if (ctxt->ops->set_cr(ctxt, 3, tss->cr3))
		return emulate_gp(ctxt, 0);
	ctxt->_eip = tss->eip;
	ctxt->eflags = tss->eflags | 2;

	/* General purpose registers */
	*reg_write(ctxt, VCPU_REGS_RAX) = tss->eax;
	*reg_write(ctxt, VCPU_REGS_RCX) = tss->ecx;
	*reg_write(ctxt, VCPU_REGS_RDX) = tss->edx;
	*reg_write(ctxt, VCPU_REGS_RBX) = tss->ebx;
	*reg_write(ctxt, VCPU_REGS_RSP) = tss->esp;
	*reg_write(ctxt, VCPU_REGS_RBP) = tss->ebp;
	*reg_write(ctxt, VCPU_REGS_RSI) = tss->esi;
	*reg_write(ctxt, VCPU_REGS_RDI) = tss->edi;

	/*
	 * SDM says that segment selectors are loaded before segment
	 * descriptors.  This is important because CPL checks will
	 * use CS.RPL.
	 */
	set_segment_selector(ctxt, tss->ldt_selector, VCPU_SREG_LDTR);
	set_segment_selector(ctxt, tss->es, VCPU_SREG_ES);
	set_segment_selector(ctxt, tss->cs, VCPU_SREG_CS);
	set_segment_selector(ctxt, tss->ss, VCPU_SREG_SS);
	set_segment_selector(ctxt, tss->ds, VCPU_SREG_DS);
	set_segment_selector(ctxt, tss->fs, VCPU_SREG_FS);
	set_segment_selector(ctxt, tss->gs, VCPU_SREG_GS);

	/*
	 * If we're switching between Protected Mode and VM86, we need to make
	 * sure to update the mode before loading the segment descriptors so
	 * that the selectors are interpreted correctly.
	 */
	if (ctxt->eflags & X86_EFLAGS_VM) {
		ctxt->mode = X86EMUL_MODE_VM86;
		cpl = 3;
	} else {
		ctxt->mode = X86EMUL_MODE_PROT32;
		cpl = tss->cs & 3;
	}

	/*
	 * Now load segment descriptors. If fault happenes at this stage
	 * it is handled in a context of new task
	 */
	ret = __load_segment_descriptor(ctxt, tss->ldt_selector, VCPU_SREG_LDTR,
					cpl, X86_TRANSFER_TASK_SWITCH, NULL);
	if (ret != X86EMUL_CONTINUE)
		return ret;
	ret = __load_segment_descriptor(ctxt, tss->es, VCPU_SREG_ES, cpl,
					X86_TRANSFER_TASK_SWITCH, NULL);
	if (ret != X86EMUL_CONTINUE)
		return ret;
	ret = __load_segment_descriptor(ctxt, tss->cs, VCPU_SREG_CS, cpl,
					X86_TRANSFER_TASK_SWITCH, NULL);
	if (ret != X86EMUL_CONTINUE)
		return ret;
	ret = __load_segment_descriptor(ctxt, tss->ss, VCPU_SREG_SS, cpl,
					X86_TRANSFER_TASK_SWITCH, NULL);
	if (ret != X86EMUL_CONTINUE)
		return ret;
	ret = __load_segment_descriptor(ctxt, tss->ds, VCPU_SREG_DS, cpl,
					X86_TRANSFER_TASK_SWITCH, NULL);
	if (ret != X86EMUL_CONTINUE)
		return ret;
	ret = __load_segment_descriptor(ctxt, tss->fs, VCPU_SREG_FS, cpl,
					X86_TRANSFER_TASK_SWITCH, NULL);
	if (ret != X86EMUL_CONTINUE)
		return ret;
	ret = __load_segment_descriptor(ctxt, tss->gs, VCPU_SREG_GS, cpl,
					X86_TRANSFER_TASK_SWITCH, NULL);

	return ret;
}

static int task_switch_32(struct x86_emulate_ctxt *ctxt,
			  u16 tss_selector, u16 old_tss_sel,
			  ulong old_tss_base, struct desc_struct *new_desc)
{
	struct tss_segment_32 tss_seg;
	int ret;
	u32 new_tss_base = get_desc_base(new_desc);
	u32 eip_offset = offsetof(struct tss_segment_32, eip);
	u32 ldt_sel_offset = offsetof(struct tss_segment_32, ldt_selector);

	ret = linear_read_system(ctxt, old_tss_base, &tss_seg, sizeof(tss_seg));
	if (ret != X86EMUL_CONTINUE)
		return ret;

	save_state_to_tss32(ctxt, &tss_seg);

	/* Only GP registers and segment selectors are saved */
	ret = linear_write_system(ctxt, old_tss_base + eip_offset, &tss_seg.eip,
				  ldt_sel_offset - eip_offset);
	if (ret != X86EMUL_CONTINUE)
		return ret;

	ret = linear_read_system(ctxt, new_tss_base, &tss_seg, sizeof(tss_seg));
	if (ret != X86EMUL_CONTINUE)
		return ret;

	if (old_tss_sel != 0xffff) {
		tss_seg.prev_task_link = old_tss_sel;

		ret = linear_write_system(ctxt, new_tss_base,
					  &tss_seg.prev_task_link,
					  sizeof(tss_seg.prev_task_link));
		if (ret != X86EMUL_CONTINUE)
			return ret;
	}

	return load_state_from_tss32(ctxt, &tss_seg);
}

static int emulator_do_task_switch(struct x86_emulate_ctxt *ctxt,
				   u16 tss_selector, int idt_index, int reason,
				   bool has_error_code, u32 error_code)
{
	const struct x86_emulate_ops *ops = ctxt->ops;
	struct desc_struct curr_tss_desc, next_tss_desc;
	int ret;
	u16 old_tss_sel = get_segment_selector(ctxt, VCPU_SREG_TR);
	ulong old_tss_base =
		ops->get_cached_segment_base(ctxt, VCPU_SREG_TR);
	u32 desc_limit;
	ulong desc_addr, dr7;

	/* FIXME: old_tss_base == ~0 ? */

	ret = read_segment_descriptor(ctxt, tss_selector, &next_tss_desc, &desc_addr);
	if (ret != X86EMUL_CONTINUE)
		return ret;
	ret = read_segment_descriptor(ctxt, old_tss_sel, &curr_tss_desc, &desc_addr);
	if (ret != X86EMUL_CONTINUE)
		return ret;

	/* FIXME: check that next_tss_desc is tss */

	/*
	 * Check privileges. The three cases are task switch caused by...
	 *
	 * 1. jmp/call/int to task gate: Check against DPL of the task gate
	 * 2. Exception/IRQ/iret: No check is performed
	 * 3. jmp/call to TSS/task-gate: No check is performed since the
	 *    hardware checks it before exiting.
	 */
	if (reason == TASK_SWITCH_GATE) {
		if (idt_index != -1) {
			/* Software interrupts */
			struct desc_struct task_gate_desc;
			int dpl;

			ret = read_interrupt_descriptor(ctxt, idt_index,
							&task_gate_desc);
			if (ret != X86EMUL_CONTINUE)
				return ret;

			dpl = task_gate_desc.dpl;
			if ((tss_selector & 3) > dpl || ops->cpl(ctxt) > dpl)
				return emulate_gp(ctxt, (idt_index << 3) | 0x2);
		}
	}

	desc_limit = desc_limit_scaled(&next_tss_desc);
	if (!next_tss_desc.p ||
	    ((desc_limit < 0x67 && (next_tss_desc.type & 8)) ||
	     desc_limit < 0x2b)) {
		return emulate_ts(ctxt, tss_selector & 0xfffc);
	}

	if (reason == TASK_SWITCH_IRET || reason == TASK_SWITCH_JMP) {
		curr_tss_desc.type &= ~(1 << 1); /* clear busy flag */
		write_segment_descriptor(ctxt, old_tss_sel, &curr_tss_desc);
	}

	if (reason == TASK_SWITCH_IRET)
		ctxt->eflags = ctxt->eflags & ~X86_EFLAGS_NT;

	/* set back link to prev task only if NT bit is set in eflags
	   note that old_tss_sel is not used after this point */
	if (reason != TASK_SWITCH_CALL && reason != TASK_SWITCH_GATE)
		old_tss_sel = 0xffff;

	if (next_tss_desc.type & 8)
		ret = task_switch_32(ctxt, tss_selector, old_tss_sel,
				     old_tss_base, &next_tss_desc);
	else
		ret = task_switch_16(ctxt, tss_selector, old_tss_sel,
				     old_tss_base, &next_tss_desc);
	if (ret != X86EMUL_CONTINUE)
		return ret;

	if (reason == TASK_SWITCH_CALL || reason == TASK_SWITCH_GATE)
		ctxt->eflags = ctxt->eflags | X86_EFLAGS_NT;

	if (reason != TASK_SWITCH_IRET) {
		next_tss_desc.type |= (1 << 1); /* set busy flag */
		write_segment_descriptor(ctxt, tss_selector, &next_tss_desc);
	}

	ops->set_cr(ctxt, 0,  ops->get_cr(ctxt, 0) | X86_CR0_TS);
	ops->set_segment(ctxt, tss_selector, &next_tss_desc, 0, VCPU_SREG_TR);

	if (has_error_code) {
		ctxt->op_bytes = ctxt->ad_bytes = (next_tss_desc.type & 8) ? 4 : 2;
		ctxt->lock_prefix = 0;
		ctxt->src.val = (unsigned long) error_code;
		ret = em_push(ctxt);
	}

	ops->get_dr(ctxt, 7, &dr7);
	ops->set_dr(ctxt, 7, dr7 & ~(DR_LOCAL_ENABLE_MASK | DR_LOCAL_SLOWDOWN));

	return ret;
}

int emulator_task_switch(struct x86_emulate_ctxt *ctxt,
			 u16 tss_selector, int idt_index, int reason,
			 bool has_error_code, u32 error_code)
{
	int rc;

	invalidate_registers(ctxt);
	ctxt->_eip = ctxt->eip;
	ctxt->dst.type = OP_NONE;

	rc = emulator_do_task_switch(ctxt, tss_selector, idt_index, reason,
				     has_error_code, error_code);

	if (rc == X86EMUL_CONTINUE) {
		ctxt->eip = ctxt->_eip;
		writeback_registers(ctxt);
	}

	return (rc == X86EMUL_UNHANDLEABLE) ? EMULATION_FAILED : EMULATION_OK;
}

static void string_addr_inc(struct x86_emulate_ctxt *ctxt, int reg,
		struct operand *op)
{
	int df = (ctxt->eflags & X86_EFLAGS_DF) ? -op->count : op->count;

	register_address_increment(ctxt, reg, df * op->bytes);
	op->addr.mem.ea = register_address(ctxt, reg);
}

static int em_das(struct x86_emulate_ctxt *ctxt)
{
	u8 al, old_al;
	bool af, cf, old_cf;

	cf = ctxt->eflags & X86_EFLAGS_CF;
	al = ctxt->dst.val;

	old_al = al;
	old_cf = cf;
	cf = false;
	af = ctxt->eflags & X86_EFLAGS_AF;
	if ((al & 0x0f) > 9 || af) {
		al -= 6;
		cf = old_cf | (al >= 250);
		af = true;
	} else {
		af = false;
	}
	if (old_al > 0x99 || old_cf) {
		al -= 0x60;
		cf = true;
	}

	ctxt->dst.val = al;
	/* Set PF, ZF, SF */
	ctxt->src.type = OP_IMM;
	ctxt->src.val = 0;
	ctxt->src.bytes = 1;
	fastop(ctxt, em_or);
	ctxt->eflags &= ~(X86_EFLAGS_AF | X86_EFLAGS_CF);
	if (cf)
		ctxt->eflags |= X86_EFLAGS_CF;
	if (af)
		ctxt->eflags |= X86_EFLAGS_AF;
	return X86EMUL_CONTINUE;
}

static int em_aam(struct x86_emulate_ctxt *ctxt)
{
	u8 al, ah;

	if (ctxt->src.val == 0)
		return emulate_de(ctxt);

	al = ctxt->dst.val & 0xff;
	ah = al / ctxt->src.val;
	al %= ctxt->src.val;

	ctxt->dst.val = (ctxt->dst.val & 0xffff0000) | al | (ah << 8);

	/* Set PF, ZF, SF */
	ctxt->src.type = OP_IMM;
	ctxt->src.val = 0;
	ctxt->src.bytes = 1;
	fastop(ctxt, em_or);

	return X86EMUL_CONTINUE;
}

static int em_aad(struct x86_emulate_ctxt *ctxt)
{
	u8 al = ctxt->dst.val & 0xff;
	u8 ah = (ctxt->dst.val >> 8) & 0xff;

	al = (al + (ah * ctxt->src.val)) & 0xff;

	ctxt->dst.val = (ctxt->dst.val & 0xffff0000) | al;

	/* Set PF, ZF, SF */
	ctxt->src.type = OP_IMM;
	ctxt->src.val = 0;
	ctxt->src.bytes = 1;
	fastop(ctxt, em_or);

	return X86EMUL_CONTINUE;
}

static int em_call(struct x86_emulate_ctxt *ctxt)
{
	int rc;
	long rel = ctxt->src.val;

	ctxt->src.val = (unsigned long)ctxt->_eip;
	rc = jmp_rel(ctxt, rel);
	if (rc != X86EMUL_CONTINUE)
		return rc;
	return em_push(ctxt);
}

static int em_call_far(struct x86_emulate_ctxt *ctxt)
{
	u16 sel, old_cs;
	ulong old_eip;
	int rc;
	struct desc_struct old_desc, new_desc;
	const struct x86_emulate_ops *ops = ctxt->ops;
	int cpl = ctxt->ops->cpl(ctxt);
	enum x86emul_mode prev_mode = ctxt->mode;

	old_eip = ctxt->_eip;
	ops->get_segment(ctxt, &old_cs, &old_desc, NULL, VCPU_SREG_CS);

	memcpy(&sel, ctxt->src.valptr + ctxt->op_bytes, 2);
	rc = __load_segment_descriptor(ctxt, sel, VCPU_SREG_CS, cpl,
				       X86_TRANSFER_CALL_JMP, &new_desc);
	if (rc != X86EMUL_CONTINUE)
		return rc;

	rc = assign_eip_far(ctxt, ctxt->src.val, &new_desc);
	if (rc != X86EMUL_CONTINUE)
		goto fail;

	ctxt->src.val = old_cs;
	rc = em_push(ctxt);
	if (rc != X86EMUL_CONTINUE)
		goto fail;

	ctxt->src.val = old_eip;
	rc = em_push(ctxt);
	/* If we failed, we tainted the memory, but the very least we should
	   restore cs */
	if (rc != X86EMUL_CONTINUE) {
		pr_warn_once("faulting far call emulation tainted memory\n");
		goto fail;
	}
	return rc;
fail:
	ops->set_segment(ctxt, old_cs, &old_desc, 0, VCPU_SREG_CS);
	ctxt->mode = prev_mode;
	return rc;

}

static int em_ret_near_imm(struct x86_emulate_ctxt *ctxt)
{
	int rc;
	unsigned long eip;

	rc = emulate_pop(ctxt, &eip, ctxt->op_bytes);
	if (rc != X86EMUL_CONTINUE)
		return rc;
	rc = assign_eip_near(ctxt, eip);
	if (rc != X86EMUL_CONTINUE)
		return rc;
	rsp_increment(ctxt, ctxt->src.val);
	return X86EMUL_CONTINUE;
}

static int em_xchg(struct x86_emulate_ctxt *ctxt)
{
	/* Write back the register source. */
	ctxt->src.val = ctxt->dst.val;
	write_register_operand(&ctxt->src);

	/* Write back the memory destination with implicit LOCK prefix. */
	ctxt->dst.val = ctxt->src.orig_val;
	ctxt->lock_prefix = 1;
	return X86EMUL_CONTINUE;
}

static int em_imul_3op(struct x86_emulate_ctxt *ctxt)
{
	ctxt->dst.val = ctxt->src2.val;
	return fastop(ctxt, em_imul);
}

static int em_cwd(struct x86_emulate_ctxt *ctxt)
{
	ctxt->dst.type = OP_REG;
	ctxt->dst.bytes = ctxt->src.bytes;
	ctxt->dst.addr.reg = reg_rmw(ctxt, VCPU_REGS_RDX);
	ctxt->dst.val = ~((ctxt->src.val >> (ctxt->src.bytes * 8 - 1)) - 1);

	return X86EMUL_CONTINUE;
}

static int em_rdpid(struct x86_emulate_ctxt *ctxt)
{
	u64 tsc_aux = 0;

	if (ctxt->ops->get_msr(ctxt, MSR_TSC_AUX, &tsc_aux))
		return emulate_gp(ctxt, 0);
	ctxt->dst.val = tsc_aux;
	return X86EMUL_CONTINUE;
}

static int em_rdtsc(struct x86_emulate_ctxt *ctxt)
{
	u64 tsc = 0;

	ctxt->ops->get_msr(ctxt, MSR_IA32_TSC, &tsc);
	*reg_write(ctxt, VCPU_REGS_RAX) = (u32)tsc;
	*reg_write(ctxt, VCPU_REGS_RDX) = tsc >> 32;
	return X86EMUL_CONTINUE;
}

static int em_rdpmc(struct x86_emulate_ctxt *ctxt)
{
	u64 pmc;

	if (ctxt->ops->read_pmc(ctxt, reg_read(ctxt, VCPU_REGS_RCX), &pmc))
		return emulate_gp(ctxt, 0);
	*reg_write(ctxt, VCPU_REGS_RAX) = (u32)pmc;
	*reg_write(ctxt, VCPU_REGS_RDX) = pmc >> 32;
	return X86EMUL_CONTINUE;
}

static int em_mov(struct x86_emulate_ctxt *ctxt)
{
	memcpy(ctxt->dst.valptr, ctxt->src.valptr, sizeof(ctxt->src.valptr));
	return X86EMUL_CONTINUE;
}

#define FFL(x) bit(X86_FEATURE_##x)

static int em_movbe(struct x86_emulate_ctxt *ctxt)
{
	u32 ebx, ecx, edx, eax = 1;
	u16 tmp;

	/*
	 * Check MOVBE is set in the guest-visible CPUID leaf.
	 */
	ctxt->ops->get_cpuid(ctxt, &eax, &ebx, &ecx, &edx, false);
	if (!(ecx & FFL(MOVBE)))
		return emulate_ud(ctxt);

	switch (ctxt->op_bytes) {
	case 2:
		/*
		 * From MOVBE definition: "...When the operand size is 16 bits,
		 * the upper word of the destination register remains unchanged
		 * ..."
		 *
		 * Both casting ->valptr and ->val to u16 breaks strict aliasing
		 * rules so we have to do the operation almost per hand.
		 */
		tmp = (u16)ctxt->src.val;
		ctxt->dst.val &= ~0xffffUL;
		ctxt->dst.val |= (unsigned long)swab16(tmp);
		break;
	case 4:
		ctxt->dst.val = swab32((u32)ctxt->src.val);
		break;
	case 8:
		ctxt->dst.val = swab64(ctxt->src.val);
		break;
	default:
		BUG();
	}
	return X86EMUL_CONTINUE;
}

static int em_cr_write(struct x86_emulate_ctxt *ctxt)
{
	if (ctxt->ops->set_cr(ctxt, ctxt->modrm_reg, ctxt->src.val))
		return emulate_gp(ctxt, 0);

	/* Disable writeback. */
	ctxt->dst.type = OP_NONE;
	return X86EMUL_CONTINUE;
}

static int em_dr_write(struct x86_emulate_ctxt *ctxt)
{
	unsigned long val;

	if (ctxt->mode == X86EMUL_MODE_PROT64)
		val = ctxt->src.val & ~0ULL;
	else
		val = ctxt->src.val & ~0U;

	/* #UD condition is already handled. */
	if (ctxt->ops->set_dr(ctxt, ctxt->modrm_reg, val) < 0)
		return emulate_gp(ctxt, 0);

	/* Disable writeback. */
	ctxt->dst.type = OP_NONE;
	return X86EMUL_CONTINUE;
}

static int em_wrmsr(struct x86_emulate_ctxt *ctxt)
{
	u64 msr_data;

	msr_data = (u32)reg_read(ctxt, VCPU_REGS_RAX)
		| ((u64)reg_read(ctxt, VCPU_REGS_RDX) << 32);
	if (ctxt->ops->set_msr(ctxt, reg_read(ctxt, VCPU_REGS_RCX), msr_data))
		return emulate_gp(ctxt, 0);

	return X86EMUL_CONTINUE;
}

static int em_rdmsr(struct x86_emulate_ctxt *ctxt)
{
	u64 msr_data;

	if (ctxt->ops->get_msr(ctxt, reg_read(ctxt, VCPU_REGS_RCX), &msr_data))
		return emulate_gp(ctxt, 0);

	*reg_write(ctxt, VCPU_REGS_RAX) = (u32)msr_data;
	*reg_write(ctxt, VCPU_REGS_RDX) = msr_data >> 32;
	return X86EMUL_CONTINUE;
}

static int em_store_sreg(struct x86_emulate_ctxt *ctxt, int segment)
{
	if (segment > VCPU_SREG_GS &&
	    (ctxt->ops->get_cr(ctxt, 4) & X86_CR4_UMIP) &&
	    ctxt->ops->cpl(ctxt) > 0)
		return emulate_gp(ctxt, 0);

	ctxt->dst.val = get_segment_selector(ctxt, segment);
	if (ctxt->dst.bytes == 4 && ctxt->dst.type == OP_MEM)
		ctxt->dst.bytes = 2;
	return X86EMUL_CONTINUE;
}

static int em_mov_rm_sreg(struct x86_emulate_ctxt *ctxt)
{
	if (ctxt->modrm_reg > VCPU_SREG_GS)
		return emulate_ud(ctxt);

	return em_store_sreg(ctxt, ctxt->modrm_reg);
}

static int em_mov_sreg_rm(struct x86_emulate_ctxt *ctxt)
{
	u16 sel = ctxt->src.val;

	if (ctxt->modrm_reg == VCPU_SREG_CS || ctxt->modrm_reg > VCPU_SREG_GS)
		return emulate_ud(ctxt);

	if (ctxt->modrm_reg == VCPU_SREG_SS)
		ctxt->interruptibility = KVM_X86_SHADOW_INT_MOV_SS;

	/* Disable writeback. */
	ctxt->dst.type = OP_NONE;
	return load_segment_descriptor(ctxt, sel, ctxt->modrm_reg);
}

static int em_sldt(struct x86_emulate_ctxt *ctxt)
{
	return em_store_sreg(ctxt, VCPU_SREG_LDTR);
}

static int em_lldt(struct x86_emulate_ctxt *ctxt)
{
	u16 sel = ctxt->src.val;

	/* Disable writeback. */
	ctxt->dst.type = OP_NONE;
	return load_segment_descriptor(ctxt, sel, VCPU_SREG_LDTR);
}

static int em_str(struct x86_emulate_ctxt *ctxt)
{
	return em_store_sreg(ctxt, VCPU_SREG_TR);
}

static int em_ltr(struct x86_emulate_ctxt *ctxt)
{
	u16 sel = ctxt->src.val;

	/* Disable writeback. */
	ctxt->dst.type = OP_NONE;
	return load_segment_descriptor(ctxt, sel, VCPU_SREG_TR);
}

static int em_invlpg(struct x86_emulate_ctxt *ctxt)
{
	int rc;
	ulong linear;

	rc = linearize(ctxt, ctxt->src.addr.mem, 1, false, &linear);
	if (rc == X86EMUL_CONTINUE)
		ctxt->ops->invlpg(ctxt, linear);
	/* Disable writeback. */
	ctxt->dst.type = OP_NONE;
	return X86EMUL_CONTINUE;
}

static int em_clts(struct x86_emulate_ctxt *ctxt)
{
	ulong cr0;

	cr0 = ctxt->ops->get_cr(ctxt, 0);
	cr0 &= ~X86_CR0_TS;
	ctxt->ops->set_cr(ctxt, 0, cr0);
	return X86EMUL_CONTINUE;
}

static int em_hypercall(struct x86_emulate_ctxt *ctxt)
{
	int rc = ctxt->ops->fix_hypercall(ctxt);

	if (rc != X86EMUL_CONTINUE)
		return rc;

	/* Let the processor re-execute the fixed hypercall */
	ctxt->_eip = ctxt->eip;
	/* Disable writeback. */
	ctxt->dst.type = OP_NONE;
	return X86EMUL_CONTINUE;
}

static int emulate_store_desc_ptr(struct x86_emulate_ctxt *ctxt,
				  void (*get)(struct x86_emulate_ctxt *ctxt,
					      struct desc_ptr *ptr))
{
	struct desc_ptr desc_ptr;

	if ((ctxt->ops->get_cr(ctxt, 4) & X86_CR4_UMIP) &&
	    ctxt->ops->cpl(ctxt) > 0)
		return emulate_gp(ctxt, 0);

	if (ctxt->mode == X86EMUL_MODE_PROT64)
		ctxt->op_bytes = 8;
	get(ctxt, &desc_ptr);
	if (ctxt->op_bytes == 2) {
		ctxt->op_bytes = 4;
		desc_ptr.address &= 0x00ffffff;
	}
	/* Disable writeback. */
	ctxt->dst.type = OP_NONE;
	return segmented_write_std(ctxt, ctxt->dst.addr.mem,
				   &desc_ptr, 2 + ctxt->op_bytes);
}

static int em_sgdt(struct x86_emulate_ctxt *ctxt)
{
	return emulate_store_desc_ptr(ctxt, ctxt->ops->get_gdt);
}

static int em_sidt(struct x86_emulate_ctxt *ctxt)
{
	return emulate_store_desc_ptr(ctxt, ctxt->ops->get_idt);
}

static int em_lgdt_lidt(struct x86_emulate_ctxt *ctxt, bool lgdt)
{
	struct desc_ptr desc_ptr;
	int rc;

	if (ctxt->mode == X86EMUL_MODE_PROT64)
		ctxt->op_bytes = 8;
	rc = read_descriptor(ctxt, ctxt->src.addr.mem,
			     &desc_ptr.size, &desc_ptr.address,
			     ctxt->op_bytes);
	if (rc != X86EMUL_CONTINUE)
		return rc;
	if (ctxt->mode == X86EMUL_MODE_PROT64 &&
	    emul_is_noncanonical_address(desc_ptr.address, ctxt))
		return emulate_gp(ctxt, 0);
	if (lgdt)
		ctxt->ops->set_gdt(ctxt, &desc_ptr);
	else
		ctxt->ops->set_idt(ctxt, &desc_ptr);
	/* Disable writeback. */
	ctxt->dst.type = OP_NONE;
	return X86EMUL_CONTINUE;
}

static int em_lgdt(struct x86_emulate_ctxt *ctxt)
{
	return em_lgdt_lidt(ctxt, true);
}

static int em_lidt(struct x86_emulate_ctxt *ctxt)
{
	return em_lgdt_lidt(ctxt, false);
}

static int em_smsw(struct x86_emulate_ctxt *ctxt)
{
	if ((ctxt->ops->get_cr(ctxt, 4) & X86_CR4_UMIP) &&
	    ctxt->ops->cpl(ctxt) > 0)
		return emulate_gp(ctxt, 0);

	if (ctxt->dst.type == OP_MEM)
		ctxt->dst.bytes = 2;
	ctxt->dst.val = ctxt->ops->get_cr(ctxt, 0);
	return X86EMUL_CONTINUE;
}

static int em_lmsw(struct x86_emulate_ctxt *ctxt)
{
	ctxt->ops->set_cr(ctxt, 0, (ctxt->ops->get_cr(ctxt, 0) & ~0x0eul)
			  | (ctxt->src.val & 0x0f));
	ctxt->dst.type = OP_NONE;
	return X86EMUL_CONTINUE;
}

static int em_loop(struct x86_emulate_ctxt *ctxt)
{
	int rc = X86EMUL_CONTINUE;

	register_address_increment(ctxt, VCPU_REGS_RCX, -1);
	if ((address_mask(ctxt, reg_read(ctxt, VCPU_REGS_RCX)) != 0) &&
	    (ctxt->b == 0xe2 || test_cc(ctxt->b ^ 0x5, ctxt->eflags)))
		rc = jmp_rel(ctxt, ctxt->src.val);

	return rc;
}

static int em_jcxz(struct x86_emulate_ctxt *ctxt)
{
	int rc = X86EMUL_CONTINUE;

	if (address_mask(ctxt, reg_read(ctxt, VCPU_REGS_RCX)) == 0)
		rc = jmp_rel(ctxt, ctxt->src.val);

	return rc;
}

static int em_in(struct x86_emulate_ctxt *ctxt)
{
	if (!pio_in_emulated(ctxt, ctxt->dst.bytes, ctxt->src.val,
			     &ctxt->dst.val))
		return X86EMUL_IO_NEEDED;

	return X86EMUL_CONTINUE;
}

static int em_out(struct x86_emulate_ctxt *ctxt)
{
	ctxt->ops->pio_out_emulated(ctxt, ctxt->src.bytes, ctxt->dst.val,
				    &ctxt->src.val, 1);
	/* Disable writeback. */
	ctxt->dst.type = OP_NONE;
	return X86EMUL_CONTINUE;
}

static int em_cli(struct x86_emulate_ctxt *ctxt)
{
	if (emulator_bad_iopl(ctxt))
		return emulate_gp(ctxt, 0);

	ctxt->eflags &= ~X86_EFLAGS_IF;
	return X86EMUL_CONTINUE;
}

static int em_sti(struct x86_emulate_ctxt *ctxt)
{
	if (emulator_bad_iopl(ctxt))
		return emulate_gp(ctxt, 0);

	ctxt->interruptibility = KVM_X86_SHADOW_INT_STI;
	ctxt->eflags |= X86_EFLAGS_IF;
	return X86EMUL_CONTINUE;
}

static int em_cpuid(struct x86_emulate_ctxt *ctxt)
{
	u32 eax, ebx, ecx, edx;
	u64 msr = 0;

	ctxt->ops->get_msr(ctxt, MSR_MISC_FEATURES_ENABLES, &msr);
	if (msr & MSR_MISC_FEATURES_ENABLES_CPUID_FAULT &&
	    ctxt->ops->cpl(ctxt)) {
		return emulate_gp(ctxt, 0);
	}

	eax = reg_read(ctxt, VCPU_REGS_RAX);
	ecx = reg_read(ctxt, VCPU_REGS_RCX);
	ctxt->ops->get_cpuid(ctxt, &eax, &ebx, &ecx, &edx, true);
	*reg_write(ctxt, VCPU_REGS_RAX) = eax;
	*reg_write(ctxt, VCPU_REGS_RBX) = ebx;
	*reg_write(ctxt, VCPU_REGS_RCX) = ecx;
	*reg_write(ctxt, VCPU_REGS_RDX) = edx;
	return X86EMUL_CONTINUE;
}

static int em_sahf(struct x86_emulate_ctxt *ctxt)
{
	u32 flags;

	flags = X86_EFLAGS_CF | X86_EFLAGS_PF | X86_EFLAGS_AF | X86_EFLAGS_ZF |
		X86_EFLAGS_SF;
	flags &= *reg_rmw(ctxt, VCPU_REGS_RAX) >> 8;

	ctxt->eflags &= ~0xffUL;
	ctxt->eflags |= flags | X86_EFLAGS_FIXED;
	return X86EMUL_CONTINUE;
}

static int em_lahf(struct x86_emulate_ctxt *ctxt)
{
	*reg_rmw(ctxt, VCPU_REGS_RAX) &= ~0xff00UL;
	*reg_rmw(ctxt, VCPU_REGS_RAX) |= (ctxt->eflags & 0xff) << 8;
	return X86EMUL_CONTINUE;
}

static int em_bswap(struct x86_emulate_ctxt *ctxt)
{
	switch (ctxt->op_bytes) {
#ifdef CONFIG_X86_64
	case 8:
		asm("bswap %0" : "+r"(ctxt->dst.val));
		break;
#endif
	default:
		asm("bswap %0" : "+r"(*(u32 *)&ctxt->dst.val));
		break;
	}
	return X86EMUL_CONTINUE;
}

static int em_clflush(struct x86_emulate_ctxt *ctxt)
{
	/* emulating clflush regardless of cpuid */
	return X86EMUL_CONTINUE;
}

static int em_movsxd(struct x86_emulate_ctxt *ctxt)
{
	ctxt->dst.val = (s32) ctxt->src.val;
	return X86EMUL_CONTINUE;
}

static int check_fxsr(struct x86_emulate_ctxt *ctxt)
{
	u32 eax = 1, ebx, ecx = 0, edx;

	ctxt->ops->get_cpuid(ctxt, &eax, &ebx, &ecx, &edx, false);
	if (!(edx & FFL(FXSR)))
		return emulate_ud(ctxt);

	if (ctxt->ops->get_cr(ctxt, 0) & (X86_CR0_TS | X86_CR0_EM))
		return emulate_nm(ctxt);

	/*
	 * Don't emulate a case that should never be hit, instead of working
	 * around a lack of fxsave64/fxrstor64 on old compilers.
	 */
	if (ctxt->mode >= X86EMUL_MODE_PROT64)
		return X86EMUL_UNHANDLEABLE;

	return X86EMUL_CONTINUE;
}

/*
 * Hardware doesn't save and restore XMM 0-7 without CR4.OSFXSR, but does save
 * and restore MXCSR.
 */
static size_t __fxstate_size(int nregs)
{
	return offsetof(struct fxregs_state, xmm_space[0]) + nregs * 16;
}

static inline size_t fxstate_size(struct x86_emulate_ctxt *ctxt)
{
	bool cr4_osfxsr;
	if (ctxt->mode == X86EMUL_MODE_PROT64)
		return __fxstate_size(16);

	cr4_osfxsr = ctxt->ops->get_cr(ctxt, 4) & X86_CR4_OSFXSR;
	return __fxstate_size(cr4_osfxsr ? 8 : 0);
}

/*
 * FXSAVE and FXRSTOR have 4 different formats depending on execution mode,
 *  1) 16 bit mode
 *  2) 32 bit mode
 *     - like (1), but FIP and FDP (foo) are only 16 bit.  At least Intel CPUs
 *       preserve whole 32 bit values, though, so (1) and (2) are the same wrt.
 *       save and restore
 *  3) 64-bit mode with REX.W prefix
 *     - like (2), but XMM 8-15 are being saved and restored
 *  4) 64-bit mode without REX.W prefix
 *     - like (3), but FIP and FDP are 64 bit
 *
 * Emulation uses (3) for (1) and (2) and preserves XMM 8-15 to reach the
 * desired result.  (4) is not emulated.
 *
 * Note: Guest and host CPUID.(EAX=07H,ECX=0H):EBX[bit 13] (deprecate FPU CS
 * and FPU DS) should match.
 */
static int em_fxsave(struct x86_emulate_ctxt *ctxt)
{
	struct fxregs_state fx_state;
	int rc;

	rc = check_fxsr(ctxt);
	if (rc != X86EMUL_CONTINUE)
		return rc;

	rc = asm_safe("fxsave %[fx]", , [fx] "+m"(fx_state));

	if (rc != X86EMUL_CONTINUE)
		return rc;

	return segmented_write_std(ctxt, ctxt->memop.addr.mem, &fx_state,
		                   fxstate_size(ctxt));
}

/*
 * FXRSTOR might restore XMM registers not provided by the guest. Fill
 * in the host registers (via FXSAVE) instead, so they won't be modified.
 * (preemption has to stay disabled until FXRSTOR).
 *
 * Use noinline to keep the stack for other functions called by callers small.
 */
static noinline int fxregs_fixup(struct fxregs_state *fx_state,
				 const size_t used_size)
{
	struct fxregs_state fx_tmp;
	int rc;

	rc = asm_safe("fxsave %[fx]", , [fx] "+m"(fx_tmp));
	memcpy((void *)fx_state + used_size, (void *)&fx_tmp + used_size,
	       __fxstate_size(16) - used_size);

	return rc;
}

static int em_fxrstor(struct x86_emulate_ctxt *ctxt)
{
	struct fxregs_state fx_state;
	int rc;
	size_t size;

	rc = check_fxsr(ctxt);
	if (rc != X86EMUL_CONTINUE)
		return rc;

	size = fxstate_size(ctxt);
	rc = segmented_read_std(ctxt, ctxt->memop.addr.mem, &fx_state, size);
	if (rc != X86EMUL_CONTINUE)
		return rc;

	if (size < __fxstate_size(16)) {
		rc = fxregs_fixup(&fx_state, size);
		if (rc != X86EMUL_CONTINUE)
			goto out;
	}

	if (fx_state.mxcsr >> 16) {
		rc = emulate_gp(ctxt, 0);
		goto out;
	}

	if (rc == X86EMUL_CONTINUE)
		rc = asm_safe("fxrstor %[fx]", : [fx] "m"(fx_state));

out:
	return rc;
}

static int em_xsetbv(struct x86_emulate_ctxt *ctxt)
{
	u32 eax, ecx, edx;

	eax = reg_read(ctxt, VCPU_REGS_RAX);
	edx = reg_read(ctxt, VCPU_REGS_RDX);
	ecx = reg_read(ctxt, VCPU_REGS_RCX);

	if (ctxt->ops->set_xcr(ctxt, ecx, ((u64)edx << 32) | eax))
		return emulate_gp(ctxt, 0);

	return X86EMUL_CONTINUE;
}

static bool valid_cr(int nr)
{
	switch (nr) {
	case 0:
	case 2 ... 4:
	case 8:
		return true;
	default:
		return false;
	}
}

static int check_cr_read(struct x86_emulate_ctxt *ctxt)
{
	if (!valid_cr(ctxt->modrm_reg))
		return emulate_ud(ctxt);

	return X86EMUL_CONTINUE;
}

static int check_cr_write(struct x86_emulate_ctxt *ctxt)
{
	u64 new_val = ctxt->src.val64;
	int cr = ctxt->modrm_reg;
	u64 efer = 0;

	static u64 cr_reserved_bits[] = {
		0xffffffff00000000ULL,
		0, 0, 0, /* CR3 checked later */
		CR4_RESERVED_BITS,
		0, 0, 0,
		CR8_RESERVED_BITS,
	};

	if (!valid_cr(cr))
		return emulate_ud(ctxt);

	if (new_val & cr_reserved_bits[cr])
		return emulate_gp(ctxt, 0);

	switch (cr) {
	case 0: {
		u64 cr4;
		if (((new_val & X86_CR0_PG) && !(new_val & X86_CR0_PE)) ||
		    ((new_val & X86_CR0_NW) && !(new_val & X86_CR0_CD)))
			return emulate_gp(ctxt, 0);

		cr4 = ctxt->ops->get_cr(ctxt, 4);
		ctxt->ops->get_msr(ctxt, MSR_EFER, &efer);

		if ((new_val & X86_CR0_PG) && (efer & EFER_LME) &&
		    !(cr4 & X86_CR4_PAE))
			return emulate_gp(ctxt, 0);

		break;
		}
	case 3: {
		u64 rsvd = 0;

		ctxt->ops->get_msr(ctxt, MSR_EFER, &efer);
		if (efer & EFER_LMA) {
			u64 maxphyaddr;
			u32 eax, ebx, ecx, edx;

			eax = 0x80000008;
			ecx = 0;
			if (ctxt->ops->get_cpuid(ctxt, &eax, &ebx, &ecx,
						 &edx, false))
				maxphyaddr = eax & 0xff;
			else
				maxphyaddr = 36;
			rsvd = rsvd_bits(maxphyaddr, 63);
			if (ctxt->ops->get_cr(ctxt, 4) & X86_CR4_PCIDE)
				rsvd &= ~X86_CR3_PCID_NOFLUSH;
		}

		if (new_val & rsvd)
			return emulate_gp(ctxt, 0);

		break;
		}
	case 4: {
		ctxt->ops->get_msr(ctxt, MSR_EFER, &efer);

		if ((efer & EFER_LMA) && !(new_val & X86_CR4_PAE))
			return emulate_gp(ctxt, 0);

		break;
		}
	}

	return X86EMUL_CONTINUE;
}

static int check_dr7_gd(struct x86_emulate_ctxt *ctxt)
{
	unsigned long dr7;

	ctxt->ops->get_dr(ctxt, 7, &dr7);

	/* Check if DR7.Global_Enable is set */
	return dr7 & (1 << 13);
}

static int check_dr_read(struct x86_emulate_ctxt *ctxt)
{
	int dr = ctxt->modrm_reg;
	u64 cr4;

	if (dr > 7)
		return emulate_ud(ctxt);

	cr4 = ctxt->ops->get_cr(ctxt, 4);
	if ((cr4 & X86_CR4_DE) && (dr == 4 || dr == 5))
		return emulate_ud(ctxt);

	if (check_dr7_gd(ctxt)) {
		ulong dr6;

		ctxt->ops->get_dr(ctxt, 6, &dr6);
		dr6 &= ~DR_TRAP_BITS;
		dr6 |= DR6_BD | DR6_RTM;
		ctxt->ops->set_dr(ctxt, 6, dr6);
		return emulate_db(ctxt);
	}

	return X86EMUL_CONTINUE;
}

static int check_dr_write(struct x86_emulate_ctxt *ctxt)
{
	u64 new_val = ctxt->src.val64;
	int dr = ctxt->modrm_reg;

	if ((dr == 6 || dr == 7) && (new_val & 0xffffffff00000000ULL))
		return emulate_gp(ctxt, 0);

	return check_dr_read(ctxt);
}

static int check_svme(struct x86_emulate_ctxt *ctxt)
{
	u64 efer = 0;

	ctxt->ops->get_msr(ctxt, MSR_EFER, &efer);

	if (!(efer & EFER_SVME))
		return emulate_ud(ctxt);

	return X86EMUL_CONTINUE;
}

static int check_svme_pa(struct x86_emulate_ctxt *ctxt)
{
	u64 rax = reg_read(ctxt, VCPU_REGS_RAX);

	/* Valid physical address? */
	if (rax & 0xffff000000000000ULL)
		return emulate_gp(ctxt, 0);

	return check_svme(ctxt);
}

static int check_rdtsc(struct x86_emulate_ctxt *ctxt)
{
	u64 cr4 = ctxt->ops->get_cr(ctxt, 4);

	if (cr4 & X86_CR4_TSD && ctxt->ops->cpl(ctxt))
		return emulate_ud(ctxt);

	return X86EMUL_CONTINUE;
}

static int check_rdpmc(struct x86_emulate_ctxt *ctxt)
{
	u64 cr4 = ctxt->ops->get_cr(ctxt, 4);
	u64 rcx = reg_read(ctxt, VCPU_REGS_RCX);

	/*
	 * VMware allows access to these Pseduo-PMCs even when read via RDPMC
	 * in Ring3 when CR4.PCE=0.
	 */
	if (enable_vmware_backdoor && is_vmware_backdoor_pmc(rcx))
		return X86EMUL_CONTINUE;

	if ((!(cr4 & X86_CR4_PCE) && ctxt->ops->cpl(ctxt)) ||
	    ctxt->ops->check_pmc(ctxt, rcx))
		return emulate_gp(ctxt, 0);

	return X86EMUL_CONTINUE;
}

static int check_perm_in(struct x86_emulate_ctxt *ctxt)
{
	ctxt->dst.bytes = min(ctxt->dst.bytes, 4u);
	if (!emulator_io_permited(ctxt, ctxt->src.val, ctxt->dst.bytes))
		return emulate_gp(ctxt, 0);

	return X86EMUL_CONTINUE;
}

static int check_perm_out(struct x86_emulate_ctxt *ctxt)
{
	ctxt->src.bytes = min(ctxt->src.bytes, 4u);
	if (!emulator_io_permited(ctxt, ctxt->dst.val, ctxt->src.bytes))
		return emulate_gp(ctxt, 0);

	return X86EMUL_CONTINUE;
}

#define D(_y) { .flags = (_y) }
#define DI(_y, _i) { .flags = (_y)|Intercept, .intercept = x86_intercept_##_i }
#define DIP(_y, _i, _p) { .flags = (_y)|Intercept|CheckPerm, \
		      .intercept = x86_intercept_##_i, .check_perm = (_p) }
#define N    D(NotImpl)
#define EXT(_f, _e) { .flags = ((_f) | RMExt), .u.group = (_e) }
#define G(_f, _g) { .flags = ((_f) | Group | ModRM), .u.group = (_g) }
#define GD(_f, _g) { .flags = ((_f) | GroupDual | ModRM), .u.gdual = (_g) }
#define ID(_f, _i) { .flags = ((_f) | InstrDual | ModRM), .u.idual = (_i) }
#define MD(_f, _m) { .flags = ((_f) | ModeDual), .u.mdual = (_m) }
#define E(_f, _e) { .flags = ((_f) | Escape | ModRM), .u.esc = (_e) }
#define I(_f, _e) { .flags = (_f), .u.execute = (_e) }
#define F(_f, _e) { .flags = (_f) | Fastop, .u.fastop = (_e) }
#define II(_f, _e, _i) \
	{ .flags = (_f)|Intercept, .u.execute = (_e), .intercept = x86_intercept_##_i }
#define IIP(_f, _e, _i, _p) \
	{ .flags = (_f)|Intercept|CheckPerm, .u.execute = (_e), \
	  .intercept = x86_intercept_##_i, .check_perm = (_p) }
#define GP(_f, _g) { .flags = ((_f) | Prefix), .u.gprefix = (_g) }

#define D2bv(_f)      D((_f) | ByteOp), D(_f)
#define D2bvIP(_f, _i, _p) DIP((_f) | ByteOp, _i, _p), DIP(_f, _i, _p)
#define I2bv(_f, _e)  I((_f) | ByteOp, _e), I(_f, _e)
#define F2bv(_f, _e)  F((_f) | ByteOp, _e), F(_f, _e)
#define I2bvIP(_f, _e, _i, _p) \
	IIP((_f) | ByteOp, _e, _i, _p), IIP(_f, _e, _i, _p)

#define F6ALU(_f, _e) F2bv((_f) | DstMem | SrcReg | ModRM, _e),		\
		F2bv(((_f) | DstReg | SrcMem | ModRM) & ~Lock, _e),	\
		F2bv(((_f) & ~Lock) | DstAcc | SrcImm, _e)

static const struct opcode group7_rm0[] = {
	N,
	I(SrcNone | Priv | EmulateOnUD,	em_hypercall),
	N, N, N, N, N, N,
};

static const struct opcode group7_rm1[] = {
	DI(SrcNone | Priv, monitor),
	DI(SrcNone | Priv, mwait),
	N, N, N, N, N, N,
};

static const struct opcode group7_rm2[] = {
	N,
	II(ImplicitOps | Priv,			em_xsetbv,	xsetbv),
	N, N, N, N, N, N,
};

static const struct opcode group7_rm3[] = {
	DIP(SrcNone | Prot | Priv,		vmrun,		check_svme_pa),
	II(SrcNone  | Prot | EmulateOnUD,	em_hypercall,	vmmcall),
	DIP(SrcNone | Prot | Priv,		vmload,		check_svme_pa),
	DIP(SrcNone | Prot | Priv,		vmsave,		check_svme_pa),
	DIP(SrcNone | Prot | Priv,		stgi,		check_svme),
	DIP(SrcNone | Prot | Priv,		clgi,		check_svme),
	DIP(SrcNone | Prot | Priv,		skinit,		check_svme),
	DIP(SrcNone | Prot | Priv,		invlpga,	check_svme),
};

static const struct opcode group7_rm7[] = {
	N,
	DIP(SrcNone, rdtscp, check_rdtsc),
	N, N, N, N, N, N,
};

static const struct opcode group1[] = {
	F(Lock, em_add),
	F(Lock | PageTable, em_or),
	F(Lock, em_adc),
	F(Lock, em_sbb),
	F(Lock | PageTable, em_and),
	F(Lock, em_sub),
	F(Lock, em_xor),
	F(NoWrite, em_cmp),
};

static const struct opcode group1A[] = {
	I(DstMem | SrcNone | Mov | Stack | IncSP | TwoMemOp, em_pop), N, N, N, N, N, N, N,
};

static const struct opcode group2[] = {
	F(DstMem | ModRM, em_rol),
	F(DstMem | ModRM, em_ror),
	F(DstMem | ModRM, em_rcl),
	F(DstMem | ModRM, em_rcr),
	F(DstMem | ModRM, em_shl),
	F(DstMem | ModRM, em_shr),
	F(DstMem | ModRM, em_shl),
	F(DstMem | ModRM, em_sar),
};

static const struct opcode group3[] = {
	F(DstMem | SrcImm | NoWrite, em_test),
	F(DstMem | SrcImm | NoWrite, em_test),
	F(DstMem | SrcNone | Lock, em_not),
	F(DstMem | SrcNone | Lock, em_neg),
	F(DstXacc | Src2Mem, em_mul_ex),
	F(DstXacc | Src2Mem, em_imul_ex),
	F(DstXacc | Src2Mem, em_div_ex),
	F(DstXacc | Src2Mem, em_idiv_ex),
};

static const struct opcode group4[] = {
	F(ByteOp | DstMem | SrcNone | Lock, em_inc),
	F(ByteOp | DstMem | SrcNone | Lock, em_dec),
	N, N, N, N, N, N,
};

static const struct opcode group5[] = {
	F(DstMem | SrcNone | Lock,		em_inc),
	F(DstMem | SrcNone | Lock,		em_dec),
	I(SrcMem | NearBranch,			em_call_near_abs),
	I(SrcMemFAddr | ImplicitOps,		em_call_far),
	I(SrcMem | NearBranch,			em_jmp_abs),
	I(SrcMemFAddr | ImplicitOps,		em_jmp_far),
	I(SrcMem | Stack | TwoMemOp,		em_push), D(Undefined),
};

static const struct opcode group6[] = {
	II(Prot | DstMem,	   em_sldt, sldt),
	II(Prot | DstMem,	   em_str, str),
	II(Prot | Priv | SrcMem16, em_lldt, lldt),
	II(Prot | Priv | SrcMem16, em_ltr, ltr),
	N, N, N, N,
};

static const struct group_dual group7 = { {
	II(Mov | DstMem,			em_sgdt, sgdt),
	II(Mov | DstMem,			em_sidt, sidt),
	II(SrcMem | Priv,			em_lgdt, lgdt),
	II(SrcMem | Priv,			em_lidt, lidt),
	II(SrcNone | DstMem | Mov,		em_smsw, smsw), N,
	II(SrcMem16 | Mov | Priv,		em_lmsw, lmsw),
	II(SrcMem | ByteOp | Priv | NoAccess,	em_invlpg, invlpg),
}, {
	EXT(0, group7_rm0),
	EXT(0, group7_rm1),
	EXT(0, group7_rm2),
	EXT(0, group7_rm3),
	II(SrcNone | DstMem | Mov,		em_smsw, smsw), N,
	II(SrcMem16 | Mov | Priv,		em_lmsw, lmsw),
	EXT(0, group7_rm7),
} };

static const struct opcode group8[] = {
	N, N, N, N,
	F(DstMem | SrcImmByte | NoWrite,		em_bt),
	F(DstMem | SrcImmByte | Lock | PageTable,	em_bts),
	F(DstMem | SrcImmByte | Lock,			em_btr),
	F(DstMem | SrcImmByte | Lock | PageTable,	em_btc),
};

/*
 * The "memory" destination is actually always a register, since we come
 * from the register case of group9.
 */
static const struct gprefix pfx_0f_c7_7 = {
	N, N, N, II(DstMem | ModRM | Op3264 | EmulateOnUD, em_rdpid, rdtscp),
};


static const struct group_dual group9 = { {
	N, I(DstMem64 | Lock | PageTable, em_cmpxchg8b), N, N, N, N, N, N,
}, {
	N, N, N, N, N, N, N,
	GP(0, &pfx_0f_c7_7),
} };

static const struct opcode group11[] = {
	I(DstMem | SrcImm | Mov | PageTable, em_mov),
	X7(D(Undefined)),
};

static const struct gprefix pfx_0f_ae_7 = {
	I(SrcMem | ByteOp, em_clflush), N, N, N,
};

static const struct group_dual group15 = { {
	I(ModRM | Aligned16, em_fxsave),
	I(ModRM | Aligned16, em_fxrstor),
	N, N, N, N, N, GP(0, &pfx_0f_ae_7),
}, {
	N, N, N, N, N, N, N, N,
} };

static const struct gprefix pfx_0f_6f_0f_7f = {
	I(Mmx, em_mov), I(Sse | Aligned, em_mov), N, I(Sse | Unaligned, em_mov),
};

static const struct instr_dual instr_dual_0f_2b = {
	I(0, em_mov), N
};

static const struct gprefix pfx_0f_2b = {
	ID(0, &instr_dual_0f_2b), ID(0, &instr_dual_0f_2b), N, N,
};

static const struct gprefix pfx_0f_10_0f_11 = {
	I(Unaligned, em_mov), I(Unaligned, em_mov), N, N,
};

static const struct gprefix pfx_0f_28_0f_29 = {
	I(Aligned, em_mov), I(Aligned, em_mov), N, N,
};

static const struct gprefix pfx_0f_e7 = {
	N, I(Sse, em_mov), N, N,
};

static const struct escape escape_d9 = { {
	N, N, N, N, N, N, N, I(DstMem16 | Mov, em_fnstcw),
}, {
	/* 0xC0 - 0xC7 */
	N, N, N, N, N, N, N, N,
	/* 0xC8 - 0xCF */
	N, N, N, N, N, N, N, N,
	/* 0xD0 - 0xC7 */
	N, N, N, N, N, N, N, N,
	/* 0xD8 - 0xDF */
	N, N, N, N, N, N, N, N,
	/* 0xE0 - 0xE7 */
	N, N, N, N, N, N, N, N,
	/* 0xE8 - 0xEF */
	N, N, N, N, N, N, N, N,
	/* 0xF0 - 0xF7 */
	N, N, N, N, N, N, N, N,
	/* 0xF8 - 0xFF */
	N, N, N, N, N, N, N, N,
} };

static const struct escape escape_db = { {
	N, N, N, N, N, N, N, N,
}, {
	/* 0xC0 - 0xC7 */
	N, N, N, N, N, N, N, N,
	/* 0xC8 - 0xCF */
	N, N, N, N, N, N, N, N,
	/* 0xD0 - 0xC7 */
	N, N, N, N, N, N, N, N,
	/* 0xD8 - 0xDF */
	N, N, N, N, N, N, N, N,
	/* 0xE0 - 0xE7 */
	N, N, N, I(ImplicitOps, em_fninit), N, N, N, N,
	/* 0xE8 - 0xEF */
	N, N, N, N, N, N, N, N,
	/* 0xF0 - 0xF7 */
	N, N, N, N, N, N, N, N,
	/* 0xF8 - 0xFF */
	N, N, N, N, N, N, N, N,
} };

static const struct escape escape_dd = { {
	N, N, N, N, N, N, N, I(DstMem16 | Mov, em_fnstsw),
}, {
	/* 0xC0 - 0xC7 */
	N, N, N, N, N, N, N, N,
	/* 0xC8 - 0xCF */
	N, N, N, N, N, N, N, N,
	/* 0xD0 - 0xC7 */
	N, N, N, N, N, N, N, N,
	/* 0xD8 - 0xDF */
	N, N, N, N, N, N, N, N,
	/* 0xE0 - 0xE7 */
	N, N, N, N, N, N, N, N,
	/* 0xE8 - 0xEF */
	N, N, N, N, N, N, N, N,
	/* 0xF0 - 0xF7 */
	N, N, N, N, N, N, N, N,
	/* 0xF8 - 0xFF */
	N, N, N, N, N, N, N, N,
} };

static const struct instr_dual instr_dual_0f_c3 = {
	I(DstMem | SrcReg | ModRM | No16 | Mov, em_mov), N
};

static const struct mode_dual mode_dual_63 = {
	N, I(DstReg | SrcMem32 | ModRM | Mov, em_movsxd)
};

static const struct opcode opcode_table[256] = {
	/* 0x00 - 0x07 */
	F6ALU(Lock, em_add),
	I(ImplicitOps | Stack | No64 | Src2ES, em_push_sreg),
	I(ImplicitOps | Stack | No64 | Src2ES, em_pop_sreg),
	/* 0x08 - 0x0F */
	F6ALU(Lock | PageTable, em_or),
	I(ImplicitOps | Stack | No64 | Src2CS, em_push_sreg),
	N,
	/* 0x10 - 0x17 */
	F6ALU(Lock, em_adc),
	I(ImplicitOps | Stack | No64 | Src2SS, em_push_sreg),
	I(ImplicitOps | Stack | No64 | Src2SS, em_pop_sreg),
	/* 0x18 - 0x1F */
	F6ALU(Lock, em_sbb),
	I(ImplicitOps | Stack | No64 | Src2DS, em_push_sreg),
	I(ImplicitOps | Stack | No64 | Src2DS, em_pop_sreg),
	/* 0x20 - 0x27 */
	F6ALU(Lock | PageTable, em_and), N, N,
	/* 0x28 - 0x2F */
	F6ALU(Lock, em_sub), N, I(ByteOp | DstAcc | No64, em_das),
	/* 0x30 - 0x37 */
	F6ALU(Lock, em_xor), N, N,
	/* 0x38 - 0x3F */
	F6ALU(NoWrite, em_cmp), N, N,
	/* 0x40 - 0x4F */
	X8(F(DstReg, em_inc)), X8(F(DstReg, em_dec)),
	/* 0x50 - 0x57 */
	X8(I(SrcReg | Stack, em_push)),
	/* 0x58 - 0x5F */
	X8(I(DstReg | Stack, em_pop)),
	/* 0x60 - 0x67 */
	I(ImplicitOps | Stack | No64, em_pusha),
	I(ImplicitOps | Stack | No64, em_popa),
	N, MD(ModRM, &mode_dual_63),
	N, N, N, N,
	/* 0x68 - 0x6F */
	I(SrcImm | Mov | Stack, em_push),
	I(DstReg | SrcMem | ModRM | Src2Imm, em_imul_3op),
	I(SrcImmByte | Mov | Stack, em_push),
	I(DstReg | SrcMem | ModRM | Src2ImmByte, em_imul_3op),
	I2bvIP(DstDI | SrcDX | Mov | String | Unaligned, em_in, ins, check_perm_in), /* insb, insw/insd */
	I2bvIP(SrcSI | DstDX | String, em_out, outs, check_perm_out), /* outsb, outsw/outsd */
	/* 0x70 - 0x7F */
	X16(D(SrcImmByte | NearBranch)),
	/* 0x80 - 0x87 */
	G(ByteOp | DstMem | SrcImm, group1),
	G(DstMem | SrcImm, group1),
	G(ByteOp | DstMem | SrcImm | No64, group1),
	G(DstMem | SrcImmByte, group1),
	F2bv(DstMem | SrcReg | ModRM | NoWrite, em_test),
	I2bv(DstMem | SrcReg | ModRM | Lock | PageTable, em_xchg),
	/* 0x88 - 0x8F */
	I2bv(DstMem | SrcReg | ModRM | Mov | PageTable, em_mov),
	I2bv(DstReg | SrcMem | ModRM | Mov, em_mov),
	I(DstMem | SrcNone | ModRM | Mov | PageTable, em_mov_rm_sreg),
	D(ModRM | SrcMem | NoAccess | DstReg),
	I(ImplicitOps | SrcMem16 | ModRM, em_mov_sreg_rm),
	G(0, group1A),
	/* 0x90 - 0x97 */
	DI(SrcAcc | DstReg, pause), X7(D(SrcAcc | DstReg)),
	/* 0x98 - 0x9F */
	D(DstAcc | SrcNone), I(ImplicitOps | SrcAcc, em_cwd),
	I(SrcImmFAddr | No64, em_call_far), N,
	II(ImplicitOps | Stack, em_pushf, pushf),
	II(ImplicitOps | Stack, em_popf, popf),
	I(ImplicitOps, em_sahf), I(ImplicitOps, em_lahf),
	/* 0xA0 - 0xA7 */
	I2bv(DstAcc | SrcMem | Mov | MemAbs, em_mov),
	I2bv(DstMem | SrcAcc | Mov | MemAbs | PageTable, em_mov),
	I2bv(SrcSI | DstDI | Mov | String | TwoMemOp, em_mov),
	F2bv(SrcSI | DstDI | String | NoWrite | TwoMemOp, em_cmp_r),
	/* 0xA8 - 0xAF */
	F2bv(DstAcc | SrcImm | NoWrite, em_test),
	I2bv(SrcAcc | DstDI | Mov | String, em_mov),
	I2bv(SrcSI | DstAcc | Mov | String, em_mov),
	F2bv(SrcAcc | DstDI | String | NoWrite, em_cmp_r),
	/* 0xB0 - 0xB7 */
	X8(I(ByteOp | DstReg | SrcImm | Mov, em_mov)),
	/* 0xB8 - 0xBF */
	X8(I(DstReg | SrcImm64 | Mov, em_mov)),
	/* 0xC0 - 0xC7 */
	G(ByteOp | Src2ImmByte, group2), G(Src2ImmByte, group2),
	I(ImplicitOps | NearBranch | SrcImmU16, em_ret_near_imm),
	I(ImplicitOps | NearBranch, em_ret),
	I(DstReg | SrcMemFAddr | ModRM | No64 | Src2ES, em_lseg),
	I(DstReg | SrcMemFAddr | ModRM | No64 | Src2DS, em_lseg),
	G(ByteOp, group11), G(0, group11),
	/* 0xC8 - 0xCF */
	I(Stack | SrcImmU16 | Src2ImmByte, em_enter), I(Stack, em_leave),
	I(ImplicitOps | SrcImmU16, em_ret_far_imm),
	I(ImplicitOps, em_ret_far),
	D(ImplicitOps), DI(SrcImmByte, intn),
	D(ImplicitOps | No64), II(ImplicitOps, em_iret, iret),
	/* 0xD0 - 0xD7 */
	G(Src2One | ByteOp, group2), G(Src2One, group2),
	G(Src2CL | ByteOp, group2), G(Src2CL, group2),
	I(DstAcc | SrcImmUByte | No64, em_aam),
	I(DstAcc | SrcImmUByte | No64, em_aad),
	F(DstAcc | ByteOp | No64, em_salc),
	I(DstAcc | SrcXLat | ByteOp, em_mov),
	/* 0xD8 - 0xDF */
	N, E(0, &escape_d9), N, E(0, &escape_db), N, E(0, &escape_dd), N, N,
	/* 0xE0 - 0xE7 */
	X3(I(SrcImmByte | NearBranch, em_loop)),
	I(SrcImmByte | NearBranch, em_jcxz),
	I2bvIP(SrcImmUByte | DstAcc, em_in,  in,  check_perm_in),
	I2bvIP(SrcAcc | DstImmUByte, em_out, out, check_perm_out),
	/* 0xE8 - 0xEF */
	I(SrcImm | NearBranch, em_call), D(SrcImm | ImplicitOps | NearBranch),
	I(SrcImmFAddr | No64, em_jmp_far),
	D(SrcImmByte | ImplicitOps | NearBranch),
	I2bvIP(SrcDX | DstAcc, em_in,  in,  check_perm_in),
	I2bvIP(SrcAcc | DstDX, em_out, out, check_perm_out),
	/* 0xF0 - 0xF7 */
	N, DI(ImplicitOps, icebp), N, N,
	DI(ImplicitOps | Priv, hlt), D(ImplicitOps),
	G(ByteOp, group3), G(0, group3),
	/* 0xF8 - 0xFF */
	D(ImplicitOps), D(ImplicitOps),
	I(ImplicitOps, em_cli), I(ImplicitOps, em_sti),
	D(ImplicitOps), D(ImplicitOps), G(0, group4), G(0, group5),
};

static const struct opcode twobyte_table[256] = {
	/* 0x00 - 0x0F */
	G(0, group6), GD(0, &group7), N, N,
	N, I(ImplicitOps | EmulateOnUD, em_syscall),
	II(ImplicitOps | Priv, em_clts, clts), N,
	DI(ImplicitOps | Priv, invd), DI(ImplicitOps | Priv, wbinvd), N, N,
	N, D(ImplicitOps | ModRM | SrcMem | NoAccess), N, N,
	/* 0x10 - 0x1F */
	GP(ModRM | DstReg | SrcMem | Mov | Sse, &pfx_0f_10_0f_11),
	GP(ModRM | DstMem | SrcReg | Mov | Sse, &pfx_0f_10_0f_11),
	N, N, N, N, N, N,
	D(ImplicitOps | ModRM | SrcMem | NoAccess),
	N, N, N, N, N, N, D(ImplicitOps | ModRM | SrcMem | NoAccess),
	/* 0x20 - 0x2F */
	DIP(ModRM | DstMem | Priv | Op3264 | NoMod, cr_read, check_cr_read),
	DIP(ModRM | DstMem | Priv | Op3264 | NoMod, dr_read, check_dr_read),
	IIP(ModRM | SrcMem | Priv | Op3264 | NoMod, em_cr_write, cr_write,
						check_cr_write),
	IIP(ModRM | SrcMem | Priv | Op3264 | NoMod, em_dr_write, dr_write,
						check_dr_write),
	N, N, N, N,
	GP(ModRM | DstReg | SrcMem | Mov | Sse, &pfx_0f_28_0f_29),
	GP(ModRM | DstMem | SrcReg | Mov | Sse, &pfx_0f_28_0f_29),
	N, GP(ModRM | DstMem | SrcReg | Mov | Sse, &pfx_0f_2b),
	N, N, N, N,
	/* 0x30 - 0x3F */
	II(ImplicitOps | Priv, em_wrmsr, wrmsr),
	IIP(ImplicitOps, em_rdtsc, rdtsc, check_rdtsc),
	II(ImplicitOps | Priv, em_rdmsr, rdmsr),
	IIP(ImplicitOps, em_rdpmc, rdpmc, check_rdpmc),
	I(ImplicitOps | EmulateOnUD, em_sysenter),
	I(ImplicitOps | Priv | EmulateOnUD, em_sysexit),
	N, N,
	N, N, N, N, N, N, N, N,
	/* 0x40 - 0x4F */
	X16(D(DstReg | SrcMem | ModRM)),
	/* 0x50 - 0x5F */
	N, N, N, N, N, N, N, N, N, N, N, N, N, N, N, N,
	/* 0x60 - 0x6F */
	N, N, N, N,
	N, N, N, N,
	N, N, N, N,
	N, N, N, GP(SrcMem | DstReg | ModRM | Mov, &pfx_0f_6f_0f_7f),
	/* 0x70 - 0x7F */
	N, N, N, N,
	N, N, N, N,
	N, N, N, N,
	N, N, N, GP(SrcReg | DstMem | ModRM | Mov, &pfx_0f_6f_0f_7f),
	/* 0x80 - 0x8F */
	X16(D(SrcImm | NearBranch)),
	/* 0x90 - 0x9F */
	X16(D(ByteOp | DstMem | SrcNone | ModRM| Mov)),
	/* 0xA0 - 0xA7 */
	I(Stack | Src2FS, em_push_sreg), I(Stack | Src2FS, em_pop_sreg),
	II(ImplicitOps, em_cpuid, cpuid),
	F(DstMem | SrcReg | ModRM | BitOp | NoWrite, em_bt),
	F(DstMem | SrcReg | Src2ImmByte | ModRM, em_shld),
	F(DstMem | SrcReg | Src2CL | ModRM, em_shld), N, N,
	/* 0xA8 - 0xAF */
	I(Stack | Src2GS, em_push_sreg), I(Stack | Src2GS, em_pop_sreg),
	II(EmulateOnUD | ImplicitOps, em_rsm, rsm),
	F(DstMem | SrcReg | ModRM | BitOp | Lock | PageTable, em_bts),
	F(DstMem | SrcReg | Src2ImmByte | ModRM, em_shrd),
	F(DstMem | SrcReg | Src2CL | ModRM, em_shrd),
	GD(0, &group15), F(DstReg | SrcMem | ModRM, em_imul),
	/* 0xB0 - 0xB7 */
	I2bv(DstMem | SrcReg | ModRM | Lock | PageTable | SrcWrite, em_cmpxchg),
	I(DstReg | SrcMemFAddr | ModRM | Src2SS, em_lseg),
	F(DstMem | SrcReg | ModRM | BitOp | Lock, em_btr),
	I(DstReg | SrcMemFAddr | ModRM | Src2FS, em_lseg),
	I(DstReg | SrcMemFAddr | ModRM | Src2GS, em_lseg),
	D(DstReg | SrcMem8 | ModRM | Mov), D(DstReg | SrcMem16 | ModRM | Mov),
	/* 0xB8 - 0xBF */
	N, N,
	G(BitOp, group8),
	F(DstMem | SrcReg | ModRM | BitOp | Lock | PageTable, em_btc),
	I(DstReg | SrcMem | ModRM, em_bsf_c),
	I(DstReg | SrcMem | ModRM, em_bsr_c),
	D(DstReg | SrcMem8 | ModRM | Mov), D(DstReg | SrcMem16 | ModRM | Mov),
	/* 0xC0 - 0xC7 */
	F2bv(DstMem | SrcReg | ModRM | SrcWrite | Lock, em_xadd),
	N, ID(0, &instr_dual_0f_c3),
	N, N, N, GD(0, &group9),
	/* 0xC8 - 0xCF */
	X8(I(DstReg, em_bswap)),
	/* 0xD0 - 0xDF */
	N, N, N, N, N, N, N, N, N, N, N, N, N, N, N, N,
	/* 0xE0 - 0xEF */
	N, N, N, N, N, N, N, GP(SrcReg | DstMem | ModRM | Mov, &pfx_0f_e7),
	N, N, N, N, N, N, N, N,
	/* 0xF0 - 0xFF */
	N, N, N, N, N, N, N, N, N, N, N, N, N, N, N, N
};

static const struct instr_dual instr_dual_0f_38_f0 = {
	I(DstReg | SrcMem | Mov, em_movbe), N
};

static const struct instr_dual instr_dual_0f_38_f1 = {
	I(DstMem | SrcReg | Mov, em_movbe), N
};

static const struct gprefix three_byte_0f_38_f0 = {
	ID(0, &instr_dual_0f_38_f0), N, N, N
};

static const struct gprefix three_byte_0f_38_f1 = {
	ID(0, &instr_dual_0f_38_f1), N, N, N
};

/*
 * Insns below are selected by the prefix which indexed by the third opcode
 * byte.
 */
static const struct opcode opcode_map_0f_38[256] = {
	/* 0x00 - 0x7f */
	X16(N), X16(N), X16(N), X16(N), X16(N), X16(N), X16(N), X16(N),
	/* 0x80 - 0xef */
	X16(N), X16(N), X16(N), X16(N), X16(N), X16(N), X16(N),
	/* 0xf0 - 0xf1 */
	GP(EmulateOnUD | ModRM, &three_byte_0f_38_f0),
	GP(EmulateOnUD | ModRM, &three_byte_0f_38_f1),
	/* 0xf2 - 0xff */
	N, N, X4(N), X8(N)
};

#undef D
#undef N
#undef G
#undef GD
#undef I
#undef GP
#undef EXT
#undef MD
#undef ID

#undef D2bv
#undef D2bvIP
#undef I2bv
#undef I2bvIP
#undef I6ALU

static unsigned imm_size(struct x86_emulate_ctxt *ctxt)
{
	unsigned size;

	size = (ctxt->d & ByteOp) ? 1 : ctxt->op_bytes;
	if (size == 8)
		size = 4;
	return size;
}

static int decode_imm(struct x86_emulate_ctxt *ctxt, struct operand *op,
		      unsigned size, bool sign_extension)
{
	int rc = X86EMUL_CONTINUE;

	op->type = OP_IMM;
	op->bytes = size;
	op->addr.mem.ea = ctxt->_eip;
	/* NB. Immediates are sign-extended as necessary. */
	switch (op->bytes) {
	case 1:
		op->val = insn_fetch(s8, ctxt);
		break;
	case 2:
		op->val = insn_fetch(s16, ctxt);
		break;
	case 4:
		op->val = insn_fetch(s32, ctxt);
		break;
	case 8:
		op->val = insn_fetch(s64, ctxt);
		break;
	}
	if (!sign_extension) {
		switch (op->bytes) {
		case 1:
			op->val &= 0xff;
			break;
		case 2:
			op->val &= 0xffff;
			break;
		case 4:
			op->val &= 0xffffffff;
			break;
		}
	}
done:
	return rc;
}

static int decode_operand(struct x86_emulate_ctxt *ctxt, struct operand *op,
			  unsigned d)
{
	int rc = X86EMUL_CONTINUE;

	switch (d) {
	case OpReg:
		decode_register_operand(ctxt, op);
		break;
	case OpImmUByte:
		rc = decode_imm(ctxt, op, 1, false);
		break;
	case OpMem:
		ctxt->memop.bytes = (ctxt->d & ByteOp) ? 1 : ctxt->op_bytes;
	mem_common:
		*op = ctxt->memop;
		ctxt->memopp = op;
		if (ctxt->d & BitOp)
			fetch_bit_operand(ctxt);
		op->orig_val = op->val;
		break;
	case OpMem64:
		ctxt->memop.bytes = (ctxt->op_bytes == 8) ? 16 : 8;
		goto mem_common;
	case OpAcc:
		op->type = OP_REG;
		op->bytes = (ctxt->d & ByteOp) ? 1 : ctxt->op_bytes;
		op->addr.reg = reg_rmw(ctxt, VCPU_REGS_RAX);
		fetch_register_operand(op);
		op->orig_val = op->val;
		break;
	case OpAccLo:
		op->type = OP_REG;
		op->bytes = (ctxt->d & ByteOp) ? 2 : ctxt->op_bytes;
		op->addr.reg = reg_rmw(ctxt, VCPU_REGS_RAX);
		fetch_register_operand(op);
		op->orig_val = op->val;
		break;
	case OpAccHi:
		if (ctxt->d & ByteOp) {
			op->type = OP_NONE;
			break;
		}
		op->type = OP_REG;
		op->bytes = ctxt->op_bytes;
		op->addr.reg = reg_rmw(ctxt, VCPU_REGS_RDX);
		fetch_register_operand(op);
		op->orig_val = op->val;
		break;
	case OpDI:
		op->type = OP_MEM;
		op->bytes = (ctxt->d & ByteOp) ? 1 : ctxt->op_bytes;
		op->addr.mem.ea =
			register_address(ctxt, VCPU_REGS_RDI);
		op->addr.mem.seg = VCPU_SREG_ES;
		op->val = 0;
		op->count = 1;
		break;
	case OpDX:
		op->type = OP_REG;
		op->bytes = 2;
		op->addr.reg = reg_rmw(ctxt, VCPU_REGS_RDX);
		fetch_register_operand(op);
		break;
	case OpCL:
		op->type = OP_IMM;
		op->bytes = 1;
		op->val = reg_read(ctxt, VCPU_REGS_RCX) & 0xff;
		break;
	case OpImmByte:
		rc = decode_imm(ctxt, op, 1, true);
		break;
	case OpOne:
		op->type = OP_IMM;
		op->bytes = 1;
		op->val = 1;
		break;
	case OpImm:
		rc = decode_imm(ctxt, op, imm_size(ctxt), true);
		break;
	case OpImm64:
		rc = decode_imm(ctxt, op, ctxt->op_bytes, true);
		break;
	case OpMem8:
		ctxt->memop.bytes = 1;
		if (ctxt->memop.type == OP_REG) {
			ctxt->memop.addr.reg = decode_register(ctxt,
					ctxt->modrm_rm, true);
			fetch_register_operand(&ctxt->memop);
		}
		goto mem_common;
	case OpMem16:
		ctxt->memop.bytes = 2;
		goto mem_common;
	case OpMem32:
		ctxt->memop.bytes = 4;
		goto mem_common;
	case OpImmU16:
		rc = decode_imm(ctxt, op, 2, false);
		break;
	case OpImmU:
		rc = decode_imm(ctxt, op, imm_size(ctxt), false);
		break;
	case OpSI:
		op->type = OP_MEM;
		op->bytes = (ctxt->d & ByteOp) ? 1 : ctxt->op_bytes;
		op->addr.mem.ea =
			register_address(ctxt, VCPU_REGS_RSI);
		op->addr.mem.seg = ctxt->seg_override;
		op->val = 0;
		op->count = 1;
		break;
	case OpXLat:
		op->type = OP_MEM;
		op->bytes = (ctxt->d & ByteOp) ? 1 : ctxt->op_bytes;
		op->addr.mem.ea =
			address_mask(ctxt,
				reg_read(ctxt, VCPU_REGS_RBX) +
				(reg_read(ctxt, VCPU_REGS_RAX) & 0xff));
		op->addr.mem.seg = ctxt->seg_override;
		op->val = 0;
		break;
	case OpImmFAddr:
		op->type = OP_IMM;
		op->addr.mem.ea = ctxt->_eip;
		op->bytes = ctxt->op_bytes + 2;
		insn_fetch_arr(op->valptr, op->bytes, ctxt);
		break;
	case OpMemFAddr:
		ctxt->memop.bytes = ctxt->op_bytes + 2;
		goto mem_common;
	case OpES:
		op->type = OP_IMM;
		op->val = VCPU_SREG_ES;
		break;
	case OpCS:
		op->type = OP_IMM;
		op->val = VCPU_SREG_CS;
		break;
	case OpSS:
		op->type = OP_IMM;
		op->val = VCPU_SREG_SS;
		break;
	case OpDS:
		op->type = OP_IMM;
		op->val = VCPU_SREG_DS;
		break;
	case OpFS:
		op->type = OP_IMM;
		op->val = VCPU_SREG_FS;
		break;
	case OpGS:
		op->type = OP_IMM;
		op->val = VCPU_SREG_GS;
		break;
	case OpImplicit:
		/* Special instructions do their own operand decoding. */
	default:
		op->type = OP_NONE; /* Disable writeback. */
		break;
	}

done:
	return rc;
}

int x86_decode_insn(struct x86_emulate_ctxt *ctxt, void *insn, int insn_len)
{
	int rc = X86EMUL_CONTINUE;
	int mode = ctxt->mode;
	int def_op_bytes, def_ad_bytes, goffset, simd_prefix;
	bool op_prefix = false;
	bool has_seg_override = false;
	struct opcode opcode;
	u16 dummy;
	struct desc_struct desc;

	ctxt->memop.type = OP_NONE;
	ctxt->memopp = NULL;
	ctxt->_eip = ctxt->eip;
	ctxt->fetch.ptr = ctxt->fetch.data;
	ctxt->fetch.end = ctxt->fetch.data + insn_len;
	ctxt->opcode_len = 1;
	if (insn_len > 0)
		memcpy(ctxt->fetch.data, insn, insn_len);
	else {
		rc = __do_insn_fetch_bytes(ctxt, 1);
		if (rc != X86EMUL_CONTINUE)
			goto done;
	}

	switch (mode) {
	case X86EMUL_MODE_REAL:
	case X86EMUL_MODE_VM86:
		def_op_bytes = def_ad_bytes = 2;
		ctxt->ops->get_segment(ctxt, &dummy, &desc, NULL, VCPU_SREG_CS);
		if (desc.d)
			def_op_bytes = def_ad_bytes = 4;
		break;
	case X86EMUL_MODE_PROT16:
		def_op_bytes = def_ad_bytes = 2;
		break;
	case X86EMUL_MODE_PROT32:
		def_op_bytes = def_ad_bytes = 4;
		break;
#ifdef CONFIG_X86_64
	case X86EMUL_MODE_PROT64:
		def_op_bytes = 4;
		def_ad_bytes = 8;
		break;
#endif
	default:
		return EMULATION_FAILED;
	}

	ctxt->op_bytes = def_op_bytes;
	ctxt->ad_bytes = def_ad_bytes;

	/* Legacy prefixes. */
	for (;;) {
		switch (ctxt->b = insn_fetch(u8, ctxt)) {
		case 0x66:	/* operand-size override */
			op_prefix = true;
			/* switch between 2/4 bytes */
			ctxt->op_bytes = def_op_bytes ^ 6;
			break;
		case 0x67:	/* address-size override */
			if (mode == X86EMUL_MODE_PROT64)
				/* switch between 4/8 bytes */
				ctxt->ad_bytes = def_ad_bytes ^ 12;
			else
				/* switch between 2/4 bytes */
				ctxt->ad_bytes = def_ad_bytes ^ 6;
			break;
		case 0x26:	/* ES override */
		case 0x2e:	/* CS override */
		case 0x36:	/* SS override */
		case 0x3e:	/* DS override */
			has_seg_override = true;
			ctxt->seg_override = (ctxt->b >> 3) & 3;
			break;
		case 0x64:	/* FS override */
		case 0x65:	/* GS override */
			has_seg_override = true;
			ctxt->seg_override = ctxt->b & 7;
			break;
		case 0x40 ... 0x4f: /* REX */
			if (mode != X86EMUL_MODE_PROT64)
				goto done_prefixes;
			ctxt->rex_prefix = ctxt->b;
			continue;
		case 0xf0:	/* LOCK */
			ctxt->lock_prefix = 1;
			break;
		case 0xf2:	/* REPNE/REPNZ */
		case 0xf3:	/* REP/REPE/REPZ */
			ctxt->rep_prefix = ctxt->b;
			break;
		default:
			goto done_prefixes;
		}

		/* Any legacy prefix after a REX prefix nullifies its effect. */

		ctxt->rex_prefix = 0;
	}

done_prefixes:

	/* REX prefix. */
	if (ctxt->rex_prefix & 8)
		ctxt->op_bytes = 8;	/* REX.W */

	/* Opcode byte(s). */
	opcode = opcode_table[ctxt->b];
	/* Two-byte opcode? */
	if (ctxt->b == 0x0f) {
		ctxt->opcode_len = 2;
		ctxt->b = insn_fetch(u8, ctxt);
		opcode = twobyte_table[ctxt->b];

		/* 0F_38 opcode map */
		if (ctxt->b == 0x38) {
			ctxt->opcode_len = 3;
			ctxt->b = insn_fetch(u8, ctxt);
			opcode = opcode_map_0f_38[ctxt->b];
		}
	}
	ctxt->d = opcode.flags;

	if (ctxt->d & ModRM)
		ctxt->modrm = insn_fetch(u8, ctxt);

	/* vex-prefix instructions are not implemented */
	if (ctxt->opcode_len == 1 && (ctxt->b == 0xc5 || ctxt->b == 0xc4) &&
	    (mode == X86EMUL_MODE_PROT64 || (ctxt->modrm & 0xc0) == 0xc0)) {
		ctxt->d = NotImpl;
	}

	while (ctxt->d & GroupMask) {
		switch (ctxt->d & GroupMask) {
		case Group:
			goffset = (ctxt->modrm >> 3) & 7;
			opcode = opcode.u.group[goffset];
			break;
		case GroupDual:
			goffset = (ctxt->modrm >> 3) & 7;
			if ((ctxt->modrm >> 6) == 3)
				opcode = opcode.u.gdual->mod3[goffset];
			else
				opcode = opcode.u.gdual->mod012[goffset];
			break;
		case RMExt:
			goffset = ctxt->modrm & 7;
			opcode = opcode.u.group[goffset];
			break;
		case Prefix:
			if (ctxt->rep_prefix && op_prefix)
				return EMULATION_FAILED;
			simd_prefix = op_prefix ? 0x66 : ctxt->rep_prefix;
			switch (simd_prefix) {
			case 0x00: opcode = opcode.u.gprefix->pfx_no; break;
			case 0x66: opcode = opcode.u.gprefix->pfx_66; break;
			case 0xf2: opcode = opcode.u.gprefix->pfx_f2; break;
			case 0xf3: opcode = opcode.u.gprefix->pfx_f3; break;
			}
			break;
		case Escape:
			if (ctxt->modrm > 0xbf)
				opcode = opcode.u.esc->high[ctxt->modrm - 0xc0];
			else
				opcode = opcode.u.esc->op[(ctxt->modrm >> 3) & 7];
			break;
		case InstrDual:
			if ((ctxt->modrm >> 6) == 3)
				opcode = opcode.u.idual->mod3;
			else
				opcode = opcode.u.idual->mod012;
			break;
		case ModeDual:
			if (ctxt->mode == X86EMUL_MODE_PROT64)
				opcode = opcode.u.mdual->mode64;
			else
				opcode = opcode.u.mdual->mode32;
			break;
		default:
			return EMULATION_FAILED;
		}

		ctxt->d &= ~(u64)GroupMask;
		ctxt->d |= opcode.flags;
	}

	/* Unrecognised? */
	if (ctxt->d == 0)
		return EMULATION_FAILED;

	ctxt->execute = opcode.u.execute;

	if (unlikely(ctxt->ud) && likely(!(ctxt->d & EmulateOnUD)))
		return EMULATION_FAILED;

	if (unlikely(ctxt->d &
	    (NotImpl|Stack|Op3264|Sse|Mmx|Intercept|CheckPerm|NearBranch|
	     No16))) {
		/*
		 * These are copied unconditionally here, and checked unconditionally
		 * in x86_emulate_insn.
		 */
		ctxt->check_perm = opcode.check_perm;
		ctxt->intercept = opcode.intercept;

		if (ctxt->d & NotImpl)
			return EMULATION_FAILED;

		if (mode == X86EMUL_MODE_PROT64) {
			if (ctxt->op_bytes == 4 && (ctxt->d & Stack))
				ctxt->op_bytes = 8;
			else if (ctxt->d & NearBranch)
				ctxt->op_bytes = 8;
		}

		if (ctxt->d & Op3264) {
			if (mode == X86EMUL_MODE_PROT64)
				ctxt->op_bytes = 8;
			else
				ctxt->op_bytes = 4;
		}

		if ((ctxt->d & No16) && ctxt->op_bytes == 2)
			ctxt->op_bytes = 4;

		if (ctxt->d & Sse)
			ctxt->op_bytes = 16;
		else if (ctxt->d & Mmx)
			ctxt->op_bytes = 8;
	}

	/* ModRM and SIB bytes. */
	if (ctxt->d & ModRM) {
		rc = decode_modrm(ctxt, &ctxt->memop);
		if (!has_seg_override) {
			has_seg_override = true;
			ctxt->seg_override = ctxt->modrm_seg;
		}
	} else if (ctxt->d & MemAbs)
		rc = decode_abs(ctxt, &ctxt->memop);
	if (rc != X86EMUL_CONTINUE)
		goto done;

	if (!has_seg_override)
		ctxt->seg_override = VCPU_SREG_DS;

	ctxt->memop.addr.mem.seg = ctxt->seg_override;

	/*
	 * Decode and fetch the source operand: register, memory
	 * or immediate.
	 */
	rc = decode_operand(ctxt, &ctxt->src, (ctxt->d >> SrcShift) & OpMask);
	if (rc != X86EMUL_CONTINUE)
		goto done;

	/*
	 * Decode and fetch the second source operand: register, memory
	 * or immediate.
	 */
	rc = decode_operand(ctxt, &ctxt->src2, (ctxt->d >> Src2Shift) & OpMask);
	if (rc != X86EMUL_CONTINUE)
		goto done;

	/* Decode and fetch the destination operand: register or memory. */
	rc = decode_operand(ctxt, &ctxt->dst, (ctxt->d >> DstShift) & OpMask);

	if (ctxt->rip_relative && likely(ctxt->memopp))
		ctxt->memopp->addr.mem.ea = address_mask(ctxt,
					ctxt->memopp->addr.mem.ea + ctxt->_eip);

done:
	if (rc == X86EMUL_PROPAGATE_FAULT)
		ctxt->have_exception = true;
	return (rc != X86EMUL_CONTINUE) ? EMULATION_FAILED : EMULATION_OK;
}

bool x86_page_table_writing_insn(struct x86_emulate_ctxt *ctxt)
{
	return ctxt->d & PageTable;
}

static bool string_insn_completed(struct x86_emulate_ctxt *ctxt)
{
	/* The second termination condition only applies for REPE
	 * and REPNE. Test if the repeat string operation prefix is
	 * REPE/REPZ or REPNE/REPNZ and if it's the case it tests the
	 * corresponding termination condition according to:
	 * 	- if REPE/REPZ and ZF = 0 then done
	 * 	- if REPNE/REPNZ and ZF = 1 then done
	 */
	if (((ctxt->b == 0xa6) || (ctxt->b == 0xa7) ||
	     (ctxt->b == 0xae) || (ctxt->b == 0xaf))
	    && (((ctxt->rep_prefix == REPE_PREFIX) &&
		 ((ctxt->eflags & X86_EFLAGS_ZF) == 0))
		|| ((ctxt->rep_prefix == REPNE_PREFIX) &&
		    ((ctxt->eflags & X86_EFLAGS_ZF) == X86_EFLAGS_ZF))))
		return true;

	return false;
}

static int flush_pending_x87_faults(struct x86_emulate_ctxt *ctxt)
{
	int rc;

	rc = asm_safe("fwait");

	if (unlikely(rc != X86EMUL_CONTINUE))
		return emulate_exception(ctxt, MF_VECTOR, 0, false);

	return X86EMUL_CONTINUE;
}

static void fetch_possible_mmx_operand(struct x86_emulate_ctxt *ctxt,
				       struct operand *op)
{
	if (op->type == OP_MM)
		read_mmx_reg(ctxt, &op->mm_val, op->addr.mm);
}

static int fastop(struct x86_emulate_ctxt *ctxt, void (*fop)(struct fastop *))
{
	ulong flags = (ctxt->eflags & EFLAGS_MASK) | X86_EFLAGS_IF;

	if (!(ctxt->d & ByteOp))
		fop += __ffs(ctxt->dst.bytes) * FASTOP_SIZE;

	asm("push %[flags]; popf; " CALL_NOSPEC " ; pushf; pop %[flags]\n"
	    : "+a"(ctxt->dst.val), "+d"(ctxt->src.val), [flags]"+D"(flags),
	      [thunk_target]"+S"(fop), ASM_CALL_CONSTRAINT
	    : "c"(ctxt->src2.val));

	ctxt->eflags = (ctxt->eflags & ~EFLAGS_MASK) | (flags & EFLAGS_MASK);
	if (!fop) /* exception is returned in fop variable */
		return emulate_de(ctxt);
	return X86EMUL_CONTINUE;
}

void init_decode_cache(struct x86_emulate_ctxt *ctxt)
{
	memset(&ctxt->rip_relative, 0,
	       (void *)&ctxt->modrm - (void *)&ctxt->rip_relative);

	ctxt->io_read.pos = 0;
	ctxt->io_read.end = 0;
	ctxt->mem_read.end = 0;
}

int x86_emulate_insn(struct x86_emulate_ctxt *ctxt)
{
	const struct x86_emulate_ops *ops = ctxt->ops;
	int rc = X86EMUL_CONTINUE;
	int saved_dst_type = ctxt->dst.type;
	unsigned emul_flags;

	ctxt->mem_read.pos = 0;

	/* LOCK prefix is allowed only with some instructions */
	if (ctxt->lock_prefix && (!(ctxt->d & Lock) || ctxt->dst.type != OP_MEM)) {
		rc = emulate_ud(ctxt);
		goto done;
	}

	if ((ctxt->d & SrcMask) == SrcMemFAddr && ctxt->src.type != OP_MEM) {
		rc = emulate_ud(ctxt);
		goto done;
	}

	emul_flags = ctxt->ops->get_hflags(ctxt);
	if (unlikely(ctxt->d &
		     (No64|Undefined|Sse|Mmx|Intercept|CheckPerm|Priv|Prot|String))) {
		if ((ctxt->mode == X86EMUL_MODE_PROT64 && (ctxt->d & No64)) ||
				(ctxt->d & Undefined)) {
			rc = emulate_ud(ctxt);
			goto done;
		}

		if (((ctxt->d & (Sse|Mmx)) && ((ops->get_cr(ctxt, 0) & X86_CR0_EM)))
		    || ((ctxt->d & Sse) && !(ops->get_cr(ctxt, 4) & X86_CR4_OSFXSR))) {
			rc = emulate_ud(ctxt);
			goto done;
		}

		if ((ctxt->d & (Sse|Mmx)) && (ops->get_cr(ctxt, 0) & X86_CR0_TS)) {
			rc = emulate_nm(ctxt);
			goto done;
		}

		if (ctxt->d & Mmx) {
			rc = flush_pending_x87_faults(ctxt);
			if (rc != X86EMUL_CONTINUE)
				goto done;
			/*
			 * Now that we know the fpu is exception safe, we can fetch
			 * operands from it.
			 */
			fetch_possible_mmx_operand(ctxt, &ctxt->src);
			fetch_possible_mmx_operand(ctxt, &ctxt->src2);
			if (!(ctxt->d & Mov))
				fetch_possible_mmx_operand(ctxt, &ctxt->dst);
		}

		if (unlikely(emul_flags & X86EMUL_GUEST_MASK) && ctxt->intercept) {
			rc = emulator_check_intercept(ctxt, ctxt->intercept,
						      X86_ICPT_PRE_EXCEPT);
			if (rc != X86EMUL_CONTINUE)
				goto done;
		}

		/* Instruction can only be executed in protected mode */
		if ((ctxt->d & Prot) && ctxt->mode < X86EMUL_MODE_PROT16) {
			rc = emulate_ud(ctxt);
			goto done;
		}

		/* Privileged instruction can be executed only in CPL=0 */
		if ((ctxt->d & Priv) && ops->cpl(ctxt)) {
			if (ctxt->d & PrivUD)
				rc = emulate_ud(ctxt);
			else
				rc = emulate_gp(ctxt, 0);
			goto done;
		}

		/* Do instruction specific permission checks */
		if (ctxt->d & CheckPerm) {
			rc = ctxt->check_perm(ctxt);
			if (rc != X86EMUL_CONTINUE)
				goto done;
		}

		if (unlikely(emul_flags & X86EMUL_GUEST_MASK) && (ctxt->d & Intercept)) {
			rc = emulator_check_intercept(ctxt, ctxt->intercept,
						      X86_ICPT_POST_EXCEPT);
			if (rc != X86EMUL_CONTINUE)
				goto done;
		}

		if (ctxt->rep_prefix && (ctxt->d & String)) {
			/* All REP prefixes have the same first termination condition */
			if (address_mask(ctxt, reg_read(ctxt, VCPU_REGS_RCX)) == 0) {
				string_registers_quirk(ctxt);
				ctxt->eip = ctxt->_eip;
				ctxt->eflags &= ~X86_EFLAGS_RF;
				goto done;
			}
		}
	}

	if ((ctxt->src.type == OP_MEM) && !(ctxt->d & NoAccess)) {
		rc = segmented_read(ctxt, ctxt->src.addr.mem,
				    ctxt->src.valptr, ctxt->src.bytes);
		if (rc != X86EMUL_CONTINUE)
			goto done;
		ctxt->src.orig_val64 = ctxt->src.val64;
	}

	if (ctxt->src2.type == OP_MEM) {
		rc = segmented_read(ctxt, ctxt->src2.addr.mem,
				    &ctxt->src2.val, ctxt->src2.bytes);
		if (rc != X86EMUL_CONTINUE)
			goto done;
	}

	if ((ctxt->d & DstMask) == ImplicitOps)
		goto special_insn;


	if ((ctxt->dst.type == OP_MEM) && !(ctxt->d & Mov)) {
		/* optimisation - avoid slow emulated read if Mov */
		rc = segmented_read(ctxt, ctxt->dst.addr.mem,
				   &ctxt->dst.val, ctxt->dst.bytes);
		if (rc != X86EMUL_CONTINUE) {
			if (!(ctxt->d & NoWrite) &&
			    rc == X86EMUL_PROPAGATE_FAULT &&
			    ctxt->exception.vector == PF_VECTOR)
				ctxt->exception.error_code |= PFERR_WRITE_MASK;
			goto done;
		}
	}
	/* Copy full 64-bit value for CMPXCHG8B.  */
	ctxt->dst.orig_val64 = ctxt->dst.val64;

special_insn:

	if (unlikely(emul_flags & X86EMUL_GUEST_MASK) && (ctxt->d & Intercept)) {
		rc = emulator_check_intercept(ctxt, ctxt->intercept,
					      X86_ICPT_POST_MEMACCESS);
		if (rc != X86EMUL_CONTINUE)
			goto done;
	}

	if (ctxt->rep_prefix && (ctxt->d & String))
		ctxt->eflags |= X86_EFLAGS_RF;
	else
		ctxt->eflags &= ~X86_EFLAGS_RF;

	if (ctxt->execute) {
		if (ctxt->d & Fastop) {
			void (*fop)(struct fastop *) = (void *)ctxt->execute;
			rc = fastop(ctxt, fop);
			if (rc != X86EMUL_CONTINUE)
				goto done;
			goto writeback;
		}
		rc = ctxt->execute(ctxt);
		if (rc != X86EMUL_CONTINUE)
			goto done;
		goto writeback;
	}

	if (ctxt->opcode_len == 2)
		goto twobyte_insn;
	else if (ctxt->opcode_len == 3)
		goto threebyte_insn;

	switch (ctxt->b) {
	case 0x70 ... 0x7f: /* jcc (short) */
		if (test_cc(ctxt->b, ctxt->eflags))
			rc = jmp_rel(ctxt, ctxt->src.val);
		break;
	case 0x8d: /* lea r16/r32, m */
		ctxt->dst.val = ctxt->src.addr.mem.ea;
		break;
	case 0x90 ... 0x97: /* nop / xchg reg, rax */
		if (ctxt->dst.addr.reg == reg_rmw(ctxt, VCPU_REGS_RAX))
			ctxt->dst.type = OP_NONE;
		else
			rc = em_xchg(ctxt);
		break;
	case 0x98: /* cbw/cwde/cdqe */
		switch (ctxt->op_bytes) {
		case 2: ctxt->dst.val = (s8)ctxt->dst.val; break;
		case 4: ctxt->dst.val = (s16)ctxt->dst.val; break;
		case 8: ctxt->dst.val = (s32)ctxt->dst.val; break;
		}
		break;
	case 0xcc:		/* int3 */
		rc = emulate_int(ctxt, 3);
		break;
	case 0xcd:		/* int n */
		rc = emulate_int(ctxt, ctxt->src.val);
		break;
	case 0xce:		/* into */
		if (ctxt->eflags & X86_EFLAGS_OF)
			rc = emulate_int(ctxt, 4);
		break;
	case 0xe9: /* jmp rel */
	case 0xeb: /* jmp rel short */
		rc = jmp_rel(ctxt, ctxt->src.val);
		ctxt->dst.type = OP_NONE; /* Disable writeback. */
		break;
	case 0xf4:              /* hlt */
		ctxt->ops->halt(ctxt);
		break;
	case 0xf5:	/* cmc */
		/* complement carry flag from eflags reg */
		ctxt->eflags ^= X86_EFLAGS_CF;
		break;
	case 0xf8: /* clc */
		ctxt->eflags &= ~X86_EFLAGS_CF;
		break;
	case 0xf9: /* stc */
		ctxt->eflags |= X86_EFLAGS_CF;
		break;
	case 0xfc: /* cld */
		ctxt->eflags &= ~X86_EFLAGS_DF;
		break;
	case 0xfd: /* std */
		ctxt->eflags |= X86_EFLAGS_DF;
		break;
	default:
		goto cannot_emulate;
	}

	if (rc != X86EMUL_CONTINUE)
		goto done;

writeback:
	if (ctxt->d & SrcWrite) {
		BUG_ON(ctxt->src.type == OP_MEM || ctxt->src.type == OP_MEM_STR);
		rc = writeback(ctxt, &ctxt->src);
		if (rc != X86EMUL_CONTINUE)
			goto done;
	}
	if (!(ctxt->d & NoWrite)) {
		rc = writeback(ctxt, &ctxt->dst);
		if (rc != X86EMUL_CONTINUE)
			goto done;
	}

	/*
	 * restore dst type in case the decoding will be reused
	 * (happens for string instruction )
	 */
	ctxt->dst.type = saved_dst_type;

	if ((ctxt->d & SrcMask) == SrcSI)
		string_addr_inc(ctxt, VCPU_REGS_RSI, &ctxt->src);

	if ((ctxt->d & DstMask) == DstDI)
		string_addr_inc(ctxt, VCPU_REGS_RDI, &ctxt->dst);

	if (ctxt->rep_prefix && (ctxt->d & String)) {
		unsigned int count;
		struct read_cache *r = &ctxt->io_read;
		if ((ctxt->d & SrcMask) == SrcSI)
			count = ctxt->src.count;
		else
			count = ctxt->dst.count;
		register_address_increment(ctxt, VCPU_REGS_RCX, -count);

		if (!string_insn_completed(ctxt)) {
			/*
			 * Re-enter guest when pio read ahead buffer is empty
			 * or, if it is not used, after each 1024 iteration.
			 */
			if ((r->end != 0 || reg_read(ctxt, VCPU_REGS_RCX) & 0x3ff) &&
			    (r->end == 0 || r->end != r->pos)) {
				/*
				 * Reset read cache. Usually happens before
				 * decode, but since instruction is restarted
				 * we have to do it here.
				 */
				ctxt->mem_read.end = 0;
				writeback_registers(ctxt);
				return EMULATION_RESTART;
			}
			goto done; /* skip rip writeback */
		}
		ctxt->eflags &= ~X86_EFLAGS_RF;
	}

	ctxt->eip = ctxt->_eip;

done:
	if (rc == X86EMUL_PROPAGATE_FAULT) {
		WARN_ON(ctxt->exception.vector > 0x1f);
		ctxt->have_exception = true;
	}
	if (rc == X86EMUL_INTERCEPTED)
		return EMULATION_INTERCEPTED;

	if (rc == X86EMUL_CONTINUE)
		writeback_registers(ctxt);

	return (rc == X86EMUL_UNHANDLEABLE) ? EMULATION_FAILED : EMULATION_OK;

twobyte_insn:
	switch (ctxt->b) {
	case 0x09:		/* wbinvd */
		(ctxt->ops->wbinvd)(ctxt);
		break;
	case 0x08:		/* invd */
	case 0x0d:		/* GrpP (prefetch) */
	case 0x18:		/* Grp16 (prefetch/nop) */
	case 0x1f:		/* nop */
		break;
	case 0x20: /* mov cr, reg */
		ctxt->dst.val = ops->get_cr(ctxt, ctxt->modrm_reg);
		break;
	case 0x21: /* mov from dr to reg */
		ops->get_dr(ctxt, ctxt->modrm_reg, &ctxt->dst.val);
		break;
	case 0x40 ... 0x4f:	/* cmov */
		if (test_cc(ctxt->b, ctxt->eflags))
			ctxt->dst.val = ctxt->src.val;
		else if (ctxt->op_bytes != 4)
			ctxt->dst.type = OP_NONE; /* no writeback */
		break;
	case 0x80 ... 0x8f: /* jnz rel, etc*/
		if (test_cc(ctxt->b, ctxt->eflags))
			rc = jmp_rel(ctxt, ctxt->src.val);
		break;
	case 0x90 ... 0x9f:     /* setcc r/m8 */
		ctxt->dst.val = test_cc(ctxt->b, ctxt->eflags);
		break;
	case 0xb6 ... 0xb7:	/* movzx */
		ctxt->dst.bytes = ctxt->op_bytes;
		ctxt->dst.val = (ctxt->src.bytes == 1) ? (u8) ctxt->src.val
						       : (u16) ctxt->src.val;
		break;
	case 0xbe ... 0xbf:	/* movsx */
		ctxt->dst.bytes = ctxt->op_bytes;
		ctxt->dst.val = (ctxt->src.bytes == 1) ? (s8) ctxt->src.val :
							(s16) ctxt->src.val;
		break;
	default:
		goto cannot_emulate;
	}

threebyte_insn:

	if (rc != X86EMUL_CONTINUE)
		goto done;

	goto writeback;

cannot_emulate:
	return EMULATION_FAILED;
}

void emulator_invalidate_register_cache(struct x86_emulate_ctxt *ctxt)
{
	invalidate_registers(ctxt);
}

void emulator_writeback_register_cache(struct x86_emulate_ctxt *ctxt)
{
	writeback_registers(ctxt);
}

bool emulator_can_use_gpa(struct x86_emulate_ctxt *ctxt)
{
	if (ctxt->rep_prefix && (ctxt->d & String))
		return false;

	if (ctxt->d & TwoMemOp)
		return false;

	return true;
}<|MERGE_RESOLUTION|>--- conflicted
+++ resolved
@@ -2393,12 +2393,8 @@
 }
 
 #ifdef CONFIG_X86_64
-<<<<<<< HEAD
-static int rsm_load_seg_64(struct x86_emulate_ctxt *ctxt, u64 smbase, int n)
-=======
 static int rsm_load_seg_64(struct x86_emulate_ctxt *ctxt, const char *smstate,
 			   int n)
->>>>>>> f7688b48
 {
 	struct desc_struct desc;
 	int offset;
@@ -2519,12 +2515,8 @@
 }
 
 #ifdef CONFIG_X86_64
-<<<<<<< HEAD
-static int rsm_load_state_64(struct x86_emulate_ctxt *ctxt, u64 smbase)
-=======
 static int rsm_load_state_64(struct x86_emulate_ctxt *ctxt,
 			     const char *smstate)
->>>>>>> f7688b48
 {
 	struct desc_struct desc;
 	struct desc_ptr dt;
@@ -2639,14 +2631,6 @@
 		cr4 = ctxt->ops->get_cr(ctxt, 4);
 		if (cr4 & X86_CR4_PAE)
 			ctxt->ops->set_cr(ctxt, 4, cr4 & ~X86_CR4_PAE);
-<<<<<<< HEAD
-
-		/* And finally go back to 32-bit mode.  */
-		efer = 0;
-		ctxt->ops->set_msr(ctxt, MSR_EFER, efer);
-	}
-=======
->>>>>>> f7688b48
 
 		/* And finally go back to 32-bit mode.  */
 		efer = 0;
@@ -2666,11 +2650,7 @@
 		ret = rsm_load_state_64(ctxt, buf);
 	else
 #endif
-<<<<<<< HEAD
-		ret = rsm_load_state_32(ctxt, smbase + 0x8000);
-=======
 		ret = rsm_load_state_32(ctxt, buf);
->>>>>>> f7688b48
 
 	if (ret != X86EMUL_CONTINUE) {
 		/* FIXME: should triple fault */
