--- conflicted
+++ resolved
@@ -20,11 +20,7 @@
 CFLAGS_REMOVE_ftrace.o = -pg
 CFLAGS_REMOVE_early_printk.o = -pg
 CFLAGS_REMOVE_head64.o = -pg
-<<<<<<< HEAD
-CFLAGS_REMOVE_sev-es.o = -pg
-=======
 CFLAGS_REMOVE_sev.o = -pg
->>>>>>> 3b17187f
 CFLAGS_REMOVE_cc_platform.o = -pg
 endif
 
@@ -33,11 +29,7 @@
 KASAN_SANITIZE_dumpstack_$(BITS).o			:= n
 KASAN_SANITIZE_stacktrace.o				:= n
 KASAN_SANITIZE_paravirt.o				:= n
-<<<<<<< HEAD
-KASAN_SANITIZE_sev-es.o					:= n
-=======
 KASAN_SANITIZE_sev.o					:= n
->>>>>>> 3b17187f
 KASAN_SANITIZE_cc_platform.o				:= n
 
 # With some compiler versions the generated code results in boot hangs, caused
@@ -157,11 +149,7 @@
 obj-$(CONFIG_UNWINDER_FRAME_POINTER)	+= unwind_frame.o
 obj-$(CONFIG_UNWINDER_GUESS)		+= unwind_guess.o
 
-<<<<<<< HEAD
-obj-$(CONFIG_AMD_MEM_ENCRYPT)		+= sev-es.o
-=======
 obj-$(CONFIG_AMD_MEM_ENCRYPT)		+= sev.o
->>>>>>> 3b17187f
 
 obj-$(CONFIG_ARCH_HAS_CC_PLATFORM)	+= cc_platform.o
 
