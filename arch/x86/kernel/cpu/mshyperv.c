--- conflicted
+++ resolved
@@ -431,8 +431,6 @@
 	 */
 	if (!(ms_hyperv.features & HV_ACCESS_TSC_INVARIANT))
 		mark_tsc_unstable("running on Hyper-V");
-<<<<<<< HEAD
-=======
 }
 
 static bool __init ms_hyperv_x2apic_available(void)
@@ -460,7 +458,6 @@
 
 	eax = cpuid_eax(HYPERV_CPUID_VIRT_STACK_PROPERTIES);
 	return eax & HYPERV_VS_PROPERTIES_EAX_EXTENDED_IOAPIC_RTE;
->>>>>>> 3b17187f
 }
 
 const __initconst struct hypervisor_x86 x86_hyper_ms_hyperv = {
