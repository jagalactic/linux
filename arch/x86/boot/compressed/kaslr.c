// SPDX-License-Identifier: GPL-2.0
/*
 * kaslr.c
 *
 * This contains the routines needed to generate a reasonable level of
 * entropy to choose a randomized kernel base address offset in support
 * of Kernel Address Space Layout Randomization (KASLR). Additionally
 * handles walking the physical memory maps (and tracking memory regions
 * to avoid) in order to select a physical memory location that can
 * contain the entire properly aligned running kernel image.
 *
 */

/*
 * isspace() in linux/ctype.h is expected by next_args() to filter
 * out "space/lf/tab". While boot/ctype.h conflicts with linux/ctype.h,
 * since isdigit() is implemented in both of them. Hence disable it
 * here.
 */
#define BOOT_CTYPE_H

#include "misc.h"
#include "error.h"
#include "../string.h"

#include <generated/compile.h>
#include <linux/module.h>
#include <linux/uts.h>
#include <linux/utsname.h>
#include <linux/ctype.h>
#include <linux/efi.h>
#include <generated/utsrelease.h>
#include <asm/efi.h>

/* Macros used by the included decompressor code below. */
#define STATIC
#include <linux/decompress/mm.h>

#define _SETUP
#include <asm/setup.h>	/* For COMMAND_LINE_SIZE */
#undef _SETUP

extern unsigned long get_cmd_line_ptr(void);

/* Simplified build-specific string for starting entropy. */
static const char build_str[] = UTS_RELEASE " (" LINUX_COMPILE_BY "@"
		LINUX_COMPILE_HOST ") (" LINUX_COMPILER ") " UTS_VERSION;

static unsigned long rotate_xor(unsigned long hash, const void *area,
				size_t size)
{
	size_t i;
	unsigned long *ptr = (unsigned long *)area;

	for (i = 0; i < size / sizeof(hash); i++) {
		/* Rotate by odd number of bits and XOR. */
		hash = (hash << ((sizeof(hash) * 8) - 7)) | (hash >> 7);
		hash ^= ptr[i];
	}

	return hash;
}

/* Attempt to create a simple but unpredictable starting entropy. */
static unsigned long get_boot_seed(void)
{
	unsigned long hash = 0;

	hash = rotate_xor(hash, build_str, sizeof(build_str));
	hash = rotate_xor(hash, boot_params, sizeof(*boot_params));

	return hash;
}

#define KASLR_COMPRESSED_BOOT
#include "../../lib/kaslr.c"


/* Only supporting at most 4 unusable memmap regions with kaslr */
#define MAX_MEMMAP_REGIONS	4

static bool memmap_too_large;


/*
 * Store memory limit: MAXMEM on 64-bit and KERNEL_IMAGE_SIZE on 32-bit.
 * It may be reduced by "mem=nn[KMG]" or "memmap=nn[KMG]" command line options.
 */
<<<<<<< HEAD
static unsigned long long mem_limit;
=======
static u64 mem_limit;
>>>>>>> d1988041

/* Number of immovable memory regions */
static int num_immovable_mem;

enum mem_avoid_index {
	MEM_AVOID_ZO_RANGE = 0,
	MEM_AVOID_INITRD,
	MEM_AVOID_CMDLINE,
	MEM_AVOID_BOOTPARAMS,
	MEM_AVOID_MEMMAP_BEGIN,
	MEM_AVOID_MEMMAP_END = MEM_AVOID_MEMMAP_BEGIN + MAX_MEMMAP_REGIONS - 1,
	MEM_AVOID_MAX,
};

static struct mem_vector mem_avoid[MEM_AVOID_MAX];

static bool mem_overlaps(struct mem_vector *one, struct mem_vector *two)
{
	/* Item one is entirely before item two. */
	if (one->start + one->size <= two->start)
		return false;
	/* Item one is entirely after item two. */
	if (one->start >= two->start + two->size)
		return false;
	return true;
}

char *skip_spaces(const char *str)
{
	while (isspace(*str))
		++str;
	return (char *)str;
}
#include "../../../../lib/ctype.c"
#include "../../../../lib/cmdline.c"

enum parse_mode {
	PARSE_MEMMAP,
	PARSE_EFI,
};

static int
parse_memmap(char *p, u64 *start, u64 *size, enum parse_mode mode)
{
	char *oldp;

	if (!p)
		return -EINVAL;

	/* We don't care about this option here */
	if (!strncmp(p, "exactmap", 8))
		return -EINVAL;

	oldp = p;
	*size = memparse(p, &p);
	if (p == oldp)
		return -EINVAL;

	switch (*p) {
	case '#':
	case '$':
	case '!':
		*start = memparse(p + 1, &p);
		return 0;
	case '@':
		if (mode == PARSE_MEMMAP) {
			/*
			 * memmap=nn@ss specifies usable region, should
			 * be skipped
			 */
			*size = 0;
		} else {
			u64 flags;

			/*
			 * efi_fake_mem=nn@ss:attr the attr specifies
			 * flags that might imply a soft-reservation.
			 */
			*start = memparse(p + 1, &p);
			if (p && *p == ':') {
				p++;
				if (kstrtoull(p, 0, &flags) < 0)
					*size = 0;
				else if (flags & EFI_MEMORY_SP)
					return 0;
			}
			*size = 0;
		}
		fallthrough;
	default:
		/*
		 * If w/o offset, only size specified, memmap=nn[KMG] has the
		 * same behaviour as mem=nn[KMG]. It limits the max address
		 * system can use. Region above the limit should be avoided.
		 */
		*start = 0;
		return 0;
	}

	return -EINVAL;
}

static void mem_avoid_memmap(enum parse_mode mode, char *str)
{
	static int i;

	if (i >= MAX_MEMMAP_REGIONS)
		return;

	while (str && (i < MAX_MEMMAP_REGIONS)) {
		int rc;
		u64 start, size;
		char *k = strchr(str, ',');

		if (k)
			*k++ = 0;

		rc = parse_memmap(str, &start, &size, mode);
		if (rc < 0)
			break;
		str = k;

		if (start == 0) {
			/* Store the specified memory limit if size > 0 */
			if (size > 0 && size < mem_limit)
				mem_limit = size;

			continue;
		}

		mem_avoid[MEM_AVOID_MEMMAP_BEGIN + i].start = start;
		mem_avoid[MEM_AVOID_MEMMAP_BEGIN + i].size = size;
		i++;
	}

	/* More than 4 memmaps, fail kaslr */
	if ((i >= MAX_MEMMAP_REGIONS) && str)
		memmap_too_large = true;
}

/* Store the number of 1GB huge pages which users specified: */
static unsigned long max_gb_huge_pages;

static void parse_gb_huge_pages(char *param, char *val)
{
	static bool gbpage_sz;
	char *p;

	if (!strcmp(param, "hugepagesz")) {
		p = val;
		if (memparse(p, &p) != PUD_SIZE) {
			gbpage_sz = false;
			return;
		}

		if (gbpage_sz)
			warn("Repeatedly set hugeTLB page size of 1G!\n");
		gbpage_sz = true;
		return;
	}

	if (!strcmp(param, "hugepages") && gbpage_sz) {
		p = val;
		max_gb_huge_pages = simple_strtoull(p, &p, 0);
		return;
	}
}

static void handle_mem_options(void)
{
	char *args = (char *)get_cmd_line_ptr();
	size_t len;
	char *tmp_cmdline;
	char *param, *val;
	u64 mem_size;

	if (!args)
		return;

	len = strnlen(args, COMMAND_LINE_SIZE-1);
	tmp_cmdline = malloc(len + 1);
	if (!tmp_cmdline)
		error("Failed to allocate space for tmp_cmdline");

	memcpy(tmp_cmdline, args, len);
	tmp_cmdline[len] = 0;
	args = tmp_cmdline;

	/* Chew leading spaces */
	args = skip_spaces(args);

	while (*args) {
		args = next_arg(args, &param, &val);
		/* Stop at -- */
		if (!val && strcmp(param, "--") == 0)
			break;

		if (!strcmp(param, "memmap")) {
			mem_avoid_memmap(PARSE_MEMMAP, val);
		} else if (IS_ENABLED(CONFIG_X86_64) && strstr(param, "hugepages")) {
			parse_gb_huge_pages(param, val);
		} else if (!strcmp(param, "mem")) {
			char *p = val;

			if (!strcmp(p, "nopentium"))
				continue;
			mem_size = memparse(p, &p);
			if (mem_size == 0)
				break;

			if (mem_size < mem_limit)
				mem_limit = mem_size;
		} else if (!strcmp(param, "efi_fake_mem")) {
			mem_avoid_memmap(PARSE_EFI, val);
		}
	}

	free(tmp_cmdline);
	return;
}

/*
 * In theory, KASLR can put the kernel anywhere in the range of [16M, MAXMEM)
 * on 64-bit, and [16M, KERNEL_IMAGE_SIZE) on 32-bit.
 *
 * The mem_avoid array is used to store the ranges that need to be avoided
 * when KASLR searches for an appropriate random address. We must avoid any
 * regions that are unsafe to overlap with during decompression, and other
 * things like the initrd, cmdline and boot_params. This comment seeks to
 * explain mem_avoid as clearly as possible since incorrect mem_avoid
 * memory ranges lead to really hard to debug boot failures.
 *
 * The initrd, cmdline, and boot_params are trivial to identify for
 * avoiding. They are MEM_AVOID_INITRD, MEM_AVOID_CMDLINE, and
 * MEM_AVOID_BOOTPARAMS respectively below.
 *
 * What is not obvious how to avoid is the range of memory that is used
 * during decompression (MEM_AVOID_ZO_RANGE below). This range must cover
 * the compressed kernel (ZO) and its run space, which is used to extract
 * the uncompressed kernel (VO) and relocs.
 *
 * ZO's full run size sits against the end of the decompression buffer, so
 * we can calculate where text, data, bss, etc of ZO are positioned more
 * easily.
 *
 * For additional background, the decompression calculations can be found
 * in header.S, and the memory diagram is based on the one found in misc.c.
 *
 * The following conditions are already enforced by the image layouts and
 * associated code:
 *  - input + input_size >= output + output_size
 *  - kernel_total_size <= init_size
 *  - kernel_total_size <= output_size (see Note below)
 *  - output + init_size >= output + output_size
 *
 * (Note that kernel_total_size and output_size have no fundamental
 * relationship, but output_size is passed to choose_random_location
 * as a maximum of the two. The diagram is showing a case where
 * kernel_total_size is larger than output_size, but this case is
 * handled by bumping output_size.)
 *
 * The above conditions can be illustrated by a diagram:
 *
 * 0   output            input            input+input_size    output+init_size
 * |     |                 |                             |             |
 * |     |                 |                             |             |
 * |-----|--------|--------|--------------|-----------|--|-------------|
 *                |                       |           |
 *                |                       |           |
 * output+init_size-ZO_INIT_SIZE  output+output_size  output+kernel_total_size
 *
 * [output, output+init_size) is the entire memory range used for
 * extracting the compressed image.
 *
 * [output, output+kernel_total_size) is the range needed for the
 * uncompressed kernel (VO) and its run size (bss, brk, etc).
 *
 * [output, output+output_size) is VO plus relocs (i.e. the entire
 * uncompressed payload contained by ZO). This is the area of the buffer
 * written to during decompression.
 *
 * [output+init_size-ZO_INIT_SIZE, output+init_size) is the worst-case
 * range of the copied ZO and decompression code. (i.e. the range
 * covered backwards of size ZO_INIT_SIZE, starting from output+init_size.)
 *
 * [input, input+input_size) is the original copied compressed image (ZO)
 * (i.e. it does not include its run size). This range must be avoided
 * because it contains the data used for decompression.
 *
 * [input+input_size, output+init_size) is [_text, _end) for ZO. This
 * range includes ZO's heap and stack, and must be avoided since it
 * performs the decompression.
 *
 * Since the above two ranges need to be avoided and they are adjacent,
 * they can be merged, resulting in: [input, output+init_size) which
 * becomes the MEM_AVOID_ZO_RANGE below.
 */
static void mem_avoid_init(unsigned long input, unsigned long input_size,
			   unsigned long output)
{
	unsigned long init_size = boot_params->hdr.init_size;
	u64 initrd_start, initrd_size;
	unsigned long cmd_line, cmd_line_size;

	/*
	 * Avoid the region that is unsafe to overlap during
	 * decompression.
	 */
	mem_avoid[MEM_AVOID_ZO_RANGE].start = input;
	mem_avoid[MEM_AVOID_ZO_RANGE].size = (output + init_size) - input;

	/* Avoid initrd. */
	initrd_start  = (u64)boot_params->ext_ramdisk_image << 32;
	initrd_start |= boot_params->hdr.ramdisk_image;
	initrd_size  = (u64)boot_params->ext_ramdisk_size << 32;
	initrd_size |= boot_params->hdr.ramdisk_size;
	mem_avoid[MEM_AVOID_INITRD].start = initrd_start;
	mem_avoid[MEM_AVOID_INITRD].size = initrd_size;
	/* No need to set mapping for initrd, it will be handled in VO. */

	/* Avoid kernel command line. */
	cmd_line = get_cmd_line_ptr();
	/* Calculate size of cmd_line. */
	if (cmd_line) {
		cmd_line_size = strnlen((char *)cmd_line, COMMAND_LINE_SIZE-1) + 1;
		mem_avoid[MEM_AVOID_CMDLINE].start = cmd_line;
		mem_avoid[MEM_AVOID_CMDLINE].size = cmd_line_size;
	}

	/* Avoid boot parameters. */
	mem_avoid[MEM_AVOID_BOOTPARAMS].start = (unsigned long)boot_params;
	mem_avoid[MEM_AVOID_BOOTPARAMS].size = sizeof(*boot_params);

	/* We don't need to set a mapping for setup_data. */

	/* Mark the memmap regions we need to avoid */
	handle_mem_options();

	/* Enumerate the immovable memory regions */
	num_immovable_mem = count_immovable_mem_regions();
}

/*
 * Does this memory vector overlap a known avoided area? If so, record the
 * overlap region with the lowest address.
 */
static bool mem_avoid_overlap(struct mem_vector *img,
			      struct mem_vector *overlap)
{
	int i;
	struct setup_data *ptr;
	u64 earliest = img->start + img->size;
	bool is_overlapping = false;

	for (i = 0; i < MEM_AVOID_MAX; i++) {
		if (mem_overlaps(img, &mem_avoid[i]) &&
		    mem_avoid[i].start < earliest) {
			*overlap = mem_avoid[i];
			earliest = overlap->start;
			is_overlapping = true;
		}
	}

	/* Avoid all entries in the setup_data linked list. */
	ptr = (struct setup_data *)(unsigned long)boot_params->hdr.setup_data;
	while (ptr) {
		struct mem_vector avoid;

		avoid.start = (unsigned long)ptr;
		avoid.size = sizeof(*ptr) + ptr->len;

		if (mem_overlaps(img, &avoid) && (avoid.start < earliest)) {
			*overlap = avoid;
			earliest = overlap->start;
			is_overlapping = true;
		}

		if (ptr->type == SETUP_INDIRECT &&
		    ((struct setup_indirect *)ptr->data)->type != SETUP_INDIRECT) {
			avoid.start = ((struct setup_indirect *)ptr->data)->addr;
			avoid.size = ((struct setup_indirect *)ptr->data)->len;

			if (mem_overlaps(img, &avoid) && (avoid.start < earliest)) {
				*overlap = avoid;
				earliest = overlap->start;
				is_overlapping = true;
			}
		}

		ptr = (struct setup_data *)(unsigned long)ptr->next;
	}

	return is_overlapping;
}

struct slot_area {
	u64 addr;
	unsigned long num;
};

#define MAX_SLOT_AREA 100

static struct slot_area slot_areas[MAX_SLOT_AREA];
static unsigned int slot_area_index;
static unsigned long slot_max;

static void store_slot_info(struct mem_vector *region, unsigned long image_size)
{
	struct slot_area slot_area;

	if (slot_area_index == MAX_SLOT_AREA)
		return;

	slot_area.addr = region->start;
	slot_area.num = 1 + (region->size - image_size) / CONFIG_PHYSICAL_ALIGN;

	slot_areas[slot_area_index++] = slot_area;
	slot_max += slot_area.num;
}

/*
 * Skip as many 1GB huge pages as possible in the passed region
 * according to the number which users specified:
 */
static void
process_gb_huge_pages(struct mem_vector *region, unsigned long image_size)
{
	u64 pud_start, pud_end;
	unsigned long gb_huge_pages;
	struct mem_vector tmp;

	if (!IS_ENABLED(CONFIG_X86_64) || !max_gb_huge_pages) {
		store_slot_info(region, image_size);
		return;
	}

	/* Are there any 1GB pages in the region? */
	pud_start = ALIGN(region->start, PUD_SIZE);
	pud_end = ALIGN_DOWN(region->start + region->size, PUD_SIZE);

	/* No good 1GB huge pages found: */
	if (pud_start >= pud_end) {
		store_slot_info(region, image_size);
		return;
	}

	/* Check if the head part of the region is usable. */
	if (pud_start >= region->start + image_size) {
		tmp.start = region->start;
		tmp.size = pud_start - region->start;
		store_slot_info(&tmp, image_size);
	}

	/* Skip the good 1GB pages. */
	gb_huge_pages = (pud_end - pud_start) >> PUD_SHIFT;
	if (gb_huge_pages > max_gb_huge_pages) {
		pud_end = pud_start + (max_gb_huge_pages << PUD_SHIFT);
		max_gb_huge_pages = 0;
	} else {
		max_gb_huge_pages -= gb_huge_pages;
	}

	/* Check if the tail part of the region is usable. */
	if (region->start + region->size >= pud_end + image_size) {
		tmp.start = pud_end;
		tmp.size = region->start + region->size - pud_end;
		store_slot_info(&tmp, image_size);
	}
}

static u64 slots_fetch_random(void)
{
	unsigned long slot;
	unsigned int i;

	/* Handle case of no slots stored. */
	if (slot_max == 0)
		return 0;

	slot = kaslr_get_random_long("Physical") % slot_max;

	for (i = 0; i < slot_area_index; i++) {
		if (slot >= slot_areas[i].num) {
			slot -= slot_areas[i].num;
			continue;
		}
		return slot_areas[i].addr + ((u64)slot * CONFIG_PHYSICAL_ALIGN);
	}

	if (i == slot_area_index)
		debug_putstr("slots_fetch_random() failed!?\n");
	return 0;
}

static void __process_mem_region(struct mem_vector *entry,
				 unsigned long minimum,
				 unsigned long image_size)
{
	struct mem_vector region, overlap;
<<<<<<< HEAD
	unsigned long start_orig, end;
	struct mem_vector cur_entry;

	/* Ignore entries entirely below our minimum. */
	if (entry->start + entry->size < minimum)
		return;

	/* Ignore entries above memory limit */
	end = min(entry->size + entry->start, mem_limit);
	if (entry->start >= end)
		return;
	cur_entry.start = entry->start;
	cur_entry.size = end - entry->start;

	region.start = cur_entry.start;
	region.size = cur_entry.size;
=======
	u64 region_end;

	/* Enforce minimum and memory limit. */
	region.start = max_t(u64, entry->start, minimum);
	region_end = min(entry->start + entry->size, mem_limit);
>>>>>>> d1988041

	/* Give up if slot area array is full. */
	while (slot_area_index < MAX_SLOT_AREA) {
		/* Potentially raise address to meet alignment needs. */
		region.start = ALIGN(region.start, CONFIG_PHYSICAL_ALIGN);

		/* Did we raise the address above the passed in memory entry? */
		if (region.start > region_end)
			return;

		/* Reduce size by any delta from the original address. */
<<<<<<< HEAD
		region.size -= region.start - start_orig;
=======
		region.size = region_end - region.start;
>>>>>>> d1988041

		/* Return if region can't contain decompressed kernel */
		if (region.size < image_size)
			return;

		/* If nothing overlaps, store the region and return. */
		if (!mem_avoid_overlap(&region, &overlap)) {
			process_gb_huge_pages(&region, image_size);
			return;
		}

		/* Store beginning of region if holds at least image_size. */
		if (overlap.start >= region.start + image_size) {
			region.size = overlap.start - region.start;
			process_gb_huge_pages(&region, image_size);
		}

		/* Clip off the overlapping region and start over. */
		region.start = overlap.start + overlap.size;
	}
}

static bool process_mem_region(struct mem_vector *region,
			       unsigned long minimum,
			       unsigned long image_size)
{
	int i;
	/*
	 * If no immovable memory found, or MEMORY_HOTREMOVE disabled,
	 * use @region directly.
	 */
	if (!num_immovable_mem) {
		__process_mem_region(region, minimum, image_size);

		if (slot_area_index == MAX_SLOT_AREA) {
			debug_putstr("Aborted e820/efi memmap scan (slot_areas full)!\n");
			return 1;
		}
		return 0;
	}

#if defined(CONFIG_MEMORY_HOTREMOVE) && defined(CONFIG_ACPI)
	/*
	 * If immovable memory found, filter the intersection between
	 * immovable memory and @region.
	 */
	for (i = 0; i < num_immovable_mem; i++) {
		u64 start, end, entry_end, region_end;
		struct mem_vector entry;

		if (!mem_overlaps(region, &immovable_mem[i]))
			continue;

		start = immovable_mem[i].start;
		end = start + immovable_mem[i].size;
		region_end = region->start + region->size;

		entry.start = clamp(region->start, start, end);
		entry_end = clamp(region_end, start, end);
		entry.size = entry_end - entry.start;

		__process_mem_region(&entry, minimum, image_size);

		if (slot_area_index == MAX_SLOT_AREA) {
			debug_putstr("Aborted e820/efi memmap scan when walking immovable regions(slot_areas full)!\n");
			return 1;
		}
	}
#endif
	return 0;
}

#ifdef CONFIG_EFI
/*
 * Returns true if we processed the EFI memmap, which we prefer over the E820
 * table if it is available.
 */
static bool
process_efi_entries(unsigned long minimum, unsigned long image_size)
{
	struct efi_info *e = &boot_params->efi_info;
	bool efi_mirror_found = false;
	struct mem_vector region;
	efi_memory_desc_t *md;
	unsigned long pmap;
	char *signature;
	u32 nr_desc;
	int i;

	signature = (char *)&e->efi_loader_signature;
	if (strncmp(signature, EFI32_LOADER_SIGNATURE, 4) &&
	    strncmp(signature, EFI64_LOADER_SIGNATURE, 4))
		return false;

#ifdef CONFIG_X86_32
	/* Can't handle data above 4GB at this time */
	if (e->efi_memmap_hi) {
		warn("EFI memmap is above 4GB, can't be handled now on x86_32. EFI should be disabled.\n");
		return false;
	}
	pmap =  e->efi_memmap;
#else
	pmap = (e->efi_memmap | ((__u64)e->efi_memmap_hi << 32));
#endif

	nr_desc = e->efi_memmap_size / e->efi_memdesc_size;
	for (i = 0; i < nr_desc; i++) {
		md = efi_early_memdesc_ptr(pmap, e->efi_memdesc_size, i);
		if (md->attribute & EFI_MEMORY_MORE_RELIABLE) {
			efi_mirror_found = true;
			break;
		}
	}

	for (i = 0; i < nr_desc; i++) {
		md = efi_early_memdesc_ptr(pmap, e->efi_memdesc_size, i);

		/*
		 * Here we are more conservative in picking free memory than
		 * the EFI spec allows:
		 *
		 * According to the spec, EFI_BOOT_SERVICES_{CODE|DATA} are also
		 * free memory and thus available to place the kernel image into,
		 * but in practice there's firmware where using that memory leads
		 * to crashes.
		 *
		 * Only EFI_CONVENTIONAL_MEMORY is guaranteed to be free.
		 */
		if (md->type != EFI_CONVENTIONAL_MEMORY)
			continue;

		if (efi_soft_reserve_enabled() &&
		    (md->attribute & EFI_MEMORY_SP))
			continue;

		if (efi_mirror_found &&
		    !(md->attribute & EFI_MEMORY_MORE_RELIABLE))
			continue;

		region.start = md->phys_addr;
		region.size = md->num_pages << EFI_PAGE_SHIFT;
		if (process_mem_region(&region, minimum, image_size))
			break;
	}
	return true;
}
#else
static inline bool
process_efi_entries(unsigned long minimum, unsigned long image_size)
{
	return false;
}
#endif

static void process_e820_entries(unsigned long minimum,
				 unsigned long image_size)
{
	int i;
	struct mem_vector region;
	struct boot_e820_entry *entry;

	/* Verify potential e820 positions, appending to slots list. */
	for (i = 0; i < boot_params->e820_entries; i++) {
		entry = &boot_params->e820_table[i];
		/* Skip non-RAM entries. */
		if (entry->type != E820_TYPE_RAM)
			continue;
		region.start = entry->addr;
		region.size = entry->size;
		if (process_mem_region(&region, minimum, image_size))
			break;
	}
}

static unsigned long find_random_phys_addr(unsigned long minimum,
					   unsigned long image_size)
{
<<<<<<< HEAD
=======
	u64 phys_addr;

>>>>>>> d1988041
	/* Bail out early if it's impossible to succeed. */
	if (minimum + image_size > mem_limit)
		return 0;

	/* Check if we had too many memmaps. */
	if (memmap_too_large) {
		debug_putstr("Aborted memory entries scan (more than 4 memmap= args)!\n");
		return 0;
	}

<<<<<<< HEAD
	if (process_efi_entries(minimum, image_size))
		return slots_fetch_random();
=======
	if (!process_efi_entries(minimum, image_size))
		process_e820_entries(minimum, image_size);

	phys_addr = slots_fetch_random();
>>>>>>> d1988041

	/* Perform a final check to make sure the address is in range. */
	if (phys_addr < minimum || phys_addr + image_size > mem_limit) {
		warn("Invalid physical address chosen!\n");
		return 0;
	}

	return (unsigned long)phys_addr;
}

static unsigned long find_random_virt_addr(unsigned long minimum,
					   unsigned long image_size)
{
	unsigned long slots, random_addr;

<<<<<<< HEAD
	/* Align image_size for easy slot calculations. */
	image_size = ALIGN(image_size, CONFIG_PHYSICAL_ALIGN);

=======
>>>>>>> d1988041
	/*
	 * There are how many CONFIG_PHYSICAL_ALIGN-sized slots
	 * that can hold image_size within the range of minimum to
	 * KERNEL_IMAGE_SIZE?
	 */
	slots = 1 + (KERNEL_IMAGE_SIZE - minimum - image_size) / CONFIG_PHYSICAL_ALIGN;

	random_addr = kaslr_get_random_long("Virtual") % slots;

	return random_addr * CONFIG_PHYSICAL_ALIGN + minimum;
}

/*
 * Since this function examines addresses much more numerically,
 * it takes the input and output pointers as 'unsigned long'.
 */
void choose_random_location(unsigned long input,
			    unsigned long input_size,
			    unsigned long *output,
			    unsigned long output_size,
			    unsigned long *virt_addr)
{
	unsigned long random_addr, min_addr;

	if (cmdline_find_option_bool("nokaslr")) {
		warn("KASLR disabled: 'nokaslr' on cmdline.");
		return;
	}

	boot_params->hdr.loadflags |= KASLR_FLAG;

	if (IS_ENABLED(CONFIG_X86_32))
		mem_limit = KERNEL_IMAGE_SIZE;
	else
		mem_limit = MAXMEM;

	if (IS_ENABLED(CONFIG_X86_32))
		mem_limit = KERNEL_IMAGE_SIZE;
	else
		mem_limit = MAXMEM;

	/* Record the various known unsafe memory ranges. */
	mem_avoid_init(input, input_size, *output);

	/*
	 * Low end of the randomization range should be the
	 * smaller of 512M or the initial kernel image
	 * location:
	 */
	min_addr = min(*output, 512UL << 20);
	/* Make sure minimum is aligned. */
	min_addr = ALIGN(min_addr, CONFIG_PHYSICAL_ALIGN);

	/* Walk available memory entries to find a random address. */
	random_addr = find_random_phys_addr(min_addr, output_size);
	if (!random_addr) {
		warn("Physical KASLR disabled: no suitable memory region!");
	} else {
		/* Update the new physical address location. */
		if (*output != random_addr)
			*output = random_addr;
	}


	/* Pick random virtual address starting from LOAD_PHYSICAL_ADDR. */
	if (IS_ENABLED(CONFIG_X86_64))
		random_addr = find_random_virt_addr(LOAD_PHYSICAL_ADDR, output_size);
	*virt_addr = random_addr;
}<|MERGE_RESOLUTION|>--- conflicted
+++ resolved
@@ -86,11 +86,7 @@
  * Store memory limit: MAXMEM on 64-bit and KERNEL_IMAGE_SIZE on 32-bit.
  * It may be reduced by "mem=nn[KMG]" or "memmap=nn[KMG]" command line options.
  */
-<<<<<<< HEAD
-static unsigned long long mem_limit;
-=======
 static u64 mem_limit;
->>>>>>> d1988041
 
 /* Number of immovable memory regions */
 static int num_immovable_mem;
@@ -590,30 +586,11 @@
 				 unsigned long image_size)
 {
 	struct mem_vector region, overlap;
-<<<<<<< HEAD
-	unsigned long start_orig, end;
-	struct mem_vector cur_entry;
-
-	/* Ignore entries entirely below our minimum. */
-	if (entry->start + entry->size < minimum)
-		return;
-
-	/* Ignore entries above memory limit */
-	end = min(entry->size + entry->start, mem_limit);
-	if (entry->start >= end)
-		return;
-	cur_entry.start = entry->start;
-	cur_entry.size = end - entry->start;
-
-	region.start = cur_entry.start;
-	region.size = cur_entry.size;
-=======
 	u64 region_end;
 
 	/* Enforce minimum and memory limit. */
 	region.start = max_t(u64, entry->start, minimum);
 	region_end = min(entry->start + entry->size, mem_limit);
->>>>>>> d1988041
 
 	/* Give up if slot area array is full. */
 	while (slot_area_index < MAX_SLOT_AREA) {
@@ -625,11 +602,7 @@
 			return;
 
 		/* Reduce size by any delta from the original address. */
-<<<<<<< HEAD
-		region.size -= region.start - start_orig;
-=======
 		region.size = region_end - region.start;
->>>>>>> d1988041
 
 		/* Return if region can't contain decompressed kernel */
 		if (region.size < image_size)
@@ -807,11 +780,8 @@
 static unsigned long find_random_phys_addr(unsigned long minimum,
 					   unsigned long image_size)
 {
-<<<<<<< HEAD
-=======
 	u64 phys_addr;
 
->>>>>>> d1988041
 	/* Bail out early if it's impossible to succeed. */
 	if (minimum + image_size > mem_limit)
 		return 0;
@@ -822,15 +792,10 @@
 		return 0;
 	}
 
-<<<<<<< HEAD
-	if (process_efi_entries(minimum, image_size))
-		return slots_fetch_random();
-=======
 	if (!process_efi_entries(minimum, image_size))
 		process_e820_entries(minimum, image_size);
 
 	phys_addr = slots_fetch_random();
->>>>>>> d1988041
 
 	/* Perform a final check to make sure the address is in range. */
 	if (phys_addr < minimum || phys_addr + image_size > mem_limit) {
@@ -846,12 +811,6 @@
 {
 	unsigned long slots, random_addr;
 
-<<<<<<< HEAD
-	/* Align image_size for easy slot calculations. */
-	image_size = ALIGN(image_size, CONFIG_PHYSICAL_ALIGN);
-
-=======
->>>>>>> d1988041
 	/*
 	 * There are how many CONFIG_PHYSICAL_ALIGN-sized slots
 	 * that can hold image_size within the range of minimum to
@@ -888,11 +847,6 @@
 	else
 		mem_limit = MAXMEM;
 
-	if (IS_ENABLED(CONFIG_X86_32))
-		mem_limit = KERNEL_IMAGE_SIZE;
-	else
-		mem_limit = MAXMEM;
-
 	/* Record the various known unsafe memory ranges. */
 	mem_avoid_init(input, input_size, *output);
 
