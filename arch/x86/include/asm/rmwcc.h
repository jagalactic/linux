/* SPDX-License-Identifier: GPL-2.0 */
#ifndef _ASM_X86_RMWcc
#define _ASM_X86_RMWcc

/* This counts to 12. Any more, it will return 13th argument. */
#define __RMWcc_ARGS(_0, _1, _2, _3, _4, _5, _6, _7, _8, _9, _10, _11, _12, _n, X...) _n
#define RMWcc_ARGS(X...) __RMWcc_ARGS(, ##X, 12, 11, 10, 9, 8, 7, 6, 5, 4, 3, 2, 1, 0)

#define __RMWcc_CONCAT(a, b) a ## b
#define RMWcc_CONCAT(a, b) __RMWcc_CONCAT(a, b)

#define __CLOBBERS_MEM(clb...)	"memory", ## clb

#if !defined(__GCC_ASM_FLAG_OUTPUTS__) && defined(CONFIG_CC_HAS_ASM_GOTO)

/* Use asm goto */

#define __GEN_RMWcc(fullop, _var, cc, clobbers, ...)			\
({									\
	bool c = false;							\
	asm_volatile_goto (fullop "; j" #cc " %l[cc_label]"		\
			: : [var] "m" (_var), ## __VA_ARGS__		\
			: clobbers : cc_label);				\
	if (0) {							\
cc_label:	c = true;						\
	}								\
	c;								\
})

<<<<<<< HEAD

=======
>>>>>>> f7688b48
#else /* defined(__GCC_ASM_FLAG_OUTPUTS__) || !defined(CONFIG_CC_HAS_ASM_GOTO) */

/* Use flags output or a set instruction */

#define __GEN_RMWcc(fullop, _var, cc, clobbers, ...)			\
({									\
	bool c;								\
	asm volatile (fullop CC_SET(cc)					\
			: [var] "+m" (_var), CC_OUT(cc) (c)		\
			: __VA_ARGS__ : clobbers);			\
	c;								\
})

#endif /* defined(__GCC_ASM_FLAG_OUTPUTS__) || !defined(CONFIG_CC_HAS_ASM_GOTO) */

#define GEN_UNARY_RMWcc_4(op, var, cc, arg0)				\
	__GEN_RMWcc(op " " arg0, var, cc, __CLOBBERS_MEM())

#define GEN_UNARY_RMWcc_3(op, var, cc)					\
	GEN_UNARY_RMWcc_4(op, var, cc, "%[var]")

#define GEN_UNARY_RMWcc(X...) RMWcc_CONCAT(GEN_UNARY_RMWcc_, RMWcc_ARGS(X))(X)

#define GEN_BINARY_RMWcc_6(op, var, cc, vcon, _val, arg0)		\
	__GEN_RMWcc(op " %[val], " arg0, var, cc,			\
		    __CLOBBERS_MEM(), [val] vcon (_val))

#define GEN_BINARY_RMWcc_5(op, var, cc, vcon, val)			\
	GEN_BINARY_RMWcc_6(op, var, cc, vcon, val, "%[var]")

#define GEN_BINARY_RMWcc(X...) RMWcc_CONCAT(GEN_BINARY_RMWcc_, RMWcc_ARGS(X))(X)

#define GEN_UNARY_SUFFIXED_RMWcc(op, suffix, var, cc, clobbers...)	\
	__GEN_RMWcc(op " %[var]\n\t" suffix, var, cc,			\
		    __CLOBBERS_MEM(clobbers))

#define GEN_BINARY_SUFFIXED_RMWcc(op, suffix, var, cc, vcon, _val, clobbers...)\
	__GEN_RMWcc(op " %[val], %[var]\n\t" suffix, var, cc,		\
		    __CLOBBERS_MEM(clobbers), [val] vcon (_val))

#endif /* _ASM_X86_RMWcc */<|MERGE_RESOLUTION|>--- conflicted
+++ resolved
@@ -27,10 +27,6 @@
 	c;								\
 })
 
-<<<<<<< HEAD
-
-=======
->>>>>>> f7688b48
 #else /* defined(__GCC_ASM_FLAG_OUTPUTS__) || !defined(CONFIG_CC_HAS_ASM_GOTO) */
 
 /* Use flags output or a set instruction */
