--- conflicted
+++ resolved
@@ -47,25 +47,14 @@
 	__asmlinkage_protect_n(ret, "g" (arg1), "g" (arg2), "g" (arg3), \
 			      "g" (arg4), "g" (arg5), "g" (arg6))
 
-<<<<<<< HEAD
-#endif
-=======
 #endif /* CONFIG_X86_32 */
 
 #ifdef __ASSEMBLY__
->>>>>>> 0221c81b
 
 #define GLOBAL(name)	\
 	.globl name;	\
 	name:
 
-<<<<<<< HEAD
-#ifdef CONFIG_X86_ALIGNMENT_16
-#define __ALIGN .align 16,0x90
-#define __ALIGN_STR ".align 16,0x90"
-#endif
-
-=======
 #if defined(CONFIG_X86_64) || defined(CONFIG_X86_ALIGNMENT_16)
 #define __ALIGN		.p2align 4, 0x90
 #define __ALIGN_STR	__stringify(__ALIGN)
@@ -73,5 +62,4 @@
 
 #endif /* __ASSEMBLY__ */
 
->>>>>>> 0221c81b
 #endif /* _ASM_X86_LINKAGE_H */
