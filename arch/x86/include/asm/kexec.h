--- conflicted
+++ resolved
@@ -69,25 +69,6 @@
 /* Memory to backup during crash kdump */
 #define KEXEC_BACKUP_SRC_START	(0UL)
 #define KEXEC_BACKUP_SRC_END	(640 * 1024UL - 1)	/* 640K */
-<<<<<<< HEAD
-
-/*
- * CPU does not save ss and sp on stack if execution is already
- * running in kernel mode at the time of NMI occurrence. This code
- * fixes it.
- */
-static inline void crash_fixup_ss_esp(struct pt_regs *newregs,
-				      struct pt_regs *oldregs)
-{
-#ifdef CONFIG_X86_32
-	newregs->sp = (unsigned long)&(oldregs->sp);
-	asm volatile("xorl %%eax, %%eax\n\t"
-		     "movw %%ss, %%ax\n\t"
-		     :"=a"(newregs->ss));
-#endif
-}
-=======
->>>>>>> f7688b48
 
 /*
  * This function is responsible for capturing register states if coming
