// SPDX-License-Identifier: GPL-2.0-or-later
/*
 * Common Performance counter support functions for PowerISA v2.07 processors.
 *
 * Copyright 2009 Paul Mackerras, IBM Corporation.
 * Copyright 2013 Michael Ellerman, IBM Corporation.
 * Copyright 2016 Madhavan Srinivasan, IBM Corporation.
 */
#include "isa207-common.h"

PMU_FORMAT_ATTR(event,		"config:0-49");
PMU_FORMAT_ATTR(pmcxsel,	"config:0-7");
PMU_FORMAT_ATTR(mark,		"config:8");
PMU_FORMAT_ATTR(combine,	"config:11");
PMU_FORMAT_ATTR(unit,		"config:12-15");
PMU_FORMAT_ATTR(pmc,		"config:16-19");
PMU_FORMAT_ATTR(cache_sel,	"config:20-23");
PMU_FORMAT_ATTR(sample_mode,	"config:24-28");
PMU_FORMAT_ATTR(thresh_sel,	"config:29-31");
PMU_FORMAT_ATTR(thresh_stop,	"config:32-35");
PMU_FORMAT_ATTR(thresh_start,	"config:36-39");
PMU_FORMAT_ATTR(thresh_cmp,	"config:40-49");

struct attribute *isa207_pmu_format_attr[] = {
	&format_attr_event.attr,
	&format_attr_pmcxsel.attr,
	&format_attr_mark.attr,
	&format_attr_combine.attr,
	&format_attr_unit.attr,
	&format_attr_pmc.attr,
	&format_attr_cache_sel.attr,
	&format_attr_sample_mode.attr,
	&format_attr_thresh_sel.attr,
	&format_attr_thresh_stop.attr,
	&format_attr_thresh_start.attr,
	&format_attr_thresh_cmp.attr,
	NULL,
};

struct attribute_group isa207_pmu_format_group = {
	.name = "format",
	.attrs = isa207_pmu_format_attr,
};

static inline bool event_is_fab_match(u64 event)
{
	/* Only check pmc, unit and pmcxsel, ignore the edge bit (0) */
	event &= 0xff0fe;

	/* PM_MRK_FAB_RSP_MATCH & PM_MRK_FAB_RSP_MATCH_CYC */
	return (event == 0x30056 || event == 0x4f052);
}

static bool is_event_valid(u64 event)
{
	u64 valid_mask = EVENT_VALID_MASK;

	if (cpu_has_feature(CPU_FTR_ARCH_300))
		valid_mask = p9_EVENT_VALID_MASK;

	return !(event & ~valid_mask);
}

static inline bool is_event_marked(u64 event)
{
	if (event & EVENT_IS_MARKED)
		return true;

	return false;
}

static void mmcra_sdar_mode(u64 event, unsigned long *mmcra)
{
	/*
	 * MMCRA[SDAR_MODE] specifices how the SDAR should be updated in
	 * continous sampling mode.
	 *
	 * Incase of Power8:
	 * MMCRA[SDAR_MODE] will be programmed as "0b01" for continous sampling
	 * mode and will be un-changed when setting MMCRA[63] (Marked events).
	 *
	 * Incase of Power9:
	 * Marked event: MMCRA[SDAR_MODE] will be set to 0b00 ('No Updates'),
	 *               or if group already have any marked events.
	 * For rest
	 *	MMCRA[SDAR_MODE] will be set from event code.
	 *      If sdar_mode from event is zero, default to 0b01. Hardware
	 *      requires that we set a non-zero value.
	 */
	if (cpu_has_feature(CPU_FTR_ARCH_300)) {
		if (is_event_marked(event) || (*mmcra & MMCRA_SAMPLE_ENABLE))
			*mmcra &= MMCRA_SDAR_MODE_NO_UPDATES;
		else if (p9_SDAR_MODE(event))
			*mmcra |=  p9_SDAR_MODE(event) << MMCRA_SDAR_MODE_SHIFT;
		else
			*mmcra |= MMCRA_SDAR_MODE_DCACHE;
	} else
		*mmcra |= MMCRA_SDAR_MODE_TLB;
}

static u64 thresh_cmp_val(u64 value)
{
	if (cpu_has_feature(CPU_FTR_ARCH_300))
		return value << p9_MMCRA_THR_CMP_SHIFT;

	return value << MMCRA_THR_CMP_SHIFT;
}

static unsigned long combine_from_event(u64 event)
{
	if (cpu_has_feature(CPU_FTR_ARCH_300))
		return p9_EVENT_COMBINE(event);

	return EVENT_COMBINE(event);
}

static unsigned long combine_shift(unsigned long pmc)
{
	if (cpu_has_feature(CPU_FTR_ARCH_300))
		return p9_MMCR1_COMBINE_SHIFT(pmc);

	return MMCR1_COMBINE_SHIFT(pmc);
}

static inline bool event_is_threshold(u64 event)
{
	return (event >> EVENT_THR_SEL_SHIFT) & EVENT_THR_SEL_MASK;
}

static bool is_thresh_cmp_valid(u64 event)
{
	unsigned int cmp, exp;

	/*
	 * Check the mantissa upper two bits are not zero, unless the
	 * exponent is also zero. See the THRESH_CMP_MANTISSA doc.
	 */
	cmp = (event >> EVENT_THR_CMP_SHIFT) & EVENT_THR_CMP_MASK;
	exp = cmp >> 7;

	if (exp && (cmp & 0x60) == 0)
		return false;

	return true;
}

static unsigned int dc_ic_rld_quad_l1_sel(u64 event)
{
	unsigned int cache;

	cache = (event >> EVENT_CACHE_SEL_SHIFT) & MMCR1_DC_IC_QUAL_MASK;
	return cache;
}

static inline u64 isa207_find_source(u64 idx, u32 sub_idx)
{
	u64 ret = PERF_MEM_NA;

	switch(idx) {
	case 0:
		/* Nothing to do */
		break;
	case 1:
		ret = PH(LVL, L1);
		break;
	case 2:
		ret = PH(LVL, L2);
		break;
	case 3:
		ret = PH(LVL, L3);
		break;
	case 4:
		if (sub_idx <= 1)
			ret = PH(LVL, LOC_RAM);
		else if (sub_idx > 1 && sub_idx <= 2)
			ret = PH(LVL, REM_RAM1);
		else
			ret = PH(LVL, REM_RAM2);
		ret |= P(SNOOP, HIT);
		break;
	case 5:
		ret = PH(LVL, REM_CCE1);
		if ((sub_idx == 0) || (sub_idx == 2) || (sub_idx == 4))
			ret |= P(SNOOP, HIT);
		else if ((sub_idx == 1) || (sub_idx == 3) || (sub_idx == 5))
			ret |= P(SNOOP, HITM);
		break;
	case 6:
		ret = PH(LVL, REM_CCE2);
		if ((sub_idx == 0) || (sub_idx == 2))
			ret |= P(SNOOP, HIT);
		else if ((sub_idx == 1) || (sub_idx == 3))
			ret |= P(SNOOP, HITM);
		break;
	case 7:
		ret = PM(LVL, L1);
		break;
	}

	return ret;
}

void isa207_get_mem_data_src(union perf_mem_data_src *dsrc, u32 flags,
							struct pt_regs *regs)
{
	u64 idx;
	u32 sub_idx;
	u64 sier;
	u64 val;

	/* Skip if no SIER support */
	if (!(flags & PPMU_HAS_SIER)) {
		dsrc->val = 0;
		return;
	}

	sier = mfspr(SPRN_SIER);
	val = (sier & ISA207_SIER_TYPE_MASK) >> ISA207_SIER_TYPE_SHIFT;
	if (val == 1 || val == 2) {
		idx = (sier & ISA207_SIER_LDST_MASK) >> ISA207_SIER_LDST_SHIFT;
		sub_idx = (sier & ISA207_SIER_DATA_SRC_MASK) >> ISA207_SIER_DATA_SRC_SHIFT;

		dsrc->val = isa207_find_source(idx, sub_idx);
		dsrc->val |= (val == 1) ? P(OP, LOAD) : P(OP, STORE);
	}
}

void isa207_get_mem_weight(u64 *weight)
{
	u64 mmcra = mfspr(SPRN_MMCRA);
	u64 exp = MMCRA_THR_CTR_EXP(mmcra);
	u64 mantissa = MMCRA_THR_CTR_MANT(mmcra);
	u64 sier = mfspr(SPRN_SIER);
	u64 val = (sier & ISA207_SIER_TYPE_MASK) >> ISA207_SIER_TYPE_SHIFT;

	if (val == 0 || val == 7)
		*weight = 0;
	else
		*weight = mantissa << (2 * exp);
}

int isa207_get_constraint(u64 event, unsigned long *maskp, unsigned long *valp)
{
	unsigned int unit, pmc, cache, ebb;
	unsigned long mask, value;

	mask = value = 0;

	if (!is_event_valid(event))
		return -1;

	pmc   = (event >> EVENT_PMC_SHIFT)        & EVENT_PMC_MASK;
	unit  = (event >> EVENT_UNIT_SHIFT)       & EVENT_UNIT_MASK;
	cache = (event >> EVENT_CACHE_SEL_SHIFT)  & EVENT_CACHE_SEL_MASK;
	ebb   = (event >> EVENT_EBB_SHIFT)        & EVENT_EBB_MASK;

	if (pmc) {
		u64 base_event;

		if (pmc > 6)
			return -1;

		/* Ignore Linux defined bits when checking event below */
		base_event = event & ~EVENT_LINUX_MASK;

		if (pmc >= 5 && base_event != 0x500fa &&
				base_event != 0x600f4)
			return -1;

		mask  |= CNST_PMC_MASK(pmc);
		value |= CNST_PMC_VAL(pmc);
	}

	if (pmc <= 4) {
		/*
		 * Add to number of counters in use. Note this includes events with
		 * a PMC of 0 - they still need a PMC, it's just assigned later.
		 * Don't count events on PMC 5 & 6, there is only one valid event
		 * on each of those counters, and they are handled above.
		 */
		mask  |= CNST_NC_MASK;
		value |= CNST_NC_VAL;
	}

	if (unit >= 6 && unit <= 9) {
<<<<<<< HEAD
		/*
		 * L2/L3 events contain a cache selector field, which is
		 * supposed to be programmed into MMCRC. However MMCRC is only
		 * HV writable, and there is no API for guest kernels to modify
		 * it. The solution is for the hypervisor to initialise the
		 * field to zeroes, and for us to only ever allow events that
		 * have a cache selector of zero. The bank selector (bit 3) is
		 * irrelevant, as long as the rest of the value is 0.
		 */
		if (!cpu_has_feature(CPU_FTR_ARCH_300) && (cache & 0x7))
=======
		if (cpu_has_feature(CPU_FTR_ARCH_300)) {
			mask  |= CNST_CACHE_GROUP_MASK;
			value |= CNST_CACHE_GROUP_VAL(event & 0xff);

			mask |= CNST_CACHE_PMC4_MASK;
			if (pmc == 4)
				value |= CNST_CACHE_PMC4_VAL;
		} else if (cache & 0x7) {
			/*
			 * L2/L3 events contain a cache selector field, which is
			 * supposed to be programmed into MMCRC. However MMCRC is only
			 * HV writable, and there is no API for guest kernels to modify
			 * it. The solution is for the hypervisor to initialise the
			 * field to zeroes, and for us to only ever allow events that
			 * have a cache selector of zero. The bank selector (bit 3) is
			 * irrelevant, as long as the rest of the value is 0.
			 */
>>>>>>> f7688b48
			return -1;
		}

	} else if (cpu_has_feature(CPU_FTR_ARCH_300) || (event & EVENT_IS_L1)) {
		mask  |= CNST_L1_QUAL_MASK;
		value |= CNST_L1_QUAL_VAL(cache);
	}

	if (is_event_marked(event)) {
		mask  |= CNST_SAMPLE_MASK;
		value |= CNST_SAMPLE_VAL(event >> EVENT_SAMPLE_SHIFT);
	}

	if (cpu_has_feature(CPU_FTR_ARCH_300))  {
		if (event_is_threshold(event) && is_thresh_cmp_valid(event)) {
			mask  |= CNST_THRESH_MASK;
			value |= CNST_THRESH_VAL(event >> EVENT_THRESH_SHIFT);
		}
	} else {
		/*
		 * Special case for PM_MRK_FAB_RSP_MATCH and PM_MRK_FAB_RSP_MATCH_CYC,
		 * the threshold control bits are used for the match value.
		 */
		if (event_is_fab_match(event)) {
			mask  |= CNST_FAB_MATCH_MASK;
			value |= CNST_FAB_MATCH_VAL(event >> EVENT_THR_CTL_SHIFT);
		} else {
			if (!is_thresh_cmp_valid(event))
				return -1;

			mask  |= CNST_THRESH_MASK;
			value |= CNST_THRESH_VAL(event >> EVENT_THRESH_SHIFT);
		}
	}

	if (!pmc && ebb)
		/* EBB events must specify the PMC */
		return -1;

	if (event & EVENT_WANTS_BHRB) {
		if (!ebb)
			/* Only EBB events can request BHRB */
			return -1;

		mask  |= CNST_IFM_MASK;
		value |= CNST_IFM_VAL(event >> EVENT_IFM_SHIFT);
	}

	/*
	 * All events must agree on EBB, either all request it or none.
	 * EBB events are pinned & exclusive, so this should never actually
	 * hit, but we leave it as a fallback in case.
	 */
	mask  |= CNST_EBB_VAL(ebb);
	value |= CNST_EBB_MASK;

	*maskp = mask;
	*valp = value;

	return 0;
}

int isa207_compute_mmcr(u64 event[], int n_ev,
			       unsigned int hwc[], unsigned long mmcr[],
			       struct perf_event *pevents[])
{
	unsigned long mmcra, mmcr1, mmcr2, unit, combine, psel, cache, val;
	unsigned int pmc, pmc_inuse;
	int i;

	pmc_inuse = 0;

	/* First pass to count resource use */
	for (i = 0; i < n_ev; ++i) {
		pmc = (event[i] >> EVENT_PMC_SHIFT) & EVENT_PMC_MASK;
		if (pmc)
			pmc_inuse |= 1 << pmc;
	}

	mmcra = mmcr1 = mmcr2 = 0;

	/* Second pass: assign PMCs, set all MMCR1 fields */
	for (i = 0; i < n_ev; ++i) {
		pmc     = (event[i] >> EVENT_PMC_SHIFT) & EVENT_PMC_MASK;
		unit    = (event[i] >> EVENT_UNIT_SHIFT) & EVENT_UNIT_MASK;
		combine = combine_from_event(event[i]);
		psel    =  event[i] & EVENT_PSEL_MASK;

		if (!pmc) {
			for (pmc = 1; pmc <= 4; ++pmc) {
				if (!(pmc_inuse & (1 << pmc)))
					break;
			}

			pmc_inuse |= 1 << pmc;
		}

		if (pmc <= 4) {
			mmcr1 |= unit << MMCR1_UNIT_SHIFT(pmc);
			mmcr1 |= combine << combine_shift(pmc);
			mmcr1 |= psel << MMCR1_PMCSEL_SHIFT(pmc);
		}

		/* In continuous sampling mode, update SDAR on TLB miss */
		mmcra_sdar_mode(event[i], &mmcra);

		if (cpu_has_feature(CPU_FTR_ARCH_300)) {
			cache = dc_ic_rld_quad_l1_sel(event[i]);
			mmcr1 |= (cache) << MMCR1_DC_IC_QUAL_SHIFT;
		} else {
			if (event[i] & EVENT_IS_L1) {
				cache = dc_ic_rld_quad_l1_sel(event[i]);
				mmcr1 |= (cache) << MMCR1_DC_IC_QUAL_SHIFT;
			}
		}

		if (is_event_marked(event[i])) {
			mmcra |= MMCRA_SAMPLE_ENABLE;

			val = (event[i] >> EVENT_SAMPLE_SHIFT) & EVENT_SAMPLE_MASK;
			if (val) {
				mmcra |= (val &  3) << MMCRA_SAMP_MODE_SHIFT;
				mmcra |= (val >> 2) << MMCRA_SAMP_ELIG_SHIFT;
			}
		}

		/*
		 * PM_MRK_FAB_RSP_MATCH and PM_MRK_FAB_RSP_MATCH_CYC,
		 * the threshold bits are used for the match value.
		 */
		if (!cpu_has_feature(CPU_FTR_ARCH_300) && event_is_fab_match(event[i])) {
			mmcr1 |= ((event[i] >> EVENT_THR_CTL_SHIFT) &
				  EVENT_THR_CTL_MASK) << MMCR1_FAB_SHIFT;
		} else {
			val = (event[i] >> EVENT_THR_CTL_SHIFT) & EVENT_THR_CTL_MASK;
			mmcra |= val << MMCRA_THR_CTL_SHIFT;
			val = (event[i] >> EVENT_THR_SEL_SHIFT) & EVENT_THR_SEL_MASK;
			mmcra |= val << MMCRA_THR_SEL_SHIFT;
			val = (event[i] >> EVENT_THR_CMP_SHIFT) & EVENT_THR_CMP_MASK;
			mmcra |= thresh_cmp_val(val);
		}

		if (event[i] & EVENT_WANTS_BHRB) {
			val = (event[i] >> EVENT_IFM_SHIFT) & EVENT_IFM_MASK;
			mmcra |= val << MMCRA_IFM_SHIFT;
		}

		if (pevents[i]->attr.exclude_user)
			mmcr2 |= MMCR2_FCP(pmc);

		if (pevents[i]->attr.exclude_hv)
			mmcr2 |= MMCR2_FCH(pmc);

		if (pevents[i]->attr.exclude_kernel) {
			if (cpu_has_feature(CPU_FTR_HVMODE))
				mmcr2 |= MMCR2_FCH(pmc);
			else
				mmcr2 |= MMCR2_FCS(pmc);
		}

		hwc[i] = pmc - 1;
	}

	/* Return MMCRx values */
	mmcr[0] = 0;

	/* pmc_inuse is 1-based */
	if (pmc_inuse & 2)
		mmcr[0] = MMCR0_PMC1CE;

	if (pmc_inuse & 0x7c)
		mmcr[0] |= MMCR0_PMCjCE;

	/* If we're not using PMC 5 or 6, freeze them */
	if (!(pmc_inuse & 0x60))
		mmcr[0] |= MMCR0_FC56;

	mmcr[1] = mmcr1;
	mmcr[2] = mmcra;
	mmcr[3] = mmcr2;

	return 0;
}

void isa207_disable_pmc(unsigned int pmc, unsigned long mmcr[])
{
	if (pmc <= 3)
		mmcr[1] &= ~(0xffUL << MMCR1_PMCSEL_SHIFT(pmc + 1));
}

static int find_alternative(u64 event, const unsigned int ev_alt[][MAX_ALT], int size)
{
	int i, j;

	for (i = 0; i < size; ++i) {
		if (event < ev_alt[i][0])
			break;

		for (j = 0; j < MAX_ALT && ev_alt[i][j]; ++j)
			if (event == ev_alt[i][j])
				return i;
	}

	return -1;
}

int isa207_get_alternatives(u64 event, u64 alt[], int size, unsigned int flags,
					const unsigned int ev_alt[][MAX_ALT])
{
	int i, j, num_alt = 0;
	u64 alt_event;

	alt[num_alt++] = event;
	i = find_alternative(event, ev_alt, size);
	if (i >= 0) {
		/* Filter out the original event, it's already in alt[0] */
		for (j = 0; j < MAX_ALT; ++j) {
			alt_event = ev_alt[i][j];
			if (alt_event && alt_event != event)
				alt[num_alt++] = alt_event;
		}
	}

	if (flags & PPMU_ONLY_COUNT_RUN) {
		/*
		 * We're only counting in RUN state, so PM_CYC is equivalent to
		 * PM_RUN_CYC and PM_INST_CMPL === PM_RUN_INST_CMPL.
		 */
		j = num_alt;
		for (i = 0; i < num_alt; ++i) {
			switch (alt[i]) {
			case 0x1e:			/* PMC_CYC */
				alt[j++] = 0x600f4;	/* PM_RUN_CYC */
				break;
			case 0x600f4:
				alt[j++] = 0x1e;
				break;
			case 0x2:			/* PM_INST_CMPL */
				alt[j++] = 0x500fa;	/* PM_RUN_INST_CMPL */
				break;
			case 0x500fa:
				alt[j++] = 0x2;
				break;
			}
		}
		num_alt = j;
	}

	return num_alt;
}<|MERGE_RESOLUTION|>--- conflicted
+++ resolved
@@ -283,18 +283,6 @@
 	}
 
 	if (unit >= 6 && unit <= 9) {
-<<<<<<< HEAD
-		/*
-		 * L2/L3 events contain a cache selector field, which is
-		 * supposed to be programmed into MMCRC. However MMCRC is only
-		 * HV writable, and there is no API for guest kernels to modify
-		 * it. The solution is for the hypervisor to initialise the
-		 * field to zeroes, and for us to only ever allow events that
-		 * have a cache selector of zero. The bank selector (bit 3) is
-		 * irrelevant, as long as the rest of the value is 0.
-		 */
-		if (!cpu_has_feature(CPU_FTR_ARCH_300) && (cache & 0x7))
-=======
 		if (cpu_has_feature(CPU_FTR_ARCH_300)) {
 			mask  |= CNST_CACHE_GROUP_MASK;
 			value |= CNST_CACHE_GROUP_VAL(event & 0xff);
@@ -312,7 +300,6 @@
 			 * have a cache selector of zero. The bank selector (bit 3) is
 			 * irrelevant, as long as the rest of the value is 0.
 			 */
->>>>>>> f7688b48
 			return -1;
 		}
 
