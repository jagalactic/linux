--- conflicted
+++ resolved
@@ -104,13 +104,10 @@
 #define p10_EVENT_RADIX_SCOPE_QUAL_SHIFT	9
 #define p10_EVENT_RADIX_SCOPE_QUAL_MASK	0x1
 #define p10_MMCR1_RADIX_SCOPE_QUAL_SHIFT	45
-<<<<<<< HEAD
-=======
 
 /* Event Threshold Compare bit constant for power10 in config1 attribute */
 #define p10_EVENT_THR_CMP_SHIFT        0
 #define p10_EVENT_THR_CMP_MASK 0x3FFFFull
->>>>>>> 3b17187f
 
 #define p10_EVENT_VALID_MASK		\
 	((p10_SDAR_MODE_MASK   << p10_SDAR_MODE_SHIFT		|	\
@@ -159,12 +156,9 @@
 #define CNST_THRESH_CTL_SEL_VAL(v)	(((v) & 0x7ffull) << 32)
 #define CNST_THRESH_CTL_SEL_MASK	CNST_THRESH_CTL_SEL_VAL(0x7ff)
 
-<<<<<<< HEAD
-=======
 #define p10_CNST_THRESH_CMP_VAL(v) (((v) & 0x7ffull) << 43)
 #define p10_CNST_THRESH_CMP_MASK   p10_CNST_THRESH_CMP_VAL(0x7ff)
 
->>>>>>> 3b17187f
 #define CNST_EBB_VAL(v)		(((v) & EVENT_EBB_MASK) << 24)
 #define CNST_EBB_MASK		CNST_EBB_VAL(EVENT_EBB_MASK)
 
