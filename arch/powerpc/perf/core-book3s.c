--- conflicted
+++ resolved
@@ -2050,11 +2050,7 @@
 	local_irq_save(irq_flags);
 	cpuhw = this_cpu_ptr(&cpu_hw_events);
 
-<<<<<<< HEAD
-	err = power_check_constraints(cpuhw, events, cflags, n + 1);
-=======
 	err = power_check_constraints(cpuhw, events, cflags, n + 1, ctrs);
->>>>>>> 3b17187f
 
 	if (has_branch_stack(event)) {
 		u64 bhrb_filter = -1;
