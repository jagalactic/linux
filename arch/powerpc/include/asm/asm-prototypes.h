/* SPDX-License-Identifier: GPL-2.0-or-later */
#ifndef _ASM_POWERPC_ASM_PROTOTYPES_H
#define _ASM_POWERPC_ASM_PROTOTYPES_H
/*
 * This file is for prototypes of C functions that are only called
 * from asm, and any associated variables.
 *
 * Copyright 2016, Daniel Axtens, IBM Corporation.
 */

#include <linux/threads.h>
#include <asm/cacheflush.h>
#include <asm/checksum.h>
#include <linux/uaccess.h>
#include <asm/epapr_hcalls.h>
#include <asm/dcr.h>
#include <asm/mmu_context.h>
#include <asm/ultravisor-api.h>

#include <uapi/asm/ucontext.h>

/* SMP */
extern struct task_struct *current_set[NR_CPUS];
extern struct task_struct *secondary_current;
void start_secondary(void *unused);

/* kexec */
struct paca_struct;
struct kimage;
extern struct paca_struct kexec_paca;
void kexec_copy_flush(struct kimage *image);

/* pseries hcall tracing */
extern struct static_key hcall_tracepoint_key;
void __trace_hcall_entry(unsigned long opcode, unsigned long *args);
void __trace_hcall_exit(long opcode, long retval, unsigned long *retbuf);
<<<<<<< HEAD
/* OPAL tracing */
#ifdef CONFIG_JUMP_LABEL
extern struct static_key opal_tracepoint_key;
=======

/* Ultravisor */
#if defined(CONFIG_PPC_POWERNV) || defined(CONFIG_PPC_SVM)
long ucall_norets(unsigned long opcode, ...);
#else
static inline long ucall_norets(unsigned long opcode, ...)
{
	return U_NOT_AVAILABLE;
}
>>>>>>> f7688b48
#endif

/* OPAL */
int64_t __opal_call(int64_t a0, int64_t a1, int64_t a2, int64_t a3,
		    int64_t a4, int64_t a5, int64_t a6, int64_t a7,
		    int64_t opcode, uint64_t msr);

/* VMX copying */
int enter_vmx_usercopy(void);
int exit_vmx_usercopy(void);
int enter_vmx_ops(void);
void *exit_vmx_ops(void *dest);

/* Traps */
long machine_check_early(struct pt_regs *regs);
long hmi_exception_realmode(struct pt_regs *regs);
void SMIException(struct pt_regs *regs);
void handle_hmi_exception(struct pt_regs *regs);
void instruction_breakpoint_exception(struct pt_regs *regs);
void RunModeException(struct pt_regs *regs);
void single_step_exception(struct pt_regs *regs);
void program_check_exception(struct pt_regs *regs);
void alignment_exception(struct pt_regs *regs);
void StackOverflow(struct pt_regs *regs);
void kernel_fp_unavailable_exception(struct pt_regs *regs);
void altivec_unavailable_exception(struct pt_regs *regs);
void vsx_unavailable_exception(struct pt_regs *regs);
void fp_unavailable_tm(struct pt_regs *regs);
void altivec_unavailable_tm(struct pt_regs *regs);
void vsx_unavailable_tm(struct pt_regs *regs);
void facility_unavailable_exception(struct pt_regs *regs);
void TAUException(struct pt_regs *regs);
void altivec_assist_exception(struct pt_regs *regs);
void unrecoverable_exception(struct pt_regs *regs);
void kernel_bad_stack(struct pt_regs *regs);
void system_reset_exception(struct pt_regs *regs);
void machine_check_exception(struct pt_regs *regs);
void emulation_assist_interrupt(struct pt_regs *regs);
long do_slb_fault(struct pt_regs *regs, unsigned long ea);
void do_bad_slb_fault(struct pt_regs *regs, unsigned long ea, long err);

/* signals, syscalls and interrupts */
long sys_swapcontext(struct ucontext __user *old_ctx,
		    struct ucontext __user *new_ctx,
		    long ctx_size);
#ifdef CONFIG_PPC32
long sys_debug_setcontext(struct ucontext __user *ctx,
			  int ndbg, struct sig_dbg_op __user *dbg);
int
ppc_select(int n, fd_set __user *inp, fd_set __user *outp, fd_set __user *exp, struct timeval __user *tvp);
unsigned long __init early_init(unsigned long dt_ptr);
void __init machine_init(u64 dt_ptr);
#endif

long ppc_fadvise64_64(int fd, int advice, u32 offset_high, u32 offset_low,
		      u32 len_high, u32 len_low);
long sys_switch_endian(void);
notrace unsigned int __check_irq_replay(void);
void notrace restore_interrupts(void);

/* ptrace */
long do_syscall_trace_enter(struct pt_regs *regs);
void do_syscall_trace_leave(struct pt_regs *regs);

/* process */
void restore_math(struct pt_regs *regs);
void restore_tm_state(struct pt_regs *regs);

/* prom_init (OpenFirmware) */
unsigned long __init prom_init(unsigned long r3, unsigned long r4,
			       unsigned long pp,
			       unsigned long r6, unsigned long r7,
			       unsigned long kbase);

/* setup */
void __init early_setup(unsigned long dt_ptr);
void early_setup_secondary(void);

/* time */
void accumulate_stolen_time(void);

/* misc runtime */
extern u64 __bswapdi2(u64);
extern s64 __lshrdi3(s64, int);
extern s64 __ashldi3(s64, int);
extern s64 __ashrdi3(s64, int);
extern int __cmpdi2(s64, s64);
extern int __ucmpdi2(u64, u64);

/* tracing */
void _mcount(void);
unsigned long prepare_ftrace_return(unsigned long parent, unsigned long ip,
						unsigned long sp);

void pnv_power9_force_smt4_catch(void);
void pnv_power9_force_smt4_release(void);

/* Transaction memory related */
void tm_enable(void);
void tm_disable(void);
void tm_abort(uint8_t cause);

struct kvm_vcpu;
void _kvmppc_restore_tm_pr(struct kvm_vcpu *vcpu, u64 guest_msr);
void _kvmppc_save_tm_pr(struct kvm_vcpu *vcpu, u64 guest_msr);

/* Patch sites */
extern s32 patch__call_flush_count_cache;
extern s32 patch__flush_count_cache_return;
extern s32 patch__flush_link_stack_return;
extern s32 patch__call_kvm_flush_link_stack;
extern s32 patch__memset_nocache, patch__memcpy_nocache;

extern long flush_count_cache;
extern long kvm_flush_link_stack;
<<<<<<< HEAD
=======

#ifdef CONFIG_PPC_TRANSACTIONAL_MEM
void kvmppc_save_tm_hv(struct kvm_vcpu *vcpu, u64 msr, bool preserve_nv);
void kvmppc_restore_tm_hv(struct kvm_vcpu *vcpu, u64 msr, bool preserve_nv);
#else
static inline void kvmppc_save_tm_hv(struct kvm_vcpu *vcpu, u64 msr,
				     bool preserve_nv) { }
static inline void kvmppc_restore_tm_hv(struct kvm_vcpu *vcpu, u64 msr,
					bool preserve_nv) { }
#endif /* CONFIG_PPC_TRANSACTIONAL_MEM */

void kvmhv_save_host_pmu(void);
void kvmhv_load_host_pmu(void);
void kvmhv_save_guest_pmu(struct kvm_vcpu *vcpu, bool pmu_in_use);
void kvmhv_load_guest_pmu(struct kvm_vcpu *vcpu);

int __kvmhv_vcpu_entry_p9(struct kvm_vcpu *vcpu);

long kvmppc_h_set_dabr(struct kvm_vcpu *vcpu, unsigned long dabr);
long kvmppc_h_set_xdabr(struct kvm_vcpu *vcpu, unsigned long dabr,
			unsigned long dabrx);
>>>>>>> f7688b48

#endif /* _ASM_POWERPC_ASM_PROTOTYPES_H */<|MERGE_RESOLUTION|>--- conflicted
+++ resolved
@@ -34,11 +34,6 @@
 extern struct static_key hcall_tracepoint_key;
 void __trace_hcall_entry(unsigned long opcode, unsigned long *args);
 void __trace_hcall_exit(long opcode, long retval, unsigned long *retbuf);
-<<<<<<< HEAD
-/* OPAL tracing */
-#ifdef CONFIG_JUMP_LABEL
-extern struct static_key opal_tracepoint_key;
-=======
 
 /* Ultravisor */
 #if defined(CONFIG_PPC_POWERNV) || defined(CONFIG_PPC_SVM)
@@ -48,7 +43,6 @@
 {
 	return U_NOT_AVAILABLE;
 }
->>>>>>> f7688b48
 #endif
 
 /* OPAL */
@@ -164,8 +158,6 @@
 
 extern long flush_count_cache;
 extern long kvm_flush_link_stack;
-<<<<<<< HEAD
-=======
 
 #ifdef CONFIG_PPC_TRANSACTIONAL_MEM
 void kvmppc_save_tm_hv(struct kvm_vcpu *vcpu, u64 msr, bool preserve_nv);
@@ -187,6 +179,5 @@
 long kvmppc_h_set_dabr(struct kvm_vcpu *vcpu, unsigned long dabr);
 long kvmppc_h_set_xdabr(struct kvm_vcpu *vcpu, unsigned long dabr,
 			unsigned long dabrx);
->>>>>>> f7688b48
 
 #endif /* _ASM_POWERPC_ASM_PROTOTYPES_H */