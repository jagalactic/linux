/* SPDX-License-Identifier: GPL-2.0-or-later */
/*
 * This file contains the generic code to perform a call to the
 * pSeries LPAR hypervisor.
 */
#include <linux/jump_label.h>
#include <asm/hvcall.h>
#include <asm/processor.h>
#include <asm/ppc_asm.h>
#include <asm/asm-offsets.h>
#include <asm/ptrace.h>
#include <asm/feature-fixups.h>

	.section	".text"
	
#ifdef CONFIG_TRACEPOINTS

#ifndef CONFIG_JUMP_LABEL
	.section	".toc","aw"

	.globl hcall_tracepoint_refcount
hcall_tracepoint_refcount:
	.8byte	0

	.section	".text"
#endif

/*
 * precall must preserve all registers.  use unused STK_PARAM()
 * areas to save snapshots and opcode.
 */
#define HCALL_INST_PRECALL(FIRST_REG)				\
	mflr	r0;						\
	std	r3,STK_PARAM(R3)(r1);				\
	std	r4,STK_PARAM(R4)(r1);				\
	std	r5,STK_PARAM(R5)(r1);				\
	std	r6,STK_PARAM(R6)(r1);				\
	std	r7,STK_PARAM(R7)(r1);				\
	std	r8,STK_PARAM(R8)(r1);				\
	std	r9,STK_PARAM(R9)(r1);				\
	std	r10,STK_PARAM(R10)(r1);				\
	std	r0,16(r1);					\
	addi	r4,r1,STK_PARAM(FIRST_REG);			\
	stdu	r1,-STACK_FRAME_OVERHEAD(r1);			\
	bl	__trace_hcall_entry;				\
	ld	r3,STACK_FRAME_OVERHEAD+STK_PARAM(R3)(r1);	\
	ld	r4,STACK_FRAME_OVERHEAD+STK_PARAM(R4)(r1);	\
	ld	r5,STACK_FRAME_OVERHEAD+STK_PARAM(R5)(r1);	\
	ld	r6,STACK_FRAME_OVERHEAD+STK_PARAM(R6)(r1);	\
	ld	r7,STACK_FRAME_OVERHEAD+STK_PARAM(R7)(r1);	\
	ld	r8,STACK_FRAME_OVERHEAD+STK_PARAM(R8)(r1);	\
	ld	r9,STACK_FRAME_OVERHEAD+STK_PARAM(R9)(r1);	\
	ld	r10,STACK_FRAME_OVERHEAD+STK_PARAM(R10)(r1)

/*
 * postcall is performed immediately before function return which
 * allows liberal use of volatile registers.
 */
#define __HCALL_INST_POSTCALL					\
	ld	r0,STACK_FRAME_OVERHEAD+STK_PARAM(R3)(r1);	\
	std	r3,STACK_FRAME_OVERHEAD+STK_PARAM(R3)(r1);	\
	mr	r4,r3;						\
	mr	r3,r0;						\
	bl	__trace_hcall_exit;				\
	ld	r0,STACK_FRAME_OVERHEAD+16(r1);			\
	addi	r1,r1,STACK_FRAME_OVERHEAD;			\
	ld	r3,STK_PARAM(R3)(r1);				\
	mtlr	r0

#define HCALL_INST_POSTCALL_NORETS				\
	li	r5,0;						\
	__HCALL_INST_POSTCALL

#define HCALL_INST_POSTCALL(BUFREG)				\
	mr	r5,BUFREG;					\
	__HCALL_INST_POSTCALL

#ifdef CONFIG_JUMP_LABEL
#define HCALL_BRANCH(LABEL)					\
	ARCH_STATIC_BRANCH(LABEL, hcall_tracepoint_key)
#else

/*
 * We branch around this in early init (eg when populating the MMU
 * hashtable) by using an unconditional cpu feature.
 */
#define HCALL_BRANCH(LABEL)					\
BEGIN_FTR_SECTION;						\
	b	1f;						\
END_FTR_SECTION(0, 1);						\
	ld	r12,hcall_tracepoint_refcount@toc(r2);		\
	std	r12,32(r1);					\
	cmpdi	r12,0;						\
	bne-	LABEL;						\
1:
#endif

#else
#define HCALL_INST_PRECALL(FIRST_ARG)
#define HCALL_INST_POSTCALL_NORETS
#define HCALL_INST_POSTCALL(BUFREG)
#define HCALL_BRANCH(LABEL)
#endif

_GLOBAL_TOC(plpar_hcall_norets_notrace)
	HMT_MEDIUM

	mfcr	r0
	stw	r0,8(r1)
	HVSC				/* invoke the hypervisor */
<<<<<<< HEAD
=======

	li	r4,0
	stb	r4,PACASRR_VALID(r13)

>>>>>>> 3b17187f
	lwz	r0,8(r1)
	mtcrf	0xff,r0
	blr				/* return r3 = status */

_GLOBAL_TOC(plpar_hcall_norets)
	HMT_MEDIUM

	mfcr	r0
	stw	r0,8(r1)
	HCALL_BRANCH(plpar_hcall_norets_trace)
	HVSC				/* invoke the hypervisor */

	li	r4,0
	stb	r4,PACASRR_VALID(r13)

	lwz	r0,8(r1)
	mtcrf	0xff,r0
	blr				/* return r3 = status */

#ifdef CONFIG_TRACEPOINTS
plpar_hcall_norets_trace:
	HCALL_INST_PRECALL(R4)
	HVSC
	HCALL_INST_POSTCALL_NORETS

	li	r4,0
	stb	r4,PACASRR_VALID(r13)

	lwz	r0,8(r1)
	mtcrf	0xff,r0
	blr
#endif

_GLOBAL_TOC(plpar_hcall)
	HMT_MEDIUM

	mfcr	r0
	stw	r0,8(r1)

	HCALL_BRANCH(plpar_hcall_trace)

	std     r4,STK_PARAM(R4)(r1)     /* Save ret buffer */

	mr	r4,r5
	mr	r5,r6
	mr	r6,r7
	mr	r7,r8
	mr	r8,r9
	mr	r9,r10

	HVSC				/* invoke the hypervisor */

	ld	r12,STK_PARAM(R4)(r1)
	std	r4,  0(r12)
	std	r5,  8(r12)
	std	r6, 16(r12)
	std	r7, 24(r12)

	li	r4,0
	stb	r4,PACASRR_VALID(r13)

	lwz	r0,8(r1)
	mtcrf	0xff,r0

	blr				/* return r3 = status */

#ifdef CONFIG_TRACEPOINTS
plpar_hcall_trace:
	HCALL_INST_PRECALL(R5)

	std	r4,STK_PARAM(R4)(r1)
	mr	r0,r4

	mr	r4,r5
	mr	r5,r6
	mr	r6,r7
	mr	r7,r8
	mr	r8,r9
	mr	r9,r10

	HVSC

	ld	r12,STK_PARAM(R4)(r1)
	std	r4,0(r12)
	std	r5,8(r12)
	std	r6,16(r12)
	std	r7,24(r12)

	HCALL_INST_POSTCALL(r12)

	li	r4,0
	stb	r4,PACASRR_VALID(r13)

	lwz	r0,8(r1)
	mtcrf	0xff,r0

	blr
#endif

/*
 * plpar_hcall_raw can be called in real mode. kexec/kdump need some
 * hypervisor calls to be executed in real mode. So plpar_hcall_raw
 * does not access the per cpu hypervisor call statistics variables,
 * since these variables may not be present in the RMO region.
 */
_GLOBAL(plpar_hcall_raw)
	HMT_MEDIUM

	mfcr	r0
	stw	r0,8(r1)

	std     r4,STK_PARAM(R4)(r1)     /* Save ret buffer */

	mr	r4,r5
	mr	r5,r6
	mr	r6,r7
	mr	r7,r8
	mr	r8,r9
	mr	r9,r10

	HVSC				/* invoke the hypervisor */

	ld	r12,STK_PARAM(R4)(r1)
	std	r4,  0(r12)
	std	r5,  8(r12)
	std	r6, 16(r12)
	std	r7, 24(r12)

	li	r4,0
	stb	r4,PACASRR_VALID(r13)

	lwz	r0,8(r1)
	mtcrf	0xff,r0

	blr				/* return r3 = status */

_GLOBAL_TOC(plpar_hcall9)
	HMT_MEDIUM

	mfcr	r0
	stw	r0,8(r1)

	HCALL_BRANCH(plpar_hcall9_trace)

	std     r4,STK_PARAM(R4)(r1)     /* Save ret buffer */

	mr	r4,r5
	mr	r5,r6
	mr	r6,r7
	mr	r7,r8
	mr	r8,r9
	mr	r9,r10
	ld	r10,STK_PARAM(R11)(r1)	 /* put arg7 in R10 */
	ld	r11,STK_PARAM(R12)(r1)	 /* put arg8 in R11 */
	ld	r12,STK_PARAM(R13)(r1)    /* put arg9 in R12 */

	HVSC				/* invoke the hypervisor */

	mr	r0,r12
	ld	r12,STK_PARAM(R4)(r1)
	std	r4,  0(r12)
	std	r5,  8(r12)
	std	r6, 16(r12)
	std	r7, 24(r12)
	std	r8, 32(r12)
	std	r9, 40(r12)
	std	r10,48(r12)
	std	r11,56(r12)
	std	r0, 64(r12)

	li	r4,0
	stb	r4,PACASRR_VALID(r13)

	lwz	r0,8(r1)
	mtcrf	0xff,r0

	blr				/* return r3 = status */

#ifdef CONFIG_TRACEPOINTS
plpar_hcall9_trace:
	HCALL_INST_PRECALL(R5)

	std	r4,STK_PARAM(R4)(r1)
	mr	r0,r4

	mr	r4,r5
	mr	r5,r6
	mr	r6,r7
	mr	r7,r8
	mr	r8,r9
	mr	r9,r10
	ld	r10,STACK_FRAME_OVERHEAD+STK_PARAM(R11)(r1)
	ld	r11,STACK_FRAME_OVERHEAD+STK_PARAM(R12)(r1)
	ld	r12,STACK_FRAME_OVERHEAD+STK_PARAM(R13)(r1)

	HVSC

	mr	r0,r12
	ld	r12,STACK_FRAME_OVERHEAD+STK_PARAM(R4)(r1)
	std	r4,0(r12)
	std	r5,8(r12)
	std	r6,16(r12)
	std	r7,24(r12)
	std	r8,32(r12)
	std	r9,40(r12)
	std	r10,48(r12)
	std	r11,56(r12)
	std	r0,64(r12)

	HCALL_INST_POSTCALL(r12)

	li	r4,0
	stb	r4,PACASRR_VALID(r13)

	lwz	r0,8(r1)
	mtcrf	0xff,r0

	blr
#endif

/* See plpar_hcall_raw to see why this is needed */
_GLOBAL(plpar_hcall9_raw)
	HMT_MEDIUM

	mfcr	r0
	stw	r0,8(r1)

	std     r4,STK_PARAM(R4)(r1)     /* Save ret buffer */

	mr	r4,r5
	mr	r5,r6
	mr	r6,r7
	mr	r7,r8
	mr	r8,r9
	mr	r9,r10
	ld	r10,STK_PARAM(R11)(r1)	 /* put arg7 in R10 */
	ld	r11,STK_PARAM(R12)(r1)	 /* put arg8 in R11 */
	ld	r12,STK_PARAM(R13)(r1)    /* put arg9 in R12 */

	HVSC				/* invoke the hypervisor */

	mr	r0,r12
	ld	r12,STK_PARAM(R4)(r1)
	std	r4,  0(r12)
	std	r5,  8(r12)
	std	r6, 16(r12)
	std	r7, 24(r12)
	std	r8, 32(r12)
	std	r9, 40(r12)
	std	r10,48(r12)
	std	r11,56(r12)
	std	r0, 64(r12)

	li	r4,0
	stb	r4,PACASRR_VALID(r13)

	lwz	r0,8(r1)
	mtcrf	0xff,r0

	blr				/* return r3 = status */<|MERGE_RESOLUTION|>--- conflicted
+++ resolved
@@ -108,13 +108,10 @@
 	mfcr	r0
 	stw	r0,8(r1)
 	HVSC				/* invoke the hypervisor */
-<<<<<<< HEAD
-=======
-
-	li	r4,0
-	stb	r4,PACASRR_VALID(r13)
-
->>>>>>> 3b17187f
+
+	li	r4,0
+	stb	r4,PACASRR_VALID(r13)
+
 	lwz	r0,8(r1)
 	mtcrf	0xff,r0
 	blr				/* return r3 = status */
