// SPDX-License-Identifier: GPL-2.0-or-later
/*
 * pseries Memory Hotplug infrastructure.
 *
 * Copyright (C) 2008 Badari Pulavarty, IBM Corporation
 */

#define pr_fmt(fmt)	"pseries-hotplug-mem: " fmt

#include <linux/of.h>
#include <linux/of_address.h>
#include <linux/memblock.h>
#include <linux/memory.h>
#include <linux/memory_hotplug.h>
#include <linux/slab.h>

#include <asm/firmware.h>
#include <asm/machdep.h>
#include <asm/prom.h>
#include <asm/sparsemem.h>
#include <asm/fadump.h>
#include <asm/drmem.h>
#include "pseries.h"

unsigned long pseries_memory_block_size(void)
{
	struct device_node *np;
	u64 memblock_size = MIN_MEMORY_BLOCK_SIZE;
	struct resource r;

	np = of_find_node_by_path("/ibm,dynamic-reconfiguration-memory");
	if (np) {
		int len;
		int size_cells;
		const __be32 *prop;

		size_cells = of_n_size_cells(np);

		prop = of_get_property(np, "ibm,lmb-size", &len);
		if (prop && len >= size_cells * sizeof(__be32))
			memblock_size = of_read_number(prop, size_cells);
		of_node_put(np);

	} else  if (machine_is(pseries)) {
		/* This fallback really only applies to pseries */
		unsigned int memzero_size = 0;

		np = of_find_node_by_path("/memory@0");
		if (np) {
			if (!of_address_to_resource(np, 0, &r))
				memzero_size = resource_size(&r);
			of_node_put(np);
		}

		if (memzero_size) {
			/* We now know the size of memory@0, use this to find
			 * the first memoryblock and get its size.
			 */
			char buf[64];

			sprintf(buf, "/memory@%x", memzero_size);
			np = of_find_node_by_path(buf);
			if (np) {
				if (!of_address_to_resource(np, 0, &r))
					memblock_size = resource_size(&r);
				of_node_put(np);
			}
		}
	}
	return memblock_size;
}

static void dlpar_free_property(struct property *prop)
{
	kfree(prop->name);
	kfree(prop->value);
	kfree(prop);
}

static struct property *dlpar_clone_property(struct property *prop,
					     u32 prop_size)
{
	struct property *new_prop;

	new_prop = kzalloc(sizeof(*new_prop), GFP_KERNEL);
	if (!new_prop)
		return NULL;

	new_prop->name = kstrdup(prop->name, GFP_KERNEL);
	new_prop->value = kzalloc(prop_size, GFP_KERNEL);
	if (!new_prop->name || !new_prop->value) {
		dlpar_free_property(new_prop);
		return NULL;
	}

	memcpy(new_prop->value, prop->value, prop->length);
	new_prop->length = prop_size;

	of_property_set_flag(new_prop, OF_DYNAMIC);
	return new_prop;
}

static bool find_aa_index(struct device_node *dr_node,
			 struct property *ala_prop,
			 const u32 *lmb_assoc, u32 *aa_index)
{
	u32 *assoc_arrays, new_prop_size;
	struct property *new_prop;
	int aa_arrays, aa_array_entries, aa_array_sz;
	int i, index;

	/*
	 * The ibm,associativity-lookup-arrays property is defined to be
	 * a 32-bit value specifying the number of associativity arrays
	 * followed by a 32-bitvalue specifying the number of entries per
	 * array, followed by the associativity arrays.
	 */
	assoc_arrays = ala_prop->value;

	aa_arrays = be32_to_cpu(assoc_arrays[0]);
	aa_array_entries = be32_to_cpu(assoc_arrays[1]);
	aa_array_sz = aa_array_entries * sizeof(u32);

	for (i = 0; i < aa_arrays; i++) {
		index = (i * aa_array_entries) + 2;

		if (memcmp(&assoc_arrays[index], &lmb_assoc[1], aa_array_sz))
			continue;

		*aa_index = i;
		return true;
	}

	new_prop_size = ala_prop->length + aa_array_sz;
	new_prop = dlpar_clone_property(ala_prop, new_prop_size);
	if (!new_prop)
		return false;

	assoc_arrays = new_prop->value;

	/* increment the number of entries in the lookup array */
	assoc_arrays[0] = cpu_to_be32(aa_arrays + 1);

	/* copy the new associativity into the lookup array */
	index = aa_arrays * aa_array_entries + 2;
	memcpy(&assoc_arrays[index], &lmb_assoc[1], aa_array_sz);

	of_update_property(dr_node, new_prop);

	/*
	 * The associativity lookup array index for this lmb is
	 * number of entries - 1 since we added its associativity
	 * to the end of the lookup array.
	 */
	*aa_index = be32_to_cpu(assoc_arrays[0]) - 1;
	return true;
}

static int update_lmb_associativity_index(struct drmem_lmb *lmb)
{
	struct device_node *parent, *lmb_node, *dr_node;
	struct property *ala_prop;
	const u32 *lmb_assoc;
	u32 aa_index;
	bool found;

	parent = of_find_node_by_path("/");
	if (!parent)
		return -ENODEV;

	lmb_node = dlpar_configure_connector(cpu_to_be32(lmb->drc_index),
					     parent);
	of_node_put(parent);
	if (!lmb_node)
		return -EINVAL;

	lmb_assoc = of_get_property(lmb_node, "ibm,associativity", NULL);
	if (!lmb_assoc) {
		dlpar_free_cc_nodes(lmb_node);
		return -ENODEV;
	}

	dr_node = of_find_node_by_path("/ibm,dynamic-reconfiguration-memory");
	if (!dr_node) {
		dlpar_free_cc_nodes(lmb_node);
		return -ENODEV;
	}

	ala_prop = of_find_property(dr_node, "ibm,associativity-lookup-arrays",
				    NULL);
	if (!ala_prop) {
		of_node_put(dr_node);
		dlpar_free_cc_nodes(lmb_node);
		return -ENODEV;
	}

	found = find_aa_index(dr_node, ala_prop, lmb_assoc, &aa_index);

	of_node_put(dr_node);
	dlpar_free_cc_nodes(lmb_node);

	if (!found) {
		pr_err("Could not find LMB associativity\n");
		return -1;
	}

	lmb->aa_index = aa_index;
	return 0;
}

static struct memory_block *lmb_to_memblock(struct drmem_lmb *lmb)
{
	unsigned long section_nr;
	struct mem_section *mem_sect;
	struct memory_block *mem_block;

	section_nr = pfn_to_section_nr(PFN_DOWN(lmb->base_addr));
	mem_sect = __nr_to_section(section_nr);

	mem_block = find_memory_block(mem_sect);
	return mem_block;
}

static int get_lmb_range(u32 drc_index, int n_lmbs,
			 struct drmem_lmb **start_lmb,
			 struct drmem_lmb **end_lmb)
{
	struct drmem_lmb *lmb, *start, *end;
	struct drmem_lmb *limit;

	start = NULL;
	for_each_drmem_lmb(lmb) {
		if (lmb->drc_index == drc_index) {
			start = lmb;
			break;
		}
	}

	if (!start)
		return -EINVAL;

	end = &start[n_lmbs];

	limit = &drmem_info->lmbs[drmem_info->n_lmbs];
	if (end > limit)
		return -EINVAL;

	*start_lmb = start;
	*end_lmb = end;
	return 0;
}

static int dlpar_change_lmb_state(struct drmem_lmb *lmb, bool online)
{
	struct memory_block *mem_block;
	int rc;

	mem_block = lmb_to_memblock(lmb);
	if (!mem_block)
		return -EINVAL;

	if (online && mem_block->dev.offline)
		rc = device_online(&mem_block->dev);
	else if (!online && !mem_block->dev.offline)
		rc = device_offline(&mem_block->dev);
	else
		rc = 0;

	put_device(&mem_block->dev);

	return rc;
}

static int dlpar_online_lmb(struct drmem_lmb *lmb)
{
	return dlpar_change_lmb_state(lmb, true);
}

#ifdef CONFIG_MEMORY_HOTREMOVE
static int dlpar_offline_lmb(struct drmem_lmb *lmb)
{
	return dlpar_change_lmb_state(lmb, false);
}

static int pseries_remove_memblock(unsigned long base, unsigned long memblock_size)
{
	unsigned long block_sz, start_pfn;
	int sections_per_block;
	int i, nid;

	start_pfn = base >> PAGE_SHIFT;

	lock_device_hotplug();

	if (!pfn_valid(start_pfn))
		goto out;

	block_sz = pseries_memory_block_size();
	sections_per_block = block_sz / MIN_MEMORY_BLOCK_SIZE;
	nid = memory_add_physaddr_to_nid(base);

	for (i = 0; i < sections_per_block; i++) {
		__remove_memory(nid, base, MIN_MEMORY_BLOCK_SIZE);
		base += MIN_MEMORY_BLOCK_SIZE;
	}

out:
	/* Update memory regions for memory remove */
	memblock_remove(base, memblock_size);
	unlock_device_hotplug();
	return 0;
}

static int pseries_remove_mem_node(struct device_node *np)
{
	const __be32 *prop;
	unsigned long base;
	unsigned long lmb_size;
	int ret = -EINVAL;
	int addr_cells, size_cells;

	/*
	 * Check to see if we are actually removing memory
	 */
	if (!of_node_is_type(np, "memory"))
		return 0;

	/*
	 * Find the base address and size of the memblock
	 */
	prop = of_get_property(np, "reg", NULL);
	if (!prop)
		return ret;

	addr_cells = of_n_addr_cells(np);
	size_cells = of_n_size_cells(np);

	/*
	 * "reg" property represents (addr,size) tuple.
	 */
	base = of_read_number(prop, addr_cells);
	prop += addr_cells;
	lmb_size = of_read_number(prop, size_cells);

	pseries_remove_memblock(base, lmb_size);
	return 0;
}

static bool lmb_is_removable(struct drmem_lmb *lmb)
{
	if (!(lmb->flags & DRCONF_MEM_ASSIGNED))
		return false;

#ifdef CONFIG_FA_DUMP
	/*
	 * Don't hot-remove memory that falls in fadump boot memory area
	 * and memory that is reserved for capturing old kernel memory.
	 */
	if (is_fadump_memory_area(lmb->base_addr, memory_block_size_bytes()))
		return false;
#endif
<<<<<<< HEAD

	for (i = 0; i < scns_per_block; i++) {
		pfn = PFN_DOWN(phys_addr);
		if (!pfn_present(pfn)) {
			phys_addr += MIN_MEMORY_BLOCK_SIZE;
			continue;
		}

		rc &= is_mem_section_removable(pfn, PAGES_PER_SECTION);
		phys_addr += MIN_MEMORY_BLOCK_SIZE;
	}

	return rc ? true : false;
=======
	/* device_offline() will determine if we can actually remove this lmb */
	return true;
>>>>>>> d1988041
}

static int dlpar_add_lmb(struct drmem_lmb *);

static int dlpar_remove_lmb(struct drmem_lmb *lmb)
{
	struct memory_block *mem_block;
	unsigned long block_sz;
	int rc;

	if (!lmb_is_removable(lmb))
		return -EINVAL;

	mem_block = lmb_to_memblock(lmb);
	if (mem_block == NULL)
		return -EINVAL;

	rc = dlpar_offline_lmb(lmb);
	if (rc) {
		put_device(&mem_block->dev);
		return rc;
	}

	block_sz = pseries_memory_block_size();

	__remove_memory(mem_block->nid, lmb->base_addr, block_sz);
	put_device(&mem_block->dev);

	/* Update memory regions for memory remove */
	memblock_remove(lmb->base_addr, block_sz);

	invalidate_lmb_associativity_index(lmb);
	lmb->flags &= ~DRCONF_MEM_ASSIGNED;

	return 0;
}

static int dlpar_memory_remove_by_count(u32 lmbs_to_remove)
{
	struct drmem_lmb *lmb;
	int lmbs_removed = 0;
	int lmbs_available = 0;
	int rc;

	pr_info("Attempting to hot-remove %d LMB(s)\n", lmbs_to_remove);

	if (lmbs_to_remove == 0)
		return -EINVAL;

	/* Validate that there are enough LMBs to satisfy the request */
	for_each_drmem_lmb(lmb) {
		if (lmb_is_removable(lmb))
			lmbs_available++;

		if (lmbs_available == lmbs_to_remove)
			break;
	}

	if (lmbs_available < lmbs_to_remove) {
		pr_info("Not enough LMBs available (%d of %d) to satisfy request\n",
			lmbs_available, lmbs_to_remove);
		return -EINVAL;
	}

	for_each_drmem_lmb(lmb) {
		rc = dlpar_remove_lmb(lmb);
		if (rc)
			continue;

		/* Mark this lmb so we can add it later if all of the
		 * requested LMBs cannot be removed.
		 */
		drmem_mark_lmb_reserved(lmb);

		lmbs_removed++;
		if (lmbs_removed == lmbs_to_remove)
			break;
	}

	if (lmbs_removed != lmbs_to_remove) {
		pr_err("Memory hot-remove failed, adding LMB's back\n");

		for_each_drmem_lmb(lmb) {
			if (!drmem_lmb_reserved(lmb))
				continue;

			rc = dlpar_add_lmb(lmb);
			if (rc)
				pr_err("Failed to add LMB back, drc index %x\n",
				       lmb->drc_index);

			drmem_remove_lmb_reservation(lmb);
		}

		rc = -EINVAL;
	} else {
		for_each_drmem_lmb(lmb) {
			if (!drmem_lmb_reserved(lmb))
				continue;

			dlpar_release_drc(lmb->drc_index);
			pr_info("Memory at %llx was hot-removed\n",
				lmb->base_addr);

			drmem_remove_lmb_reservation(lmb);
		}
		rc = 0;
	}

	return rc;
}

static int dlpar_memory_remove_by_index(u32 drc_index)
{
	struct drmem_lmb *lmb;
	int lmb_found;
	int rc;

	pr_info("Attempting to hot-remove LMB, drc index %x\n", drc_index);

	lmb_found = 0;
	for_each_drmem_lmb(lmb) {
		if (lmb->drc_index == drc_index) {
			lmb_found = 1;
			rc = dlpar_remove_lmb(lmb);
			if (!rc)
				dlpar_release_drc(lmb->drc_index);

			break;
		}
	}

	if (!lmb_found)
		rc = -EINVAL;

	if (rc)
		pr_info("Failed to hot-remove memory at %llx\n",
			lmb->base_addr);
	else
		pr_info("Memory at %llx was hot-removed\n", lmb->base_addr);

	return rc;
}

static int dlpar_memory_remove_by_ic(u32 lmbs_to_remove, u32 drc_index)
{
	struct drmem_lmb *lmb, *start_lmb, *end_lmb;
	int lmbs_available = 0;
	int rc;

	pr_info("Attempting to hot-remove %u LMB(s) at %x\n",
		lmbs_to_remove, drc_index);

	if (lmbs_to_remove == 0)
		return -EINVAL;

	rc = get_lmb_range(drc_index, lmbs_to_remove, &start_lmb, &end_lmb);
	if (rc)
		return -EINVAL;

	/* Validate that there are enough LMBs to satisfy the request */
	for_each_drmem_lmb_in_range(lmb, start_lmb, end_lmb) {
		if (lmb->flags & DRCONF_MEM_RESERVED)
			break;

		lmbs_available++;
	}

	if (lmbs_available < lmbs_to_remove)
		return -EINVAL;

	for_each_drmem_lmb_in_range(lmb, start_lmb, end_lmb) {
		if (!(lmb->flags & DRCONF_MEM_ASSIGNED))
			continue;

		rc = dlpar_remove_lmb(lmb);
		if (rc)
			break;

		drmem_mark_lmb_reserved(lmb);
	}

	if (rc) {
		pr_err("Memory indexed-count-remove failed, adding any removed LMBs\n");


		for_each_drmem_lmb_in_range(lmb, start_lmb, end_lmb) {
			if (!drmem_lmb_reserved(lmb))
				continue;

			rc = dlpar_add_lmb(lmb);
			if (rc)
				pr_err("Failed to add LMB, drc index %x\n",
				       lmb->drc_index);

			drmem_remove_lmb_reservation(lmb);
		}
		rc = -EINVAL;
	} else {
		for_each_drmem_lmb_in_range(lmb, start_lmb, end_lmb) {
			if (!drmem_lmb_reserved(lmb))
				continue;

			dlpar_release_drc(lmb->drc_index);
			pr_info("Memory at %llx (drc index %x) was hot-removed\n",
				lmb->base_addr, lmb->drc_index);

			drmem_remove_lmb_reservation(lmb);
		}
	}

	return rc;
}

#else
static inline int pseries_remove_memblock(unsigned long base,
					  unsigned long memblock_size)
{
	return -EOPNOTSUPP;
}
static inline int pseries_remove_mem_node(struct device_node *np)
{
	return 0;
}
static inline int dlpar_memory_remove(struct pseries_hp_errorlog *hp_elog)
{
	return -EOPNOTSUPP;
}
static int dlpar_remove_lmb(struct drmem_lmb *lmb)
{
	return -EOPNOTSUPP;
}
static int dlpar_memory_remove_by_count(u32 lmbs_to_remove)
{
	return -EOPNOTSUPP;
}
static int dlpar_memory_remove_by_index(u32 drc_index)
{
	return -EOPNOTSUPP;
}

static int dlpar_memory_remove_by_ic(u32 lmbs_to_remove, u32 drc_index)
{
	return -EOPNOTSUPP;
}
#endif /* CONFIG_MEMORY_HOTREMOVE */

static int dlpar_add_lmb(struct drmem_lmb *lmb)
{
	unsigned long block_sz;
	int nid, rc;

	if (lmb->flags & DRCONF_MEM_ASSIGNED)
		return -EINVAL;

	rc = update_lmb_associativity_index(lmb);
	if (rc) {
		dlpar_release_drc(lmb->drc_index);
		return rc;
	}

	block_sz = memory_block_size_bytes();

<<<<<<< HEAD
	/* Find the node id for this address. */
	nid = memory_add_physaddr_to_nid(lmb->base_addr);

	/* Add the memory */
	rc = __add_memory(nid, lmb->base_addr, block_sz);
=======
	/* Find the node id for this LMB.  Fake one if necessary. */
	nid = of_drconf_to_nid_single(lmb);
	if (nid < 0 || !node_possible(nid))
		nid = first_online_node;

	/* Add the memory */
	rc = __add_memory(nid, lmb->base_addr, block_sz, MHP_NONE);
>>>>>>> d1988041
	if (rc) {
		invalidate_lmb_associativity_index(lmb);
		return rc;
	}

	rc = dlpar_online_lmb(lmb);
	if (rc) {
		__remove_memory(nid, lmb->base_addr, block_sz);
		invalidate_lmb_associativity_index(lmb);
	} else {
		lmb->flags |= DRCONF_MEM_ASSIGNED;
	}

	return rc;
}

static int dlpar_memory_add_by_count(u32 lmbs_to_add)
{
	struct drmem_lmb *lmb;
	int lmbs_available = 0;
	int lmbs_added = 0;
	int rc;

	pr_info("Attempting to hot-add %d LMB(s)\n", lmbs_to_add);

	if (lmbs_to_add == 0)
		return -EINVAL;

	/* Validate that there are enough LMBs to satisfy the request */
	for_each_drmem_lmb(lmb) {
		if (!(lmb->flags & DRCONF_MEM_ASSIGNED))
			lmbs_available++;

		if (lmbs_available == lmbs_to_add)
			break;
	}

	if (lmbs_available < lmbs_to_add)
		return -EINVAL;

	for_each_drmem_lmb(lmb) {
		if (lmb->flags & DRCONF_MEM_ASSIGNED)
			continue;

		rc = dlpar_acquire_drc(lmb->drc_index);
		if (rc)
			continue;

		rc = dlpar_add_lmb(lmb);
		if (rc) {
			dlpar_release_drc(lmb->drc_index);
			continue;
		}

		/* Mark this lmb so we can remove it later if all of the
		 * requested LMBs cannot be added.
		 */
		drmem_mark_lmb_reserved(lmb);

		lmbs_added++;
		if (lmbs_added == lmbs_to_add)
			break;
	}

	if (lmbs_added != lmbs_to_add) {
		pr_err("Memory hot-add failed, removing any added LMBs\n");

		for_each_drmem_lmb(lmb) {
			if (!drmem_lmb_reserved(lmb))
				continue;

			rc = dlpar_remove_lmb(lmb);
			if (rc)
				pr_err("Failed to remove LMB, drc index %x\n",
				       lmb->drc_index);
			else
				dlpar_release_drc(lmb->drc_index);

			drmem_remove_lmb_reservation(lmb);
		}
		rc = -EINVAL;
	} else {
		for_each_drmem_lmb(lmb) {
			if (!drmem_lmb_reserved(lmb))
				continue;

			pr_info("Memory at %llx (drc index %x) was hot-added\n",
				lmb->base_addr, lmb->drc_index);
			drmem_remove_lmb_reservation(lmb);
		}
		rc = 0;
	}

	return rc;
}

static int dlpar_memory_add_by_index(u32 drc_index)
{
	struct drmem_lmb *lmb;
	int rc, lmb_found;

	pr_info("Attempting to hot-add LMB, drc index %x\n", drc_index);

	lmb_found = 0;
	for_each_drmem_lmb(lmb) {
		if (lmb->drc_index == drc_index) {
			lmb_found = 1;
			rc = dlpar_acquire_drc(lmb->drc_index);
			if (!rc) {
				rc = dlpar_add_lmb(lmb);
				if (rc)
					dlpar_release_drc(lmb->drc_index);
			}

			break;
		}
	}

	if (!lmb_found)
		rc = -EINVAL;

	if (rc)
		pr_info("Failed to hot-add memory, drc index %x\n", drc_index);
	else
		pr_info("Memory at %llx (drc index %x) was hot-added\n",
			lmb->base_addr, drc_index);

	return rc;
}

static int dlpar_memory_add_by_ic(u32 lmbs_to_add, u32 drc_index)
{
	struct drmem_lmb *lmb, *start_lmb, *end_lmb;
	int lmbs_available = 0;
	int rc;

	pr_info("Attempting to hot-add %u LMB(s) at index %x\n",
		lmbs_to_add, drc_index);

	if (lmbs_to_add == 0)
		return -EINVAL;

	rc = get_lmb_range(drc_index, lmbs_to_add, &start_lmb, &end_lmb);
	if (rc)
		return -EINVAL;

	/* Validate that the LMBs in this range are not reserved */
	for_each_drmem_lmb_in_range(lmb, start_lmb, end_lmb) {
		if (lmb->flags & DRCONF_MEM_RESERVED)
			break;

		lmbs_available++;
	}

	if (lmbs_available < lmbs_to_add)
		return -EINVAL;

	for_each_drmem_lmb_in_range(lmb, start_lmb, end_lmb) {
		if (lmb->flags & DRCONF_MEM_ASSIGNED)
			continue;

		rc = dlpar_acquire_drc(lmb->drc_index);
		if (rc)
			break;

		rc = dlpar_add_lmb(lmb);
		if (rc) {
			dlpar_release_drc(lmb->drc_index);
			break;
		}

		drmem_mark_lmb_reserved(lmb);
	}

	if (rc) {
		pr_err("Memory indexed-count-add failed, removing any added LMBs\n");

		for_each_drmem_lmb_in_range(lmb, start_lmb, end_lmb) {
			if (!drmem_lmb_reserved(lmb))
				continue;

			rc = dlpar_remove_lmb(lmb);
			if (rc)
				pr_err("Failed to remove LMB, drc index %x\n",
				       lmb->drc_index);
			else
				dlpar_release_drc(lmb->drc_index);

			drmem_remove_lmb_reservation(lmb);
		}
		rc = -EINVAL;
	} else {
		for_each_drmem_lmb_in_range(lmb, start_lmb, end_lmb) {
			if (!drmem_lmb_reserved(lmb))
				continue;

			pr_info("Memory at %llx (drc index %x) was hot-added\n",
				lmb->base_addr, lmb->drc_index);
			drmem_remove_lmb_reservation(lmb);
		}
	}

	return rc;
}

int dlpar_memory(struct pseries_hp_errorlog *hp_elog)
{
	u32 count, drc_index;
	int rc;

	lock_device_hotplug();

	switch (hp_elog->action) {
	case PSERIES_HP_ELOG_ACTION_ADD:
		switch (hp_elog->id_type) {
		case PSERIES_HP_ELOG_ID_DRC_COUNT:
			count = hp_elog->_drc_u.drc_count;
			rc = dlpar_memory_add_by_count(count);
			break;
		case PSERIES_HP_ELOG_ID_DRC_INDEX:
			drc_index = hp_elog->_drc_u.drc_index;
			rc = dlpar_memory_add_by_index(drc_index);
			break;
		case PSERIES_HP_ELOG_ID_DRC_IC:
			count = hp_elog->_drc_u.ic.count;
			drc_index = hp_elog->_drc_u.ic.index;
			rc = dlpar_memory_add_by_ic(count, drc_index);
			break;
		default:
			rc = -EINVAL;
			break;
		}

		break;
	case PSERIES_HP_ELOG_ACTION_REMOVE:
		switch (hp_elog->id_type) {
		case PSERIES_HP_ELOG_ID_DRC_COUNT:
			count = hp_elog->_drc_u.drc_count;
			rc = dlpar_memory_remove_by_count(count);
			break;
		case PSERIES_HP_ELOG_ID_DRC_INDEX:
			drc_index = hp_elog->_drc_u.drc_index;
			rc = dlpar_memory_remove_by_index(drc_index);
			break;
		case PSERIES_HP_ELOG_ID_DRC_IC:
			count = hp_elog->_drc_u.ic.count;
			drc_index = hp_elog->_drc_u.ic.index;
			rc = dlpar_memory_remove_by_ic(count, drc_index);
			break;
		default:
			rc = -EINVAL;
			break;
		}

		break;
	default:
		pr_err("Invalid action (%d) specified\n", hp_elog->action);
		rc = -EINVAL;
		break;
	}

	if (!rc)
		rc = drmem_update_dt();

	unlock_device_hotplug();
	return rc;
}

static int pseries_add_mem_node(struct device_node *np)
{
	const __be32 *prop;
	unsigned long base;
	unsigned long lmb_size;
	int ret = -EINVAL;
	int addr_cells, size_cells;

	/*
	 * Check to see if we are actually adding memory
	 */
	if (!of_node_is_type(np, "memory"))
		return 0;

	/*
	 * Find the base and size of the memblock
	 */
	prop = of_get_property(np, "reg", NULL);
	if (!prop)
		return ret;

	addr_cells = of_n_addr_cells(np);
	size_cells = of_n_size_cells(np);
	/*
	 * "reg" property represents (addr,size) tuple.
	 */
	base = of_read_number(prop, addr_cells);
	prop += addr_cells;
	lmb_size = of_read_number(prop, size_cells);

	/*
	 * Update memory region to represent the memory add
	 */
	ret = memblock_add(base, lmb_size);
	return (ret < 0) ? -EINVAL : 0;
}

static int pseries_memory_notifier(struct notifier_block *nb,
				   unsigned long action, void *data)
{
	struct of_reconfig_data *rd = data;
	int err = 0;

	switch (action) {
	case OF_RECONFIG_ATTACH_NODE:
		err = pseries_add_mem_node(rd->dn);
		break;
	case OF_RECONFIG_DETACH_NODE:
		err = pseries_remove_mem_node(rd->dn);
		break;
	}
	return notifier_from_errno(err);
}

static struct notifier_block pseries_mem_nb = {
	.notifier_call = pseries_memory_notifier,
};

static int __init pseries_memory_hotplug_init(void)
{
	if (firmware_has_feature(FW_FEATURE_LPAR))
		of_reconfig_notifier_register(&pseries_mem_nb);

	return 0;
}
machine_device_initcall(pseries, pseries_memory_hotplug_init);<|MERGE_RESOLUTION|>--- conflicted
+++ resolved
@@ -359,24 +359,8 @@
 	if (is_fadump_memory_area(lmb->base_addr, memory_block_size_bytes()))
 		return false;
 #endif
-<<<<<<< HEAD
-
-	for (i = 0; i < scns_per_block; i++) {
-		pfn = PFN_DOWN(phys_addr);
-		if (!pfn_present(pfn)) {
-			phys_addr += MIN_MEMORY_BLOCK_SIZE;
-			continue;
-		}
-
-		rc &= is_mem_section_removable(pfn, PAGES_PER_SECTION);
-		phys_addr += MIN_MEMORY_BLOCK_SIZE;
-	}
-
-	return rc ? true : false;
-=======
 	/* device_offline() will determine if we can actually remove this lmb */
 	return true;
->>>>>>> d1988041
 }
 
 static int dlpar_add_lmb(struct drmem_lmb *);
@@ -640,13 +624,6 @@
 
 	block_sz = memory_block_size_bytes();
 
-<<<<<<< HEAD
-	/* Find the node id for this address. */
-	nid = memory_add_physaddr_to_nid(lmb->base_addr);
-
-	/* Add the memory */
-	rc = __add_memory(nid, lmb->base_addr, block_sz);
-=======
 	/* Find the node id for this LMB.  Fake one if necessary. */
 	nid = of_drconf_to_nid_single(lmb);
 	if (nid < 0 || !node_possible(nid))
@@ -654,7 +631,6 @@
 
 	/* Add the memory */
 	rc = __add_memory(nid, lmb->base_addr, block_sz, MHP_NONE);
->>>>>>> d1988041
 	if (rc) {
 		invalidate_lmb_associativity_index(lmb);
 		return rc;
