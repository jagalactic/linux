--- conflicted
+++ resolved
@@ -328,20 +328,10 @@
 
 	.globl	transfer_to_syscall
 transfer_to_syscall:
-<<<<<<< HEAD
-#ifdef CONFIG_PPC_BOOK3S_32
-	kuep_lock r11, r12
-#endif
-#ifdef CONFIG_TRACE_IRQFLAGS
-	andi.	r12,r9,MSR_EE
-	beq-	trace_syscall_entry_irq_off
-#endif /* CONFIG_TRACE_IRQFLAGS */
-=======
 	SAVE_NVGPRS(r1)
 #ifdef CONFIG_PPC_BOOK3S_32
 	kuep_lock r11, r12
 #endif
->>>>>>> 4bcf3b75
 
 	/* Calling convention has r9 = orig r0, r10 = regs */
 	addi	r10,r1,STACK_FRAME_OVERHEAD
