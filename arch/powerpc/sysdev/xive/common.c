// SPDX-License-Identifier: GPL-2.0-or-later
/*
 * Copyright 2016,2017 IBM Corporation.
 */

#define pr_fmt(fmt) "xive: " fmt

#include <linux/types.h>
#include <linux/threads.h>
#include <linux/kernel.h>
#include <linux/irq.h>
#include <linux/debugfs.h>
#include <linux/smp.h>
#include <linux/interrupt.h>
#include <linux/seq_file.h>
#include <linux/init.h>
#include <linux/cpu.h>
#include <linux/of.h>
#include <linux/slab.h>
#include <linux/spinlock.h>
#include <linux/msi.h>
#include <linux/vmalloc.h>

#include <asm/debugfs.h>
#include <asm/prom.h>
#include <asm/io.h>
#include <asm/smp.h>
#include <asm/machdep.h>
#include <asm/irq.h>
#include <asm/errno.h>
#include <asm/xive.h>
#include <asm/xive-regs.h>
#include <asm/xmon.h>

#include "xive-internal.h"

#undef DEBUG_FLUSH
#undef DEBUG_ALL

#ifdef DEBUG_ALL
#define DBG_VERBOSE(fmt, ...)	pr_devel("cpu %d - " fmt, \
					 smp_processor_id(), ## __VA_ARGS__)
#else
#define DBG_VERBOSE(fmt...)	do { } while(0)
#endif

bool __xive_enabled;
EXPORT_SYMBOL_GPL(__xive_enabled);
bool xive_cmdline_disabled;

/* We use only one priority for now */
static u8 xive_irq_priority;

/* TIMA exported to KVM */
void __iomem *xive_tima;
EXPORT_SYMBOL_GPL(xive_tima);
u32 xive_tima_offset;

/* Backend ops */
static const struct xive_ops *xive_ops;

/* Our global interrupt domain */
static struct irq_domain *xive_irq_domain;

#ifdef CONFIG_SMP
/* The IPIs use the same logical irq number when on the same chip */
static struct xive_ipi_desc {
	unsigned int irq;
	char name[16];
	atomic_t started;
} *xive_ipis;

/*
 * Use early_cpu_to_node() for hot-plugged CPUs
 */
static unsigned int xive_ipi_cpu_to_irq(unsigned int cpu)
{
	return xive_ipis[early_cpu_to_node(cpu)].irq;
}
#endif

/* Xive state for each CPU */
static DEFINE_PER_CPU(struct xive_cpu *, xive_cpu);

/* An invalid CPU target */
#define XIVE_INVALID_TARGET	(-1)

/*
 * Read the next entry in a queue, return its content if it's valid
 * or 0 if there is no new entry.
 *
 * The queue pointer is moved forward unless "just_peek" is set
 */
static u32 xive_read_eq(struct xive_q *q, bool just_peek)
{
	u32 cur;

	if (!q->qpage)
		return 0;
	cur = be32_to_cpup(q->qpage + q->idx);

	/* Check valid bit (31) vs current toggle polarity */
	if ((cur >> 31) == q->toggle)
		return 0;

	/* If consuming from the queue ... */
	if (!just_peek) {
		/* Next entry */
		q->idx = (q->idx + 1) & q->msk;

		/* Wrap around: flip valid toggle */
		if (q->idx == 0)
			q->toggle ^= 1;
	}
	/* Mask out the valid bit (31) */
	return cur & 0x7fffffff;
}

/*
 * Scans all the queue that may have interrupts in them
 * (based on "pending_prio") in priority order until an
 * interrupt is found or all the queues are empty.
 *
 * Then updates the CPPR (Current Processor Priority
 * Register) based on the most favored interrupt found
 * (0xff if none) and return what was found (0 if none).
 *
 * If just_peek is set, return the most favored pending
 * interrupt if any but don't update the queue pointers.
 *
 * Note: This function can operate generically on any number
 * of queues (up to 8). The current implementation of the XIVE
 * driver only uses a single queue however.
 *
 * Note2: This will also "flush" "the pending_count" of a queue
 * into the "count" when that queue is observed to be empty.
 * This is used to keep track of the amount of interrupts
 * targetting a queue. When an interrupt is moved away from
 * a queue, we only decrement that queue count once the queue
 * has been observed empty to avoid races.
 */
static u32 xive_scan_interrupts(struct xive_cpu *xc, bool just_peek)
{
	u32 irq = 0;
	u8 prio = 0;

	/* Find highest pending priority */
	while (xc->pending_prio != 0) {
		struct xive_q *q;

		prio = ffs(xc->pending_prio) - 1;
		DBG_VERBOSE("scan_irq: trying prio %d\n", prio);

		/* Try to fetch */
		irq = xive_read_eq(&xc->queue[prio], just_peek);

		/* Found something ? That's it */
		if (irq) {
			if (just_peek || irq_to_desc(irq))
				break;
			/*
			 * We should never get here; if we do then we must
			 * have failed to synchronize the interrupt properly
			 * when shutting it down.
			 */
			pr_crit("xive: got interrupt %d without descriptor, dropping\n",
				irq);
			WARN_ON(1);
			continue;
		}

		/* Clear pending bits */
		xc->pending_prio &= ~(1 << prio);

		/*
		 * Check if the queue count needs adjusting due to
		 * interrupts being moved away. See description of
		 * xive_dec_target_count()
		 */
		q = &xc->queue[prio];
		if (atomic_read(&q->pending_count)) {
			int p = atomic_xchg(&q->pending_count, 0);
			if (p) {
				WARN_ON(p > atomic_read(&q->count));
				atomic_sub(p, &q->count);
			}
		}
	}

	/* If nothing was found, set CPPR to 0xff */
	if (irq == 0)
		prio = 0xff;

	/* Update HW CPPR to match if necessary */
	if (prio != xc->cppr) {
		DBG_VERBOSE("scan_irq: adjusting CPPR to %d\n", prio);
		xc->cppr = prio;
		out_8(xive_tima + xive_tima_offset + TM_CPPR, prio);
	}

	return irq;
}

/*
 * This is used to perform the magic loads from an ESB
 * described in xive-regs.h
 */
static notrace u8 xive_esb_read(struct xive_irq_data *xd, u32 offset)
{
	u64 val;

	if (offset == XIVE_ESB_SET_PQ_10 && xd->flags & XIVE_IRQ_FLAG_STORE_EOI)
		offset |= XIVE_ESB_LD_ST_MO;

	if ((xd->flags & XIVE_IRQ_FLAG_H_INT_ESB) && xive_ops->esb_rw)
		val = xive_ops->esb_rw(xd->hw_irq, offset, 0, 0);
	else
		val = in_be64(xd->eoi_mmio + offset);

	return (u8)val;
}

static void xive_esb_write(struct xive_irq_data *xd, u32 offset, u64 data)
{
	if ((xd->flags & XIVE_IRQ_FLAG_H_INT_ESB) && xive_ops->esb_rw)
		xive_ops->esb_rw(xd->hw_irq, offset, data, 1);
	else
		out_be64(xd->eoi_mmio + offset, data);
}

#ifdef CONFIG_XMON
static notrace void xive_dump_eq(const char *name, struct xive_q *q)
{
	u32 i0, i1, idx;

	if (!q->qpage)
		return;
	idx = q->idx;
	i0 = be32_to_cpup(q->qpage + idx);
	idx = (idx + 1) & q->msk;
	i1 = be32_to_cpup(q->qpage + idx);
	xmon_printf("%s idx=%d T=%d %08x %08x ...", name,
		     q->idx, q->toggle, i0, i1);
}

notrace void xmon_xive_do_dump(int cpu)
{
	struct xive_cpu *xc = per_cpu(xive_cpu, cpu);

	xmon_printf("CPU %d:", cpu);
	if (xc) {
		xmon_printf("pp=%02x CPPR=%02x ", xc->pending_prio, xc->cppr);

#ifdef CONFIG_SMP
		{
			u64 val = xive_esb_read(&xc->ipi_data, XIVE_ESB_GET);

			xmon_printf("IPI=0x%08x PQ=%c%c ", xc->hw_ipi,
				    val & XIVE_ESB_VAL_P ? 'P' : '-',
				    val & XIVE_ESB_VAL_Q ? 'Q' : '-');
		}
#endif
		xive_dump_eq("EQ", &xc->queue[xive_irq_priority]);
	}
	xmon_printf("\n");
}

static struct irq_data *xive_get_irq_data(u32 hw_irq)
{
	unsigned int irq = irq_find_mapping(xive_irq_domain, hw_irq);

	return irq ? irq_get_irq_data(irq) : NULL;
}

int xmon_xive_get_irq_config(u32 hw_irq, struct irq_data *d)
{
	int rc;
	u32 target;
	u8 prio;
	u32 lirq;

	rc = xive_ops->get_irq_config(hw_irq, &target, &prio, &lirq);
	if (rc) {
		xmon_printf("IRQ 0x%08x : no config rc=%d\n", hw_irq, rc);
		return rc;
	}

	xmon_printf("IRQ 0x%08x : target=0x%x prio=%02x lirq=0x%x ",
		    hw_irq, target, prio, lirq);

	if (!d)
		d = xive_get_irq_data(hw_irq);

	if (d) {
		struct xive_irq_data *xd = irq_data_get_irq_handler_data(d);
		u64 val = xive_esb_read(xd, XIVE_ESB_GET);

		xmon_printf("flags=%c%c%c PQ=%c%c",
			    xd->flags & XIVE_IRQ_FLAG_STORE_EOI ? 'S' : ' ',
			    xd->flags & XIVE_IRQ_FLAG_LSI ? 'L' : ' ',
			    xd->flags & XIVE_IRQ_FLAG_H_INT_ESB ? 'H' : ' ',
			    val & XIVE_ESB_VAL_P ? 'P' : '-',
			    val & XIVE_ESB_VAL_Q ? 'Q' : '-');
	}

	xmon_printf("\n");
	return 0;
}

void xmon_xive_get_irq_all(void)
{
	unsigned int i;
	struct irq_desc *desc;

	for_each_irq_desc(i, desc) {
		struct irq_data *d = irq_desc_get_irq_data(desc);
		unsigned int hwirq = (unsigned int)irqd_to_hwirq(d);

		if (d->domain == xive_irq_domain)
			xmon_xive_get_irq_config(hwirq, d);
	}
}

#endif /* CONFIG_XMON */

static unsigned int xive_get_irq(void)
{
	struct xive_cpu *xc = __this_cpu_read(xive_cpu);
	u32 irq;

	/*
	 * This can be called either as a result of a HW interrupt or
	 * as a "replay" because EOI decided there was still something
	 * in one of the queues.
	 *
	 * First we perform an ACK cycle in order to update our mask
	 * of pending priorities. This will also have the effect of
	 * updating the CPPR to the most favored pending interrupts.
	 *
	 * In the future, if we have a way to differentiate a first
	 * entry (on HW interrupt) from a replay triggered by EOI,
	 * we could skip this on replays unless we soft-mask tells us
	 * that a new HW interrupt occurred.
	 */
	xive_ops->update_pending(xc);

	DBG_VERBOSE("get_irq: pending=%02x\n", xc->pending_prio);

	/* Scan our queue(s) for interrupts */
	irq = xive_scan_interrupts(xc, false);

	DBG_VERBOSE("get_irq: got irq 0x%x, new pending=0x%02x\n",
	    irq, xc->pending_prio);

	/* Return pending interrupt if any */
	if (irq == XIVE_BAD_IRQ)
		return 0;
	return irq;
}

/*
 * After EOI'ing an interrupt, we need to re-check the queue
 * to see if another interrupt is pending since multiple
 * interrupts can coalesce into a single notification to the
 * CPU.
 *
 * If we find that there is indeed more in there, we call
 * force_external_irq_replay() to make Linux synthetize an
 * external interrupt on the next call to local_irq_restore().
 */
static void xive_do_queue_eoi(struct xive_cpu *xc)
{
	if (xive_scan_interrupts(xc, true) != 0) {
		DBG_VERBOSE("eoi: pending=0x%02x\n", xc->pending_prio);
		force_external_irq_replay();
	}
}

/*
 * EOI an interrupt at the source. There are several methods
 * to do this depending on the HW version and source type
 */
static void xive_do_source_eoi(struct xive_irq_data *xd)
{
	u8 eoi_val;

	xd->stale_p = false;

	/* If the XIVE supports the new "store EOI facility, use it */
	if (xd->flags & XIVE_IRQ_FLAG_STORE_EOI) {
		xive_esb_write(xd, XIVE_ESB_STORE_EOI, 0);
		return;
	}

	/*
	 * For LSIs, we use the "EOI cycle" special load rather than
	 * PQ bits, as they are automatically re-triggered in HW when
	 * still pending.
	 */
	if (xd->flags & XIVE_IRQ_FLAG_LSI) {
		xive_esb_read(xd, XIVE_ESB_LOAD_EOI);
		return;
	}

	/*
	 * Otherwise, we use the special MMIO that does a clear of
	 * both P and Q and returns the old Q. This allows us to then
	 * do a re-trigger if Q was set rather than synthesizing an
	 * interrupt in software
	 */
	eoi_val = xive_esb_read(xd, XIVE_ESB_SET_PQ_00);
	DBG_VERBOSE("eoi_val=%x\n", eoi_val);

	/* Re-trigger if needed */
	if ((eoi_val & XIVE_ESB_VAL_Q) && xd->trig_mmio)
		out_be64(xd->trig_mmio, 0);
}

/* irq_chip eoi callback, called with irq descriptor lock held */
static void xive_irq_eoi(struct irq_data *d)
{
	struct xive_irq_data *xd = irq_data_get_irq_handler_data(d);
	struct xive_cpu *xc = __this_cpu_read(xive_cpu);

	DBG_VERBOSE("eoi_irq: irq=%d [0x%lx] pending=%02x\n",
		    d->irq, irqd_to_hwirq(d), xc->pending_prio);

	/*
	 * EOI the source if it hasn't been disabled and hasn't
	 * been passed-through to a KVM guest
	 */
	if (!irqd_irq_disabled(d) && !irqd_is_forwarded_to_vcpu(d) &&
	    !(xd->flags & XIVE_IRQ_FLAG_NO_EOI))
		xive_do_source_eoi(xd);
	else
		xd->stale_p = true;

	/*
	 * Clear saved_p to indicate that it's no longer occupying
	 * a queue slot on the target queue
	 */
	xd->saved_p = false;

	/* Check for more work in the queue */
	xive_do_queue_eoi(xc);
}

/*
 * Helper used to mask and unmask an interrupt source.
 */
static void xive_do_source_set_mask(struct xive_irq_data *xd,
				    bool mask)
{
	u64 val;

	/*
	 * If the interrupt had P set, it may be in a queue.
	 *
	 * We need to make sure we don't re-enable it until it
	 * has been fetched from that queue and EOId. We keep
	 * a copy of that P state and use it to restore the
	 * ESB accordingly on unmask.
	 */
	if (mask) {
		val = xive_esb_read(xd, XIVE_ESB_SET_PQ_01);
		if (!xd->stale_p && !!(val & XIVE_ESB_VAL_P))
			xd->saved_p = true;
		xd->stale_p = false;
	} else if (xd->saved_p) {
		xive_esb_read(xd, XIVE_ESB_SET_PQ_10);
		xd->saved_p = false;
	} else {
		xive_esb_read(xd, XIVE_ESB_SET_PQ_00);
		xd->stale_p = false;
	}
}

/*
 * Try to chose "cpu" as a new interrupt target. Increments
 * the queue accounting for that target if it's not already
 * full.
 */
static bool xive_try_pick_target(int cpu)
{
	struct xive_cpu *xc = per_cpu(xive_cpu, cpu);
	struct xive_q *q = &xc->queue[xive_irq_priority];
	int max;

	/*
	 * Calculate max number of interrupts in that queue.
	 *
	 * We leave a gap of 1 just in case...
	 */
	max = (q->msk + 1) - 1;
	return !!atomic_add_unless(&q->count, 1, max);
}

/*
 * Un-account an interrupt for a target CPU. We don't directly
 * decrement q->count since the interrupt might still be present
 * in the queue.
 *
 * Instead increment a separate counter "pending_count" which
 * will be substracted from "count" later when that CPU observes
 * the queue to be empty.
 */
static void xive_dec_target_count(int cpu)
{
	struct xive_cpu *xc = per_cpu(xive_cpu, cpu);
	struct xive_q *q = &xc->queue[xive_irq_priority];

	if (WARN_ON(cpu < 0 || !xc)) {
		pr_err("%s: cpu=%d xc=%p\n", __func__, cpu, xc);
		return;
	}

	/*
	 * We increment the "pending count" which will be used
	 * to decrement the target queue count whenever it's next
	 * processed and found empty. This ensure that we don't
	 * decrement while we still have the interrupt there
	 * occupying a slot.
	 */
	atomic_inc(&q->pending_count);
}

/* Find a tentative CPU target in a CPU mask */
static int xive_find_target_in_mask(const struct cpumask *mask,
				    unsigned int fuzz)
{
	int cpu, first, num, i;

	/* Pick up a starting point CPU in the mask based on  fuzz */
	num = min_t(int, cpumask_weight(mask), nr_cpu_ids);
	first = fuzz % num;

	/* Locate it */
	cpu = cpumask_first(mask);
	for (i = 0; i < first && cpu < nr_cpu_ids; i++)
		cpu = cpumask_next(cpu, mask);

	/* Sanity check */
	if (WARN_ON(cpu >= nr_cpu_ids))
		cpu = cpumask_first(cpu_online_mask);

	/* Remember first one to handle wrap-around */
	first = cpu;

	/*
	 * Now go through the entire mask until we find a valid
	 * target.
	 */
	do {
		/*
		 * We re-check online as the fallback case passes us
		 * an untested affinity mask
		 */
		if (cpu_online(cpu) && xive_try_pick_target(cpu))
			return cpu;
		cpu = cpumask_next(cpu, mask);
		/* Wrap around */
		if (cpu >= nr_cpu_ids)
			cpu = cpumask_first(mask);
	} while (cpu != first);

	return -1;
}

/*
 * Pick a target CPU for an interrupt. This is done at
 * startup or if the affinity is changed in a way that
 * invalidates the current target.
 */
static int xive_pick_irq_target(struct irq_data *d,
				const struct cpumask *affinity)
{
	static unsigned int fuzz;
	struct xive_irq_data *xd = irq_data_get_irq_handler_data(d);
	cpumask_var_t mask;
	int cpu = -1;

	/*
	 * If we have chip IDs, first we try to build a mask of
	 * CPUs matching the CPU and find a target in there
	 */
	if (xd->src_chip != XIVE_INVALID_CHIP_ID &&
		zalloc_cpumask_var(&mask, GFP_ATOMIC)) {
		/* Build a mask of matching chip IDs */
		for_each_cpu_and(cpu, affinity, cpu_online_mask) {
			struct xive_cpu *xc = per_cpu(xive_cpu, cpu);
			if (xc->chip_id == xd->src_chip)
				cpumask_set_cpu(cpu, mask);
		}
		/* Try to find a target */
		if (cpumask_empty(mask))
			cpu = -1;
		else
			cpu = xive_find_target_in_mask(mask, fuzz++);
		free_cpumask_var(mask);
		if (cpu >= 0)
			return cpu;
		fuzz--;
	}

	/* No chip IDs, fallback to using the affinity mask */
	return xive_find_target_in_mask(affinity, fuzz++);
}

static unsigned int xive_irq_startup(struct irq_data *d)
{
	struct xive_irq_data *xd = irq_data_get_irq_handler_data(d);
	unsigned int hw_irq = (unsigned int)irqd_to_hwirq(d);
	int target, rc;

	xd->saved_p = false;
	xd->stale_p = false;
	pr_devel("xive_irq_startup: irq %d [0x%x] data @%p\n",
		 d->irq, hw_irq, d);

#ifdef CONFIG_PCI_MSI
	/*
	 * The generic MSI code returns with the interrupt disabled on the
	 * card, using the MSI mask bits. Firmware doesn't appear to unmask
	 * at that level, so we do it here by hand.
	 */
	if (irq_data_get_msi_desc(d))
		pci_msi_unmask_irq(d);
#endif

	/* Pick a target */
	target = xive_pick_irq_target(d, irq_data_get_affinity_mask(d));
	if (target == XIVE_INVALID_TARGET) {
		/* Try again breaking affinity */
		target = xive_pick_irq_target(d, cpu_online_mask);
		if (target == XIVE_INVALID_TARGET)
			return -ENXIO;
		pr_warn("irq %d started with broken affinity\n", d->irq);
	}

	/* Sanity check */
	if (WARN_ON(target == XIVE_INVALID_TARGET ||
		    target >= nr_cpu_ids))
		target = smp_processor_id();

	xd->target = target;

	/*
	 * Configure the logical number to be the Linux IRQ number
	 * and set the target queue
	 */
	rc = xive_ops->configure_irq(hw_irq,
				     get_hard_smp_processor_id(target),
				     xive_irq_priority, d->irq);
	if (rc)
		return rc;

	/* Unmask the ESB */
	xive_do_source_set_mask(xd, false);

	return 0;
}

/* called with irq descriptor lock held */
static void xive_irq_shutdown(struct irq_data *d)
{
	struct xive_irq_data *xd = irq_data_get_irq_handler_data(d);
	unsigned int hw_irq = (unsigned int)irqd_to_hwirq(d);

	pr_devel("xive_irq_shutdown: irq %d [0x%x] data @%p\n",
		 d->irq, hw_irq, d);

	if (WARN_ON(xd->target == XIVE_INVALID_TARGET))
		return;

	/* Mask the interrupt at the source */
	xive_do_source_set_mask(xd, true);

	/*
	 * Mask the interrupt in HW in the IVT/EAS and set the number
	 * to be the "bad" IRQ number
	 */
	xive_ops->configure_irq(hw_irq,
				get_hard_smp_processor_id(xd->target),
				0xff, XIVE_BAD_IRQ);

	xive_dec_target_count(xd->target);
	xd->target = XIVE_INVALID_TARGET;
}

static void xive_irq_unmask(struct irq_data *d)
{
	struct xive_irq_data *xd = irq_data_get_irq_handler_data(d);

	pr_devel("xive_irq_unmask: irq %d data @%p\n", d->irq, xd);

	xive_do_source_set_mask(xd, false);
}

static void xive_irq_mask(struct irq_data *d)
{
	struct xive_irq_data *xd = irq_data_get_irq_handler_data(d);

	pr_devel("xive_irq_mask: irq %d data @%p\n", d->irq, xd);

	xive_do_source_set_mask(xd, true);
}

static int xive_irq_set_affinity(struct irq_data *d,
				 const struct cpumask *cpumask,
				 bool force)
{
	struct xive_irq_data *xd = irq_data_get_irq_handler_data(d);
	unsigned int hw_irq = (unsigned int)irqd_to_hwirq(d);
	u32 target, old_target;
	int rc = 0;

	pr_devel("xive_irq_set_affinity: irq %d\n", d->irq);

	/* Is this valid ? */
	if (cpumask_any_and(cpumask, cpu_online_mask) >= nr_cpu_ids)
		return -EINVAL;

	/* Don't do anything if the interrupt isn't started */
	if (!irqd_is_started(d))
		return IRQ_SET_MASK_OK;

	/*
	 * If existing target is already in the new mask, and is
	 * online then do nothing.
	 */
	if (xd->target != XIVE_INVALID_TARGET &&
	    cpu_online(xd->target) &&
	    cpumask_test_cpu(xd->target, cpumask))
		return IRQ_SET_MASK_OK;

	/* Pick a new target */
	target = xive_pick_irq_target(d, cpumask);

	/* No target found */
	if (target == XIVE_INVALID_TARGET)
		return -ENXIO;

	/* Sanity check */
	if (WARN_ON(target >= nr_cpu_ids))
		target = smp_processor_id();

	old_target = xd->target;

	/*
	 * Only configure the irq if it's not currently passed-through to
	 * a KVM guest
	 */
	if (!irqd_is_forwarded_to_vcpu(d))
		rc = xive_ops->configure_irq(hw_irq,
					     get_hard_smp_processor_id(target),
					     xive_irq_priority, d->irq);
	if (rc < 0) {
		pr_err("Error %d reconfiguring irq %d\n", rc, d->irq);
		return rc;
	}

	pr_devel("  target: 0x%x\n", target);
	xd->target = target;

	/* Give up previous target */
	if (old_target != XIVE_INVALID_TARGET)
	    xive_dec_target_count(old_target);

	return IRQ_SET_MASK_OK;
}

static int xive_irq_set_type(struct irq_data *d, unsigned int flow_type)
{
	struct xive_irq_data *xd = irq_data_get_irq_handler_data(d);

	/*
	 * We only support these. This has really no effect other than setting
	 * the corresponding descriptor bits mind you but those will in turn
	 * affect the resend function when re-enabling an edge interrupt.
	 *
	 * Set set the default to edge as explained in map().
	 */
	if (flow_type == IRQ_TYPE_DEFAULT || flow_type == IRQ_TYPE_NONE)
		flow_type = IRQ_TYPE_EDGE_RISING;

	if (flow_type != IRQ_TYPE_EDGE_RISING &&
	    flow_type != IRQ_TYPE_LEVEL_LOW)
		return -EINVAL;

	irqd_set_trigger_type(d, flow_type);

	/*
	 * Double check it matches what the FW thinks
	 *
	 * NOTE: We don't know yet if the PAPR interface will provide
	 * the LSI vs MSI information apart from the device-tree so
	 * this check might have to move into an optional backend call
	 * that is specific to the native backend
	 */
	if ((flow_type == IRQ_TYPE_LEVEL_LOW) !=
	    !!(xd->flags & XIVE_IRQ_FLAG_LSI)) {
		pr_warn("Interrupt %d (HW 0x%x) type mismatch, Linux says %s, FW says %s\n",
			d->irq, (u32)irqd_to_hwirq(d),
			(flow_type == IRQ_TYPE_LEVEL_LOW) ? "Level" : "Edge",
			(xd->flags & XIVE_IRQ_FLAG_LSI) ? "Level" : "Edge");
	}

	return IRQ_SET_MASK_OK_NOCOPY;
}

static int xive_irq_retrigger(struct irq_data *d)
{
	struct xive_irq_data *xd = irq_data_get_irq_handler_data(d);

	/* This should be only for MSIs */
	if (WARN_ON(xd->flags & XIVE_IRQ_FLAG_LSI))
		return 0;

	/*
	 * To perform a retrigger, we first set the PQ bits to
	 * 11, then perform an EOI.
	 */
	xive_esb_read(xd, XIVE_ESB_SET_PQ_11);
	xive_do_source_eoi(xd);

	return 1;
}

/*
 * Caller holds the irq descriptor lock, so this won't be called
 * concurrently with xive_get_irqchip_state on the same interrupt.
 */
static int xive_irq_set_vcpu_affinity(struct irq_data *d, void *state)
{
	struct xive_irq_data *xd = irq_data_get_irq_handler_data(d);
	unsigned int hw_irq = (unsigned int)irqd_to_hwirq(d);
	int rc;
	u8 pq;

	/*
	 * This is called by KVM with state non-NULL for enabling
	 * pass-through or NULL for disabling it
	 */
	if (state) {
		irqd_set_forwarded_to_vcpu(d);

		/* Set it to PQ=10 state to prevent further sends */
		pq = xive_esb_read(xd, XIVE_ESB_SET_PQ_10);
		if (!xd->stale_p) {
			xd->saved_p = !!(pq & XIVE_ESB_VAL_P);
			xd->stale_p = !xd->saved_p;
		}

		/* No target ? nothing to do */
		if (xd->target == XIVE_INVALID_TARGET) {
			/*
			 * An untargetted interrupt should have been
			 * also masked at the source
			 */
			WARN_ON(xd->saved_p);

			return 0;
		}

		/*
		 * If P was set, adjust state to PQ=11 to indicate
		 * that a resend is needed for the interrupt to reach
		 * the guest. Also remember the value of P.
		 *
		 * This also tells us that it's in flight to a host queue
		 * or has already been fetched but hasn't been EOIed yet
		 * by the host. This it's potentially using up a host
		 * queue slot. This is important to know because as long
		 * as this is the case, we must not hard-unmask it when
		 * "returning" that interrupt to the host.
		 *
		 * This saved_p is cleared by the host EOI, when we know
		 * for sure the queue slot is no longer in use.
		 */
		if (xd->saved_p) {
			xive_esb_read(xd, XIVE_ESB_SET_PQ_11);

			/*
			 * Sync the XIVE source HW to ensure the interrupt
			 * has gone through the EAS before we change its
			 * target to the guest. That should guarantee us
			 * that we *will* eventually get an EOI for it on
			 * the host. Otherwise there would be a small window
			 * for P to be seen here but the interrupt going
			 * to the guest queue.
			 */
			if (xive_ops->sync_source)
				xive_ops->sync_source(hw_irq);
		}
	} else {
		irqd_clr_forwarded_to_vcpu(d);

		/* No host target ? hard mask and return */
		if (xd->target == XIVE_INVALID_TARGET) {
			xive_do_source_set_mask(xd, true);
			return 0;
		}

		/*
		 * Sync the XIVE source HW to ensure the interrupt
		 * has gone through the EAS before we change its
		 * target to the host.
		 */
		if (xive_ops->sync_source)
			xive_ops->sync_source(hw_irq);

		/*
		 * By convention we are called with the interrupt in
		 * a PQ=10 or PQ=11 state, ie, it won't fire and will
		 * have latched in Q whether there's a pending HW
		 * interrupt or not.
		 *
		 * First reconfigure the target.
		 */
		rc = xive_ops->configure_irq(hw_irq,
					     get_hard_smp_processor_id(xd->target),
					     xive_irq_priority, d->irq);
		if (rc)
			return rc;

		/*
		 * Then if saved_p is not set, effectively re-enable the
		 * interrupt with an EOI. If it is set, we know there is
		 * still a message in a host queue somewhere that will be
		 * EOId eventually.
		 *
		 * Note: We don't check irqd_irq_disabled(). Effectively,
		 * we *will* let the irq get through even if masked if the
		 * HW is still firing it in order to deal with the whole
		 * saved_p business properly. If the interrupt triggers
		 * while masked, the generic code will re-mask it anyway.
		 */
		if (!xd->saved_p)
			xive_do_source_eoi(xd);

	}
	return 0;
}

/* Called with irq descriptor lock held. */
static int xive_get_irqchip_state(struct irq_data *data,
				  enum irqchip_irq_state which, bool *state)
{
	struct xive_irq_data *xd = irq_data_get_irq_handler_data(data);
	u8 pq;

	switch (which) {
	case IRQCHIP_STATE_ACTIVE:
		pq = xive_esb_read(xd, XIVE_ESB_GET);

		/*
		 * The esb value being all 1's means we couldn't get
		 * the PQ state of the interrupt through mmio. It may
		 * happen, for example when querying a PHB interrupt
		 * while the PHB is in an error state. We consider the
		 * interrupt to be inactive in that case.
		 */
		*state = (pq != XIVE_ESB_INVALID) && !xd->stale_p &&
			(xd->saved_p || !!(pq & XIVE_ESB_VAL_P));
		return 0;
	default:
		return -EINVAL;
	}
}

static struct irq_chip xive_irq_chip = {
	.name = "XIVE-IRQ",
	.irq_startup = xive_irq_startup,
	.irq_shutdown = xive_irq_shutdown,
	.irq_eoi = xive_irq_eoi,
	.irq_mask = xive_irq_mask,
	.irq_unmask = xive_irq_unmask,
	.irq_set_affinity = xive_irq_set_affinity,
	.irq_set_type = xive_irq_set_type,
	.irq_retrigger = xive_irq_retrigger,
	.irq_set_vcpu_affinity = xive_irq_set_vcpu_affinity,
	.irq_get_irqchip_state = xive_get_irqchip_state,
};

bool is_xive_irq(struct irq_chip *chip)
{
	return chip == &xive_irq_chip;
}
EXPORT_SYMBOL_GPL(is_xive_irq);

void xive_cleanup_irq_data(struct xive_irq_data *xd)
{
	if (xd->eoi_mmio) {
		iounmap(xd->eoi_mmio);
		if (xd->eoi_mmio == xd->trig_mmio)
			xd->trig_mmio = NULL;
		xd->eoi_mmio = NULL;
	}
	if (xd->trig_mmio) {
		iounmap(xd->trig_mmio);
		xd->trig_mmio = NULL;
	}
}
EXPORT_SYMBOL_GPL(xive_cleanup_irq_data);

static int xive_irq_alloc_data(unsigned int virq, irq_hw_number_t hw)
{
	struct xive_irq_data *xd;
	int rc;

	xd = kzalloc(sizeof(struct xive_irq_data), GFP_KERNEL);
	if (!xd)
		return -ENOMEM;
	rc = xive_ops->populate_irq_data(hw, xd);
	if (rc) {
		kfree(xd);
		return rc;
	}
	xd->target = XIVE_INVALID_TARGET;
	irq_set_handler_data(virq, xd);

	/*
	 * Turn OFF by default the interrupt being mapped. A side
	 * effect of this check is the mapping the ESB page of the
	 * interrupt in the Linux address space. This prevents page
	 * fault issues in the crash handler which masks all
	 * interrupts.
	 */
	xive_esb_read(xd, XIVE_ESB_SET_PQ_01);

	return 0;
}

static void xive_irq_free_data(unsigned int virq)
{
	struct xive_irq_data *xd = irq_get_handler_data(virq);

	if (!xd)
		return;
	irq_set_handler_data(virq, NULL);
	xive_cleanup_irq_data(xd);
	kfree(xd);
}

#ifdef CONFIG_SMP

static void xive_cause_ipi(int cpu)
{
	struct xive_cpu *xc;
	struct xive_irq_data *xd;

	xc = per_cpu(xive_cpu, cpu);

	DBG_VERBOSE("IPI CPU %d -> %d (HW IRQ 0x%x)\n",
		    smp_processor_id(), cpu, xc->hw_ipi);

	xd = &xc->ipi_data;
	if (WARN_ON(!xd->trig_mmio))
		return;
	out_be64(xd->trig_mmio, 0);
}

static irqreturn_t xive_muxed_ipi_action(int irq, void *dev_id)
{
	return smp_ipi_demux();
}

static void xive_ipi_eoi(struct irq_data *d)
{
	struct xive_cpu *xc = __this_cpu_read(xive_cpu);

	/* Handle possible race with unplug and drop stale IPIs */
	if (!xc)
		return;

	DBG_VERBOSE("IPI eoi: irq=%d [0x%lx] (HW IRQ 0x%x) pending=%02x\n",
		    d->irq, irqd_to_hwirq(d), xc->hw_ipi, xc->pending_prio);

	xive_do_source_eoi(&xc->ipi_data);
	xive_do_queue_eoi(xc);
}

static void xive_ipi_do_nothing(struct irq_data *d)
{
	/*
	 * Nothing to do, we never mask/unmask IPIs, but the callback
	 * has to exist for the struct irq_chip.
	 */
}

static struct irq_chip xive_ipi_chip = {
	.name = "XIVE-IPI",
	.irq_eoi = xive_ipi_eoi,
	.irq_mask = xive_ipi_do_nothing,
	.irq_unmask = xive_ipi_do_nothing,
};

/*
 * IPIs are marked per-cpu. We use separate HW interrupts under the
 * hood but associated with the same "linux" interrupt
 */
struct xive_ipi_alloc_info {
	irq_hw_number_t hwirq;
};

static int xive_ipi_irq_domain_alloc(struct irq_domain *domain, unsigned int virq,
				     unsigned int nr_irqs, void *arg)
{
	struct xive_ipi_alloc_info *info = arg;
	int i;

	for (i = 0; i < nr_irqs; i++) {
		irq_domain_set_info(domain, virq + i, info->hwirq + i, &xive_ipi_chip,
				    domain->host_data, handle_percpu_irq,
				    NULL, NULL);
	}
	return 0;
}

static const struct irq_domain_ops xive_ipi_irq_domain_ops = {
	.alloc  = xive_ipi_irq_domain_alloc,
};

static int __init xive_init_ipis(void)
{
	struct fwnode_handle *fwnode;
	struct irq_domain *ipi_domain;
	unsigned int node;
	int ret = -ENOMEM;

	fwnode = irq_domain_alloc_named_fwnode("XIVE-IPI");
	if (!fwnode)
		goto out;

	ipi_domain = irq_domain_create_linear(fwnode, nr_node_ids,
					      &xive_ipi_irq_domain_ops, NULL);
	if (!ipi_domain)
		goto out_free_fwnode;

	xive_ipis = kcalloc(nr_node_ids, sizeof(*xive_ipis), GFP_KERNEL | __GFP_NOFAIL);
	if (!xive_ipis)
		goto out_free_domain;

	for_each_node(node) {
		struct xive_ipi_desc *xid = &xive_ipis[node];
		struct xive_ipi_alloc_info info = { node };

		/*
		 * Map one IPI interrupt per node for all cpus of that node.
		 * Since the HW interrupt number doesn't have any meaning,
		 * simply use the node number.
		 */
		ret = irq_domain_alloc_irqs(ipi_domain, 1, node, &info);
		if (ret < 0)
			goto out_free_xive_ipis;
		xid->irq = ret;

		snprintf(xid->name, sizeof(xid->name), "IPI-%d", node);
	}

	return ret;

out_free_xive_ipis:
	kfree(xive_ipis);
out_free_domain:
	irq_domain_remove(ipi_domain);
out_free_fwnode:
	irq_domain_free_fwnode(fwnode);
out:
	return ret;
}

<<<<<<< HEAD
static int __init xive_request_ipi(unsigned int cpu)
=======
static int xive_request_ipi(unsigned int cpu)
>>>>>>> d92805b6
{
	struct xive_ipi_desc *xid = &xive_ipis[early_cpu_to_node(cpu)];
	int ret;

	if (atomic_inc_return(&xid->started) > 1)
		return 0;

	ret = request_irq(xid->irq, xive_muxed_ipi_action,
			  IRQF_PERCPU | IRQF_NO_THREAD,
			  xid->name, NULL);

	WARN(ret < 0, "Failed to request IPI %d: %d\n", xid->irq, ret);
	return ret;
}

static int xive_setup_cpu_ipi(unsigned int cpu)
{
	unsigned int xive_ipi_irq = xive_ipi_cpu_to_irq(cpu);
	struct xive_cpu *xc;
	int rc;

	pr_debug("Setting up IPI for CPU %d\n", cpu);

	xc = per_cpu(xive_cpu, cpu);

	/* Check if we are already setup */
	if (xc->hw_ipi != XIVE_BAD_IRQ)
		return 0;

	/* Register the IPI */
	xive_request_ipi(cpu);

	/* Grab an IPI from the backend, this will populate xc->hw_ipi */
	if (xive_ops->get_ipi(cpu, xc))
		return -EIO;

	/*
	 * Populate the IRQ data in the xive_cpu structure and
	 * configure the HW / enable the IPIs.
	 */
	rc = xive_ops->populate_irq_data(xc->hw_ipi, &xc->ipi_data);
	if (rc) {
		pr_err("Failed to populate IPI data on CPU %d\n", cpu);
		return -EIO;
	}
	rc = xive_ops->configure_irq(xc->hw_ipi,
				     get_hard_smp_processor_id(cpu),
				     xive_irq_priority, xive_ipi_irq);
	if (rc) {
		pr_err("Failed to map IPI CPU %d\n", cpu);
		return -EIO;
	}
	pr_devel("CPU %d HW IPI %x, virq %d, trig_mmio=%p\n", cpu,
	    xc->hw_ipi, xive_ipi_irq, xc->ipi_data.trig_mmio);

	/* Unmask it */
	xive_do_source_set_mask(&xc->ipi_data, false);

	return 0;
}

static void xive_cleanup_cpu_ipi(unsigned int cpu, struct xive_cpu *xc)
{
	unsigned int xive_ipi_irq = xive_ipi_cpu_to_irq(cpu);

	/* Disable the IPI and free the IRQ data */

	/* Already cleaned up ? */
	if (xc->hw_ipi == XIVE_BAD_IRQ)
		return;

	/* TODO: clear IPI mapping */

	/* Mask the IPI */
	xive_do_source_set_mask(&xc->ipi_data, true);

	/*
	 * Note: We don't call xive_cleanup_irq_data() to free
	 * the mappings as this is called from an IPI on kexec
	 * which is not a safe environment to call iounmap()
	 */

	/* Deconfigure/mask in the backend */
	xive_ops->configure_irq(xc->hw_ipi, hard_smp_processor_id(),
				0xff, xive_ipi_irq);

	/* Free the IPIs in the backend */
	xive_ops->put_ipi(cpu, xc);
}

void __init xive_smp_probe(void)
{
	smp_ops->cause_ipi = xive_cause_ipi;

	/* Register the IPI */
	xive_init_ipis();

	/* Allocate and setup IPI for the boot CPU */
	xive_setup_cpu_ipi(smp_processor_id());
}

#endif /* CONFIG_SMP */

static int xive_irq_domain_map(struct irq_domain *h, unsigned int virq,
			       irq_hw_number_t hw)
{
	int rc;

	/*
	 * Mark interrupts as edge sensitive by default so that resend
	 * actually works. Will fix that up below if needed.
	 */
	irq_clear_status_flags(virq, IRQ_LEVEL);

	rc = xive_irq_alloc_data(virq, hw);
	if (rc)
		return rc;

	irq_set_chip_and_handler(virq, &xive_irq_chip, handle_fasteoi_irq);

	return 0;
}

static void xive_irq_domain_unmap(struct irq_domain *d, unsigned int virq)
{
	xive_irq_free_data(virq);
}

static int xive_irq_domain_xlate(struct irq_domain *h, struct device_node *ct,
				 const u32 *intspec, unsigned int intsize,
				 irq_hw_number_t *out_hwirq, unsigned int *out_flags)

{
	*out_hwirq = intspec[0];

	/*
	 * If intsize is at least 2, we look for the type in the second cell,
	 * we assume the LSB indicates a level interrupt.
	 */
	if (intsize > 1) {
		if (intspec[1] & 1)
			*out_flags = IRQ_TYPE_LEVEL_LOW;
		else
			*out_flags = IRQ_TYPE_EDGE_RISING;
	} else
		*out_flags = IRQ_TYPE_LEVEL_LOW;

	return 0;
}

static int xive_irq_domain_match(struct irq_domain *h, struct device_node *node,
				 enum irq_domain_bus_token bus_token)
{
	return xive_ops->match(node);
}

#ifdef CONFIG_GENERIC_IRQ_DEBUGFS
static const char * const esb_names[] = { "RESET", "OFF", "PENDING", "QUEUED" };

static const struct {
	u64  mask;
	char *name;
} xive_irq_flags[] = {
	{ XIVE_IRQ_FLAG_STORE_EOI, "STORE_EOI" },
	{ XIVE_IRQ_FLAG_LSI,       "LSI"       },
	{ XIVE_IRQ_FLAG_H_INT_ESB, "H_INT_ESB" },
	{ XIVE_IRQ_FLAG_NO_EOI,    "NO_EOI"    },
};

static void xive_irq_domain_debug_show(struct seq_file *m, struct irq_domain *d,
				       struct irq_data *irqd, int ind)
{
	struct xive_irq_data *xd;
	u64 val;
	int i;

	/* No IRQ domain level information. To be done */
	if (!irqd)
		return;

	if (!is_xive_irq(irq_data_get_irq_chip(irqd)))
		return;

	seq_printf(m, "%*sXIVE:\n", ind, "");
	ind++;

	xd = irq_data_get_irq_handler_data(irqd);
	if (!xd) {
		seq_printf(m, "%*snot assigned\n", ind, "");
		return;
	}

	val = xive_esb_read(xd, XIVE_ESB_GET);
	seq_printf(m, "%*sESB:      %s\n", ind, "", esb_names[val & 0x3]);
	seq_printf(m, "%*sPstate:   %s %s\n", ind, "", xd->stale_p ? "stale" : "",
		   xd->saved_p ? "saved" : "");
	seq_printf(m, "%*sTarget:   %d\n", ind, "", xd->target);
	seq_printf(m, "%*sChip:     %d\n", ind, "", xd->src_chip);
	seq_printf(m, "%*sTrigger:  0x%016llx\n", ind, "", xd->trig_page);
	seq_printf(m, "%*sEOI:      0x%016llx\n", ind, "", xd->eoi_page);
	seq_printf(m, "%*sFlags:    0x%llx\n", ind, "", xd->flags);
	for (i = 0; i < ARRAY_SIZE(xive_irq_flags); i++) {
		if (xd->flags & xive_irq_flags[i].mask)
			seq_printf(m, "%*s%s\n", ind + 12, "", xive_irq_flags[i].name);
	}
}
#endif

static const struct irq_domain_ops xive_irq_domain_ops = {
	.match = xive_irq_domain_match,
	.map = xive_irq_domain_map,
	.unmap = xive_irq_domain_unmap,
	.xlate = xive_irq_domain_xlate,
#ifdef CONFIG_GENERIC_IRQ_DEBUGFS
	.debug_show = xive_irq_domain_debug_show,
#endif
};

static void __init xive_init_host(struct device_node *np)
{
	xive_irq_domain = irq_domain_add_nomap(np, XIVE_MAX_IRQ,
					       &xive_irq_domain_ops, NULL);
	if (WARN_ON(xive_irq_domain == NULL))
		return;
	irq_set_default_host(xive_irq_domain);
}

static void xive_cleanup_cpu_queues(unsigned int cpu, struct xive_cpu *xc)
{
	if (xc->queue[xive_irq_priority].qpage)
		xive_ops->cleanup_queue(cpu, xc, xive_irq_priority);
}

static int xive_setup_cpu_queues(unsigned int cpu, struct xive_cpu *xc)
{
	int rc = 0;

	/* We setup 1 queues for now with a 64k page */
	if (!xc->queue[xive_irq_priority].qpage)
		rc = xive_ops->setup_queue(cpu, xc, xive_irq_priority);

	return rc;
}

static int xive_prepare_cpu(unsigned int cpu)
{
	struct xive_cpu *xc;

	xc = per_cpu(xive_cpu, cpu);
	if (!xc) {
		xc = kzalloc_node(sizeof(struct xive_cpu),
				  GFP_KERNEL, cpu_to_node(cpu));
		if (!xc)
			return -ENOMEM;
		xc->hw_ipi = XIVE_BAD_IRQ;
		xc->chip_id = XIVE_INVALID_CHIP_ID;
		if (xive_ops->prepare_cpu)
			xive_ops->prepare_cpu(cpu, xc);

		per_cpu(xive_cpu, cpu) = xc;
	}

	/* Setup EQs if not already */
	return xive_setup_cpu_queues(cpu, xc);
}

static void xive_setup_cpu(void)
{
	struct xive_cpu *xc = __this_cpu_read(xive_cpu);

	/* The backend might have additional things to do */
	if (xive_ops->setup_cpu)
		xive_ops->setup_cpu(smp_processor_id(), xc);

	/* Set CPPR to 0xff to enable flow of interrupts */
	xc->cppr = 0xff;
	out_8(xive_tima + xive_tima_offset + TM_CPPR, 0xff);
}

#ifdef CONFIG_SMP
void xive_smp_setup_cpu(void)
{
	pr_devel("SMP setup CPU %d\n", smp_processor_id());

	/* This will have already been done on the boot CPU */
	if (smp_processor_id() != boot_cpuid)
		xive_setup_cpu();

}

int xive_smp_prepare_cpu(unsigned int cpu)
{
	int rc;

	/* Allocate per-CPU data and queues */
	rc = xive_prepare_cpu(cpu);
	if (rc)
		return rc;

	/* Allocate and setup IPI for the new CPU */
	return xive_setup_cpu_ipi(cpu);
}

#ifdef CONFIG_HOTPLUG_CPU
static void xive_flush_cpu_queue(unsigned int cpu, struct xive_cpu *xc)
{
	u32 irq;

	/* We assume local irqs are disabled */
	WARN_ON(!irqs_disabled());

	/* Check what's already in the CPU queue */
	while ((irq = xive_scan_interrupts(xc, false)) != 0) {
		/*
		 * We need to re-route that interrupt to its new destination.
		 * First get and lock the descriptor
		 */
		struct irq_desc *desc = irq_to_desc(irq);
		struct irq_data *d = irq_desc_get_irq_data(desc);
		struct xive_irq_data *xd;

		/*
		 * Ignore anything that isn't a XIVE irq and ignore
		 * IPIs, so can just be dropped.
		 */
		if (d->domain != xive_irq_domain)
			continue;

		/*
		 * The IRQ should have already been re-routed, it's just a
		 * stale in the old queue, so re-trigger it in order to make
		 * it reach is new destination.
		 */
#ifdef DEBUG_FLUSH
		pr_info("CPU %d: Got irq %d while offline, re-sending...\n",
			cpu, irq);
#endif
		raw_spin_lock(&desc->lock);
		xd = irq_desc_get_handler_data(desc);

		/*
		 * Clear saved_p to indicate that it's no longer pending
		 */
		xd->saved_p = false;

		/*
		 * For LSIs, we EOI, this will cause a resend if it's
		 * still asserted. Otherwise do an MSI retrigger.
		 */
		if (xd->flags & XIVE_IRQ_FLAG_LSI)
			xive_do_source_eoi(xd);
		else
			xive_irq_retrigger(d);

		raw_spin_unlock(&desc->lock);
	}
}

void xive_smp_disable_cpu(void)
{
	struct xive_cpu *xc = __this_cpu_read(xive_cpu);
	unsigned int cpu = smp_processor_id();

	/* Migrate interrupts away from the CPU */
	irq_migrate_all_off_this_cpu();

	/* Set CPPR to 0 to disable flow of interrupts */
	xc->cppr = 0;
	out_8(xive_tima + xive_tima_offset + TM_CPPR, 0);

	/* Flush everything still in the queue */
	xive_flush_cpu_queue(cpu, xc);

	/* Re-enable CPPR  */
	xc->cppr = 0xff;
	out_8(xive_tima + xive_tima_offset + TM_CPPR, 0xff);
}

void xive_flush_interrupt(void)
{
	struct xive_cpu *xc = __this_cpu_read(xive_cpu);
	unsigned int cpu = smp_processor_id();

	/* Called if an interrupt occurs while the CPU is hot unplugged */
	xive_flush_cpu_queue(cpu, xc);
}

#endif /* CONFIG_HOTPLUG_CPU */

#endif /* CONFIG_SMP */

void xive_teardown_cpu(void)
{
	struct xive_cpu *xc = __this_cpu_read(xive_cpu);
	unsigned int cpu = smp_processor_id();

	/* Set CPPR to 0 to disable flow of interrupts */
	xc->cppr = 0;
	out_8(xive_tima + xive_tima_offset + TM_CPPR, 0);

	if (xive_ops->teardown_cpu)
		xive_ops->teardown_cpu(cpu, xc);

#ifdef CONFIG_SMP
	/* Get rid of IPI */
	xive_cleanup_cpu_ipi(cpu, xc);
#endif

	/* Disable and free the queues */
	xive_cleanup_cpu_queues(cpu, xc);
}

void xive_shutdown(void)
{
	xive_ops->shutdown();
}

bool __init xive_core_init(struct device_node *np, const struct xive_ops *ops,
			   void __iomem *area, u32 offset, u8 max_prio)
{
	xive_tima = area;
	xive_tima_offset = offset;
	xive_ops = ops;
	xive_irq_priority = max_prio;

	ppc_md.get_irq = xive_get_irq;
	__xive_enabled = true;

	pr_devel("Initializing host..\n");
	xive_init_host(np);

	pr_devel("Initializing boot CPU..\n");

	/* Allocate per-CPU data and queues */
	xive_prepare_cpu(smp_processor_id());

	/* Get ready for interrupts */
	xive_setup_cpu();

	pr_info("Interrupt handling initialized with %s backend\n",
		xive_ops->name);
	pr_info("Using priority %d for all interrupts\n", max_prio);

	return true;
}

__be32 *xive_queue_page_alloc(unsigned int cpu, u32 queue_shift)
{
	unsigned int alloc_order;
	struct page *pages;
	__be32 *qpage;

	alloc_order = xive_alloc_order(queue_shift);
	pages = alloc_pages_node(cpu_to_node(cpu), GFP_KERNEL, alloc_order);
	if (!pages)
		return ERR_PTR(-ENOMEM);
	qpage = (__be32 *)page_address(pages);
	memset(qpage, 0, 1 << queue_shift);

	return qpage;
}

static int __init xive_off(char *arg)
{
	xive_cmdline_disabled = true;
	return 0;
}
__setup("xive=off", xive_off);

static void xive_debug_show_cpu(struct seq_file *m, int cpu)
{
	struct xive_cpu *xc = per_cpu(xive_cpu, cpu);

	seq_printf(m, "CPU %d:", cpu);
	if (xc) {
		seq_printf(m, "pp=%02x CPPR=%02x ", xc->pending_prio, xc->cppr);

#ifdef CONFIG_SMP
		{
			u64 val = xive_esb_read(&xc->ipi_data, XIVE_ESB_GET);

			seq_printf(m, "IPI=0x%08x PQ=%c%c ", xc->hw_ipi,
				   val & XIVE_ESB_VAL_P ? 'P' : '-',
				   val & XIVE_ESB_VAL_Q ? 'Q' : '-');
		}
#endif
		{
			struct xive_q *q = &xc->queue[xive_irq_priority];
			u32 i0, i1, idx;

			if (q->qpage) {
				idx = q->idx;
				i0 = be32_to_cpup(q->qpage + idx);
				idx = (idx + 1) & q->msk;
				i1 = be32_to_cpup(q->qpage + idx);
				seq_printf(m, "EQ idx=%d T=%d %08x %08x ...",
					   q->idx, q->toggle, i0, i1);
			}
		}
	}
	seq_puts(m, "\n");
}

static void xive_debug_show_irq(struct seq_file *m, struct irq_data *d)
{
	unsigned int hw_irq = (unsigned int)irqd_to_hwirq(d);
	int rc;
	u32 target;
	u8 prio;
	u32 lirq;
	struct xive_irq_data *xd;
	u64 val;

	rc = xive_ops->get_irq_config(hw_irq, &target, &prio, &lirq);
	if (rc) {
		seq_printf(m, "IRQ 0x%08x : no config rc=%d\n", hw_irq, rc);
		return;
	}

	seq_printf(m, "IRQ 0x%08x : target=0x%x prio=%02x lirq=0x%x ",
		   hw_irq, target, prio, lirq);

	xd = irq_data_get_irq_handler_data(d);
	val = xive_esb_read(xd, XIVE_ESB_GET);
	seq_printf(m, "flags=%c%c%c PQ=%c%c",
		   xd->flags & XIVE_IRQ_FLAG_STORE_EOI ? 'S' : ' ',
		   xd->flags & XIVE_IRQ_FLAG_LSI ? 'L' : ' ',
		   xd->flags & XIVE_IRQ_FLAG_H_INT_ESB ? 'H' : ' ',
		   val & XIVE_ESB_VAL_P ? 'P' : '-',
		   val & XIVE_ESB_VAL_Q ? 'Q' : '-');
	seq_puts(m, "\n");
}

static int xive_core_debug_show(struct seq_file *m, void *private)
{
	unsigned int i;
	struct irq_desc *desc;
	int cpu;

	if (xive_ops->debug_show)
		xive_ops->debug_show(m, private);

	for_each_possible_cpu(cpu)
		xive_debug_show_cpu(m, cpu);

	for_each_irq_desc(i, desc) {
		struct irq_data *d = irq_desc_get_irq_data(desc);

		if (d->domain == xive_irq_domain)
			xive_debug_show_irq(m, d);
	}
	return 0;
}
DEFINE_SHOW_ATTRIBUTE(xive_core_debug);

int xive_core_debug_init(void)
{
	if (xive_enabled())
		debugfs_create_file("xive", 0400, powerpc_debugfs_root,
				    NULL, &xive_core_debug_fops);
	return 0;
}<|MERGE_RESOLUTION|>--- conflicted
+++ resolved
@@ -1170,11 +1170,7 @@
 	return ret;
 }
 
-<<<<<<< HEAD
-static int __init xive_request_ipi(unsigned int cpu)
-=======
 static int xive_request_ipi(unsigned int cpu)
->>>>>>> d92805b6
 {
 	struct xive_ipi_desc *xid = &xive_ipis[early_cpu_to_node(cpu)];
 	int ret;
