# SPDX-License-Identifier: GPL-2.0
#
# General architecture dependent options
#

#
# Note: arch/$(SRCARCH)/Kconfig needs to be included first so that it can
# override the default values in this file.
#
source "arch/$(SRCARCH)/Kconfig"

menu "General architecture-dependent options"

config CRASH_CORE
	bool

config KEXEC_CORE
	select CRASH_CORE
	bool

config KEXEC_ELF
	bool

config HAVE_IMA_KEXEC
	bool

config SET_FS
	bool

config HOTPLUG_SMT
	bool

config GENERIC_ENTRY
       bool

config KPROBES
	bool "Kprobes"
	depends on MODULES
	depends on HAVE_KPROBES
	select KALLSYMS
	help
	  Kprobes allows you to trap at almost any kernel address and
	  execute a callback function.  register_kprobe() establishes
	  a probepoint and specifies the callback.  Kprobes is useful
	  for kernel debugging, non-intrusive instrumentation and testing.
	  If in doubt, say "N".

config JUMP_LABEL
	bool "Optimize very unlikely/likely branches"
	depends on HAVE_ARCH_JUMP_LABEL
	depends on CC_HAS_ASM_GOTO
	help
	 This option enables a transparent branch optimization that
	 makes certain almost-always-true or almost-always-false branch
	 conditions even cheaper to execute within the kernel.

	 Certain performance-sensitive kernel code, such as trace points,
	 scheduler functionality, networking code and KVM have such
	 branches and include support for this optimization technique.

	 If it is detected that the compiler has support for "asm goto",
	 the kernel will compile such branches with just a nop
	 instruction. When the condition flag is toggled to true, the
	 nop will be converted to a jump instruction to execute the
	 conditional block of instructions.

	 This technique lowers overhead and stress on the branch prediction
	 of the processor and generally makes the kernel faster. The update
	 of the condition is slower, but those are always very rare.

	 ( On 32-bit x86, the necessary options added to the compiler
	   flags may increase the size of the kernel slightly. )

config STATIC_KEYS_SELFTEST
	bool "Static key selftest"
	depends on JUMP_LABEL
	help
	  Boot time self-test of the branch patching code.

config STATIC_CALL_SELFTEST
	bool "Static call selftest"
	depends on HAVE_STATIC_CALL
	help
	  Boot time self-test of the call patching code.

config OPTPROBES
	def_bool y
	depends on KPROBES && HAVE_OPTPROBES
	select TASKS_RCU if PREEMPTION

config KPROBES_ON_FTRACE
	def_bool y
	depends on KPROBES && HAVE_KPROBES_ON_FTRACE
	depends on DYNAMIC_FTRACE_WITH_REGS
	help
	 If function tracer is enabled and the arch supports full
	 passing of pt_regs to function tracing, then kprobes can
	 optimize on top of function tracing.

config UPROBES
	def_bool n
	depends on ARCH_SUPPORTS_UPROBES
	help
	  Uprobes is the user-space counterpart to kprobes: they
	  enable instrumentation applications (such as 'perf probe')
	  to establish unintrusive probes in user-space binaries and
	  libraries, by executing handler functions when the probes
	  are hit by user-space applications.

	  ( These probes come in the form of single-byte breakpoints,
	    managed by the kernel and kept transparent to the probed
	    application. )

config HAVE_64BIT_ALIGNED_ACCESS
	def_bool 64BIT && !HAVE_EFFICIENT_UNALIGNED_ACCESS
	help
	  Some architectures require 64 bit accesses to be 64 bit
	  aligned, which also requires structs containing 64 bit values
	  to be 64 bit aligned too. This includes some 32 bit
	  architectures which can do 64 bit accesses, as well as 64 bit
	  architectures without unaligned access.

	  This symbol should be selected by an architecture if 64 bit
	  accesses are required to be 64 bit aligned in this way even
	  though it is not a 64 bit architecture.

<<<<<<< HEAD
	  See Documentation/unaligned-memory-access.txt for more
	  information on the topic of unaligned memory accesses.
=======
	  See Documentation/core-api/unaligned-memory-access.rst for
	  more information on the topic of unaligned memory accesses.
>>>>>>> 3b17187f

config HAVE_EFFICIENT_UNALIGNED_ACCESS
	bool
	help
	  Some architectures are unable to perform unaligned accesses
	  without the use of get_unaligned/put_unaligned. Others are
	  unable to perform such accesses efficiently (e.g. trap on
	  unaligned access and require fixing it up in the exception
	  handler.)

	  This symbol should be selected by an architecture if it can
	  perform unaligned accesses efficiently to allow different
	  code paths to be selected for these cases. Some network
	  drivers, for example, could opt to not fix up alignment
	  problems with received packets if doing so would not help
	  much.

	  See Documentation/core-api/unaligned-memory-access.rst for more
	  information on the topic of unaligned memory accesses.

config ARCH_USE_BUILTIN_BSWAP
	bool
	help
	 Modern versions of GCC (since 4.4) have builtin functions
	 for handling byte-swapping. Using these, instead of the old
	 inline assembler that the architecture code provides in the
	 __arch_bswapXX() macros, allows the compiler to see what's
	 happening and offers more opportunity for optimisation. In
	 particular, the compiler will be able to combine the byteswap
	 with a nearby load or store and use load-and-swap or
	 store-and-swap instructions if the architecture has them. It
	 should almost *never* result in code which is worse than the
	 hand-coded assembler in <asm/swab.h>.  But just in case it
	 does, the use of the builtins is optional.

	 Any architecture with load-and-swap or store-and-swap
	 instructions should set this. And it shouldn't hurt to set it
	 on architectures that don't have such instructions.

config KRETPROBES
	def_bool y
	depends on KPROBES && HAVE_KRETPROBES

config USER_RETURN_NOTIFIER
	bool
	depends on HAVE_USER_RETURN_NOTIFIER
	help
	  Provide a kernel-internal notification when a cpu is about to
	  switch to user mode.

config HAVE_IOREMAP_PROT
	bool

config HAVE_KPROBES
	bool

config HAVE_KRETPROBES
	bool

config HAVE_OPTPROBES
	bool

config HAVE_KPROBES_ON_FTRACE
	bool

config HAVE_FUNCTION_ERROR_INJECTION
	bool

config HAVE_NMI
	bool

config TRACE_IRQFLAGS_SUPPORT
	bool

#
# An arch should select this if it provides all these things:
#
#	task_pt_regs()		in asm/processor.h or asm/ptrace.h
#	arch_has_single_step()	if there is hardware single-step support
#	arch_has_block_step()	if there is hardware block-step support
#	asm/syscall.h		supplying asm-generic/syscall.h interface
#	linux/regset.h		user_regset interfaces
#	CORE_DUMP_USE_REGSET	#define'd in linux/elf.h
#	TIF_SYSCALL_TRACE	calls tracehook_report_syscall_{entry,exit}
#	TIF_NOTIFY_RESUME	calls tracehook_notify_resume()
#	signal delivery		calls tracehook_signal_handler()
#
config HAVE_ARCH_TRACEHOOK
	bool

config HAVE_DMA_CONTIGUOUS
	bool

config GENERIC_SMP_IDLE_THREAD
	bool

config GENERIC_IDLE_POLL_SETUP
	bool

config ARCH_HAS_FORTIFY_SOURCE
	bool
	help
	  An architecture should select this when it can successfully
	  build and run with CONFIG_FORTIFY_SOURCE.

#
# Select if the arch provides a historic keepinit alias for the retain_initrd
# command line option
#
config ARCH_HAS_KEEPINITRD
	bool

# Select if arch has all set_memory_ro/rw/x/nx() functions in asm/cacheflush.h
config ARCH_HAS_SET_MEMORY
	bool

# Select if arch has all set_direct_map_invalid/default() functions
config ARCH_HAS_SET_DIRECT_MAP
	bool

#
# Select if the architecture provides the arch_dma_set_uncached symbol to
# either provide an uncached segment alias for a DMA allocation, or
# to remap the page tables in place.
#
config ARCH_HAS_DMA_SET_UNCACHED
	bool

#
# Select if the architectures provides the arch_dma_clear_uncached symbol
# to undo an in-place page table remap for uncached access.
#
config ARCH_HAS_DMA_CLEAR_UNCACHED
	bool

# Select if arch init_task must go in the __init_task_data section
config ARCH_TASK_STRUCT_ON_STACK
	bool

# Select if arch has its private alloc_task_struct() function
config ARCH_TASK_STRUCT_ALLOCATOR
	bool

config HAVE_ARCH_THREAD_STRUCT_WHITELIST
	bool
	depends on !ARCH_TASK_STRUCT_ALLOCATOR
	help
	  An architecture should select this to provide hardened usercopy
	  knowledge about what region of the thread_struct should be
	  whitelisted for copying to userspace. Normally this is only the
	  FPU registers. Specifically, arch_thread_struct_whitelist()
	  should be implemented. Without this, the entire thread_struct
	  field in task_struct will be left whitelisted.

# Select if arch has its private alloc_thread_stack() function
config ARCH_THREAD_STACK_ALLOCATOR
	bool

# Select if arch wants to size task_struct dynamically via arch_task_struct_size:
config ARCH_WANTS_DYNAMIC_TASK_STRUCT
	bool

config ARCH_WANTS_NO_INSTR
	bool
	help
	  An architecture should select this if the noinstr macro is being used on
	  functions to denote that the toolchain should avoid instrumenting such
	  functions and is required for correctness.

config ARCH_32BIT_OFF_T
	bool
	depends on !64BIT
	help
	  All new 32-bit architectures should have 64-bit off_t type on
	  userspace side which corresponds to the loff_t kernel type. This
	  is the requirement for modern ABIs. Some existing architectures
	  still support 32-bit off_t. This option is enabled for all such
	  architectures explicitly.

# Selected by 64 bit architectures which have a 32 bit f_tinode in struct ustat
config ARCH_32BIT_USTAT_F_TINODE
	bool

config HAVE_ASM_MODVERSIONS
	bool
	help
	  This symbol should be selected by an architecture if it provides
	  <asm/asm-prototypes.h> to support the module versioning for symbols
	  exported from assembly code.

config HAVE_REGS_AND_STACK_ACCESS_API
	bool
	help
	  This symbol should be selected by an architecture if it supports
	  the API needed to access registers and stack entries from pt_regs,
	  declared in asm/ptrace.h
	  For example the kprobes-based event tracer needs this API.

config HAVE_RSEQ
	bool
	depends on HAVE_REGS_AND_STACK_ACCESS_API
	help
	  This symbol should be selected by an architecture if it
	  supports an implementation of restartable sequences.

config HAVE_FUNCTION_ARG_ACCESS_API
	bool
	help
	  This symbol should be selected by an architecture if it supports
	  the API needed to access function arguments from pt_regs,
	  declared in asm/ptrace.h

config HAVE_HW_BREAKPOINT
	bool
	depends on PERF_EVENTS

config HAVE_MIXED_BREAKPOINTS_REGS
	bool
	depends on HAVE_HW_BREAKPOINT
	help
	  Depending on the arch implementation of hardware breakpoints,
	  some of them have separate registers for data and instruction
	  breakpoints addresses, others have mixed registers to store
	  them but define the access type in a control register.
	  Select this option if your arch implements breakpoints under the
	  latter fashion.

config HAVE_USER_RETURN_NOTIFIER
	bool

config HAVE_PERF_EVENTS_NMI
	bool
	help
	  System hardware can generate an NMI using the perf event
	  subsystem.  Also has support for calculating CPU cycle events
	  to determine how many clock cycles in a given period.

config HAVE_HARDLOCKUP_DETECTOR_PERF
	bool
	depends on HAVE_PERF_EVENTS_NMI
	help
	  The arch chooses to use the generic perf-NMI-based hardlockup
	  detector. Must define HAVE_PERF_EVENTS_NMI.

config HAVE_NMI_WATCHDOG
	depends on HAVE_NMI
	bool
	help
	  The arch provides a low level NMI watchdog. It provides
	  asm/nmi.h, and defines its own arch_touch_nmi_watchdog().

config HAVE_HARDLOCKUP_DETECTOR_ARCH
	bool
	select HAVE_NMI_WATCHDOG
	help
	  The arch chooses to provide its own hardlockup detector, which is
	  a superset of the HAVE_NMI_WATCHDOG. It also conforms to config
	  interfaces and parameters provided by hardlockup detector subsystem.

config HAVE_PERF_REGS
	bool
	help
	  Support selective register dumps for perf events. This includes
	  bit-mapping of each registers and a unique architecture id.

config HAVE_PERF_USER_STACK_DUMP
	bool
	help
	  Support user stack dumps for perf event samples. This needs
	  access to the user stack pointer which is not unified across
	  architectures.

config HAVE_ARCH_JUMP_LABEL
	bool

config HAVE_ARCH_JUMP_LABEL_RELATIVE
	bool

config MMU_GATHER_TABLE_FREE
	bool

config MMU_GATHER_RCU_TABLE_FREE
	bool
	select MMU_GATHER_TABLE_FREE

config MMU_GATHER_PAGE_SIZE
	bool

config MMU_GATHER_NO_RANGE
	bool

config MMU_GATHER_NO_GATHER
	bool
	depends on MMU_GATHER_TABLE_FREE

config ARCH_WANT_IRQS_OFF_ACTIVATE_MM
	bool
	help
	  Temporary select until all architectures can be converted to have
	  irqs disabled over activate_mm. Architectures that do IPI based TLB
	  shootdowns should enable this.

config ARCH_HAVE_NMI_SAFE_CMPXCHG
	bool

config HAVE_ALIGNED_STRUCT_PAGE
	bool
	help
	  This makes sure that struct pages are double word aligned and that
	  e.g. the SLUB allocator can perform double word atomic operations
	  on a struct page for better performance. However selecting this
	  might increase the size of a struct page by a word.

config HAVE_CMPXCHG_LOCAL
	bool

config HAVE_CMPXCHG_DOUBLE
	bool

config ARCH_WEAK_RELEASE_ACQUIRE
	bool

config ARCH_WANT_IPC_PARSE_VERSION
	bool

config ARCH_WANT_COMPAT_IPC_PARSE_VERSION
	bool

config ARCH_WANT_OLD_COMPAT_IPC
	select ARCH_WANT_COMPAT_IPC_PARSE_VERSION
	bool

config HAVE_ARCH_SECCOMP
	bool
	help
	  An arch should select this symbol to support seccomp mode 1 (the fixed
	  syscall policy), and must provide an overrides for __NR_seccomp_sigreturn,
	  and compat syscalls if the asm-generic/seccomp.h defaults need adjustment:
	  - __NR_seccomp_read_32
	  - __NR_seccomp_write_32
	  - __NR_seccomp_exit_32
	  - __NR_seccomp_sigreturn_32

config HAVE_ARCH_SECCOMP_FILTER
	bool
	select HAVE_ARCH_SECCOMP
	help
	  An arch should select this symbol if it provides all of these things:
	  - all the requirements for HAVE_ARCH_SECCOMP
	  - syscall_get_arch()
	  - syscall_get_arguments()
	  - syscall_rollback()
	  - syscall_set_return_value()
	  - SIGSYS siginfo_t support
	  - secure_computing is called from a ptrace_event()-safe context
	  - secure_computing return value is checked and a return value of -1
	    results in the system call being skipped immediately.
	  - seccomp syscall wired up
	  - if !HAVE_SPARSE_SYSCALL_NR, have SECCOMP_ARCH_NATIVE,
	    SECCOMP_ARCH_NATIVE_NR, SECCOMP_ARCH_NATIVE_NAME defined. If
	    COMPAT is supported, have the SECCOMP_ARCH_COMPAT* defines too.

config SECCOMP
	prompt "Enable seccomp to safely execute untrusted bytecode"
	def_bool y
	depends on HAVE_ARCH_SECCOMP
	help
	  This kernel feature is useful for number crunching applications
	  that may need to handle untrusted bytecode during their
	  execution. By using pipes or other transports made available
	  to the process as file descriptors supporting the read/write
	  syscalls, it's possible to isolate those applications in their
	  own address space using seccomp. Once seccomp is enabled via
	  prctl(PR_SET_SECCOMP) or the seccomp() syscall, it cannot be
	  disabled and the task is only allowed to execute a few safe
	  syscalls defined by each seccomp mode.

	  If unsure, say Y.

config SECCOMP_FILTER
	def_bool y
	depends on HAVE_ARCH_SECCOMP_FILTER && SECCOMP && NET
	help
	  Enable tasks to build secure computing environments defined
	  in terms of Berkeley Packet Filter programs which implement
	  task-defined system call filtering polices.

	  See Documentation/userspace-api/seccomp_filter.rst for details.

config SECCOMP_CACHE_DEBUG
	bool "Show seccomp filter cache status in /proc/pid/seccomp_cache"
	depends on SECCOMP_FILTER && !HAVE_SPARSE_SYSCALL_NR
	depends on PROC_FS
	help
	  This enables the /proc/pid/seccomp_cache interface to monitor
	  seccomp cache data. The file format is subject to change. Reading
	  the file requires CAP_SYS_ADMIN.

	  This option is for debugging only. Enabling presents the risk that
	  an adversary may be able to infer the seccomp filter logic.

	  If unsure, say N.

config HAVE_ARCH_STACKLEAK
	bool
	help
	  An architecture should select this if it has the code which
	  fills the used part of the kernel stack with the STACKLEAK_POISON
	  value before returning from system calls.

config HAVE_STACKPROTECTOR
	bool
	help
	  An arch should select this symbol if:
	  - it has implemented a stack canary (e.g. __stack_chk_guard)

config STACKPROTECTOR
	bool "Stack Protector buffer overflow detection"
	depends on HAVE_STACKPROTECTOR
	depends on $(cc-option,-fstack-protector)
	default y
	help
	  This option turns on the "stack-protector" GCC feature. This
	  feature puts, at the beginning of functions, a canary value on
	  the stack just before the return address, and validates
	  the value just before actually returning.  Stack based buffer
	  overflows (that need to overwrite this return address) now also
	  overwrite the canary, which gets detected and the attack is then
	  neutralized via a kernel panic.

	  Functions will have the stack-protector canary logic added if they
	  have an 8-byte or larger character array on the stack.

	  This feature requires gcc version 4.2 or above, or a distribution
	  gcc with the feature backported ("-fstack-protector").

	  On an x86 "defconfig" build, this feature adds canary checks to
	  about 3% of all kernel functions, which increases kernel code size
	  by about 0.3%.

config STACKPROTECTOR_STRONG
	bool "Strong Stack Protector"
	depends on STACKPROTECTOR
	depends on $(cc-option,-fstack-protector-strong)
	default y
	help
	  Functions will have the stack-protector canary logic added in any
	  of the following conditions:

	  - local variable's address used as part of the right hand side of an
	    assignment or function argument
	  - local variable is an array (or union containing an array),
	    regardless of array type or length
	  - uses register local variables

	  This feature requires gcc version 4.9 or above, or a distribution
	  gcc with the feature backported ("-fstack-protector-strong").

	  On an x86 "defconfig" build, this feature adds canary checks to
	  about 20% of all kernel functions, which increases the kernel code
	  size by about 2%.

config ARCH_SUPPORTS_SHADOW_CALL_STACK
	bool
	help
	  An architecture should select this if it supports Clang's Shadow
	  Call Stack and implements runtime support for shadow stack
	  switching.

config SHADOW_CALL_STACK
	bool "Clang Shadow Call Stack"
	depends on CC_IS_CLANG && ARCH_SUPPORTS_SHADOW_CALL_STACK
	depends on DYNAMIC_FTRACE_WITH_REGS || !FUNCTION_GRAPH_TRACER
	help
	  This option enables Clang's Shadow Call Stack, which uses a
	  shadow stack to protect function return addresses from being
	  overwritten by an attacker. More information can be found in
	  Clang's documentation:

	    https://clang.llvm.org/docs/ShadowCallStack.html

	  Note that security guarantees in the kernel differ from the
	  ones documented for user space. The kernel must store addresses
	  of shadow stacks in memory, which means an attacker capable of
	  reading and writing arbitrary memory may be able to locate them
	  and hijack control flow by modifying the stacks.

config LTO
	bool
	help
	  Selected if the kernel will be built using the compiler's LTO feature.

config LTO_CLANG
	bool
	select LTO
	help
	  Selected if the kernel will be built using Clang's LTO feature.

config ARCH_SUPPORTS_LTO_CLANG
	bool
	help
	  An architecture should select this option if it supports:
	  - compiling with Clang,
	  - compiling inline assembly with Clang's integrated assembler,
	  - and linking with LLD.

config ARCH_SUPPORTS_LTO_CLANG_THIN
	bool
	help
	  An architecture should select this option if it can support Clang's
	  ThinLTO mode.

config HAS_LTO_CLANG
	def_bool y
	# Clang >= 11: https://github.com/ClangBuiltLinux/linux/issues/510
	depends on CC_IS_CLANG && CLANG_VERSION >= 110000 && LD_IS_LLD && AS_IS_LLVM
	depends on $(success,$(NM) --help | head -n 1 | grep -qi llvm)
	depends on $(success,$(AR) --help | head -n 1 | grep -qi llvm)
	depends on ARCH_SUPPORTS_LTO_CLANG
	depends on !FTRACE_MCOUNT_USE_RECORDMCOUNT
	depends on !KASAN || KASAN_HW_TAGS
	depends on !GCOV_KERNEL
	help
	  The compiler and Kconfig options support building with Clang's
	  LTO.

choice
	prompt "Link Time Optimization (LTO)"
	default LTO_NONE
	help
	  This option enables Link Time Optimization (LTO), which allows the
	  compiler to optimize binaries globally.

	  If unsure, select LTO_NONE. Note that LTO is very resource-intensive
	  so it's disabled by default.

config LTO_NONE
	bool "None"
	help
	  Build the kernel normally, without Link Time Optimization (LTO).

config LTO_CLANG_FULL
	bool "Clang Full LTO (EXPERIMENTAL)"
	depends on HAS_LTO_CLANG
	depends on !COMPILE_TEST
	select LTO_CLANG
	help
          This option enables Clang's full Link Time Optimization (LTO), which
          allows the compiler to optimize the kernel globally. If you enable
          this option, the compiler generates LLVM bitcode instead of ELF
          object files, and the actual compilation from bitcode happens at
          the LTO link step, which may take several minutes depending on the
          kernel configuration. More information can be found from LLVM's
          documentation:

	    https://llvm.org/docs/LinkTimeOptimization.html

	  During link time, this option can use a large amount of RAM, and
	  may take much longer than the ThinLTO option.

config LTO_CLANG_THIN
	bool "Clang ThinLTO (EXPERIMENTAL)"
	depends on HAS_LTO_CLANG && ARCH_SUPPORTS_LTO_CLANG_THIN
	select LTO_CLANG
	help
	  This option enables Clang's ThinLTO, which allows for parallel
	  optimization and faster incremental compiles compared to the
	  CONFIG_LTO_CLANG_FULL option. More information can be found
	  from Clang's documentation:

	    https://clang.llvm.org/docs/ThinLTO.html

	  If unsure, say Y.
endchoice

config ARCH_SUPPORTS_CFI_CLANG
	bool
	help
	  An architecture should select this option if it can support Clang's
	  Control-Flow Integrity (CFI) checking.

config CFI_CLANG
	bool "Use Clang's Control Flow Integrity (CFI)"
	depends on LTO_CLANG && ARCH_SUPPORTS_CFI_CLANG
	# Clang >= 12:
	# - https://bugs.llvm.org/show_bug.cgi?id=46258
	# - https://bugs.llvm.org/show_bug.cgi?id=47479
	depends on CLANG_VERSION >= 120000
	select KALLSYMS
	help
	  This option enables Clang’s forward-edge Control Flow Integrity
	  (CFI) checking, where the compiler injects a runtime check to each
	  indirect function call to ensure the target is a valid function with
	  the correct static type. This restricts possible call targets and
	  makes it more difficult for an attacker to exploit bugs that allow
	  the modification of stored function pointers. More information can be
	  found from Clang's documentation:

	    https://clang.llvm.org/docs/ControlFlowIntegrity.html

config CFI_CLANG_SHADOW
	bool "Use CFI shadow to speed up cross-module checks"
	default y
	depends on CFI_CLANG && MODULES
	help
	  If you select this option, the kernel builds a fast look-up table of
	  CFI check functions in loaded modules to reduce performance overhead.

	  If unsure, say Y.

config CFI_PERMISSIVE
	bool "Use CFI in permissive mode"
	depends on CFI_CLANG
	help
	  When selected, Control Flow Integrity (CFI) violations result in a
	  warning instead of a kernel panic. This option should only be used
	  for finding indirect call type mismatches during development.

	  If unsure, say N.

config HAVE_ARCH_WITHIN_STACK_FRAMES
	bool
	help
	  An architecture should select this if it can walk the kernel stack
	  frames to determine if an object is part of either the arguments
	  or local variables (i.e. that it excludes saved return addresses,
	  and similar) by implementing an inline arch_within_stack_frames(),
	  which is used by CONFIG_HARDENED_USERCOPY.

config HAVE_CONTEXT_TRACKING
	bool
	help
	  Provide kernel/user boundaries probes necessary for subsystems
	  that need it, such as userspace RCU extended quiescent state.
	  Syscalls need to be wrapped inside user_exit()-user_enter(), either
	  optimized behind static key or through the slow path using TIF_NOHZ
	  flag. Exceptions handlers must be wrapped as well. Irqs are already
	  protected inside rcu_irq_enter/rcu_irq_exit() but preemption or signal
	  handling on irq exit still need to be protected.

config HAVE_CONTEXT_TRACKING_OFFSTACK
	bool
	help
	  Architecture neither relies on exception_enter()/exception_exit()
	  nor on schedule_user(). Also preempt_schedule_notrace() and
	  preempt_schedule_irq() can't be called in a preemptible section
	  while context tracking is CONTEXT_USER. This feature reflects a sane
	  entry implementation where the following requirements are met on
	  critical entry code, ie: before user_exit() or after user_enter():

	  - Critical entry code isn't preemptible (or better yet:
	    not interruptible).
	  - No use of RCU read side critical sections, unless rcu_nmi_enter()
	    got called.
	  - No use of instrumentation, unless instrumentation_begin() got
	    called.

config HAVE_TIF_NOHZ
	bool
	help
	  Arch relies on TIF_NOHZ and syscall slow path to implement context
	  tracking calls to user_enter()/user_exit().

config HAVE_VIRT_CPU_ACCOUNTING
	bool

config HAVE_VIRT_CPU_ACCOUNTING_IDLE
	bool
	help
	  Architecture has its own way to account idle CPU time and therefore
	  doesn't implement vtime_account_idle().

config ARCH_HAS_SCALED_CPUTIME
	bool

config HAVE_VIRT_CPU_ACCOUNTING_GEN
	bool
	default y if 64BIT
	help
	  With VIRT_CPU_ACCOUNTING_GEN, cputime_t becomes 64-bit.
	  Before enabling this option, arch code must be audited
	  to ensure there are no races in concurrent read/write of
	  cputime_t. For example, reading/writing 64-bit cputime_t on
	  some 32-bit arches may require multiple accesses, so proper
	  locking is needed to protect against concurrent accesses.

config HAVE_IRQ_TIME_ACCOUNTING
	bool
	help
	  Archs need to ensure they use a high enough resolution clock to
	  support irq time accounting and then call enable_sched_clock_irqtime().

config HAVE_MOVE_PUD
	bool
	help
	  Architectures that select this are able to move page tables at the
	  PUD level. If there are only 3 page table levels, the move effectively
	  happens at the PGD level.

config HAVE_MOVE_PMD
	bool
	help
	  Archs that select this are able to move page tables at the PMD level.

config HAVE_ARCH_TRANSPARENT_HUGEPAGE
	bool

config HAVE_ARCH_TRANSPARENT_HUGEPAGE_PUD
	bool

config HAVE_ARCH_HUGE_VMAP
	bool

#
#  Archs that select this would be capable of PMD-sized vmaps (i.e.,
#  arch_vmap_pmd_supported() returns true), and they must make no assumptions
#  that vmalloc memory is mapped with PAGE_SIZE ptes. The VM_NO_HUGE_VMAP flag
#  can be used to prohibit arch-specific allocations from using hugepages to
#  help with this (e.g., modules may require it).
#
config HAVE_ARCH_HUGE_VMALLOC
	depends on HAVE_ARCH_HUGE_VMAP
	bool

config ARCH_WANT_HUGE_PMD_SHARE
	bool

config HAVE_ARCH_SOFT_DIRTY
	bool

config HAVE_MOD_ARCH_SPECIFIC
	bool
	help
	  The arch uses struct mod_arch_specific to store data.  Many arches
	  just need a simple module loader without arch specific data - those
	  should not enable this.

config MODULES_USE_ELF_RELA
	bool
	help
	  Modules only use ELF RELA relocations.  Modules with ELF REL
	  relocations will give an error.

config MODULES_USE_ELF_REL
	bool
	help
	  Modules only use ELF REL relocations.  Modules with ELF RELA
	  relocations will give an error.

config HAVE_IRQ_EXIT_ON_IRQ_STACK
	bool
	help
	  Architecture doesn't only execute the irq handler on the irq stack
	  but also irq_exit(). This way we can process softirqs on this irq
	  stack instead of switching to a new one when we call __do_softirq()
	  in the end of an hardirq.
	  This spares a stack switch and improves cache usage on softirq
	  processing.

config HAVE_SOFTIRQ_ON_OWN_STACK
	bool
	help
	  Architecture provides a function to run __do_softirq() on a
	  separate stack.

config PGTABLE_LEVELS
	int
	default 2

config ARCH_HAS_ELF_RANDOMIZE
	bool
	help
	  An architecture supports choosing randomized locations for
	  stack, mmap, brk, and ET_DYN. Defined functions:
	  - arch_mmap_rnd()
	  - arch_randomize_brk()

config HAVE_ARCH_MMAP_RND_BITS
	bool
	help
	  An arch should select this symbol if it supports setting a variable
	  number of bits for use in establishing the base address for mmap
	  allocations, has MMU enabled and provides values for both:
	  - ARCH_MMAP_RND_BITS_MIN
	  - ARCH_MMAP_RND_BITS_MAX

config HAVE_EXIT_THREAD
	bool
	help
	  An architecture implements exit_thread.

config ARCH_MMAP_RND_BITS_MIN
	int

config ARCH_MMAP_RND_BITS_MAX
	int

config ARCH_MMAP_RND_BITS_DEFAULT
	int

config ARCH_MMAP_RND_BITS
	int "Number of bits to use for ASLR of mmap base address" if EXPERT
	range ARCH_MMAP_RND_BITS_MIN ARCH_MMAP_RND_BITS_MAX
	default ARCH_MMAP_RND_BITS_DEFAULT if ARCH_MMAP_RND_BITS_DEFAULT
	default ARCH_MMAP_RND_BITS_MIN
	depends on HAVE_ARCH_MMAP_RND_BITS
	help
	  This value can be used to select the number of bits to use to
	  determine the random offset to the base address of vma regions
	  resulting from mmap allocations. This value will be bounded
	  by the architecture's minimum and maximum supported values.

	  This value can be changed after boot using the
	  /proc/sys/vm/mmap_rnd_bits tunable

config HAVE_ARCH_MMAP_RND_COMPAT_BITS
	bool
	help
	  An arch should select this symbol if it supports running applications
	  in compatibility mode, supports setting a variable number of bits for
	  use in establishing the base address for mmap allocations, has MMU
	  enabled and provides values for both:
	  - ARCH_MMAP_RND_COMPAT_BITS_MIN
	  - ARCH_MMAP_RND_COMPAT_BITS_MAX

config ARCH_MMAP_RND_COMPAT_BITS_MIN
	int

config ARCH_MMAP_RND_COMPAT_BITS_MAX
	int

config ARCH_MMAP_RND_COMPAT_BITS_DEFAULT
	int

config ARCH_MMAP_RND_COMPAT_BITS
	int "Number of bits to use for ASLR of mmap base address for compatible applications" if EXPERT
	range ARCH_MMAP_RND_COMPAT_BITS_MIN ARCH_MMAP_RND_COMPAT_BITS_MAX
	default ARCH_MMAP_RND_COMPAT_BITS_DEFAULT if ARCH_MMAP_RND_COMPAT_BITS_DEFAULT
	default ARCH_MMAP_RND_COMPAT_BITS_MIN
	depends on HAVE_ARCH_MMAP_RND_COMPAT_BITS
	help
	  This value can be used to select the number of bits to use to
	  determine the random offset to the base address of vma regions
	  resulting from mmap allocations for compatible applications This
	  value will be bounded by the architecture's minimum and maximum
	  supported values.

	  This value can be changed after boot using the
	  /proc/sys/vm/mmap_rnd_compat_bits tunable

config HAVE_ARCH_COMPAT_MMAP_BASES
	bool
	help
	  This allows 64bit applications to invoke 32-bit mmap() syscall
	  and vice-versa 32-bit applications to call 64-bit mmap().
	  Required for applications doing different bitness syscalls.

# This allows to use a set of generic functions to determine mmap base
# address by giving priority to top-down scheme only if the process
# is not in legacy mode (compat task, unlimited stack size or
# sysctl_legacy_va_layout).
# Architecture that selects this option can provide its own version of:
# - STACK_RND_MASK
config ARCH_WANT_DEFAULT_TOPDOWN_MMAP_LAYOUT
	bool
	depends on MMU
	select ARCH_HAS_ELF_RANDOMIZE

config HAVE_STACK_VALIDATION
	bool
	help
	  Architecture supports the 'objtool check' host tool command, which
	  performs compile-time stack metadata validation.

config HAVE_RELIABLE_STACKTRACE
	bool
	help
	  Architecture has either save_stack_trace_tsk_reliable() or
	  arch_stack_walk_reliable() function which only returns a stack trace
	  if it can guarantee the trace is reliable.

config HAVE_ARCH_HASH
	bool
	default n
	help
	  If this is set, the architecture provides an <asm/hash.h>
	  file which provides platform-specific implementations of some
	  functions in <linux/hash.h> or fs/namei.c.

config HAVE_ARCH_NVRAM_OPS
	bool

config ISA_BUS_API
	def_bool ISA

#
# ABI hall of shame
#
config CLONE_BACKWARDS
	bool
	help
	  Architecture has tls passed as the 4th argument of clone(2),
	  not the 5th one.

config CLONE_BACKWARDS2
	bool
	help
	  Architecture has the first two arguments of clone(2) swapped.

config CLONE_BACKWARDS3
	bool
	help
	  Architecture has tls passed as the 3rd argument of clone(2),
	  not the 5th one.

config ODD_RT_SIGACTION
	bool
	help
	  Architecture has unusual rt_sigaction(2) arguments

config OLD_SIGSUSPEND
	bool
	help
	  Architecture has old sigsuspend(2) syscall, of one-argument variety

config OLD_SIGSUSPEND3
	bool
	help
	  Even weirder antique ABI - three-argument sigsuspend(2)

config OLD_SIGACTION
	bool
	help
	  Architecture has old sigaction(2) syscall.  Nope, not the same
	  as OLD_SIGSUSPEND | OLD_SIGSUSPEND3 - alpha has sigsuspend(2),
	  but fairly different variant of sigaction(2), thanks to OSF/1
	  compatibility...

config COMPAT_OLD_SIGACTION
	bool

config COMPAT_32BIT_TIME
	bool "Provide system calls for 32-bit time_t"
	default !64BIT || COMPAT
	help
	  This enables 32 bit time_t support in addition to 64 bit time_t support.
	  This is relevant on all 32-bit architectures, and 64-bit architectures
	  as part of compat syscall handling.

config ARCH_NO_PREEMPT
	bool

config ARCH_EPHEMERAL_INODES
	def_bool n
	help
	  An arch should select this symbol if it doesn't keep track of inode
	  instances on its own, but instead relies on something else (e.g. the
	  host kernel for an UML kernel).

config ARCH_SUPPORTS_RT
	bool

config CPU_NO_EFFICIENT_FFS
	def_bool n

config HAVE_ARCH_VMAP_STACK
	def_bool n
	help
	  An arch should select this symbol if it can support kernel stacks
	  in vmalloc space.  This means:

	  - vmalloc space must be large enough to hold many kernel stacks.
	    This may rule out many 32-bit architectures.

	  - Stacks in vmalloc space need to work reliably.  For example, if
	    vmap page tables are created on demand, either this mechanism
	    needs to work while the stack points to a virtual address with
	    unpopulated page tables or arch code (switch_to() and switch_mm(),
	    most likely) needs to ensure that the stack's page table entries
	    are populated before running on a possibly unpopulated stack.

	  - If the stack overflows into a guard page, something reasonable
	    should happen.  The definition of "reasonable" is flexible, but
	    instantly rebooting without logging anything would be unfriendly.

config VMAP_STACK
	default y
	bool "Use a virtually-mapped stack"
	depends on HAVE_ARCH_VMAP_STACK
	depends on !KASAN || KASAN_HW_TAGS || KASAN_VMALLOC
	help
	  Enable this if you want the use virtually-mapped kernel stacks
	  with guard pages.  This causes kernel stack overflows to be
	  caught immediately rather than causing difficult-to-diagnose
	  corruption.

	  To use this with software KASAN modes, the architecture must support
	  backing virtual mappings with real shadow memory, and KASAN_VMALLOC
	  must be enabled.

config HAVE_ARCH_RANDOMIZE_KSTACK_OFFSET
	def_bool n
	help
	  An arch should select this symbol if it can support kernel stack
	  offset randomization with calls to add_random_kstack_offset()
	  during syscall entry and choose_random_kstack_offset() during
	  syscall exit. Careful removal of -fstack-protector-strong and
	  -fstack-protector should also be applied to the entry code and
	  closely examined, as the artificial stack bump looks like an array
	  to the compiler, so it will attempt to add canary checks regardless
	  of the static branch state.

config RANDOMIZE_KSTACK_OFFSET_DEFAULT
	bool "Randomize kernel stack offset on syscall entry"
	depends on HAVE_ARCH_RANDOMIZE_KSTACK_OFFSET
	help
	  The kernel stack offset can be randomized (after pt_regs) by
	  roughly 5 bits of entropy, frustrating memory corruption
	  attacks that depend on stack address determinism or
	  cross-syscall address exposures. This feature is controlled
	  by kernel boot param "randomize_kstack_offset=on/off", and this
	  config chooses the default boot state.

config ARCH_OPTIONAL_KERNEL_RWX
	def_bool n

config ARCH_OPTIONAL_KERNEL_RWX_DEFAULT
	def_bool n

config ARCH_HAS_STRICT_KERNEL_RWX
	def_bool n

config STRICT_KERNEL_RWX
	bool "Make kernel text and rodata read-only" if ARCH_OPTIONAL_KERNEL_RWX
	depends on ARCH_HAS_STRICT_KERNEL_RWX
	default !ARCH_OPTIONAL_KERNEL_RWX || ARCH_OPTIONAL_KERNEL_RWX_DEFAULT
	help
	  If this is set, kernel text and rodata memory will be made read-only,
	  and non-text memory will be made non-executable. This provides
	  protection against certain security exploits (e.g. executing the heap
	  or modifying text)

	  These features are considered standard security practice these days.
	  You should say Y here in almost all cases.

config ARCH_HAS_STRICT_MODULE_RWX
	def_bool n

config STRICT_MODULE_RWX
	bool "Set loadable kernel module data as NX and text as RO" if ARCH_OPTIONAL_KERNEL_RWX
	depends on ARCH_HAS_STRICT_MODULE_RWX && MODULES
	default !ARCH_OPTIONAL_KERNEL_RWX || ARCH_OPTIONAL_KERNEL_RWX_DEFAULT
	help
	  If this is set, module text and rodata memory will be made read-only,
	  and non-text memory will be made non-executable. This provides
	  protection against certain security exploits (e.g. writing to text)

# select if the architecture provides an asm/dma-direct.h header
config ARCH_HAS_PHYS_TO_DMA
	bool

config HAVE_ARCH_COMPILER_H
	bool
	help
	  An architecture can select this if it provides an
	  asm/compiler.h header that should be included after
	  linux/compiler-*.h in order to override macro definitions that those
	  headers generally provide.

config HAVE_ARCH_PREL32_RELOCATIONS
	bool
	help
	  May be selected by an architecture if it supports place-relative
	  32-bit relocations, both in the toolchain and in the module loader,
	  in which case relative references can be used in special sections
	  for PCI fixup, initcalls etc which are only half the size on 64 bit
	  architectures, and don't require runtime relocation on relocatable
	  kernels.

config ARCH_USE_MEMREMAP_PROT
	bool

config LOCK_EVENT_COUNTS
	bool "Locking event counts collection"
	depends on DEBUG_FS
	help
	  Enable light-weight counting of various locking related events
	  in the system with minimal performance impact. This reduces
	  the chance of application behavior change because of timing
	  differences. The counts are reported via debugfs.

# Select if the architecture has support for applying RELR relocations.
config ARCH_HAS_RELR
	bool

config RELR
	bool "Use RELR relocation packing"
	depends on ARCH_HAS_RELR && TOOLS_SUPPORT_RELR
	default y
	help
	  Store the kernel's dynamic relocations in the RELR relocation packing
	  format. Requires a compatible linker (LLD supports this feature), as
	  well as compatible NM and OBJCOPY utilities (llvm-nm and llvm-objcopy
	  are compatible).

config ARCH_HAS_MEM_ENCRYPT
	bool

config ARCH_HAS_CC_PLATFORM
	bool

config HAVE_SPARSE_SYSCALL_NR
       bool
       help
          An architecture should select this if its syscall numbering is sparse
	  to save space. For example, MIPS architecture has a syscall array with
	  entries at 4000, 5000 and 6000 locations. This option turns on syscall
	  related optimizations for a given architecture.

config ARCH_HAS_VDSO_DATA
	bool

config HAVE_STATIC_CALL
	bool

config HAVE_STATIC_CALL_INLINE
	bool
	depends on HAVE_STATIC_CALL

config HAVE_PREEMPT_DYNAMIC
	bool
	depends on HAVE_STATIC_CALL
	depends on GENERIC_ENTRY
	help
	   Select this if the architecture support boot time preempt setting
	   on top of static calls. It is strongly advised to support inline
	   static call to avoid any overhead.

config ARCH_WANT_LD_ORPHAN_WARN
	bool
	help
	  An arch should select this symbol once all linker sections are explicitly
	  included, size-asserted, or discarded in the linker scripts. This is
	  important because we never want expected sections to be placed heuristically
	  by the linker, since the locations of such sections can change between linker
	  versions.

<<<<<<< HEAD
=======
config HAVE_ARCH_PFN_VALID
	bool

config ARCH_SUPPORTS_DEBUG_PAGEALLOC
	bool

>>>>>>> 3b17187f
config ARCH_SPLIT_ARG64
	bool
	help
	   If a 32-bit architecture requires 64-bit arguments to be split into
	   pairs of 32-bit arguments, select this option.

<<<<<<< HEAD
=======
config ARCH_HAS_ELFCORE_COMPAT
	bool

config ARCH_HAS_PARANOID_L1D_FLUSH
	bool

>>>>>>> 3b17187f
source "kernel/gcov/Kconfig"

source "scripts/gcc-plugins/Kconfig"

endmenu<|MERGE_RESOLUTION|>--- conflicted
+++ resolved
@@ -124,13 +124,8 @@
 	  accesses are required to be 64 bit aligned in this way even
 	  though it is not a 64 bit architecture.
 
-<<<<<<< HEAD
-	  See Documentation/unaligned-memory-access.txt for more
-	  information on the topic of unaligned memory accesses.
-=======
 	  See Documentation/core-api/unaligned-memory-access.rst for
 	  more information on the topic of unaligned memory accesses.
->>>>>>> 3b17187f
 
 config HAVE_EFFICIENT_UNALIGNED_ACCESS
 	bool
@@ -1278,30 +1273,24 @@
 	  by the linker, since the locations of such sections can change between linker
 	  versions.
 
-<<<<<<< HEAD
-=======
 config HAVE_ARCH_PFN_VALID
 	bool
 
 config ARCH_SUPPORTS_DEBUG_PAGEALLOC
 	bool
 
->>>>>>> 3b17187f
 config ARCH_SPLIT_ARG64
 	bool
 	help
 	   If a 32-bit architecture requires 64-bit arguments to be split into
 	   pairs of 32-bit arguments, select this option.
 
-<<<<<<< HEAD
-=======
 config ARCH_HAS_ELFCORE_COMPAT
 	bool
 
 config ARCH_HAS_PARANOID_L1D_FLUSH
 	bool
 
->>>>>>> 3b17187f
 source "kernel/gcov/Kconfig"
 
 source "scripts/gcc-plugins/Kconfig"
