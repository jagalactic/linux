# SPDX-License-Identifier: GPL-2.0
#
# General architecture dependent options
#

#
# Note: arch/$(SRCARCH)/Kconfig needs to be included first so that it can
# override the default values in this file.
#
source "arch/$(SRCARCH)/Kconfig"

menu "General architecture-dependent options"

config CRASH_CORE
	bool

config KEXEC_CORE
	select CRASH_CORE
	bool

config KEXEC_ELF
	bool

config HAVE_IMA_KEXEC
	bool

config SET_FS
	bool

config HOTPLUG_SMT
	bool

config GENERIC_ENTRY
       bool

config OPROFILE
	tristate "OProfile system profiling"
	depends on PROFILING
	depends on HAVE_OPROFILE
	select RING_BUFFER
	select RING_BUFFER_ALLOW_SWAP
	help
	  OProfile is a profiling system capable of profiling the
	  whole system, include the kernel, kernel modules, libraries,
	  and applications.

	  If unsure, say N.

config OPROFILE_EVENT_MULTIPLEX
	bool "OProfile multiplexing support (EXPERIMENTAL)"
	default n
	depends on OPROFILE && X86
	help
	  The number of hardware counters is limited. The multiplexing
	  feature enables OProfile to gather more events than counters
	  are provided by the hardware. This is realized by switching
	  between events at a user specified time interval.

	  If unsure, say N.

config HAVE_OPROFILE
	bool

config OPROFILE_NMI_TIMER
	def_bool y
	depends on PERF_EVENTS && HAVE_PERF_EVENTS_NMI && !PPC64

config KPROBES
	bool "Kprobes"
	depends on MODULES
	depends on HAVE_KPROBES
	select KALLSYMS
	help
	  Kprobes allows you to trap at almost any kernel address and
	  execute a callback function.  register_kprobe() establishes
	  a probepoint and specifies the callback.  Kprobes is useful
	  for kernel debugging, non-intrusive instrumentation and testing.
	  If in doubt, say "N".

config JUMP_LABEL
	bool "Optimize very unlikely/likely branches"
	depends on HAVE_ARCH_JUMP_LABEL
	depends on CC_HAS_ASM_GOTO
	help
	 This option enables a transparent branch optimization that
	 makes certain almost-always-true or almost-always-false branch
	 conditions even cheaper to execute within the kernel.

	 Certain performance-sensitive kernel code, such as trace points,
	 scheduler functionality, networking code and KVM have such
	 branches and include support for this optimization technique.

	 If it is detected that the compiler has support for "asm goto",
	 the kernel will compile such branches with just a nop
	 instruction. When the condition flag is toggled to true, the
	 nop will be converted to a jump instruction to execute the
	 conditional block of instructions.

	 This technique lowers overhead and stress on the branch prediction
	 of the processor and generally makes the kernel faster. The update
	 of the condition is slower, but those are always very rare.

	 ( On 32-bit x86, the necessary options added to the compiler
	   flags may increase the size of the kernel slightly. )

config STATIC_KEYS_SELFTEST
	bool "Static key selftest"
	depends on JUMP_LABEL
	help
	  Boot time self-test of the branch patching code.

config STATIC_CALL_SELFTEST
	bool "Static call selftest"
	depends on HAVE_STATIC_CALL
	help
	  Boot time self-test of the call patching code.

config OPTPROBES
	def_bool y
	depends on KPROBES && HAVE_OPTPROBES
	select TASKS_RCU if PREEMPTION

config KPROBES_ON_FTRACE
	def_bool y
	depends on KPROBES && HAVE_KPROBES_ON_FTRACE
	depends on DYNAMIC_FTRACE_WITH_REGS
	help
	 If function tracer is enabled and the arch supports full
	 passing of pt_regs to function tracing, then kprobes can
	 optimize on top of function tracing.

config UPROBES
	def_bool n
	depends on ARCH_SUPPORTS_UPROBES
	help
	  Uprobes is the user-space counterpart to kprobes: they
	  enable instrumentation applications (such as 'perf probe')
	  to establish unintrusive probes in user-space binaries and
	  libraries, by executing handler functions when the probes
	  are hit by user-space applications.

	  ( These probes come in the form of single-byte breakpoints,
	    managed by the kernel and kept transparent to the probed
	    application. )

config HAVE_EFFICIENT_UNALIGNED_ACCESS
	bool
	help
	  Some architectures are unable to perform unaligned accesses
	  without the use of get_unaligned/put_unaligned. Others are
	  unable to perform such accesses efficiently (e.g. trap on
	  unaligned access and require fixing it up in the exception
	  handler.)

	  This symbol should be selected by an architecture if it can
	  perform unaligned accesses efficiently to allow different
	  code paths to be selected for these cases. Some network
	  drivers, for example, could opt to not fix up alignment
	  problems with received packets if doing so would not help
	  much.

	  See Documentation/core-api/unaligned-memory-access.rst for more
	  information on the topic of unaligned memory accesses.

config ARCH_USE_BUILTIN_BSWAP
	bool
	help
	 Modern versions of GCC (since 4.4) have builtin functions
	 for handling byte-swapping. Using these, instead of the old
	 inline assembler that the architecture code provides in the
	 __arch_bswapXX() macros, allows the compiler to see what's
	 happening and offers more opportunity for optimisation. In
	 particular, the compiler will be able to combine the byteswap
	 with a nearby load or store and use load-and-swap or
	 store-and-swap instructions if the architecture has them. It
	 should almost *never* result in code which is worse than the
	 hand-coded assembler in <asm/swab.h>.  But just in case it
	 does, the use of the builtins is optional.

	 Any architecture with load-and-swap or store-and-swap
	 instructions should set this. And it shouldn't hurt to set it
	 on architectures that don't have such instructions.

config KRETPROBES
	def_bool y
	depends on KPROBES && HAVE_KRETPROBES

config USER_RETURN_NOTIFIER
	bool
	depends on HAVE_USER_RETURN_NOTIFIER
	help
	  Provide a kernel-internal notification when a cpu is about to
	  switch to user mode.

config HAVE_IOREMAP_PROT
	bool

config HAVE_KPROBES
	bool

config HAVE_KRETPROBES
	bool

config HAVE_OPTPROBES
	bool

config HAVE_KPROBES_ON_FTRACE
	bool

config HAVE_FUNCTION_ERROR_INJECTION
	bool

config HAVE_NMI
	bool

#
# An arch should select this if it provides all these things:
#
#	task_pt_regs()		in asm/processor.h or asm/ptrace.h
#	arch_has_single_step()	if there is hardware single-step support
#	arch_has_block_step()	if there is hardware block-step support
#	asm/syscall.h		supplying asm-generic/syscall.h interface
#	linux/regset.h		user_regset interfaces
#	CORE_DUMP_USE_REGSET	#define'd in linux/elf.h
#	TIF_SYSCALL_TRACE	calls tracehook_report_syscall_{entry,exit}
#	TIF_NOTIFY_RESUME	calls tracehook_notify_resume()
#	signal delivery		calls tracehook_signal_handler()
#
config HAVE_ARCH_TRACEHOOK
	bool

config HAVE_DMA_CONTIGUOUS
	bool

config GENERIC_SMP_IDLE_THREAD
	bool

config GENERIC_IDLE_POLL_SETUP
	bool

config ARCH_HAS_FORTIFY_SOURCE
	bool
	help
	  An architecture should select this when it can successfully
	  build and run with CONFIG_FORTIFY_SOURCE.

#
# Select if the arch provides a historic keepinit alias for the retain_initrd
# command line option
#
config ARCH_HAS_KEEPINITRD
	bool

# Select if arch has all set_memory_ro/rw/x/nx() functions in asm/cacheflush.h
config ARCH_HAS_SET_MEMORY
	bool

# Select if arch has all set_direct_map_invalid/default() functions
config ARCH_HAS_SET_DIRECT_MAP
	bool

#
# Select if the architecture provides the arch_dma_set_uncached symbol to
# either provide an uncached segement alias for a DMA allocation, or
# to remap the page tables in place.
#
config ARCH_HAS_DMA_SET_UNCACHED
	bool

#
# Select if the architectures provides the arch_dma_clear_uncached symbol
# to undo an in-place page table remap for uncached access.
#
config ARCH_HAS_DMA_CLEAR_UNCACHED
	bool

# Select if arch init_task must go in the __init_task_data section
config ARCH_TASK_STRUCT_ON_STACK
	bool

# Select if arch has its private alloc_task_struct() function
config ARCH_TASK_STRUCT_ALLOCATOR
	bool

config HAVE_ARCH_THREAD_STRUCT_WHITELIST
	bool
	depends on !ARCH_TASK_STRUCT_ALLOCATOR
	help
	  An architecture should select this to provide hardened usercopy
	  knowledge about what region of the thread_struct should be
	  whitelisted for copying to userspace. Normally this is only the
	  FPU registers. Specifically, arch_thread_struct_whitelist()
	  should be implemented. Without this, the entire thread_struct
	  field in task_struct will be left whitelisted.

# Select if arch has its private alloc_thread_stack() function
config ARCH_THREAD_STACK_ALLOCATOR
	bool

# Select if arch wants to size task_struct dynamically via arch_task_struct_size:
config ARCH_WANTS_DYNAMIC_TASK_STRUCT
	bool

config ARCH_32BIT_OFF_T
	bool
	depends on !64BIT
	help
	  All new 32-bit architectures should have 64-bit off_t type on
	  userspace side which corresponds to the loff_t kernel type. This
	  is the requirement for modern ABIs. Some existing architectures
	  still support 32-bit off_t. This option is enabled for all such
	  architectures explicitly.

config HAVE_ASM_MODVERSIONS
	bool
	help
	  This symbol should be selected by an architecure if it provides
	  <asm/asm-prototypes.h> to support the module versioning for symbols
	  exported from assembly code.

config HAVE_REGS_AND_STACK_ACCESS_API
	bool
	help
	  This symbol should be selected by an architecure if it supports
	  the API needed to access registers and stack entries from pt_regs,
	  declared in asm/ptrace.h
	  For example the kprobes-based event tracer needs this API.

config HAVE_RSEQ
	bool
	depends on HAVE_REGS_AND_STACK_ACCESS_API
	help
	  This symbol should be selected by an architecture if it
	  supports an implementation of restartable sequences.

config HAVE_FUNCTION_ARG_ACCESS_API
	bool
	help
	  This symbol should be selected by an architecure if it supports
	  the API needed to access function arguments from pt_regs,
	  declared in asm/ptrace.h

config HAVE_HW_BREAKPOINT
	bool
	depends on PERF_EVENTS

config HAVE_MIXED_BREAKPOINTS_REGS
	bool
	depends on HAVE_HW_BREAKPOINT
	help
	  Depending on the arch implementation of hardware breakpoints,
	  some of them have separate registers for data and instruction
	  breakpoints addresses, others have mixed registers to store
	  them but define the access type in a control register.
	  Select this option if your arch implements breakpoints under the
	  latter fashion.

config HAVE_USER_RETURN_NOTIFIER
	bool

config HAVE_PERF_EVENTS_NMI
	bool
	help
	  System hardware can generate an NMI using the perf event
	  subsystem.  Also has support for calculating CPU cycle events
	  to determine how many clock cycles in a given period.

config HAVE_HARDLOCKUP_DETECTOR_PERF
	bool
	depends on HAVE_PERF_EVENTS_NMI
	help
	  The arch chooses to use the generic perf-NMI-based hardlockup
	  detector. Must define HAVE_PERF_EVENTS_NMI.

config HAVE_NMI_WATCHDOG
	depends on HAVE_NMI
	bool
	help
	  The arch provides a low level NMI watchdog. It provides
	  asm/nmi.h, and defines its own arch_touch_nmi_watchdog().

config HAVE_HARDLOCKUP_DETECTOR_ARCH
	bool
	select HAVE_NMI_WATCHDOG
	help
	  The arch chooses to provide its own hardlockup detector, which is
	  a superset of the HAVE_NMI_WATCHDOG. It also conforms to config
	  interfaces and parameters provided by hardlockup detector subsystem.

config HAVE_PERF_REGS
	bool
	help
	  Support selective register dumps for perf events. This includes
	  bit-mapping of each registers and a unique architecture id.

config HAVE_PERF_USER_STACK_DUMP
	bool
	help
	  Support user stack dumps for perf event samples. This needs
	  access to the user stack pointer which is not unified across
	  architectures.

config HAVE_ARCH_JUMP_LABEL
	bool

config HAVE_ARCH_JUMP_LABEL_RELATIVE
	bool

config MMU_GATHER_TABLE_FREE
	bool

config MMU_GATHER_RCU_TABLE_FREE
	bool
	select MMU_GATHER_TABLE_FREE

config MMU_GATHER_PAGE_SIZE
	bool

<<<<<<< HEAD
config HAVE_MMU_GATHER_PAGE_SIZE
	bool

config MMU_GATHER_NO_RANGE
=======
config MMU_GATHER_NO_RANGE
	bool

config MMU_GATHER_NO_GATHER
>>>>>>> d1988041
	bool
	depends on MMU_GATHER_TABLE_FREE

config ARCH_WANT_IRQS_OFF_ACTIVATE_MM
	bool
	help
	  Temporary select until all architectures can be converted to have
	  irqs disabled over activate_mm. Architectures that do IPI based TLB
	  shootdowns should enable this.

config ARCH_WANT_IRQS_OFF_ACTIVATE_MM
	bool
	help
	  Temporary select until all architectures can be converted to have
	  irqs disabled over activate_mm. Architectures that do IPI based TLB
	  shootdowns should enable this.

config ARCH_HAVE_NMI_SAFE_CMPXCHG
	bool

config HAVE_ALIGNED_STRUCT_PAGE
	bool
	help
	  This makes sure that struct pages are double word aligned and that
	  e.g. the SLUB allocator can perform double word atomic operations
	  on a struct page for better performance. However selecting this
	  might increase the size of a struct page by a word.

config HAVE_CMPXCHG_LOCAL
	bool

config HAVE_CMPXCHG_DOUBLE
	bool

config ARCH_WEAK_RELEASE_ACQUIRE
	bool

config ARCH_WANT_IPC_PARSE_VERSION
	bool

config ARCH_WANT_COMPAT_IPC_PARSE_VERSION
	bool

config ARCH_WANT_OLD_COMPAT_IPC
	select ARCH_WANT_COMPAT_IPC_PARSE_VERSION
	bool

config HAVE_ARCH_SECCOMP
	bool
	help
	  An arch should select this symbol to support seccomp mode 1 (the fixed
	  syscall policy), and must provide an overrides for __NR_seccomp_sigreturn,
	  and compat syscalls if the asm-generic/seccomp.h defaults need adjustment:
	  - __NR_seccomp_read_32
	  - __NR_seccomp_write_32
	  - __NR_seccomp_exit_32
	  - __NR_seccomp_sigreturn_32

config HAVE_ARCH_SECCOMP_FILTER
	bool
	select HAVE_ARCH_SECCOMP
	help
	  An arch should select this symbol if it provides all of these things:
	  - all the requirements for HAVE_ARCH_SECCOMP
	  - syscall_get_arch()
	  - syscall_get_arguments()
	  - syscall_rollback()
	  - syscall_set_return_value()
	  - SIGSYS siginfo_t support
	  - secure_computing is called from a ptrace_event()-safe context
	  - secure_computing return value is checked and a return value of -1
	    results in the system call being skipped immediately.
	  - seccomp syscall wired up

config SECCOMP
	prompt "Enable seccomp to safely execute untrusted bytecode"
	def_bool y
	depends on HAVE_ARCH_SECCOMP
	help
	  This kernel feature is useful for number crunching applications
	  that may need to handle untrusted bytecode during their
	  execution. By using pipes or other transports made available
	  to the process as file descriptors supporting the read/write
	  syscalls, it's possible to isolate those applications in their
	  own address space using seccomp. Once seccomp is enabled via
	  prctl(PR_SET_SECCOMP) or the seccomp() syscall, it cannot be
	  disabled and the task is only allowed to execute a few safe
	  syscalls defined by each seccomp mode.

	  If unsure, say Y.

config SECCOMP_FILTER
	def_bool y
	depends on HAVE_ARCH_SECCOMP_FILTER && SECCOMP && NET
	help
	  Enable tasks to build secure computing environments defined
	  in terms of Berkeley Packet Filter programs which implement
	  task-defined system call filtering polices.

	  See Documentation/userspace-api/seccomp_filter.rst for details.

config HAVE_ARCH_STACKLEAK
	bool
	help
	  An architecture should select this if it has the code which
	  fills the used part of the kernel stack with the STACKLEAK_POISON
	  value before returning from system calls.

config HAVE_STACKPROTECTOR
	bool
	help
	  An arch should select this symbol if:
	  - it has implemented a stack canary (e.g. __stack_chk_guard)

config STACKPROTECTOR
	bool "Stack Protector buffer overflow detection"
	depends on HAVE_STACKPROTECTOR
	depends on $(cc-option,-fstack-protector)
	default y
	help
	  This option turns on the "stack-protector" GCC feature. This
	  feature puts, at the beginning of functions, a canary value on
	  the stack just before the return address, and validates
	  the value just before actually returning.  Stack based buffer
	  overflows (that need to overwrite this return address) now also
	  overwrite the canary, which gets detected and the attack is then
	  neutralized via a kernel panic.

	  Functions will have the stack-protector canary logic added if they
	  have an 8-byte or larger character array on the stack.

	  This feature requires gcc version 4.2 or above, or a distribution
	  gcc with the feature backported ("-fstack-protector").

	  On an x86 "defconfig" build, this feature adds canary checks to
	  about 3% of all kernel functions, which increases kernel code size
	  by about 0.3%.

config STACKPROTECTOR_STRONG
	bool "Strong Stack Protector"
	depends on STACKPROTECTOR
	depends on $(cc-option,-fstack-protector-strong)
	default y
	help
	  Functions will have the stack-protector canary logic added in any
	  of the following conditions:

	  - local variable's address used as part of the right hand side of an
	    assignment or function argument
	  - local variable is an array (or union containing an array),
	    regardless of array type or length
	  - uses register local variables

	  This feature requires gcc version 4.9 or above, or a distribution
	  gcc with the feature backported ("-fstack-protector-strong").

	  On an x86 "defconfig" build, this feature adds canary checks to
	  about 20% of all kernel functions, which increases the kernel code
	  size by about 2%.

config ARCH_SUPPORTS_SHADOW_CALL_STACK
	bool
	help
	  An architecture should select this if it supports Clang's Shadow
	  Call Stack and implements runtime support for shadow stack
	  switching.

config SHADOW_CALL_STACK
	bool "Clang Shadow Call Stack"
	depends on CC_IS_CLANG && ARCH_SUPPORTS_SHADOW_CALL_STACK
	depends on DYNAMIC_FTRACE_WITH_REGS || !FUNCTION_GRAPH_TRACER
	help
	  This option enables Clang's Shadow Call Stack, which uses a
	  shadow stack to protect function return addresses from being
	  overwritten by an attacker. More information can be found in
	  Clang's documentation:

	    https://clang.llvm.org/docs/ShadowCallStack.html

	  Note that security guarantees in the kernel differ from the
	  ones documented for user space. The kernel must store addresses
	  of shadow stacks in memory, which means an attacker capable of
	  reading and writing arbitrary memory may be able to locate them
	  and hijack control flow by modifying the stacks.

config HAVE_ARCH_WITHIN_STACK_FRAMES
	bool
	help
	  An architecture should select this if it can walk the kernel stack
	  frames to determine if an object is part of either the arguments
	  or local variables (i.e. that it excludes saved return addresses,
	  and similar) by implementing an inline arch_within_stack_frames(),
	  which is used by CONFIG_HARDENED_USERCOPY.

config HAVE_CONTEXT_TRACKING
	bool
	help
	  Provide kernel/user boundaries probes necessary for subsystems
	  that need it, such as userspace RCU extended quiescent state.
	  Syscalls need to be wrapped inside user_exit()-user_enter(), either
	  optimized behind static key or through the slow path using TIF_NOHZ
	  flag. Exceptions handlers must be wrapped as well. Irqs are already
	  protected inside rcu_irq_enter/rcu_irq_exit() but preemption or signal
	  handling on irq exit still need to be protected.

config HAVE_TIF_NOHZ
	bool
	help
	  Arch relies on TIF_NOHZ and syscall slow path to implement context
	  tracking calls to user_enter()/user_exit().

config HAVE_VIRT_CPU_ACCOUNTING
	bool

config ARCH_HAS_SCALED_CPUTIME
	bool

config HAVE_VIRT_CPU_ACCOUNTING_GEN
	bool
	default y if 64BIT
	help
	  With VIRT_CPU_ACCOUNTING_GEN, cputime_t becomes 64-bit.
	  Before enabling this option, arch code must be audited
	  to ensure there are no races in concurrent read/write of
	  cputime_t. For example, reading/writing 64-bit cputime_t on
	  some 32-bit arches may require multiple accesses, so proper
	  locking is needed to protect against concurrent accesses.


config HAVE_IRQ_TIME_ACCOUNTING
	bool
	help
	  Archs need to ensure they use a high enough resolution clock to
	  support irq time accounting and then call enable_sched_clock_irqtime().

config HAVE_MOVE_PMD
	bool
	help
	  Archs that select this are able to move page tables at the PMD level.

config HAVE_ARCH_TRANSPARENT_HUGEPAGE
	bool

config HAVE_ARCH_TRANSPARENT_HUGEPAGE_PUD
	bool

config HAVE_ARCH_HUGE_VMAP
	bool

config ARCH_WANT_HUGE_PMD_SHARE
	bool

config HAVE_ARCH_SOFT_DIRTY
	bool

config HAVE_MOD_ARCH_SPECIFIC
	bool
	help
	  The arch uses struct mod_arch_specific to store data.  Many arches
	  just need a simple module loader without arch specific data - those
	  should not enable this.

config MODULES_USE_ELF_RELA
	bool
	help
	  Modules only use ELF RELA relocations.  Modules with ELF REL
	  relocations will give an error.

config MODULES_USE_ELF_REL
	bool
	help
	  Modules only use ELF REL relocations.  Modules with ELF RELA
	  relocations will give an error.

config HAVE_IRQ_EXIT_ON_IRQ_STACK
	bool
	help
	  Architecture doesn't only execute the irq handler on the irq stack
	  but also irq_exit(). This way we can process softirqs on this irq
	  stack instead of switching to a new one when we call __do_softirq()
	  in the end of an hardirq.
	  This spares a stack switch and improves cache usage on softirq
	  processing.

config PGTABLE_LEVELS
	int
	default 2

config ARCH_HAS_ELF_RANDOMIZE
	bool
	help
	  An architecture supports choosing randomized locations for
	  stack, mmap, brk, and ET_DYN. Defined functions:
	  - arch_mmap_rnd()
	  - arch_randomize_brk()

config HAVE_ARCH_MMAP_RND_BITS
	bool
	help
	  An arch should select this symbol if it supports setting a variable
	  number of bits for use in establishing the base address for mmap
	  allocations, has MMU enabled and provides values for both:
	  - ARCH_MMAP_RND_BITS_MIN
	  - ARCH_MMAP_RND_BITS_MAX

config HAVE_EXIT_THREAD
	bool
	help
	  An architecture implements exit_thread.

config ARCH_MMAP_RND_BITS_MIN
	int

config ARCH_MMAP_RND_BITS_MAX
	int

config ARCH_MMAP_RND_BITS_DEFAULT
	int

config ARCH_MMAP_RND_BITS
	int "Number of bits to use for ASLR of mmap base address" if EXPERT
	range ARCH_MMAP_RND_BITS_MIN ARCH_MMAP_RND_BITS_MAX
	default ARCH_MMAP_RND_BITS_DEFAULT if ARCH_MMAP_RND_BITS_DEFAULT
	default ARCH_MMAP_RND_BITS_MIN
	depends on HAVE_ARCH_MMAP_RND_BITS
	help
	  This value can be used to select the number of bits to use to
	  determine the random offset to the base address of vma regions
	  resulting from mmap allocations. This value will be bounded
	  by the architecture's minimum and maximum supported values.

	  This value can be changed after boot using the
	  /proc/sys/vm/mmap_rnd_bits tunable

config HAVE_ARCH_MMAP_RND_COMPAT_BITS
	bool
	help
	  An arch should select this symbol if it supports running applications
	  in compatibility mode, supports setting a variable number of bits for
	  use in establishing the base address for mmap allocations, has MMU
	  enabled and provides values for both:
	  - ARCH_MMAP_RND_COMPAT_BITS_MIN
	  - ARCH_MMAP_RND_COMPAT_BITS_MAX

config ARCH_MMAP_RND_COMPAT_BITS_MIN
	int

config ARCH_MMAP_RND_COMPAT_BITS_MAX
	int

config ARCH_MMAP_RND_COMPAT_BITS_DEFAULT
	int

config ARCH_MMAP_RND_COMPAT_BITS
	int "Number of bits to use for ASLR of mmap base address for compatible applications" if EXPERT
	range ARCH_MMAP_RND_COMPAT_BITS_MIN ARCH_MMAP_RND_COMPAT_BITS_MAX
	default ARCH_MMAP_RND_COMPAT_BITS_DEFAULT if ARCH_MMAP_RND_COMPAT_BITS_DEFAULT
	default ARCH_MMAP_RND_COMPAT_BITS_MIN
	depends on HAVE_ARCH_MMAP_RND_COMPAT_BITS
	help
	  This value can be used to select the number of bits to use to
	  determine the random offset to the base address of vma regions
	  resulting from mmap allocations for compatible applications This
	  value will be bounded by the architecture's minimum and maximum
	  supported values.

	  This value can be changed after boot using the
	  /proc/sys/vm/mmap_rnd_compat_bits tunable

config HAVE_ARCH_COMPAT_MMAP_BASES
	bool
	help
	  This allows 64bit applications to invoke 32-bit mmap() syscall
	  and vice-versa 32-bit applications to call 64-bit mmap().
	  Required for applications doing different bitness syscalls.

# This allows to use a set of generic functions to determine mmap base
# address by giving priority to top-down scheme only if the process
# is not in legacy mode (compat task, unlimited stack size or
# sysctl_legacy_va_layout).
# Architecture that selects this option can provide its own version of:
# - STACK_RND_MASK
config ARCH_WANT_DEFAULT_TOPDOWN_MMAP_LAYOUT
	bool
	depends on MMU
	select ARCH_HAS_ELF_RANDOMIZE

config HAVE_STACK_VALIDATION
	bool
	help
	  Architecture supports the 'objtool check' host tool command, which
	  performs compile-time stack metadata validation.

config HAVE_RELIABLE_STACKTRACE
	bool
	help
	  Architecture has either save_stack_trace_tsk_reliable() or
	  arch_stack_walk_reliable() function which only returns a stack trace
	  if it can guarantee the trace is reliable.

config HAVE_ARCH_HASH
	bool
	default n
	help
	  If this is set, the architecture provides an <asm/hash.h>
	  file which provides platform-specific implementations of some
	  functions in <linux/hash.h> or fs/namei.c.

config HAVE_ARCH_NVRAM_OPS
	bool

config ISA_BUS_API
	def_bool ISA

#
# ABI hall of shame
#
config CLONE_BACKWARDS
	bool
	help
	  Architecture has tls passed as the 4th argument of clone(2),
	  not the 5th one.

config CLONE_BACKWARDS2
	bool
	help
	  Architecture has the first two arguments of clone(2) swapped.

config CLONE_BACKWARDS3
	bool
	help
	  Architecture has tls passed as the 3rd argument of clone(2),
	  not the 5th one.

config ODD_RT_SIGACTION
	bool
	help
	  Architecture has unusual rt_sigaction(2) arguments

config OLD_SIGSUSPEND
	bool
	help
	  Architecture has old sigsuspend(2) syscall, of one-argument variety

config OLD_SIGSUSPEND3
	bool
	help
	  Even weirder antique ABI - three-argument sigsuspend(2)

config OLD_SIGACTION
	bool
	help
	  Architecture has old sigaction(2) syscall.  Nope, not the same
	  as OLD_SIGSUSPEND | OLD_SIGSUSPEND3 - alpha has sigsuspend(2),
	  but fairly different variant of sigaction(2), thanks to OSF/1
	  compatibility...

config COMPAT_OLD_SIGACTION
	bool

config COMPAT_32BIT_TIME
	bool "Provide system calls for 32-bit time_t"
	default !64BIT || COMPAT
	help
	  This enables 32 bit time_t support in addition to 64 bit time_t support.
	  This is relevant on all 32-bit architectures, and 64-bit architectures
	  as part of compat syscall handling.

config ARCH_NO_PREEMPT
	bool

config ARCH_SUPPORTS_RT
	bool

config CPU_NO_EFFICIENT_FFS
	def_bool n

config HAVE_ARCH_VMAP_STACK
	def_bool n
	help
	  An arch should select this symbol if it can support kernel stacks
	  in vmalloc space.  This means:

	  - vmalloc space must be large enough to hold many kernel stacks.
	    This may rule out many 32-bit architectures.

	  - Stacks in vmalloc space need to work reliably.  For example, if
	    vmap page tables are created on demand, either this mechanism
	    needs to work while the stack points to a virtual address with
	    unpopulated page tables or arch code (switch_to() and switch_mm(),
	    most likely) needs to ensure that the stack's page table entries
	    are populated before running on a possibly unpopulated stack.

	  - If the stack overflows into a guard page, something reasonable
	    should happen.  The definition of "reasonable" is flexible, but
	    instantly rebooting without logging anything would be unfriendly.

config VMAP_STACK
	default y
	bool "Use a virtually-mapped stack"
	depends on HAVE_ARCH_VMAP_STACK
	depends on !KASAN || KASAN_VMALLOC
	help
	  Enable this if you want the use virtually-mapped kernel stacks
	  with guard pages.  This causes kernel stack overflows to be
	  caught immediately rather than causing difficult-to-diagnose
	  corruption.

	  To use this with KASAN, the architecture must support backing
	  virtual mappings with real shadow memory, and KASAN_VMALLOC must
	  be enabled.

config ARCH_OPTIONAL_KERNEL_RWX
	def_bool n

config ARCH_OPTIONAL_KERNEL_RWX_DEFAULT
	def_bool n

config ARCH_HAS_STRICT_KERNEL_RWX
	def_bool n

config STRICT_KERNEL_RWX
	bool "Make kernel text and rodata read-only" if ARCH_OPTIONAL_KERNEL_RWX
	depends on ARCH_HAS_STRICT_KERNEL_RWX
	default !ARCH_OPTIONAL_KERNEL_RWX || ARCH_OPTIONAL_KERNEL_RWX_DEFAULT
	help
	  If this is set, kernel text and rodata memory will be made read-only,
	  and non-text memory will be made non-executable. This provides
	  protection against certain security exploits (e.g. executing the heap
	  or modifying text)

	  These features are considered standard security practice these days.
	  You should say Y here in almost all cases.

config ARCH_HAS_STRICT_MODULE_RWX
	def_bool n

config STRICT_MODULE_RWX
	bool "Set loadable kernel module data as NX and text as RO" if ARCH_OPTIONAL_KERNEL_RWX
	depends on ARCH_HAS_STRICT_MODULE_RWX && MODULES
	default !ARCH_OPTIONAL_KERNEL_RWX || ARCH_OPTIONAL_KERNEL_RWX_DEFAULT
	help
	  If this is set, module text and rodata memory will be made read-only,
	  and non-text memory will be made non-executable. This provides
	  protection against certain security exploits (e.g. writing to text)

# select if the architecture provides an asm/dma-direct.h header
config ARCH_HAS_PHYS_TO_DMA
	bool

config HAVE_ARCH_COMPILER_H
	bool
	help
	  An architecture can select this if it provides an
	  asm/compiler.h header that should be included after
	  linux/compiler-*.h in order to override macro definitions that those
	  headers generally provide.

config HAVE_ARCH_PREL32_RELOCATIONS
	bool
	help
	  May be selected by an architecture if it supports place-relative
	  32-bit relocations, both in the toolchain and in the module loader,
	  in which case relative references can be used in special sections
	  for PCI fixup, initcalls etc which are only half the size on 64 bit
	  architectures, and don't require runtime relocation on relocatable
	  kernels.

config ARCH_USE_MEMREMAP_PROT
	bool

config LOCK_EVENT_COUNTS
	bool "Locking event counts collection"
	depends on DEBUG_FS
	help
	  Enable light-weight counting of various locking related events
	  in the system with minimal performance impact. This reduces
	  the chance of application behavior change because of timing
	  differences. The counts are reported via debugfs.

# Select if the architecture has support for applying RELR relocations.
config ARCH_HAS_RELR
	bool

config RELR
	bool "Use RELR relocation packing"
	depends on ARCH_HAS_RELR && TOOLS_SUPPORT_RELR
	default y
	help
	  Store the kernel's dynamic relocations in the RELR relocation packing
	  format. Requires a compatible linker (LLD supports this feature), as
	  well as compatible NM and OBJCOPY utilities (llvm-nm and llvm-objcopy
	  are compatible).

config ARCH_HAS_MEM_ENCRYPT
	bool

config HAVE_SPARSE_SYSCALL_NR
       bool
       help
          An architecture should select this if its syscall numbering is sparse
	  to save space. For example, MIPS architecture has a syscall array with
	  entries at 4000, 5000 and 6000 locations. This option turns on syscall
	  related optimizations for a given architecture.

config ARCH_HAS_VDSO_DATA
	bool

config HAVE_STATIC_CALL
	bool

config HAVE_STATIC_CALL_INLINE
	bool
	depends on HAVE_STATIC_CALL

config ARCH_WANT_LD_ORPHAN_WARN
	bool
	help
	  An arch should select this symbol once all linker sections are explicitly
	  included, size-asserted, or discarded in the linker scripts. This is
	  important because we never want expected sections to be placed heuristically
	  by the linker, since the locations of such sections can change between linker
	  versions.

source "kernel/gcov/Kconfig"

source "scripts/gcc-plugins/Kconfig"

endmenu<|MERGE_RESOLUTION|>--- conflicted
+++ resolved
@@ -416,26 +416,12 @@
 config MMU_GATHER_PAGE_SIZE
 	bool
 
-<<<<<<< HEAD
-config HAVE_MMU_GATHER_PAGE_SIZE
-	bool
-
 config MMU_GATHER_NO_RANGE
-=======
-config MMU_GATHER_NO_RANGE
 	bool
 
 config MMU_GATHER_NO_GATHER
->>>>>>> d1988041
 	bool
 	depends on MMU_GATHER_TABLE_FREE
-
-config ARCH_WANT_IRQS_OFF_ACTIVATE_MM
-	bool
-	help
-	  Temporary select until all architectures can be converted to have
-	  irqs disabled over activate_mm. Architectures that do IPI based TLB
-	  shootdowns should enable this.
 
 config ARCH_WANT_IRQS_OFF_ACTIVATE_MM
 	bool
