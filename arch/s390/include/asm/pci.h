--- conflicted
+++ resolved
@@ -202,18 +202,11 @@
   Prototypes
 ----------------------------------------------------------------------------- */
 /* Base stuff */
-<<<<<<< HEAD
-int zpci_create_device(u32 fid, u32 fh, enum zpci_state state);
-void zpci_remove_device(struct zpci_dev *zdev, bool set_error);
-int zpci_enable_device(struct zpci_dev *);
-int zpci_disable_device(struct zpci_dev *);
-=======
 struct zpci_dev *zpci_create_device(u32 fid, u32 fh, enum zpci_state state);
 int zpci_enable_device(struct zpci_dev *);
 int zpci_disable_device(struct zpci_dev *);
 int zpci_scan_configured_device(struct zpci_dev *zdev, u32 fh);
 int zpci_deconfigure_device(struct zpci_dev *zdev);
->>>>>>> 3b17187f
 void zpci_device_reserved(struct zpci_dev *zdev);
 bool zpci_is_device_configured(struct zpci_dev *zdev);
 
@@ -225,13 +218,8 @@
 int clp_setup_writeback_mio(void);
 int clp_scan_pci_devices(void);
 int clp_query_pci_fn(struct zpci_dev *zdev);
-<<<<<<< HEAD
-int clp_enable_fh(struct zpci_dev *, u8);
-int clp_disable_fh(struct zpci_dev *);
-=======
 int clp_enable_fh(struct zpci_dev *zdev, u32 *fh, u8 nr_dma_as);
 int clp_disable_fh(struct zpci_dev *zdev, u32 *fh);
->>>>>>> 3b17187f
 int clp_get_state(u32 fid, enum zpci_state *state);
 int clp_refresh_fh(u32 fid, u32 *fh);
 
