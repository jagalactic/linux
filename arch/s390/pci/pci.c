// SPDX-License-Identifier: GPL-2.0
/*
 * Copyright IBM Corp. 2012
 *
 * Author(s):
 *   Jan Glauber <jang@linux.vnet.ibm.com>
 *
 * The System z PCI code is a rewrite from a prototype by
 * the following people (Kudoz!):
 *   Alexander Schmidt
 *   Christoph Raisch
 *   Hannes Hering
 *   Hoang-Nam Nguyen
 *   Jan-Bernd Themann
 *   Stefan Roscher
 *   Thomas Klein
 */

#define KMSG_COMPONENT "zpci"
#define pr_fmt(fmt) KMSG_COMPONENT ": " fmt

#include <linux/kernel.h>
#include <linux/slab.h>
#include <linux/err.h>
#include <linux/export.h>
#include <linux/delay.h>
#include <linux/seq_file.h>
#include <linux/jump_label.h>
#include <linux/pci.h>
#include <linux/printk.h>

#include <asm/isc.h>
#include <asm/airq.h>
#include <asm/facility.h>
#include <asm/pci_insn.h>
#include <asm/pci_clp.h>
#include <asm/pci_dma.h>

#include "pci_bus.h"
#include "pci_iov.h"

/* list of all detected zpci devices */
static LIST_HEAD(zpci_list);
static DEFINE_SPINLOCK(zpci_list_lock);

static DECLARE_BITMAP(zpci_domain, ZPCI_DOMAIN_BITMAP_SIZE);
static DEFINE_SPINLOCK(zpci_domain_lock);

#define ZPCI_IOMAP_ENTRIES						\
	min(((unsigned long) ZPCI_NR_DEVICES * PCI_STD_NUM_BARS / 2),	\
	    ZPCI_IOMAP_MAX_ENTRIES)

unsigned int s390_pci_no_rid;

static DEFINE_SPINLOCK(zpci_iomap_lock);
static unsigned long *zpci_iomap_bitmap;
struct zpci_iomap_entry *zpci_iomap_start;
EXPORT_SYMBOL_GPL(zpci_iomap_start);

DEFINE_STATIC_KEY_FALSE(have_mio);

static struct kmem_cache *zdev_fmb_cache;

struct zpci_dev *get_zdev_by_fid(u32 fid)
{
	struct zpci_dev *tmp, *zdev = NULL;

	spin_lock(&zpci_list_lock);
	list_for_each_entry(tmp, &zpci_list, entry) {
		if (tmp->fid == fid) {
			zdev = tmp;
			break;
		}
	}
	spin_unlock(&zpci_list_lock);
	return zdev;
}

void zpci_remove_reserved_devices(void)
{
	struct zpci_dev *tmp, *zdev;
	enum zpci_state state;
	LIST_HEAD(remove);

	spin_lock(&zpci_list_lock);
	list_for_each_entry_safe(zdev, tmp, &zpci_list, entry) {
		if (zdev->state == ZPCI_FN_STATE_STANDBY &&
		    !clp_get_state(zdev->fid, &state) &&
		    state == ZPCI_FN_STATE_RESERVED)
			list_move_tail(&zdev->entry, &remove);
	}
	spin_unlock(&zpci_list_lock);

	list_for_each_entry_safe(zdev, tmp, &remove, entry)
		zpci_device_reserved(zdev);
}

int pci_domain_nr(struct pci_bus *bus)
{
	return ((struct zpci_bus *) bus->sysdata)->domain_nr;
}
EXPORT_SYMBOL_GPL(pci_domain_nr);

int pci_proc_domain(struct pci_bus *bus)
{
	return pci_domain_nr(bus);
}
EXPORT_SYMBOL_GPL(pci_proc_domain);

/* Modify PCI: Register I/O address translation parameters */
int zpci_register_ioat(struct zpci_dev *zdev, u8 dmaas,
		       u64 base, u64 limit, u64 iota)
{
	u64 req = ZPCI_CREATE_REQ(zdev->fh, dmaas, ZPCI_MOD_FC_REG_IOAT);
	struct zpci_fib fib = {0};
	u8 cc, status;

	WARN_ON_ONCE(iota & 0x3fff);
	fib.pba = base;
	fib.pal = limit;
	fib.iota = iota | ZPCI_IOTA_RTTO_FLAG;
	cc = zpci_mod_fc(req, &fib, &status);
	if (cc)
		zpci_dbg(3, "reg ioat fid:%x, cc:%d, status:%d\n", zdev->fid, cc, status);
	return cc;
}

/* Modify PCI: Unregister I/O address translation parameters */
int zpci_unregister_ioat(struct zpci_dev *zdev, u8 dmaas)
{
	u64 req = ZPCI_CREATE_REQ(zdev->fh, dmaas, ZPCI_MOD_FC_DEREG_IOAT);
	struct zpci_fib fib = {0};
	u8 cc, status;

	cc = zpci_mod_fc(req, &fib, &status);
	if (cc)
		zpci_dbg(3, "unreg ioat fid:%x, cc:%d, status:%d\n", zdev->fid, cc, status);
	return cc;
}

/* Modify PCI: Set PCI function measurement parameters */
int zpci_fmb_enable_device(struct zpci_dev *zdev)
{
	u64 req = ZPCI_CREATE_REQ(zdev->fh, 0, ZPCI_MOD_FC_SET_MEASURE);
	struct zpci_fib fib = {0};
	u8 cc, status;

	if (zdev->fmb || sizeof(*zdev->fmb) < zdev->fmb_length)
		return -EINVAL;

	zdev->fmb = kmem_cache_zalloc(zdev_fmb_cache, GFP_KERNEL);
	if (!zdev->fmb)
		return -ENOMEM;
	WARN_ON((u64) zdev->fmb & 0xf);

	/* reset software counters */
	atomic64_set(&zdev->allocated_pages, 0);
	atomic64_set(&zdev->mapped_pages, 0);
	atomic64_set(&zdev->unmapped_pages, 0);

	fib.fmb_addr = virt_to_phys(zdev->fmb);
	cc = zpci_mod_fc(req, &fib, &status);
	if (cc) {
		kmem_cache_free(zdev_fmb_cache, zdev->fmb);
		zdev->fmb = NULL;
	}
	return cc ? -EIO : 0;
}

/* Modify PCI: Disable PCI function measurement */
int zpci_fmb_disable_device(struct zpci_dev *zdev)
{
	u64 req = ZPCI_CREATE_REQ(zdev->fh, 0, ZPCI_MOD_FC_SET_MEASURE);
	struct zpci_fib fib = {0};
	u8 cc, status;

	if (!zdev->fmb)
		return -EINVAL;

	/* Function measurement is disabled if fmb address is zero */
	cc = zpci_mod_fc(req, &fib, &status);
	if (cc == 3) /* Function already gone. */
		cc = 0;

	if (!cc) {
		kmem_cache_free(zdev_fmb_cache, zdev->fmb);
		zdev->fmb = NULL;
	}
	return cc ? -EIO : 0;
}

static int zpci_cfg_load(struct zpci_dev *zdev, int offset, u32 *val, u8 len)
{
	u64 req = ZPCI_CREATE_REQ(zdev->fh, ZPCI_PCIAS_CFGSPC, len);
	u64 data;
	int rc;

	rc = __zpci_load(&data, req, offset);
	if (!rc) {
		data = le64_to_cpu((__force __le64) data);
		data >>= (8 - len) * 8;
		*val = (u32) data;
	} else
		*val = 0xffffffff;
	return rc;
}

static int zpci_cfg_store(struct zpci_dev *zdev, int offset, u32 val, u8 len)
{
	u64 req = ZPCI_CREATE_REQ(zdev->fh, ZPCI_PCIAS_CFGSPC, len);
	u64 data = val;
	int rc;

	data <<= (8 - len) * 8;
	data = (__force u64) cpu_to_le64(data);
	rc = __zpci_store(data, req, offset);
	return rc;
}

resource_size_t pcibios_align_resource(void *data, const struct resource *res,
				       resource_size_t size,
				       resource_size_t align)
{
	return 0;
}

/* combine single writes by using store-block insn */
void __iowrite64_copy(void __iomem *to, const void *from, size_t count)
{
       zpci_memcpy_toio(to, from, count);
}

static void __iomem *__ioremap(phys_addr_t addr, size_t size, pgprot_t prot)
{
	unsigned long offset, vaddr;
	struct vm_struct *area;
	phys_addr_t last_addr;

	last_addr = addr + size - 1;
	if (!size || last_addr < addr)
		return NULL;

	if (!static_branch_unlikely(&have_mio))
		return (void __iomem *) addr;

	offset = addr & ~PAGE_MASK;
	addr &= PAGE_MASK;
	size = PAGE_ALIGN(size + offset);
	area = get_vm_area(size, VM_IOREMAP);
	if (!area)
		return NULL;

	vaddr = (unsigned long) area->addr;
	if (ioremap_page_range(vaddr, vaddr + size, addr, prot)) {
		free_vm_area(area);
		return NULL;
	}
	return (void __iomem *) ((unsigned long) area->addr + offset);
}

void __iomem *ioremap_prot(phys_addr_t addr, size_t size, unsigned long prot)
{
	return __ioremap(addr, size, __pgprot(prot));
}
EXPORT_SYMBOL(ioremap_prot);

void __iomem *ioremap(phys_addr_t addr, size_t size)
{
	return __ioremap(addr, size, PAGE_KERNEL);
}
EXPORT_SYMBOL(ioremap);

void __iomem *ioremap_wc(phys_addr_t addr, size_t size)
{
	return __ioremap(addr, size, pgprot_writecombine(PAGE_KERNEL));
}
EXPORT_SYMBOL(ioremap_wc);

void __iomem *ioremap_wt(phys_addr_t addr, size_t size)
{
	return __ioremap(addr, size, pgprot_writethrough(PAGE_KERNEL));
}
EXPORT_SYMBOL(ioremap_wt);

void iounmap(volatile void __iomem *addr)
{
	if (static_branch_likely(&have_mio))
		vunmap((__force void *) ((unsigned long) addr & PAGE_MASK));
}
EXPORT_SYMBOL(iounmap);

/* Create a virtual mapping cookie for a PCI BAR */
static void __iomem *pci_iomap_range_fh(struct pci_dev *pdev, int bar,
					unsigned long offset, unsigned long max)
{
	struct zpci_dev *zdev =	to_zpci(pdev);
	int idx;

	idx = zdev->bars[bar].map_idx;
	spin_lock(&zpci_iomap_lock);
	/* Detect overrun */
	WARN_ON(!++zpci_iomap_start[idx].count);
	zpci_iomap_start[idx].fh = zdev->fh;
	zpci_iomap_start[idx].bar = bar;
	spin_unlock(&zpci_iomap_lock);

	return (void __iomem *) ZPCI_ADDR(idx) + offset;
}

static void __iomem *pci_iomap_range_mio(struct pci_dev *pdev, int bar,
					 unsigned long offset,
					 unsigned long max)
{
	unsigned long barsize = pci_resource_len(pdev, bar);
	struct zpci_dev *zdev = to_zpci(pdev);
	void __iomem *iova;

	iova = ioremap((unsigned long) zdev->bars[bar].mio_wt, barsize);
	return iova ? iova + offset : iova;
}

void __iomem *pci_iomap_range(struct pci_dev *pdev, int bar,
			      unsigned long offset, unsigned long max)
{
	if (bar >= PCI_STD_NUM_BARS || !pci_resource_len(pdev, bar))
		return NULL;

	if (static_branch_likely(&have_mio))
		return pci_iomap_range_mio(pdev, bar, offset, max);
	else
		return pci_iomap_range_fh(pdev, bar, offset, max);
}
EXPORT_SYMBOL(pci_iomap_range);

void __iomem *pci_iomap(struct pci_dev *dev, int bar, unsigned long maxlen)
{
	return pci_iomap_range(dev, bar, 0, maxlen);
}
EXPORT_SYMBOL(pci_iomap);

static void __iomem *pci_iomap_wc_range_mio(struct pci_dev *pdev, int bar,
					    unsigned long offset, unsigned long max)
{
	unsigned long barsize = pci_resource_len(pdev, bar);
	struct zpci_dev *zdev = to_zpci(pdev);
	void __iomem *iova;

	iova = ioremap((unsigned long) zdev->bars[bar].mio_wb, barsize);
	return iova ? iova + offset : iova;
}

void __iomem *pci_iomap_wc_range(struct pci_dev *pdev, int bar,
				 unsigned long offset, unsigned long max)
{
	if (bar >= PCI_STD_NUM_BARS || !pci_resource_len(pdev, bar))
		return NULL;

	if (static_branch_likely(&have_mio))
		return pci_iomap_wc_range_mio(pdev, bar, offset, max);
	else
		return pci_iomap_range_fh(pdev, bar, offset, max);
}
EXPORT_SYMBOL(pci_iomap_wc_range);

void __iomem *pci_iomap_wc(struct pci_dev *dev, int bar, unsigned long maxlen)
{
	return pci_iomap_wc_range(dev, bar, 0, maxlen);
}
EXPORT_SYMBOL(pci_iomap_wc);

static void pci_iounmap_fh(struct pci_dev *pdev, void __iomem *addr)
{
	unsigned int idx = ZPCI_IDX(addr);

	spin_lock(&zpci_iomap_lock);
	/* Detect underrun */
	WARN_ON(!zpci_iomap_start[idx].count);
	if (!--zpci_iomap_start[idx].count) {
		zpci_iomap_start[idx].fh = 0;
		zpci_iomap_start[idx].bar = 0;
	}
	spin_unlock(&zpci_iomap_lock);
}

static void pci_iounmap_mio(struct pci_dev *pdev, void __iomem *addr)
{
	iounmap(addr);
}

void pci_iounmap(struct pci_dev *pdev, void __iomem *addr)
{
	if (static_branch_likely(&have_mio))
		pci_iounmap_mio(pdev, addr);
	else
		pci_iounmap_fh(pdev, addr);
}
EXPORT_SYMBOL(pci_iounmap);

static int pci_read(struct pci_bus *bus, unsigned int devfn, int where,
		    int size, u32 *val)
{
	struct zpci_dev *zdev = get_zdev_by_bus(bus, devfn);

	return (zdev) ? zpci_cfg_load(zdev, where, val, size) : -ENODEV;
}

static int pci_write(struct pci_bus *bus, unsigned int devfn, int where,
		     int size, u32 val)
{
	struct zpci_dev *zdev = get_zdev_by_bus(bus, devfn);

	return (zdev) ? zpci_cfg_store(zdev, where, val, size) : -ENODEV;
}

static struct pci_ops pci_root_ops = {
	.read = pci_read,
	.write = pci_write,
};

static void zpci_map_resources(struct pci_dev *pdev)
{
	struct zpci_dev *zdev = to_zpci(pdev);
	resource_size_t len;
	int i;

	for (i = 0; i < PCI_STD_NUM_BARS; i++) {
		len = pci_resource_len(pdev, i);
		if (!len)
			continue;

		if (zpci_use_mio(zdev))
			pdev->resource[i].start =
				(resource_size_t __force) zdev->bars[i].mio_wt;
		else
			pdev->resource[i].start = (resource_size_t __force)
				pci_iomap_range_fh(pdev, i, 0, 0);
		pdev->resource[i].end = pdev->resource[i].start + len - 1;
	}

	zpci_iov_map_resources(pdev);
}

static void zpci_unmap_resources(struct pci_dev *pdev)
{
	struct zpci_dev *zdev = to_zpci(pdev);
	resource_size_t len;
	int i;

	if (zpci_use_mio(zdev))
		return;

	for (i = 0; i < PCI_STD_NUM_BARS; i++) {
		len = pci_resource_len(pdev, i);
		if (!len)
			continue;
		pci_iounmap_fh(pdev, (void __iomem __force *)
			       pdev->resource[i].start);
	}
}

static int zpci_alloc_iomap(struct zpci_dev *zdev)
{
	unsigned long entry;

	spin_lock(&zpci_iomap_lock);
	entry = find_first_zero_bit(zpci_iomap_bitmap, ZPCI_IOMAP_ENTRIES);
	if (entry == ZPCI_IOMAP_ENTRIES) {
		spin_unlock(&zpci_iomap_lock);
		return -ENOSPC;
	}
	set_bit(entry, zpci_iomap_bitmap);
	spin_unlock(&zpci_iomap_lock);
	return entry;
}

static void zpci_free_iomap(struct zpci_dev *zdev, int entry)
{
	spin_lock(&zpci_iomap_lock);
	memset(&zpci_iomap_start[entry], 0, sizeof(struct zpci_iomap_entry));
	clear_bit(entry, zpci_iomap_bitmap);
	spin_unlock(&zpci_iomap_lock);
}

static struct resource *__alloc_res(struct zpci_dev *zdev, unsigned long start,
				    unsigned long size, unsigned long flags)
{
	struct resource *r;

	r = kzalloc(sizeof(*r), GFP_KERNEL);
	if (!r)
		return NULL;

	r->start = start;
	r->end = r->start + size - 1;
	r->flags = flags;
	r->name = zdev->res_name;

	if (request_resource(&iomem_resource, r)) {
		kfree(r);
		return NULL;
	}
	return r;
}

int zpci_setup_bus_resources(struct zpci_dev *zdev,
			     struct list_head *resources)
{
	unsigned long addr, size, flags;
	struct resource *res;
	int i, entry;

	snprintf(zdev->res_name, sizeof(zdev->res_name),
		 "PCI Bus %04x:%02x", zdev->uid, ZPCI_BUS_NR);

	for (i = 0; i < PCI_STD_NUM_BARS; i++) {
		if (!zdev->bars[i].size)
			continue;
		entry = zpci_alloc_iomap(zdev);
		if (entry < 0)
			return entry;
		zdev->bars[i].map_idx = entry;

		/* only MMIO is supported */
		flags = IORESOURCE_MEM;
		if (zdev->bars[i].val & 8)
			flags |= IORESOURCE_PREFETCH;
		if (zdev->bars[i].val & 4)
			flags |= IORESOURCE_MEM_64;

		if (zpci_use_mio(zdev))
			addr = (unsigned long) zdev->bars[i].mio_wt;
		else
			addr = ZPCI_ADDR(entry);
		size = 1UL << zdev->bars[i].size;

		res = __alloc_res(zdev, addr, size, flags);
		if (!res) {
			zpci_free_iomap(zdev, entry);
			return -ENOMEM;
		}
		zdev->bars[i].res = res;
		pci_add_resource(resources, res);
	}
	zdev->has_resources = 1;

	return 0;
}

static void zpci_cleanup_bus_resources(struct zpci_dev *zdev)
{
	int i;

	for (i = 0; i < PCI_STD_NUM_BARS; i++) {
		if (!zdev->bars[i].size || !zdev->bars[i].res)
			continue;

		zpci_free_iomap(zdev, zdev->bars[i].map_idx);
		release_resource(zdev->bars[i].res);
		kfree(zdev->bars[i].res);
	}
	zdev->has_resources = 0;
}

int pcibios_add_device(struct pci_dev *pdev)
{
	struct zpci_dev *zdev = to_zpci(pdev);
	struct resource *res;
	int i;

	/* The pdev has a reference to the zdev via its bus */
	zpci_zdev_get(zdev);
	if (pdev->is_physfn)
		pdev->no_vf_scan = 1;

	pdev->dev.groups = zpci_attr_groups;
	pdev->dev.dma_ops = &s390_pci_dma_ops;
	zpci_map_resources(pdev);

	for (i = 0; i < PCI_STD_NUM_BARS; i++) {
		res = &pdev->resource[i];
		if (res->parent || !res->flags)
			continue;
		pci_claim_resource(pdev, i);
	}

	return 0;
}

void pcibios_release_device(struct pci_dev *pdev)
{
	struct zpci_dev *zdev = to_zpci(pdev);

	zpci_unmap_resources(pdev);
	zpci_zdev_put(zdev);
}

int pcibios_enable_device(struct pci_dev *pdev, int mask)
{
	struct zpci_dev *zdev = to_zpci(pdev);

	zpci_debug_init_device(zdev, dev_name(&pdev->dev));
	zpci_fmb_enable_device(zdev);

	return pci_enable_resources(pdev, mask);
}

void pcibios_disable_device(struct pci_dev *pdev)
{
	struct zpci_dev *zdev = to_zpci(pdev);

	zpci_fmb_disable_device(zdev);
	zpci_debug_exit_device(zdev);
}

static int __zpci_register_domain(int domain)
{
	spin_lock(&zpci_domain_lock);
	if (test_bit(domain, zpci_domain)) {
		spin_unlock(&zpci_domain_lock);
		pr_err("Domain %04x is already assigned\n", domain);
		return -EEXIST;
	}
	set_bit(domain, zpci_domain);
	spin_unlock(&zpci_domain_lock);
	return domain;
}

static int __zpci_alloc_domain(void)
{
	int domain;

	spin_lock(&zpci_domain_lock);
	/*
	 * We can always auto allocate domains below ZPCI_NR_DEVICES.
	 * There is either a free domain or we have reached the maximum in
	 * which case we would have bailed earlier.
	 */
	domain = find_first_zero_bit(zpci_domain, ZPCI_NR_DEVICES);
	set_bit(domain, zpci_domain);
	spin_unlock(&zpci_domain_lock);
	return domain;
}

int zpci_alloc_domain(int domain)
{
	if (zpci_unique_uid) {
		if (domain)
			return __zpci_register_domain(domain);
		pr_warn("UID checking was active but no UID is provided: switching to automatic domain allocation\n");
		update_uid_checking(false);
	}
	return __zpci_alloc_domain();
}

void zpci_free_domain(int domain)
{
	spin_lock(&zpci_domain_lock);
	clear_bit(domain, zpci_domain);
	spin_unlock(&zpci_domain_lock);
}


int zpci_enable_device(struct zpci_dev *zdev)
{
<<<<<<< HEAD
	int rc;

	if (clp_enable_fh(zdev, ZPCI_NR_DMA_SPACES)) {
		rc = -EIO;
		goto out;
	}
=======
	u32 fh = zdev->fh;
	int rc = 0;
>>>>>>> 3b17187f

	if (clp_enable_fh(zdev, &fh, ZPCI_NR_DMA_SPACES))
		rc = -EIO;
	else
		zdev->fh = fh;
	return rc;
}

int zpci_disable_device(struct zpci_dev *zdev)
{
<<<<<<< HEAD
	zpci_dma_exit_device(zdev);
	/*
	 * The zPCI function may already be disabled by the platform, this is
	 * detected in clp_disable_fh() which becomes a no-op.
	 */
	return clp_disable_fh(zdev) ? -EIO : 0;
}
EXPORT_SYMBOL_GPL(zpci_disable_device);

/* zpci_remove_device - Removes the given zdev from the PCI core
 * @zdev: the zdev to be removed from the PCI core
 * @set_error: if true the device's error state is set to permanent failure
 *
 * Sets a zPCI device to a configured but offline state; the zPCI
 * device is still accessible through its hotplug slot and the zPCI
 * API but is removed from the common code PCI bus, making it
 * no longer available to drivers.
 */
void zpci_remove_device(struct zpci_dev *zdev, bool set_error)
{
	struct zpci_bus *zbus = zdev->zbus;
	struct pci_dev *pdev;

	if (!zdev->zbus->bus)
		return;

	pdev = pci_get_slot(zbus->bus, zdev->devfn);
	if (pdev) {
		if (set_error)
			pdev->error_state = pci_channel_io_perm_failure;
		if (pdev->is_virtfn) {
			zpci_iov_remove_virtfn(pdev, zdev->vfn);
			/* balance pci_get_slot */
			pci_dev_put(pdev);
			return;
		}
		pci_stop_and_remove_bus_device_locked(pdev);
		/* balance pci_get_slot */
		pci_dev_put(pdev);
=======
	u32 fh = zdev->fh;
	int cc, rc = 0;

	cc = clp_disable_fh(zdev, &fh);
	if (!cc) {
		zdev->fh = fh;
	} else if (cc == CLP_RC_SETPCIFN_ALRDY) {
		pr_info("Disabling PCI function %08x had no effect as it was already disabled\n",
			zdev->fid);
		/* Function is already disabled - update handle */
		rc = clp_refresh_fh(zdev->fid, &fh);
		if (!rc) {
			zdev->fh = fh;
			rc = -EINVAL;
		}
	} else {
		rc = -EIO;
>>>>>>> 3b17187f
	}
	return rc;
}

/**
 * zpci_create_device() - Create a new zpci_dev and add it to the zbus
 * @fid: Function ID of the device to be created
 * @fh: Current Function Handle of the device to be created
 * @state: Initial state after creation either Standby or Configured
 *
 * Creates a new zpci device and adds it to its, possibly newly created, zbus
 * as well as zpci_list.
 *
<<<<<<< HEAD
 * Returns: 0 on success, an error value otherwise
 */
int zpci_create_device(u32 fid, u32 fh, enum zpci_state state)
=======
 * Returns: the zdev on success or an error pointer otherwise
 */
struct zpci_dev *zpci_create_device(u32 fid, u32 fh, enum zpci_state state)
>>>>>>> 3b17187f
{
	struct zpci_dev *zdev;
	int rc;

	zpci_dbg(3, "add fid:%x, fh:%x, c:%d\n", fid, fh, state);
	zdev = kzalloc(sizeof(*zdev), GFP_KERNEL);
	if (!zdev)
<<<<<<< HEAD
		return -ENOMEM;
=======
		return ERR_PTR(-ENOMEM);

	/* FID and Function Handle are the static/dynamic identifiers */
	zdev->fid = fid;
	zdev->fh = fh;

	/* Query function properties and update zdev */
	rc = clp_query_pci_fn(zdev);
	if (rc)
		goto error;
	zdev->state =  state;

	kref_init(&zdev->kref);
	mutex_init(&zdev->lock);

	rc = zpci_init_iommu(zdev);
	if (rc)
		goto error;

	rc = zpci_bus_device_register(zdev, &pci_root_ops);
	if (rc)
		goto error_destroy_iommu;
>>>>>>> 3b17187f

	/* FID and Function Handle are the static/dynamic identifiers */
	zdev->fid = fid;
	zdev->fh = fh;

<<<<<<< HEAD
	/* Query function properties and update zdev */
	rc = clp_query_pci_fn(zdev);
	if (rc)
		goto error;
	zdev->state =  state;

	kref_init(&zdev->kref);
	mutex_init(&zdev->lock);

	rc = zpci_init_iommu(zdev);
	if (rc)
		goto error;

	if (zdev->state == ZPCI_FN_STATE_CONFIGURED) {
		rc = zpci_enable_device(zdev);
		if (rc)
			goto error_destroy_iommu;
=======
	return zdev;

error_destroy_iommu:
	zpci_destroy_iommu(zdev);
error:
	zpci_dbg(0, "add fid:%x, rc:%d\n", fid, rc);
	kfree(zdev);
	return ERR_PTR(rc);
}

bool zpci_is_device_configured(struct zpci_dev *zdev)
{
	enum zpci_state state = zdev->state;

	return state != ZPCI_FN_STATE_RESERVED &&
		state != ZPCI_FN_STATE_STANDBY;
}

/**
 * zpci_scan_configured_device() - Scan a freshly configured zpci_dev
 * @zdev: The zpci_dev to be configured
 * @fh: The general function handle supplied by the platform
 *
 * Given a device in the configuration state Configured, enables, scans and
 * adds it to the common code PCI subsystem if possible. If the PCI device is
 * parked because we can not yet create a PCI bus because we have not seen
 * function 0, it is ignored but will be scanned once function 0 appears.
 * If any failure occurs, the zpci_dev is left disabled.
 *
 * Return: 0 on success, or an error code otherwise
 */
int zpci_scan_configured_device(struct zpci_dev *zdev, u32 fh)
{
	int rc;

	zdev->fh = fh;
	/* the PCI function will be scanned once function 0 appears */
	if (!zdev->zbus->bus)
		return 0;

	/* For function 0 on a multi-function bus scan whole bus as we might
	 * have to pick up existing functions waiting for it to allow creating
	 * the PCI bus
	 */
	if (zdev->devfn == 0 && zdev->zbus->multifunction)
		rc = zpci_bus_scan_bus(zdev->zbus);
	else
		rc = zpci_bus_scan_device(zdev);

	return rc;
}

/**
 * zpci_deconfigure_device() - Deconfigure a zpci_dev
 * @zdev: The zpci_dev to configure
 *
 * Deconfigure a zPCI function that is currently configured and possibly known
 * to the common code PCI subsystem.
 * If any failure occurs the device is left as is.
 *
 * Return: 0 on success, or an error code otherwise
 */
int zpci_deconfigure_device(struct zpci_dev *zdev)
{
	int rc;

	if (zdev->zbus->bus)
		zpci_bus_remove_device(zdev, false);

	if (zdev->dma_table) {
		rc = zpci_dma_exit_device(zdev);
		if (rc)
			return rc;
	}
	if (zdev_enabled(zdev)) {
		rc = zpci_disable_device(zdev);
		if (rc)
			return rc;
>>>>>>> 3b17187f
	}

	rc = sclp_pci_deconfigure(zdev->fid);
	zpci_dbg(3, "deconf fid:%x, rc:%d\n", zdev->fid, rc);
	if (rc)
<<<<<<< HEAD
		goto error_disable;

	spin_lock(&zpci_list_lock);
	list_add_tail(&zdev->entry, &zpci_list);
	spin_unlock(&zpci_list_lock);
=======
		return rc;
	zdev->state = ZPCI_FN_STATE_STANDBY;
>>>>>>> 3b17187f

	return 0;
}

<<<<<<< HEAD
error_disable:
	if (zdev->state == ZPCI_FN_STATE_ONLINE)
		zpci_disable_device(zdev);
error_destroy_iommu:
	zpci_destroy_iommu(zdev);
error:
	zpci_dbg(0, "add fid:%x, rc:%d\n", fid, rc);
	kfree(zdev);
	return rc;
}

bool zpci_is_device_configured(struct zpci_dev *zdev)
{
	enum zpci_state state = zdev->state;

	return state != ZPCI_FN_STATE_RESERVED &&
		state != ZPCI_FN_STATE_STANDBY;
}

=======
>>>>>>> 3b17187f
/**
 * zpci_device_reserved() - Mark device as resverved
 * @zdev: the zpci_dev that was reserved
 *
 * Handle the case that a given zPCI function was reserved by another system.
 * After a call to this function the zpci_dev can not be found via
 * get_zdev_by_fid() anymore but may still be accessible via existing
 * references though it will not be functional anymore.
 */
void zpci_device_reserved(struct zpci_dev *zdev)
{
	if (zdev->has_hp_slot)
		zpci_exit_slot(zdev);
	/*
	 * Remove device from zpci_list as it is going away. This also
	 * makes sure we ignore subsequent zPCI events for this device.
	 */
	spin_lock(&zpci_list_lock);
	list_del(&zdev->entry);
	spin_unlock(&zpci_list_lock);
	zdev->state = ZPCI_FN_STATE_RESERVED;
	zpci_dbg(3, "rsv fid:%x\n", zdev->fid);
	zpci_zdev_put(zdev);
}

void zpci_release_device(struct kref *kref)
{
	struct zpci_dev *zdev = container_of(kref, struct zpci_dev, kref);
	int ret;

	if (zdev->zbus->bus)
<<<<<<< HEAD
		zpci_remove_device(zdev, false);
=======
		zpci_bus_remove_device(zdev, false);

	if (zdev->dma_table)
		zpci_dma_exit_device(zdev);
	if (zdev_enabled(zdev))
		zpci_disable_device(zdev);
>>>>>>> 3b17187f

	switch (zdev->state) {
	case ZPCI_FN_STATE_CONFIGURED:
		ret = sclp_pci_deconfigure(zdev->fid);
		zpci_dbg(3, "deconf fid:%x, rc:%d\n", zdev->fid, ret);
		fallthrough;
	case ZPCI_FN_STATE_STANDBY:
		if (zdev->has_hp_slot)
			zpci_exit_slot(zdev);
		spin_lock(&zpci_list_lock);
		list_del(&zdev->entry);
		spin_unlock(&zpci_list_lock);
		zpci_dbg(3, "rsv fid:%x\n", zdev->fid);
		fallthrough;
	case ZPCI_FN_STATE_RESERVED:
<<<<<<< HEAD
		zpci_cleanup_bus_resources(zdev);
=======
		if (zdev->has_resources)
			zpci_cleanup_bus_resources(zdev);
>>>>>>> 3b17187f
		zpci_bus_device_unregister(zdev);
		zpci_destroy_iommu(zdev);
		fallthrough;
	default:
		break;
	}
	zpci_dbg(3, "rem fid:%x\n", zdev->fid);
	kfree(zdev);
}

int zpci_report_error(struct pci_dev *pdev,
		      struct zpci_report_error_header *report)
{
	struct zpci_dev *zdev = to_zpci(pdev);

	return sclp_pci_report(report, zdev->fh, zdev->fid);
}
EXPORT_SYMBOL(zpci_report_error);

static int zpci_mem_init(void)
{
	BUILD_BUG_ON(!is_power_of_2(__alignof__(struct zpci_fmb)) ||
		     __alignof__(struct zpci_fmb) < sizeof(struct zpci_fmb));

	zdev_fmb_cache = kmem_cache_create("PCI_FMB_cache", sizeof(struct zpci_fmb),
					   __alignof__(struct zpci_fmb), 0, NULL);
	if (!zdev_fmb_cache)
		goto error_fmb;

	zpci_iomap_start = kcalloc(ZPCI_IOMAP_ENTRIES,
				   sizeof(*zpci_iomap_start), GFP_KERNEL);
	if (!zpci_iomap_start)
		goto error_iomap;

	zpci_iomap_bitmap = kcalloc(BITS_TO_LONGS(ZPCI_IOMAP_ENTRIES),
				    sizeof(*zpci_iomap_bitmap), GFP_KERNEL);
	if (!zpci_iomap_bitmap)
		goto error_iomap_bitmap;

	if (static_branch_likely(&have_mio))
		clp_setup_writeback_mio();

	return 0;
error_iomap_bitmap:
	kfree(zpci_iomap_start);
error_iomap:
	kmem_cache_destroy(zdev_fmb_cache);
error_fmb:
	return -ENOMEM;
}

static void zpci_mem_exit(void)
{
	kfree(zpci_iomap_bitmap);
	kfree(zpci_iomap_start);
	kmem_cache_destroy(zdev_fmb_cache);
}

static unsigned int s390_pci_probe __initdata = 1;
unsigned int s390_pci_force_floating __initdata;
static unsigned int s390_pci_initialized;

char * __init pcibios_setup(char *str)
{
	if (!strcmp(str, "off")) {
		s390_pci_probe = 0;
		return NULL;
	}
	if (!strcmp(str, "nomio")) {
		S390_lowcore.machine_flags &= ~MACHINE_FLAG_PCI_MIO;
		return NULL;
	}
	if (!strcmp(str, "force_floating")) {
		s390_pci_force_floating = 1;
		return NULL;
	}
	if (!strcmp(str, "norid")) {
		s390_pci_no_rid = 1;
		return NULL;
	}
	return str;
}

bool zpci_is_enabled(void)
{
	return s390_pci_initialized;
}

static int __init pci_base_init(void)
{
	int rc;

	if (!s390_pci_probe)
		return 0;

	if (!test_facility(69) || !test_facility(71)) {
		pr_info("PCI is not supported because CPU facilities 69 or 71 are not available\n");
		return 0;
	}

	if (MACHINE_HAS_PCI_MIO) {
		static_branch_enable(&have_mio);
		ctl_set_bit(2, 5);
	}

	rc = zpci_debug_init();
	if (rc)
		goto out;

	rc = zpci_mem_init();
	if (rc)
		goto out_mem;

	rc = zpci_irq_init();
	if (rc)
		goto out_irq;

	rc = zpci_dma_init();
	if (rc)
		goto out_dma;

	rc = clp_scan_pci_devices();
	if (rc)
		goto out_find;
	zpci_bus_scan_busses();

	s390_pci_initialized = 1;
	return 0;

out_find:
	zpci_dma_exit();
out_dma:
	zpci_irq_exit();
out_irq:
	zpci_mem_exit();
out_mem:
	zpci_debug_exit();
out:
	return rc;
}
subsys_initcall_sync(pci_base_init);<|MERGE_RESOLUTION|>--- conflicted
+++ resolved
@@ -662,17 +662,8 @@
 
 int zpci_enable_device(struct zpci_dev *zdev)
 {
-<<<<<<< HEAD
-	int rc;
-
-	if (clp_enable_fh(zdev, ZPCI_NR_DMA_SPACES)) {
-		rc = -EIO;
-		goto out;
-	}
-=======
 	u32 fh = zdev->fh;
 	int rc = 0;
->>>>>>> 3b17187f
 
 	if (clp_enable_fh(zdev, &fh, ZPCI_NR_DMA_SPACES))
 		rc = -EIO;
@@ -683,47 +674,6 @@
 
 int zpci_disable_device(struct zpci_dev *zdev)
 {
-<<<<<<< HEAD
-	zpci_dma_exit_device(zdev);
-	/*
-	 * The zPCI function may already be disabled by the platform, this is
-	 * detected in clp_disable_fh() which becomes a no-op.
-	 */
-	return clp_disable_fh(zdev) ? -EIO : 0;
-}
-EXPORT_SYMBOL_GPL(zpci_disable_device);
-
-/* zpci_remove_device - Removes the given zdev from the PCI core
- * @zdev: the zdev to be removed from the PCI core
- * @set_error: if true the device's error state is set to permanent failure
- *
- * Sets a zPCI device to a configured but offline state; the zPCI
- * device is still accessible through its hotplug slot and the zPCI
- * API but is removed from the common code PCI bus, making it
- * no longer available to drivers.
- */
-void zpci_remove_device(struct zpci_dev *zdev, bool set_error)
-{
-	struct zpci_bus *zbus = zdev->zbus;
-	struct pci_dev *pdev;
-
-	if (!zdev->zbus->bus)
-		return;
-
-	pdev = pci_get_slot(zbus->bus, zdev->devfn);
-	if (pdev) {
-		if (set_error)
-			pdev->error_state = pci_channel_io_perm_failure;
-		if (pdev->is_virtfn) {
-			zpci_iov_remove_virtfn(pdev, zdev->vfn);
-			/* balance pci_get_slot */
-			pci_dev_put(pdev);
-			return;
-		}
-		pci_stop_and_remove_bus_device_locked(pdev);
-		/* balance pci_get_slot */
-		pci_dev_put(pdev);
-=======
 	u32 fh = zdev->fh;
 	int cc, rc = 0;
 
@@ -741,7 +691,6 @@
 		}
 	} else {
 		rc = -EIO;
->>>>>>> 3b17187f
 	}
 	return rc;
 }
@@ -755,15 +704,9 @@
  * Creates a new zpci device and adds it to its, possibly newly created, zbus
  * as well as zpci_list.
  *
-<<<<<<< HEAD
- * Returns: 0 on success, an error value otherwise
- */
-int zpci_create_device(u32 fid, u32 fh, enum zpci_state state)
-=======
  * Returns: the zdev on success or an error pointer otherwise
  */
 struct zpci_dev *zpci_create_device(u32 fid, u32 fh, enum zpci_state state)
->>>>>>> 3b17187f
 {
 	struct zpci_dev *zdev;
 	int rc;
@@ -771,9 +714,6 @@
 	zpci_dbg(3, "add fid:%x, fh:%x, c:%d\n", fid, fh, state);
 	zdev = kzalloc(sizeof(*zdev), GFP_KERNEL);
 	if (!zdev)
-<<<<<<< HEAD
-		return -ENOMEM;
-=======
 		return ERR_PTR(-ENOMEM);
 
 	/* FID and Function Handle are the static/dynamic identifiers */
@@ -796,31 +736,11 @@
 	rc = zpci_bus_device_register(zdev, &pci_root_ops);
 	if (rc)
 		goto error_destroy_iommu;
->>>>>>> 3b17187f
-
-	/* FID and Function Handle are the static/dynamic identifiers */
-	zdev->fid = fid;
-	zdev->fh = fh;
-
-<<<<<<< HEAD
-	/* Query function properties and update zdev */
-	rc = clp_query_pci_fn(zdev);
-	if (rc)
-		goto error;
-	zdev->state =  state;
-
-	kref_init(&zdev->kref);
-	mutex_init(&zdev->lock);
-
-	rc = zpci_init_iommu(zdev);
-	if (rc)
-		goto error;
-
-	if (zdev->state == ZPCI_FN_STATE_CONFIGURED) {
-		rc = zpci_enable_device(zdev);
-		if (rc)
-			goto error_destroy_iommu;
-=======
+
+	spin_lock(&zpci_list_lock);
+	list_add_tail(&zdev->entry, &zpci_list);
+	spin_unlock(&zpci_list_lock);
+
 	return zdev;
 
 error_destroy_iommu:
@@ -899,48 +819,17 @@
 		rc = zpci_disable_device(zdev);
 		if (rc)
 			return rc;
->>>>>>> 3b17187f
 	}
 
 	rc = sclp_pci_deconfigure(zdev->fid);
 	zpci_dbg(3, "deconf fid:%x, rc:%d\n", zdev->fid, rc);
 	if (rc)
-<<<<<<< HEAD
-		goto error_disable;
-
-	spin_lock(&zpci_list_lock);
-	list_add_tail(&zdev->entry, &zpci_list);
-	spin_unlock(&zpci_list_lock);
-=======
 		return rc;
 	zdev->state = ZPCI_FN_STATE_STANDBY;
->>>>>>> 3b17187f
 
 	return 0;
 }
 
-<<<<<<< HEAD
-error_disable:
-	if (zdev->state == ZPCI_FN_STATE_ONLINE)
-		zpci_disable_device(zdev);
-error_destroy_iommu:
-	zpci_destroy_iommu(zdev);
-error:
-	zpci_dbg(0, "add fid:%x, rc:%d\n", fid, rc);
-	kfree(zdev);
-	return rc;
-}
-
-bool zpci_is_device_configured(struct zpci_dev *zdev)
-{
-	enum zpci_state state = zdev->state;
-
-	return state != ZPCI_FN_STATE_RESERVED &&
-		state != ZPCI_FN_STATE_STANDBY;
-}
-
-=======
->>>>>>> 3b17187f
 /**
  * zpci_device_reserved() - Mark device as resverved
  * @zdev: the zpci_dev that was reserved
@@ -972,16 +861,12 @@
 	int ret;
 
 	if (zdev->zbus->bus)
-<<<<<<< HEAD
-		zpci_remove_device(zdev, false);
-=======
 		zpci_bus_remove_device(zdev, false);
 
 	if (zdev->dma_table)
 		zpci_dma_exit_device(zdev);
 	if (zdev_enabled(zdev))
 		zpci_disable_device(zdev);
->>>>>>> 3b17187f
 
 	switch (zdev->state) {
 	case ZPCI_FN_STATE_CONFIGURED:
@@ -997,12 +882,8 @@
 		zpci_dbg(3, "rsv fid:%x\n", zdev->fid);
 		fallthrough;
 	case ZPCI_FN_STATE_RESERVED:
-<<<<<<< HEAD
-		zpci_cleanup_bus_resources(zdev);
-=======
 		if (zdev->has_resources)
 			zpci_cleanup_bus_resources(zdev);
->>>>>>> 3b17187f
 		zpci_bus_device_unregister(zdev);
 		zpci_destroy_iommu(zdev);
 		fallthrough;
