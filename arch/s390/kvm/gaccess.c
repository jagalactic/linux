// SPDX-License-Identifier: GPL-2.0
/*
 * guest access functions
 *
 * Copyright IBM Corp. 2014
 *
 */

#include <linux/vmalloc.h>
#include <linux/mm_types.h>
#include <linux/err.h>
#include <linux/pgtable.h>

#include <asm/gmap.h>
#include "kvm-s390.h"
#include "gaccess.h"
#include <asm/switch_to.h>

union asce {
	unsigned long val;
	struct {
		unsigned long origin : 52; /* Region- or Segment-Table Origin */
		unsigned long	 : 2;
		unsigned long g  : 1; /* Subspace Group Control */
		unsigned long p  : 1; /* Private Space Control */
		unsigned long s  : 1; /* Storage-Alteration-Event Control */
		unsigned long x  : 1; /* Space-Switch-Event Control */
		unsigned long r  : 1; /* Real-Space Control */
		unsigned long	 : 1;
		unsigned long dt : 2; /* Designation-Type Control */
		unsigned long tl : 2; /* Region- or Segment-Table Length */
	};
};

enum {
	ASCE_TYPE_SEGMENT = 0,
	ASCE_TYPE_REGION3 = 1,
	ASCE_TYPE_REGION2 = 2,
	ASCE_TYPE_REGION1 = 3
};

union region1_table_entry {
	unsigned long val;
	struct {
		unsigned long rto: 52;/* Region-Table Origin */
		unsigned long	 : 2;
		unsigned long p  : 1; /* DAT-Protection Bit */
		unsigned long	 : 1;
		unsigned long tf : 2; /* Region-Second-Table Offset */
		unsigned long i  : 1; /* Region-Invalid Bit */
		unsigned long	 : 1;
		unsigned long tt : 2; /* Table-Type Bits */
		unsigned long tl : 2; /* Region-Second-Table Length */
	};
};

union region2_table_entry {
	unsigned long val;
	struct {
		unsigned long rto: 52;/* Region-Table Origin */
		unsigned long	 : 2;
		unsigned long p  : 1; /* DAT-Protection Bit */
		unsigned long	 : 1;
		unsigned long tf : 2; /* Region-Third-Table Offset */
		unsigned long i  : 1; /* Region-Invalid Bit */
		unsigned long	 : 1;
		unsigned long tt : 2; /* Table-Type Bits */
		unsigned long tl : 2; /* Region-Third-Table Length */
	};
};

struct region3_table_entry_fc0 {
	unsigned long sto: 52;/* Segment-Table Origin */
	unsigned long	 : 1;
	unsigned long fc : 1; /* Format-Control */
	unsigned long p  : 1; /* DAT-Protection Bit */
	unsigned long	 : 1;
	unsigned long tf : 2; /* Segment-Table Offset */
	unsigned long i  : 1; /* Region-Invalid Bit */
	unsigned long cr : 1; /* Common-Region Bit */
	unsigned long tt : 2; /* Table-Type Bits */
	unsigned long tl : 2; /* Segment-Table Length */
};

struct region3_table_entry_fc1 {
	unsigned long rfaa : 33; /* Region-Frame Absolute Address */
	unsigned long	 : 14;
	unsigned long av : 1; /* ACCF-Validity Control */
	unsigned long acc: 4; /* Access-Control Bits */
	unsigned long f  : 1; /* Fetch-Protection Bit */
	unsigned long fc : 1; /* Format-Control */
	unsigned long p  : 1; /* DAT-Protection Bit */
	unsigned long iep: 1; /* Instruction-Execution-Protection */
	unsigned long	 : 2;
	unsigned long i  : 1; /* Region-Invalid Bit */
	unsigned long cr : 1; /* Common-Region Bit */
	unsigned long tt : 2; /* Table-Type Bits */
	unsigned long	 : 2;
};

union region3_table_entry {
	unsigned long val;
	struct region3_table_entry_fc0 fc0;
	struct region3_table_entry_fc1 fc1;
	struct {
		unsigned long	 : 53;
		unsigned long fc : 1; /* Format-Control */
		unsigned long	 : 4;
		unsigned long i  : 1; /* Region-Invalid Bit */
		unsigned long cr : 1; /* Common-Region Bit */
		unsigned long tt : 2; /* Table-Type Bits */
		unsigned long	 : 2;
	};
};

struct segment_entry_fc0 {
	unsigned long pto: 53;/* Page-Table Origin */
	unsigned long fc : 1; /* Format-Control */
	unsigned long p  : 1; /* DAT-Protection Bit */
	unsigned long	 : 3;
	unsigned long i  : 1; /* Segment-Invalid Bit */
	unsigned long cs : 1; /* Common-Segment Bit */
	unsigned long tt : 2; /* Table-Type Bits */
	unsigned long	 : 2;
};

struct segment_entry_fc1 {
	unsigned long sfaa : 44; /* Segment-Frame Absolute Address */
	unsigned long	 : 3;
	unsigned long av : 1; /* ACCF-Validity Control */
	unsigned long acc: 4; /* Access-Control Bits */
	unsigned long f  : 1; /* Fetch-Protection Bit */
	unsigned long fc : 1; /* Format-Control */
	unsigned long p  : 1; /* DAT-Protection Bit */
	unsigned long iep: 1; /* Instruction-Execution-Protection */
	unsigned long	 : 2;
	unsigned long i  : 1; /* Segment-Invalid Bit */
	unsigned long cs : 1; /* Common-Segment Bit */
	unsigned long tt : 2; /* Table-Type Bits */
	unsigned long	 : 2;
};

union segment_table_entry {
	unsigned long val;
	struct segment_entry_fc0 fc0;
	struct segment_entry_fc1 fc1;
	struct {
		unsigned long	 : 53;
		unsigned long fc : 1; /* Format-Control */
		unsigned long	 : 4;
		unsigned long i  : 1; /* Segment-Invalid Bit */
		unsigned long cs : 1; /* Common-Segment Bit */
		unsigned long tt : 2; /* Table-Type Bits */
		unsigned long	 : 2;
	};
};

enum {
	TABLE_TYPE_SEGMENT = 0,
	TABLE_TYPE_REGION3 = 1,
	TABLE_TYPE_REGION2 = 2,
	TABLE_TYPE_REGION1 = 3
};

union page_table_entry {
	unsigned long val;
	struct {
		unsigned long pfra : 52; /* Page-Frame Real Address */
		unsigned long z  : 1; /* Zero Bit */
		unsigned long i  : 1; /* Page-Invalid Bit */
		unsigned long p  : 1; /* DAT-Protection Bit */
		unsigned long iep: 1; /* Instruction-Execution-Protection */
		unsigned long	 : 8;
	};
};

/*
 * vaddress union in order to easily decode a virtual address into its
 * region first index, region second index etc. parts.
 */
union vaddress {
	unsigned long addr;
	struct {
		unsigned long rfx : 11;
		unsigned long rsx : 11;
		unsigned long rtx : 11;
		unsigned long sx  : 11;
		unsigned long px  : 8;
		unsigned long bx  : 12;
	};
	struct {
		unsigned long rfx01 : 2;
		unsigned long	    : 9;
		unsigned long rsx01 : 2;
		unsigned long	    : 9;
		unsigned long rtx01 : 2;
		unsigned long	    : 9;
		unsigned long sx01  : 2;
		unsigned long	    : 29;
	};
};

/*
 * raddress union which will contain the result (real or absolute address)
 * after a page table walk. The rfaa, sfaa and pfra members are used to
 * simply assign them the value of a region, segment or page table entry.
 */
union raddress {
	unsigned long addr;
	unsigned long rfaa : 33; /* Region-Frame Absolute Address */
	unsigned long sfaa : 44; /* Segment-Frame Absolute Address */
	unsigned long pfra : 52; /* Page-Frame Real Address */
};

union alet {
	u32 val;
	struct {
		u32 reserved : 7;
		u32 p        : 1;
		u32 alesn    : 8;
		u32 alen     : 16;
	};
};

union ald {
	u32 val;
	struct {
		u32     : 1;
		u32 alo : 24;
		u32 all : 7;
	};
};

struct ale {
	unsigned long i      : 1; /* ALEN-Invalid Bit */
	unsigned long        : 5;
	unsigned long fo     : 1; /* Fetch-Only Bit */
	unsigned long p      : 1; /* Private Bit */
	unsigned long alesn  : 8; /* Access-List-Entry Sequence Number */
	unsigned long aleax  : 16; /* Access-List-Entry Authorization Index */
	unsigned long        : 32;
	unsigned long        : 1;
	unsigned long asteo  : 25; /* ASN-Second-Table-Entry Origin */
	unsigned long        : 6;
	unsigned long astesn : 32; /* ASTE Sequence Number */
};

struct aste {
	unsigned long i      : 1; /* ASX-Invalid Bit */
	unsigned long ato    : 29; /* Authority-Table Origin */
	unsigned long        : 1;
	unsigned long b      : 1; /* Base-Space Bit */
	unsigned long ax     : 16; /* Authorization Index */
	unsigned long atl    : 12; /* Authority-Table Length */
	unsigned long        : 2;
	unsigned long ca     : 1; /* Controlled-ASN Bit */
	unsigned long ra     : 1; /* Reusable-ASN Bit */
	unsigned long asce   : 64; /* Address-Space-Control Element */
	unsigned long ald    : 32;
	unsigned long astesn : 32;
	/* .. more fields there */
};

int ipte_lock_held(struct kvm_vcpu *vcpu)
{
	if (vcpu->arch.sie_block->eca & ECA_SII) {
		int rc;

		read_lock(&vcpu->kvm->arch.sca_lock);
		rc = kvm_s390_get_ipte_control(vcpu->kvm)->kh != 0;
		read_unlock(&vcpu->kvm->arch.sca_lock);
		return rc;
	}
	return vcpu->kvm->arch.ipte_lock_count != 0;
}

static void ipte_lock_simple(struct kvm_vcpu *vcpu)
{
	union ipte_control old, new, *ic;

	mutex_lock(&vcpu->kvm->arch.ipte_mutex);
	vcpu->kvm->arch.ipte_lock_count++;
	if (vcpu->kvm->arch.ipte_lock_count > 1)
		goto out;
retry:
	read_lock(&vcpu->kvm->arch.sca_lock);
	ic = kvm_s390_get_ipte_control(vcpu->kvm);
	do {
		old = READ_ONCE(*ic);
		if (old.k) {
			read_unlock(&vcpu->kvm->arch.sca_lock);
			cond_resched();
			goto retry;
		}
		new = old;
		new.k = 1;
	} while (cmpxchg(&ic->val, old.val, new.val) != old.val);
	read_unlock(&vcpu->kvm->arch.sca_lock);
out:
	mutex_unlock(&vcpu->kvm->arch.ipte_mutex);
}

static void ipte_unlock_simple(struct kvm_vcpu *vcpu)
{
	union ipte_control old, new, *ic;

	mutex_lock(&vcpu->kvm->arch.ipte_mutex);
	vcpu->kvm->arch.ipte_lock_count--;
	if (vcpu->kvm->arch.ipte_lock_count)
		goto out;
	read_lock(&vcpu->kvm->arch.sca_lock);
	ic = kvm_s390_get_ipte_control(vcpu->kvm);
	do {
		old = READ_ONCE(*ic);
		new = old;
		new.k = 0;
	} while (cmpxchg(&ic->val, old.val, new.val) != old.val);
	read_unlock(&vcpu->kvm->arch.sca_lock);
	wake_up(&vcpu->kvm->arch.ipte_wq);
out:
	mutex_unlock(&vcpu->kvm->arch.ipte_mutex);
}

static void ipte_lock_siif(struct kvm_vcpu *vcpu)
{
	union ipte_control old, new, *ic;

retry:
	read_lock(&vcpu->kvm->arch.sca_lock);
	ic = kvm_s390_get_ipte_control(vcpu->kvm);
	do {
		old = READ_ONCE(*ic);
		if (old.kg) {
			read_unlock(&vcpu->kvm->arch.sca_lock);
			cond_resched();
			goto retry;
		}
		new = old;
		new.k = 1;
		new.kh++;
	} while (cmpxchg(&ic->val, old.val, new.val) != old.val);
	read_unlock(&vcpu->kvm->arch.sca_lock);
}

static void ipte_unlock_siif(struct kvm_vcpu *vcpu)
{
	union ipte_control old, new, *ic;

	read_lock(&vcpu->kvm->arch.sca_lock);
	ic = kvm_s390_get_ipte_control(vcpu->kvm);
	do {
		old = READ_ONCE(*ic);
		new = old;
		new.kh--;
		if (!new.kh)
			new.k = 0;
	} while (cmpxchg(&ic->val, old.val, new.val) != old.val);
	read_unlock(&vcpu->kvm->arch.sca_lock);
	if (!new.kh)
		wake_up(&vcpu->kvm->arch.ipte_wq);
}

void ipte_lock(struct kvm_vcpu *vcpu)
{
	if (vcpu->arch.sie_block->eca & ECA_SII)
		ipte_lock_siif(vcpu);
	else
		ipte_lock_simple(vcpu);
}

void ipte_unlock(struct kvm_vcpu *vcpu)
{
	if (vcpu->arch.sie_block->eca & ECA_SII)
		ipte_unlock_siif(vcpu);
	else
		ipte_unlock_simple(vcpu);
}

static int ar_translation(struct kvm_vcpu *vcpu, union asce *asce, u8 ar,
			  enum gacc_mode mode)
{
	union alet alet;
	struct ale ale;
	struct aste aste;
	unsigned long ald_addr, authority_table_addr;
	union ald ald;
	int eax, rc;
	u8 authority_table;

	if (ar >= NUM_ACRS)
		return -EINVAL;

	save_access_regs(vcpu->run->s.regs.acrs);
	alet.val = vcpu->run->s.regs.acrs[ar];

	if (ar == 0 || alet.val == 0) {
		asce->val = vcpu->arch.sie_block->gcr[1];
		return 0;
	} else if (alet.val == 1) {
		asce->val = vcpu->arch.sie_block->gcr[7];
		return 0;
	}

	if (alet.reserved)
		return PGM_ALET_SPECIFICATION;

	if (alet.p)
		ald_addr = vcpu->arch.sie_block->gcr[5];
	else
		ald_addr = vcpu->arch.sie_block->gcr[2];
	ald_addr &= 0x7fffffc0;

	rc = read_guest_real(vcpu, ald_addr + 16, &ald.val, sizeof(union ald));
	if (rc)
		return rc;

	if (alet.alen / 8 > ald.all)
		return PGM_ALEN_TRANSLATION;

	if (0x7fffffff - ald.alo * 128 < alet.alen * 16)
		return PGM_ADDRESSING;

	rc = read_guest_real(vcpu, ald.alo * 128 + alet.alen * 16, &ale,
			     sizeof(struct ale));
	if (rc)
		return rc;

	if (ale.i == 1)
		return PGM_ALEN_TRANSLATION;
	if (ale.alesn != alet.alesn)
		return PGM_ALE_SEQUENCE;

	rc = read_guest_real(vcpu, ale.asteo * 64, &aste, sizeof(struct aste));
	if (rc)
		return rc;

	if (aste.i)
		return PGM_ASTE_VALIDITY;
	if (aste.astesn != ale.astesn)
		return PGM_ASTE_SEQUENCE;

	if (ale.p == 1) {
		eax = (vcpu->arch.sie_block->gcr[8] >> 16) & 0xffff;
		if (ale.aleax != eax) {
			if (eax / 16 > aste.atl)
				return PGM_EXTENDED_AUTHORITY;

			authority_table_addr = aste.ato * 4 + eax / 4;

			rc = read_guest_real(vcpu, authority_table_addr,
					     &authority_table,
					     sizeof(u8));
			if (rc)
				return rc;

			if ((authority_table & (0x40 >> ((eax & 3) * 2))) == 0)
				return PGM_EXTENDED_AUTHORITY;
		}
	}

	if (ale.fo == 1 && mode == GACC_STORE)
		return PGM_PROTECTION;

	asce->val = aste.asce;
	return 0;
}

struct trans_exc_code_bits {
	unsigned long addr : 52; /* Translation-exception Address */
	unsigned long fsi  : 2;  /* Access Exception Fetch/Store Indication */
	unsigned long	   : 2;
	unsigned long b56  : 1;
	unsigned long	   : 3;
	unsigned long b60  : 1;
	unsigned long b61  : 1;
	unsigned long as   : 2;  /* ASCE Identifier */
};

enum {
	FSI_UNKNOWN = 0, /* Unknown wether fetch or store */
	FSI_STORE   = 1, /* Exception was due to store operation */
	FSI_FETCH   = 2  /* Exception was due to fetch operation */
};

enum prot_type {
	PROT_TYPE_LA   = 0,
	PROT_TYPE_KEYC = 1,
	PROT_TYPE_ALC  = 2,
	PROT_TYPE_DAT  = 3,
	PROT_TYPE_IEP  = 4,
};

static int trans_exc(struct kvm_vcpu *vcpu, int code, unsigned long gva,
		     u8 ar, enum gacc_mode mode, enum prot_type prot)
{
	struct kvm_s390_pgm_info *pgm = &vcpu->arch.pgm;
	struct trans_exc_code_bits *tec;

	memset(pgm, 0, sizeof(*pgm));
	pgm->code = code;
	tec = (struct trans_exc_code_bits *)&pgm->trans_exc_code;

	switch (code) {
	case PGM_PROTECTION:
		switch (prot) {
		case PROT_TYPE_IEP:
			tec->b61 = 1;
			fallthrough;
		case PROT_TYPE_LA:
			tec->b56 = 1;
			break;
		case PROT_TYPE_KEYC:
			tec->b60 = 1;
			break;
		case PROT_TYPE_ALC:
			tec->b60 = 1;
			fallthrough;
		case PROT_TYPE_DAT:
			tec->b61 = 1;
			break;
		}
		fallthrough;
	case PGM_ASCE_TYPE:
	case PGM_PAGE_TRANSLATION:
	case PGM_REGION_FIRST_TRANS:
	case PGM_REGION_SECOND_TRANS:
	case PGM_REGION_THIRD_TRANS:
	case PGM_SEGMENT_TRANSLATION:
		/*
		 * op_access_id only applies to MOVE_PAGE -> set bit 61
		 * exc_access_id has to be set to 0 for some instructions. Both
		 * cases have to be handled by the caller.
		 */
		tec->addr = gva >> PAGE_SHIFT;
		tec->fsi = mode == GACC_STORE ? FSI_STORE : FSI_FETCH;
		tec->as = psw_bits(vcpu->arch.sie_block->gpsw).as;
		fallthrough;
	case PGM_ALEN_TRANSLATION:
	case PGM_ALE_SEQUENCE:
	case PGM_ASTE_VALIDITY:
	case PGM_ASTE_SEQUENCE:
	case PGM_EXTENDED_AUTHORITY:
		/*
		 * We can always store exc_access_id, as it is
		 * undefined for non-ar cases. It is undefined for
		 * most DAT protection exceptions.
		 */
		pgm->exc_access_id = ar;
		break;
	}
	return code;
}

static int get_vcpu_asce(struct kvm_vcpu *vcpu, union asce *asce,
			 unsigned long ga, u8 ar, enum gacc_mode mode)
{
	int rc;
	struct psw_bits psw = psw_bits(vcpu->arch.sie_block->gpsw);

	if (!psw.dat) {
		asce->val = 0;
		asce->r = 1;
		return 0;
	}

	if ((mode == GACC_IFETCH) && (psw.as != PSW_BITS_AS_HOME))
		psw.as = PSW_BITS_AS_PRIMARY;

	switch (psw.as) {
	case PSW_BITS_AS_PRIMARY:
		asce->val = vcpu->arch.sie_block->gcr[1];
		return 0;
	case PSW_BITS_AS_SECONDARY:
		asce->val = vcpu->arch.sie_block->gcr[7];
		return 0;
	case PSW_BITS_AS_HOME:
		asce->val = vcpu->arch.sie_block->gcr[13];
		return 0;
	case PSW_BITS_AS_ACCREG:
		rc = ar_translation(vcpu, asce, ar, mode);
		if (rc > 0)
			return trans_exc(vcpu, rc, ga, ar, mode, PROT_TYPE_ALC);
		return rc;
	}
	return 0;
}

static int deref_table(struct kvm *kvm, unsigned long gpa, unsigned long *val)
{
	return kvm_read_guest(kvm, gpa, val, sizeof(*val));
}

/**
 * guest_translate - translate a guest virtual into a guest absolute address
 * @vcpu: virtual cpu
 * @gva: guest virtual address
 * @gpa: points to where guest physical (absolute) address should be stored
 * @asce: effective asce
 * @mode: indicates the access mode to be used
 * @prot: returns the type for protection exceptions
 *
 * Translate a guest virtual address into a guest absolute address by means
 * of dynamic address translation as specified by the architecture.
 * If the resulting absolute address is not available in the configuration
 * an addressing exception is indicated and @gpa will not be changed.
 *
 * Returns: - zero on success; @gpa contains the resulting absolute address
 *	    - a negative value if guest access failed due to e.g. broken
 *	      guest mapping
 *	    - a positve value if an access exception happened. In this case
 *	      the returned value is the program interruption code as defined
 *	      by the architecture
 */
static unsigned long guest_translate(struct kvm_vcpu *vcpu, unsigned long gva,
				     unsigned long *gpa, const union asce asce,
				     enum gacc_mode mode, enum prot_type *prot)
{
	union vaddress vaddr = {.addr = gva};
	union raddress raddr = {.addr = gva};
	union page_table_entry pte;
	int dat_protection = 0;
	int iep_protection = 0;
	union ctlreg0 ctlreg0;
	unsigned long ptr;
	int edat1, edat2, iep;

	ctlreg0.val = vcpu->arch.sie_block->gcr[0];
	edat1 = ctlreg0.edat && test_kvm_facility(vcpu->kvm, 8);
	edat2 = edat1 && test_kvm_facility(vcpu->kvm, 78);
	iep = ctlreg0.iep && test_kvm_facility(vcpu->kvm, 130);
	if (asce.r)
		goto real_address;
	ptr = asce.origin * PAGE_SIZE;
	switch (asce.dt) {
	case ASCE_TYPE_REGION1:
		if (vaddr.rfx01 > asce.tl)
			return PGM_REGION_FIRST_TRANS;
		ptr += vaddr.rfx * 8;
		break;
	case ASCE_TYPE_REGION2:
		if (vaddr.rfx)
			return PGM_ASCE_TYPE;
		if (vaddr.rsx01 > asce.tl)
			return PGM_REGION_SECOND_TRANS;
		ptr += vaddr.rsx * 8;
		break;
	case ASCE_TYPE_REGION3:
		if (vaddr.rfx || vaddr.rsx)
			return PGM_ASCE_TYPE;
		if (vaddr.rtx01 > asce.tl)
			return PGM_REGION_THIRD_TRANS;
		ptr += vaddr.rtx * 8;
		break;
	case ASCE_TYPE_SEGMENT:
		if (vaddr.rfx || vaddr.rsx || vaddr.rtx)
			return PGM_ASCE_TYPE;
		if (vaddr.sx01 > asce.tl)
			return PGM_SEGMENT_TRANSLATION;
		ptr += vaddr.sx * 8;
		break;
	}
	switch (asce.dt) {
	case ASCE_TYPE_REGION1:	{
		union region1_table_entry rfte;

		if (kvm_is_error_gpa(vcpu->kvm, ptr))
			return PGM_ADDRESSING;
		if (deref_table(vcpu->kvm, ptr, &rfte.val))
			return -EFAULT;
		if (rfte.i)
			return PGM_REGION_FIRST_TRANS;
		if (rfte.tt != TABLE_TYPE_REGION1)
			return PGM_TRANSLATION_SPEC;
		if (vaddr.rsx01 < rfte.tf || vaddr.rsx01 > rfte.tl)
			return PGM_REGION_SECOND_TRANS;
		if (edat1)
			dat_protection |= rfte.p;
		ptr = rfte.rto * PAGE_SIZE + vaddr.rsx * 8;
	}
		fallthrough;
	case ASCE_TYPE_REGION2: {
		union region2_table_entry rste;

		if (kvm_is_error_gpa(vcpu->kvm, ptr))
			return PGM_ADDRESSING;
		if (deref_table(vcpu->kvm, ptr, &rste.val))
			return -EFAULT;
		if (rste.i)
			return PGM_REGION_SECOND_TRANS;
		if (rste.tt != TABLE_TYPE_REGION2)
			return PGM_TRANSLATION_SPEC;
		if (vaddr.rtx01 < rste.tf || vaddr.rtx01 > rste.tl)
			return PGM_REGION_THIRD_TRANS;
		if (edat1)
			dat_protection |= rste.p;
		ptr = rste.rto * PAGE_SIZE + vaddr.rtx * 8;
	}
		fallthrough;
	case ASCE_TYPE_REGION3: {
		union region3_table_entry rtte;

		if (kvm_is_error_gpa(vcpu->kvm, ptr))
			return PGM_ADDRESSING;
		if (deref_table(vcpu->kvm, ptr, &rtte.val))
			return -EFAULT;
		if (rtte.i)
			return PGM_REGION_THIRD_TRANS;
		if (rtte.tt != TABLE_TYPE_REGION3)
			return PGM_TRANSLATION_SPEC;
		if (rtte.cr && asce.p && edat2)
			return PGM_TRANSLATION_SPEC;
		if (rtte.fc && edat2) {
			dat_protection |= rtte.fc1.p;
			iep_protection = rtte.fc1.iep;
			raddr.rfaa = rtte.fc1.rfaa;
			goto absolute_address;
		}
		if (vaddr.sx01 < rtte.fc0.tf)
			return PGM_SEGMENT_TRANSLATION;
		if (vaddr.sx01 > rtte.fc0.tl)
			return PGM_SEGMENT_TRANSLATION;
		if (edat1)
			dat_protection |= rtte.fc0.p;
		ptr = rtte.fc0.sto * PAGE_SIZE + vaddr.sx * 8;
	}
		fallthrough;
	case ASCE_TYPE_SEGMENT: {
		union segment_table_entry ste;

		if (kvm_is_error_gpa(vcpu->kvm, ptr))
			return PGM_ADDRESSING;
		if (deref_table(vcpu->kvm, ptr, &ste.val))
			return -EFAULT;
		if (ste.i)
			return PGM_SEGMENT_TRANSLATION;
		if (ste.tt != TABLE_TYPE_SEGMENT)
			return PGM_TRANSLATION_SPEC;
		if (ste.cs && asce.p)
			return PGM_TRANSLATION_SPEC;
		if (ste.fc && edat1) {
			dat_protection |= ste.fc1.p;
			iep_protection = ste.fc1.iep;
			raddr.sfaa = ste.fc1.sfaa;
			goto absolute_address;
		}
		dat_protection |= ste.fc0.p;
		ptr = ste.fc0.pto * (PAGE_SIZE / 2) + vaddr.px * 8;
	}
	}
	if (kvm_is_error_gpa(vcpu->kvm, ptr))
		return PGM_ADDRESSING;
	if (deref_table(vcpu->kvm, ptr, &pte.val))
		return -EFAULT;
	if (pte.i)
		return PGM_PAGE_TRANSLATION;
	if (pte.z)
		return PGM_TRANSLATION_SPEC;
	dat_protection |= pte.p;
	iep_protection = pte.iep;
	raddr.pfra = pte.pfra;
real_address:
	raddr.addr = kvm_s390_real_to_abs(vcpu, raddr.addr);
absolute_address:
	if (mode == GACC_STORE && dat_protection) {
		*prot = PROT_TYPE_DAT;
		return PGM_PROTECTION;
	}
	if (mode == GACC_IFETCH && iep_protection && iep) {
		*prot = PROT_TYPE_IEP;
		return PGM_PROTECTION;
	}
	if (kvm_is_error_gpa(vcpu->kvm, raddr.addr))
		return PGM_ADDRESSING;
	*gpa = raddr.addr;
	return 0;
}

static inline int is_low_address(unsigned long ga)
{
	/* Check for address ranges 0..511 and 4096..4607 */
	return (ga & ~0x11fful) == 0;
}

static int low_address_protection_enabled(struct kvm_vcpu *vcpu,
					  const union asce asce)
{
	union ctlreg0 ctlreg0 = {.val = vcpu->arch.sie_block->gcr[0]};
	psw_t *psw = &vcpu->arch.sie_block->gpsw;

	if (!ctlreg0.lap)
		return 0;
	if (psw_bits(*psw).dat && asce.p)
		return 0;
	return 1;
}

static int guest_page_range(struct kvm_vcpu *vcpu, unsigned long ga, u8 ar,
			    unsigned long *pages, unsigned long nr_pages,
			    const union asce asce, enum gacc_mode mode)
{
	psw_t *psw = &vcpu->arch.sie_block->gpsw;
	int lap_enabled, rc = 0;
	enum prot_type prot;

	lap_enabled = low_address_protection_enabled(vcpu, asce);
	while (nr_pages) {
		ga = kvm_s390_logical_to_effective(vcpu, ga);
		if (mode == GACC_STORE && lap_enabled && is_low_address(ga))
			return trans_exc(vcpu, PGM_PROTECTION, ga, ar, mode,
					 PROT_TYPE_LA);
		ga &= PAGE_MASK;
		if (psw_bits(*psw).dat) {
			rc = guest_translate(vcpu, ga, pages, asce, mode, &prot);
			if (rc < 0)
				return rc;
		} else {
			*pages = kvm_s390_real_to_abs(vcpu, ga);
			if (kvm_is_error_gpa(vcpu->kvm, *pages))
				rc = PGM_ADDRESSING;
		}
		if (rc)
			return trans_exc(vcpu, rc, ga, ar, mode, prot);
		ga += PAGE_SIZE;
		pages++;
		nr_pages--;
	}
	return 0;
}

int access_guest(struct kvm_vcpu *vcpu, unsigned long ga, u8 ar, void *data,
		 unsigned long len, enum gacc_mode mode)
{
	psw_t *psw = &vcpu->arch.sie_block->gpsw;
	unsigned long _len, nr_pages, gpa, idx;
	unsigned long pages_array[2];
	unsigned long *pages;
	int need_ipte_lock;
	union asce asce;
	int rc;

	if (!len)
		return 0;
	ga = kvm_s390_logical_to_effective(vcpu, ga);
	rc = get_vcpu_asce(vcpu, &asce, ga, ar, mode);
	if (rc)
		return rc;
	nr_pages = (((ga & ~PAGE_MASK) + len - 1) >> PAGE_SHIFT) + 1;
	pages = pages_array;
	if (nr_pages > ARRAY_SIZE(pages_array))
		pages = vmalloc(array_size(nr_pages, sizeof(unsigned long)));
	if (!pages)
		return -ENOMEM;
	need_ipte_lock = psw_bits(*psw).dat && !asce.r;
	if (need_ipte_lock)
		ipte_lock(vcpu);
	rc = guest_page_range(vcpu, ga, ar, pages, nr_pages, asce, mode);
	for (idx = 0; idx < nr_pages && !rc; idx++) {
		gpa = *(pages + idx) + (ga & ~PAGE_MASK);
		_len = min(PAGE_SIZE - (gpa & ~PAGE_MASK), len);
		if (mode == GACC_STORE)
			rc = kvm_write_guest(vcpu->kvm, gpa, data, _len);
		else
			rc = kvm_read_guest(vcpu->kvm, gpa, data, _len);
		len -= _len;
		ga += _len;
		data += _len;
	}
	if (need_ipte_lock)
		ipte_unlock(vcpu);
	if (nr_pages > ARRAY_SIZE(pages_array))
		vfree(pages);
	return rc;
}

int access_guest_real(struct kvm_vcpu *vcpu, unsigned long gra,
		      void *data, unsigned long len, enum gacc_mode mode)
{
	unsigned long _len, gpa;
	int rc = 0;

	while (len && !rc) {
		gpa = kvm_s390_real_to_abs(vcpu, gra);
		_len = min(PAGE_SIZE - (gpa & ~PAGE_MASK), len);
		if (mode)
			rc = write_guest_abs(vcpu, gpa, data, _len);
		else
			rc = read_guest_abs(vcpu, gpa, data, _len);
		len -= _len;
		gra += _len;
		data += _len;
	}
	return rc;
}

/**
 * guest_translate_address - translate guest logical into guest absolute address
 * @vcpu: virtual cpu
 * @gva: Guest virtual address
 * @ar: Access register
 * @gpa: Guest physical address
 * @mode: Translation access mode
 *
 * Parameter semantics are the same as the ones from guest_translate.
 * The memory contents at the guest address are not changed.
 *
 * Note: The IPTE lock is not taken during this function, so the caller
 * has to take care of this.
 */
int guest_translate_address(struct kvm_vcpu *vcpu, unsigned long gva, u8 ar,
			    unsigned long *gpa, enum gacc_mode mode)
{
	psw_t *psw = &vcpu->arch.sie_block->gpsw;
	enum prot_type prot;
	union asce asce;
	int rc;

	gva = kvm_s390_logical_to_effective(vcpu, gva);
	rc = get_vcpu_asce(vcpu, &asce, gva, ar, mode);
	if (rc)
		return rc;
	if (is_low_address(gva) && low_address_protection_enabled(vcpu, asce)) {
		if (mode == GACC_STORE)
			return trans_exc(vcpu, PGM_PROTECTION, gva, 0,
					 mode, PROT_TYPE_LA);
	}

	if (psw_bits(*psw).dat && !asce.r) {	/* Use DAT? */
		rc = guest_translate(vcpu, gva, gpa, asce, mode, &prot);
		if (rc > 0)
			return trans_exc(vcpu, rc, gva, 0, mode, prot);
	} else {
		*gpa = kvm_s390_real_to_abs(vcpu, gva);
		if (kvm_is_error_gpa(vcpu->kvm, *gpa))
			return trans_exc(vcpu, rc, gva, PGM_ADDRESSING, mode, 0);
	}

	return rc;
}

/**
 * check_gva_range - test a range of guest virtual addresses for accessibility
 * @vcpu: virtual cpu
 * @gva: Guest virtual address
 * @ar: Access register
 * @length: Length of test range
 * @mode: Translation access mode
 */
int check_gva_range(struct kvm_vcpu *vcpu, unsigned long gva, u8 ar,
		    unsigned long length, enum gacc_mode mode)
{
	unsigned long gpa;
	unsigned long currlen;
	int rc = 0;

	ipte_lock(vcpu);
	while (length > 0 && !rc) {
		currlen = min(length, PAGE_SIZE - (gva % PAGE_SIZE));
		rc = guest_translate_address(vcpu, gva, ar, &gpa, mode);
		gva += currlen;
		length -= currlen;
	}
	ipte_unlock(vcpu);

	return rc;
}

/**
 * kvm_s390_check_low_addr_prot_real - check for low-address protection
 * @vcpu: virtual cpu
 * @gra: Guest real address
 *
 * Checks whether an address is subject to low-address protection and set
 * up vcpu->arch.pgm accordingly if necessary.
 *
 * Return: 0 if no protection exception, or PGM_PROTECTION if protected.
 */
int kvm_s390_check_low_addr_prot_real(struct kvm_vcpu *vcpu, unsigned long gra)
{
	union ctlreg0 ctlreg0 = {.val = vcpu->arch.sie_block->gcr[0]};

	if (!ctlreg0.lap || !is_low_address(gra))
		return 0;
	return trans_exc(vcpu, PGM_PROTECTION, gra, 0, GACC_STORE, PROT_TYPE_LA);
}

/**
 * kvm_s390_shadow_tables - walk the guest page table and create shadow tables
 * @sg: pointer to the shadow guest address space structure
 * @saddr: faulting address in the shadow gmap
 * @pgt: pointer to the beginning of the page table for the given address if
 *	 successful (return value 0), or to the first invalid DAT entry in
 *	 case of exceptions (return value > 0)
<<<<<<< HEAD
=======
 * @dat_protection: referenced memory is write protected
>>>>>>> 3b17187f
 * @fake: pgt references contiguous guest memory block, not a pgtable
 */
static int kvm_s390_shadow_tables(struct gmap *sg, unsigned long saddr,
				  unsigned long *pgt, int *dat_protection,
				  int *fake)
{
	struct gmap *parent;
	union asce asce;
	union vaddress vaddr;
	unsigned long ptr;
	int rc;

	*fake = 0;
	*dat_protection = 0;
	parent = sg->parent;
	vaddr.addr = saddr;
	asce.val = sg->orig_asce;
	ptr = asce.origin * PAGE_SIZE;
	if (asce.r) {
		*fake = 1;
		ptr = 0;
		asce.dt = ASCE_TYPE_REGION1;
	}
	switch (asce.dt) {
	case ASCE_TYPE_REGION1:
		if (vaddr.rfx01 > asce.tl && !*fake)
			return PGM_REGION_FIRST_TRANS;
		break;
	case ASCE_TYPE_REGION2:
		if (vaddr.rfx)
			return PGM_ASCE_TYPE;
		if (vaddr.rsx01 > asce.tl)
			return PGM_REGION_SECOND_TRANS;
		break;
	case ASCE_TYPE_REGION3:
		if (vaddr.rfx || vaddr.rsx)
			return PGM_ASCE_TYPE;
		if (vaddr.rtx01 > asce.tl)
			return PGM_REGION_THIRD_TRANS;
		break;
	case ASCE_TYPE_SEGMENT:
		if (vaddr.rfx || vaddr.rsx || vaddr.rtx)
			return PGM_ASCE_TYPE;
		if (vaddr.sx01 > asce.tl)
			return PGM_SEGMENT_TRANSLATION;
		break;
	}

	switch (asce.dt) {
	case ASCE_TYPE_REGION1: {
		union region1_table_entry rfte;

		if (*fake) {
			ptr += vaddr.rfx * _REGION1_SIZE;
			rfte.val = ptr;
			goto shadow_r2t;
		}
		*pgt = ptr + vaddr.rfx * 8;
		rc = gmap_read_table(parent, ptr + vaddr.rfx * 8, &rfte.val);
		if (rc)
			return rc;
		if (rfte.i)
			return PGM_REGION_FIRST_TRANS;
		if (rfte.tt != TABLE_TYPE_REGION1)
			return PGM_TRANSLATION_SPEC;
		if (vaddr.rsx01 < rfte.tf || vaddr.rsx01 > rfte.tl)
			return PGM_REGION_SECOND_TRANS;
		if (sg->edat_level >= 1)
			*dat_protection |= rfte.p;
		ptr = rfte.rto * PAGE_SIZE;
shadow_r2t:
		rc = gmap_shadow_r2t(sg, saddr, rfte.val, *fake);
		if (rc)
			return rc;
	}
		fallthrough;
	case ASCE_TYPE_REGION2: {
		union region2_table_entry rste;

		if (*fake) {
			ptr += vaddr.rsx * _REGION2_SIZE;
			rste.val = ptr;
			goto shadow_r3t;
		}
		*pgt = ptr + vaddr.rsx * 8;
		rc = gmap_read_table(parent, ptr + vaddr.rsx * 8, &rste.val);
		if (rc)
			return rc;
		if (rste.i)
			return PGM_REGION_SECOND_TRANS;
		if (rste.tt != TABLE_TYPE_REGION2)
			return PGM_TRANSLATION_SPEC;
		if (vaddr.rtx01 < rste.tf || vaddr.rtx01 > rste.tl)
			return PGM_REGION_THIRD_TRANS;
		if (sg->edat_level >= 1)
			*dat_protection |= rste.p;
		ptr = rste.rto * PAGE_SIZE;
shadow_r3t:
		rste.p |= *dat_protection;
		rc = gmap_shadow_r3t(sg, saddr, rste.val, *fake);
		if (rc)
			return rc;
	}
		fallthrough;
	case ASCE_TYPE_REGION3: {
		union region3_table_entry rtte;

		if (*fake) {
			ptr += vaddr.rtx * _REGION3_SIZE;
			rtte.val = ptr;
			goto shadow_sgt;
		}
		*pgt = ptr + vaddr.rtx * 8;
		rc = gmap_read_table(parent, ptr + vaddr.rtx * 8, &rtte.val);
		if (rc)
			return rc;
		if (rtte.i)
			return PGM_REGION_THIRD_TRANS;
		if (rtte.tt != TABLE_TYPE_REGION3)
			return PGM_TRANSLATION_SPEC;
		if (rtte.cr && asce.p && sg->edat_level >= 2)
			return PGM_TRANSLATION_SPEC;
		if (rtte.fc && sg->edat_level >= 2) {
			*dat_protection |= rtte.fc0.p;
			*fake = 1;
			ptr = rtte.fc1.rfaa * _REGION3_SIZE;
			rtte.val = ptr;
			goto shadow_sgt;
		}
		if (vaddr.sx01 < rtte.fc0.tf || vaddr.sx01 > rtte.fc0.tl)
			return PGM_SEGMENT_TRANSLATION;
		if (sg->edat_level >= 1)
			*dat_protection |= rtte.fc0.p;
		ptr = rtte.fc0.sto * PAGE_SIZE;
shadow_sgt:
		rtte.fc0.p |= *dat_protection;
		rc = gmap_shadow_sgt(sg, saddr, rtte.val, *fake);
		if (rc)
			return rc;
	}
		fallthrough;
	case ASCE_TYPE_SEGMENT: {
		union segment_table_entry ste;

		if (*fake) {
			ptr += vaddr.sx * _SEGMENT_SIZE;
			ste.val = ptr;
			goto shadow_pgt;
		}
		*pgt = ptr + vaddr.sx * 8;
		rc = gmap_read_table(parent, ptr + vaddr.sx * 8, &ste.val);
		if (rc)
			return rc;
		if (ste.i)
			return PGM_SEGMENT_TRANSLATION;
		if (ste.tt != TABLE_TYPE_SEGMENT)
			return PGM_TRANSLATION_SPEC;
		if (ste.cs && asce.p)
			return PGM_TRANSLATION_SPEC;
		*dat_protection |= ste.fc0.p;
		if (ste.fc && sg->edat_level >= 1) {
			*fake = 1;
			ptr = ste.fc1.sfaa * _SEGMENT_SIZE;
			ste.val = ptr;
			goto shadow_pgt;
		}
		ptr = ste.fc0.pto * (PAGE_SIZE / 2);
shadow_pgt:
		ste.fc0.p |= *dat_protection;
		rc = gmap_shadow_pgt(sg, saddr, ste.val, *fake);
		if (rc)
			return rc;
	}
	}
	/* Return the parent address of the page table */
	*pgt = ptr;
	return 0;
}

/**
 * kvm_s390_shadow_fault - handle fault on a shadow page table
 * @vcpu: virtual cpu
 * @sg: pointer to the shadow guest address space structure
 * @saddr: faulting address in the shadow gmap
 * @datptr: will contain the address of the faulting DAT table entry, or of
 *	    the valid leaf, plus some flags
 *
 * Returns: - 0 if the shadow fault was successfully resolved
 *	    - > 0 (pgm exception code) on exceptions while faulting
 *	    - -EAGAIN if the caller can retry immediately
 *	    - -EFAULT when accessing invalid guest addresses
 *	    - -ENOMEM if out of memory
 */
int kvm_s390_shadow_fault(struct kvm_vcpu *vcpu, struct gmap *sg,
			  unsigned long saddr, unsigned long *datptr)
{
	union vaddress vaddr;
	union page_table_entry pte;
	unsigned long pgt = 0;
	int dat_protection, fake;
	int rc;

	mmap_read_lock(sg->mm);
	/*
	 * We don't want any guest-2 tables to change - so the parent
	 * tables/pointers we read stay valid - unshadowing is however
	 * always possible - only guest_table_lock protects us.
	 */
	ipte_lock(vcpu);

	rc = gmap_shadow_pgt_lookup(sg, saddr, &pgt, &dat_protection, &fake);
	if (rc)
		rc = kvm_s390_shadow_tables(sg, saddr, &pgt, &dat_protection,
					    &fake);

	vaddr.addr = saddr;
	if (fake) {
		pte.val = pgt + vaddr.px * PAGE_SIZE;
		goto shadow_page;
	}

	switch (rc) {
	case PGM_SEGMENT_TRANSLATION:
	case PGM_REGION_THIRD_TRANS:
	case PGM_REGION_SECOND_TRANS:
	case PGM_REGION_FIRST_TRANS:
		pgt |= PEI_NOT_PTE;
		break;
	case 0:
		pgt += vaddr.px * 8;
		rc = gmap_read_table(sg->parent, pgt, &pte.val);
	}
	if (datptr)
		*datptr = pgt | dat_protection * PEI_DAT_PROT;
	if (!rc && pte.i)
		rc = PGM_PAGE_TRANSLATION;
	if (!rc && pte.z)
		rc = PGM_TRANSLATION_SPEC;
shadow_page:
	pte.p |= dat_protection;
	if (!rc)
		rc = gmap_shadow_page(sg, saddr, __pte(pte.val));
	ipte_unlock(vcpu);
	mmap_read_unlock(sg->mm);
	return rc;
}<|MERGE_RESOLUTION|>--- conflicted
+++ resolved
@@ -990,10 +990,7 @@
  * @pgt: pointer to the beginning of the page table for the given address if
  *	 successful (return value 0), or to the first invalid DAT entry in
  *	 case of exceptions (return value > 0)
-<<<<<<< HEAD
-=======
  * @dat_protection: referenced memory is write protected
->>>>>>> 3b17187f
  * @fake: pgt references contiguous guest memory block, not a pgtable
  */
 static int kvm_s390_shadow_tables(struct gmap *sg, unsigned long saddr,
