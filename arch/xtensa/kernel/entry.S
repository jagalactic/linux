--- conflicted
+++ resolved
@@ -1932,11 +1932,7 @@
 	s32i	a6, a2, PT_AREG2
 	bnez	a3, 1f
 .Lsyscall_exit:
-<<<<<<< HEAD
-	abi_ret(4)
-=======
 	abi_ret_default
->>>>>>> d1988041
 
 1:
 	mov	a6, a2
