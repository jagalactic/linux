// SPDX-License-Identifier: GPL-2.0
/dts-v1/;

#include "jz4780.dtsi"
#include <dt-bindings/clock/ingenic,tcu.h>
#include <dt-bindings/gpio/gpio.h>
#include <dt-bindings/input/input.h>
#include <dt-bindings/interrupt-controller/irq.h>
#include <dt-bindings/regulator/active-semi,8865-regulator.h>

/ {
	compatible = "img,ci20", "ingenic,jz4780";

	aliases {
		serial0 = &uart0;
		serial1 = &uart1;
		serial3 = &uart3;
		serial4 = &uart4;
	};

	chosen {
		stdout-path = &uart4;
	};

	memory {
		device_type = "memory";
		reg = <0x0 0x10000000
		       0x30000000 0x30000000>;
	};

	gpio-keys {
		compatible = "gpio-keys";

		sw1 {
			label = "ci20:sw1";
			linux,code = <KEY_F13>;
			gpios = <&gpd 17 GPIO_ACTIVE_HIGH>;
			wakeup-source;
		};
	};

	leds {
		compatible = "gpio-leds";

		led0 {
			label = "ci20:red:led0";
			gpios = <&gpc 3 GPIO_ACTIVE_HIGH>;
			linux,default-trigger = "none";
		};

		led1 {
			label = "ci20:red:led1";
			gpios = <&gpc 2 GPIO_ACTIVE_HIGH>;
			linux,default-trigger = "nand-disk";
		};

		led2 {
			label = "ci20:red:led2";
			gpios = <&gpc 1 GPIO_ACTIVE_HIGH>;
			linux,default-trigger = "cpu1";
		};

		led3 {
			label = "ci20:red:led3";
			gpios = <&gpc 0 GPIO_ACTIVE_HIGH>;
			linux,default-trigger = "cpu0";
		};
	};

	eth0_power: fixedregulator@0 {
		compatible = "regulator-fixed";

		regulator-name = "eth0_power";
		regulator-min-microvolt = <3300000>;
		regulator-max-microvolt = <3300000>;

		gpio = <&gpb 25 GPIO_ACTIVE_LOW>;
		enable-active-high;
	};

	ir: ir {
		compatible = "gpio-ir-receiver";
		gpios = <&gpe 3 GPIO_ACTIVE_LOW>;
	};

	wlan0_power: fixedregulator@1 {
		compatible = "regulator-fixed";

		regulator-name = "wlan0_power";

		gpio = <&gpb 19 GPIO_ACTIVE_LOW>;
		enable-active-high;
	};

	otg_power: fixedregulator@2 {
		compatible = "regulator-fixed";

		regulator-name = "otg_power";
		regulator-min-microvolt = <5000000>;
		regulator-max-microvolt = <5000000>;

		gpio = <&gpf 14 GPIO_ACTIVE_LOW>;
		enable-active-high;
	};
};

&ext {
	clock-frequency = <48000000>;
};

&cgu {
	/*
	 * Use the 32.768 kHz oscillator as the parent of the RTC for a higher
	 * precision.
	 */
	assigned-clocks = <&cgu JZ4780_CLK_OTGPHY>, <&cgu JZ4780_CLK_RTC>;
	assigned-clock-parents = <0>, <&cgu JZ4780_CLK_RTCLK>;
	assigned-clock-rates = <48000000>;
};

&tcu {
	/*
	 * 750 kHz for the system timers and clocksource,
	 * use channel #0 and #1 for the per cpu system timers,
	 * and use channel #2 for the clocksource.
	 *
	 * 3000 kHz for the OST timer to provide a higher
	 * precision clocksource.
	 */
	assigned-clocks = <&tcu TCU_CLK_TIMER0>, <&tcu TCU_CLK_TIMER1>,
					  <&tcu TCU_CLK_TIMER2>, <&tcu TCU_CLK_OST>;
	assigned-clock-rates = <750000>, <750000>, <750000>, <3000000>;
};

&mmc0 {
	status = "okay";

	bus-width = <4>;
	max-frequency = <50000000>;

	pinctrl-names = "default";
	pinctrl-0 = <&pins_mmc0>;

	cd-gpios = <&gpf 20 GPIO_ACTIVE_LOW>;
};

&mmc1 {
	status = "okay";

	bus-width = <4>;
	max-frequency = <50000000>;
	non-removable;

	pinctrl-names = "default";
	pinctrl-0 = <&pins_mmc1>;

	brcmf: wifi@1 {
/*		reg = <4>;*/
		compatible = "brcm,bcm4330-fmac";
		vcc-supply = <&wlan0_power>;
		device-wakeup-gpios = <&gpd 9 GPIO_ACTIVE_HIGH>;
		shutdown-gpios = <&gpf 7 GPIO_ACTIVE_LOW>;
	};
};

&uart0 {
	status = "okay";

	pinctrl-names = "default";
	pinctrl-0 = <&pins_uart0>;
};

&uart1 {
	status = "okay";

	pinctrl-names = "default";
	pinctrl-0 = <&pins_uart1>;
};

&uart2 {
	status = "okay";

	pinctrl-names = "default";
	pinctrl-0 = <&pins_uart2>;
	uart-has-rtscts;

	bluetooth {
		compatible = "brcm,bcm4330-bt";
		reset-gpios = <&gpf 8 GPIO_ACTIVE_HIGH>;
		vcc-supply = <&wlan0_power>;
		device-wakeup-gpios = <&gpf 5 GPIO_ACTIVE_HIGH>;
		host-wakeup-gpios = <&gpf 6 GPIO_ACTIVE_HIGH>;
		shutdown-gpios = <&gpf 4 GPIO_ACTIVE_LOW>;
	};
};

&uart3 {
	status = "okay";

	pinctrl-names = "default";
	pinctrl-0 = <&pins_uart3>;
};

&uart4 {
	status = "okay";

	pinctrl-names = "default";
	pinctrl-0 = <&pins_uart4>;
};

&i2c0 {
	status = "okay";

	pinctrl-names = "default";
	pinctrl-0 = <&pins_i2c0>;

	clock-frequency = <400000>;

	act8600: act8600@5a {
		compatible = "active-semi,act8600";
		reg = <0x5a>;
		status = "okay";

		regulators {
			vddcore: SUDCDC1 {
				regulator-name = "DCDC_REG1";
				regulator-min-microvolt = <1100000>;
				regulator-max-microvolt = <1100000>;
				regulator-always-on;
			};
			vddmem: SUDCDC2 {
				regulator-name = "DCDC_REG2";
				regulator-min-microvolt = <1500000>;
				regulator-max-microvolt = <1500000>;
				regulator-always-on;
			};
			vcc_33: SUDCDC3 {
				regulator-name = "DCDC_REG3";
				regulator-min-microvolt = <3300000>;
				regulator-max-microvolt = <3300000>;
				regulator-always-on;
			};
			vcc_50: SUDCDC4 {
				regulator-name = "SUDCDC_REG4";
				regulator-min-microvolt = <5000000>;
				regulator-max-microvolt = <5000000>;
				regulator-always-on;
			};
			vcc_25: LDO_REG5 {
				regulator-name = "LDO_REG5";
				regulator-min-microvolt = <2500000>;
				regulator-max-microvolt = <2500000>;
				regulator-always-on;
			};
			wifi_io: LDO_REG6 {
				regulator-name = "LDO_REG6";
				regulator-min-microvolt = <2500000>;
				regulator-max-microvolt = <2500000>;
				regulator-always-on;
			};
			vcc_28: LDO_REG7 {
				regulator-name = "LDO_REG7";
				regulator-min-microvolt = <2800000>;
				regulator-max-microvolt = <2800000>;
				regulator-always-on;
			};
			vcc_15: LDO_REG8 {
				regulator-name = "LDO_REG8";
				regulator-min-microvolt = <1500000>;
				regulator-max-microvolt = <1500000>;
				regulator-always-on;
			};
			vrtc_18: LDO_REG9 {
				regulator-name = "LDO_REG9";
				/* Despite the datasheet stating 3.3V
				 * for REG9 and the driver expecting that,
				 * REG9 outputs 1.8V.
				 * Likely the CI20 uses a proprietary
				 * factory programmed chip variant.
				 * Since this is a simple on/off LDO the
				 * exact values do not matter.
				 */
				regulator-min-microvolt = <3300000>;
				regulator-max-microvolt = <3300000>;
				regulator-always-on;
			};
			vcc_11: LDO_REG10 {
				regulator-name = "LDO_REG10";
				regulator-min-microvolt = <1200000>;
				regulator-max-microvolt = <1200000>;
				regulator-always-on;
			};
		};
	};
};

&i2c1 {
	status = "okay";

	pinctrl-names = "default";
	pinctrl-0 = <&pins_i2c1>;

};

&i2c2 {
	status = "okay";

	pinctrl-names = "default";
	pinctrl-0 = <&pins_i2c2>;

};

&i2c3 {
	status = "okay";

	pinctrl-names = "default";
	pinctrl-0 = <&pins_i2c3>;

};

&i2c4 {
	status = "okay";

	pinctrl-names = "default";
	pinctrl-0 = <&pins_i2c4>;

	clock-frequency = <400000>;

		rtc@51 {
			compatible = "nxp,pcf8563";
			reg = <0x51>;

			interrupt-parent = <&gpf>;
			interrupts = <30 IRQ_TYPE_LEVEL_LOW>;
		};
};

&nemc {
	status = "okay";

	nandc: nand-controller@1 {
		compatible = "ingenic,jz4780-nand";
		reg = <1 0 0x1000000>;

		#address-cells = <1>;
		#size-cells = <0>;

		ingenic,bch-controller = <&bch>;

		ingenic,nemc-tAS = <10>;
		ingenic,nemc-tAH = <5>;
		ingenic,nemc-tBP = <10>;
		ingenic,nemc-tAW = <15>;
		ingenic,nemc-tSTRV = <100>;

		/*
		 * Only CLE/ALE are needed for the devices that are connected, rather
		 * than the full address line set.
		 */
		pinctrl-names = "default";
		pinctrl-0 = <&pins_nemc>;

		nand@1 {
			reg = <1>;

			nand-ecc-step-size = <1024>;
			nand-ecc-strength = <24>;
			nand-ecc-mode = "hw";
			nand-on-flash-bbt;

			pinctrl-names = "default";
			pinctrl-0 = <&pins_nemc_cs1>;

			partitions {
				compatible = "fixed-partitions";
				#address-cells = <2>;
				#size-cells = <2>;

				partition@0 {
					label = "u-boot-spl";
					reg = <0x0 0x0 0x0 0x800000>;
				};

				partition@800000 {
					label = "u-boot";
					reg = <0x0 0x800000 0x0 0x200000>;
				};

				partition@a00000 {
					label = "u-boot-env";
					reg = <0x0 0xa00000 0x0 0x200000>;
				};

				partition@c00000 {
					label = "boot";
					reg = <0x0 0xc00000 0x0 0x4000000>;
				};

				partition@4c00000 {
					label = "system";
					reg = <0x0 0x4c00000 0x1 0xfb400000>;
				};
			};
		};
	};

	dm9000@6 {
		compatible = "davicom,dm9000";
		davicom,no-eeprom;

		pinctrl-names = "default";
		pinctrl-0 = <&pins_nemc_cs6>;

		reg = <6 0 1   /* addr */
		       6 2 1>; /* data */

		ingenic,nemc-tAS = <15>;
		ingenic,nemc-tAH = <10>;
		ingenic,nemc-tBP = <20>;
		ingenic,nemc-tAW = <50>;
		ingenic,nemc-tSTRV = <100>;

		reset-gpios = <&gpf 12 GPIO_ACTIVE_HIGH>;
		vcc-supply = <&eth0_power>;

		interrupt-parent = <&gpe>;
		interrupts = <19 4>;

		nvmem-cells = <&eth0_addr>;
		nvmem-cell-names = "mac-address";
	};
};

&bch {
	status = "okay";
};

&otg_phy {
	status = "okay";

	vcc-supply = <&otg_power>;
};

&otg {
	status = "okay";
};

&pinctrl {
	pins_uart0: uart0 {
		function = "uart0";
		groups = "uart0-data";
		bias-disable;
	};

	pins_uart1: uart1 {
		function = "uart1";
		groups = "uart1-data";
		bias-disable;
	};

	pins_uart2: uart2 {
		function = "uart2";
		groups = "uart2-data", "uart2-hwflow";
		bias-disable;
	};

	pins_uart3: uart3 {
		function = "uart3";
		groups = "uart3-data", "uart3-hwflow";
		bias-disable;
	};

	pins_uart4: uart4 {
		function = "uart4";
		groups = "uart4-data";
		bias-disable;
	};

	pins_i2c0: i2c0 {
		function = "i2c0";
		groups = "i2c0-data";
		bias-disable;
	};

	pins_i2c1: i2c1 {
		function = "i2c1";
		groups = "i2c1-data";
		bias-disable;
	};

	pins_i2c2: i2c2 {
		function = "i2c2";
		groups = "i2c2-data";
		bias-disable;
	};

	pins_i2c3: i2c3 {
		function = "i2c3";
		groups = "i2c3-data";
		bias-disable;
	};

	pins_i2c4: i2c4 {
		function = "i2c4";
		groups = "i2c4-data-e";
		bias-disable;
	};

	pins_nemc: nemc {
		function = "nemc";
		groups = "nemc-data", "nemc-cle-ale", "nemc-rd-we", "nemc-frd-fwe";
		bias-disable;
	};

	pins_nemc_cs1: nemc-cs1 {
		function = "nemc-cs1";
		groups = "nemc-cs1";
		bias-disable;
	};

	pins_nemc_cs6: nemc-cs6 {
		function = "nemc-cs6";
		groups = "nemc-cs6";
		bias-disable;
	};

	pins_mmc0: mmc0 {
		function = "mmc0";
		groups = "mmc0-1bit-e", "mmc0-4bit-e";
		bias-disable;
	};

	pins_mmc1: mmc1 {
		function = "mmc1";
		groups = "mmc1-1bit-d", "mmc1-4bit-d";
		bias-disable;
	};
<<<<<<< HEAD
};

&tcu {
	/*
	 * 750 kHz for the system timer and clocksource,
	 * use channel #0 for the system timer, #1 for the clocksource.
	 */
	assigned-clocks = <&tcu TCU_CLK_TIMER0>, <&tcu TCU_CLK_TIMER1>,
					  <&tcu TCU_CLK_OST>;
	assigned-clock-rates = <750000>, <750000>, <3000000>;
=======
>>>>>>> d92805b6
};<|MERGE_RESOLUTION|>--- conflicted
+++ resolved
@@ -535,17 +535,4 @@
 		groups = "mmc1-1bit-d", "mmc1-4bit-d";
 		bias-disable;
 	};
-<<<<<<< HEAD
-};
-
-&tcu {
-	/*
-	 * 750 kHz for the system timer and clocksource,
-	 * use channel #0 for the system timer, #1 for the clocksource.
-	 */
-	assigned-clocks = <&tcu TCU_CLK_TIMER0>, <&tcu TCU_CLK_TIMER1>,
-					  <&tcu TCU_CLK_OST>;
-	assigned-clock-rates = <750000>, <750000>, <3000000>;
-=======
->>>>>>> d92805b6
 };