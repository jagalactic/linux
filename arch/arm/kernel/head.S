--- conflicted
+++ resolved
@@ -552,145 +552,4 @@
 	ldmfd	sp!, {r4 - r6, pc}
 ENDPROC(fixup_smp)
 
-<<<<<<< HEAD
-#ifdef __ARMEB__
-#define LOW_OFFSET	0x4
-#define HIGH_OFFSET	0x0
-#else
-#define LOW_OFFSET	0x0
-#define HIGH_OFFSET	0x4
-#endif
-
-#ifdef CONFIG_ARM_PATCH_PHYS_VIRT
-
-/* __fixup_pv_table - patch the stub instructions with the delta between
- * PHYS_OFFSET and PAGE_OFFSET, which is assumed to be 16MiB aligned and
- * can be expressed by an immediate shifter operand. The stub instruction
- * has a form of '(add|sub) rd, rn, #imm'.
- */
-	__HEAD
-__fixup_pv_table:
-	adr	r0, 1f
-	ldmia	r0, {r3-r7}
-	mvn	ip, #0
-	subs	r3, r0, r3	@ PHYS_OFFSET - PAGE_OFFSET
-	add	r4, r4, r3	@ adjust table start address
-	add	r5, r5, r3	@ adjust table end address
-	add	r6, r6, r3	@ adjust __pv_phys_pfn_offset address
-	add	r7, r7, r3	@ adjust __pv_offset address
-	mov	r0, r8, lsr #PAGE_SHIFT	@ convert to PFN
-	str	r0, [r6]	@ save computed PHYS_OFFSET to __pv_phys_pfn_offset
-	strcc	ip, [r7, #HIGH_OFFSET]	@ save to __pv_offset high bits
-	mov	r6, r3, lsr #24	@ constant for add/sub instructions
-	teq	r3, r6, lsl #24 @ must be 16MiB aligned
-THUMB(	it	ne		@ cross section branch )
-	bne	__error
-	str	r3, [r7, #LOW_OFFSET]	@ save to __pv_offset low bits
-	b	__fixup_a_pv_table
-ENDPROC(__fixup_pv_table)
-
-	.align
-1:	.long	.
-	.long	__pv_table_begin
-	.long	__pv_table_end
-2:	.long	__pv_phys_pfn_offset
-	.long	__pv_offset
-
-	.text
-__fixup_a_pv_table:
-	adr	r0, 3f
-	ldr	r6, [r0]
-	add	r6, r6, r3
-	ldr	r0, [r6, #HIGH_OFFSET]	@ pv_offset high word
-	ldr	r6, [r6, #LOW_OFFSET]	@ pv_offset low word
-	mov	r6, r6, lsr #24
-	cmn	r0, #1
-#ifdef CONFIG_THUMB2_KERNEL
-	moveq	r0, #0x200000	@ set bit 21, mov to mvn instruction
-	lsls	r6, #24
-	beq	2f
-	clz	r7, r6
-	lsr	r6, #24
-	lsl	r6, r7
-	bic	r6, #0x0080
-	lsrs	r7, #1
-	orrcs	r6, #0x0080
-	orr	r6, r6, r7, lsl #12
-	orr	r6, #0x4000
-	b	2f
-1:	add     r7, r3
-	ldrh	ip, [r7, #2]
-ARM_BE8(rev16	ip, ip)
-	tst	ip, #0x4000
-	and	ip, #0x8f00
-	orrne	ip, r6	@ mask in offset bits 31-24
-	orreq	ip, r0	@ mask in offset bits 7-0
-ARM_BE8(rev16	ip, ip)
-	strh	ip, [r7, #2]
-	bne	2f
-	ldrh	ip, [r7]
-ARM_BE8(rev16	ip, ip)
-	bic	ip, #0x20
-	orr	ip, ip, r0, lsr #16
-ARM_BE8(rev16	ip, ip)
-	strh	ip, [r7]
-2:	cmp	r4, r5
-	ldrcc	r7, [r4], #4	@ use branch for delay slot
-	bcc	1b
-	bx	lr
-#else
-	moveq	r0, #0x400000	@ set bit 22, mov to mvn instruction
-	b	2f
-1:	ldr	ip, [r7, r3]
-#ifdef CONFIG_CPU_ENDIAN_BE8
-	@ in BE8, we load data in BE, but instructions still in LE
-	bic	ip, ip, #0xff000000
-	tst	ip, #0x000f0000	@ check the rotation field
-	orrne	ip, ip, r6, lsl #24 @ mask in offset bits 31-24
-	biceq	ip, ip, #0x00004000 @ clear bit 22
-	orreq	ip, ip, r0, ror #8  @ mask in offset bits 7-0
-#else
-	bic	ip, ip, #0x000000ff
-	tst	ip, #0xf00	@ check the rotation field
-	orrne	ip, ip, r6	@ mask in offset bits 31-24
-	biceq	ip, ip, #0x400000	@ clear bit 22
-	orreq	ip, ip, r0	@ mask in offset bits 7-0
-#endif
-	str	ip, [r7, r3]
-2:	cmp	r4, r5
-	ldrcc	r7, [r4], #4	@ use branch for delay slot
-	bcc	1b
-	ret	lr
-#endif
-ENDPROC(__fixup_a_pv_table)
-
-	.align
-3:	.long __pv_offset
-
-ENTRY(fixup_pv_table)
-	stmfd	sp!, {r4 - r7, lr}
-	mov	r3, #0			@ no offset
-	mov	r4, r0			@ r0 = table start
-	add	r5, r0, r1		@ r1 = table size
-	bl	__fixup_a_pv_table
-	ldmfd	sp!, {r4 - r7, pc}
-ENDPROC(fixup_pv_table)
-
-	.data
-	.align	2
-	.globl	__pv_phys_pfn_offset
-	.type	__pv_phys_pfn_offset, %object
-__pv_phys_pfn_offset:
-	.word	0
-	.size	__pv_phys_pfn_offset, . -__pv_phys_pfn_offset
-
-	.globl	__pv_offset
-	.type	__pv_offset, %object
-__pv_offset:
-	.quad	0
-	.size	__pv_offset, . -__pv_offset
-#endif
-
-=======
->>>>>>> e0733463
 #include "head-common.S"