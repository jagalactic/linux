// SPDX-License-Identifier: GPL-2.0
/dts-v1/;
#include "bcm2835.dtsi"
#include "bcm2835-rpi.dtsi"
#include "bcm283x-rpi-smsc9512.dtsi"
#include "bcm283x-rpi-usb-host.dtsi"

/ {
	compatible = "raspberrypi,model-b-rev2", "brcm,bcm2835";
	model = "Raspberry Pi Model B rev2";

	memory@0 {
		device_type = "memory";
		reg = <0 0x10000000>;
	};

	leds {
		act {
			gpios = <&gpio 16 GPIO_ACTIVE_LOW>;
		};
	};
};

&gpio {
	/*
	 * Taken from Raspberry-Pi-Rev-2.0-Model-AB-Schematics.pdf
	 * RPI00022 sheet 02
	 *
	 * Legend:
	 * "NC" = not connected (no rail from the SoC)
	 * "FOO" = GPIO line named "FOO" on the schematic
	 * "FOO_N" = GPIO line named "FOO" on schematic, active low
	 */
	gpio-line-names = "SDA0",
			  "SCL0",
			  "SDA1",
			  "SCL1",
			  "GPIO_GCLK",
			  "CAM_CLK",
			  "LAN_RUN",
			  "SPI_CE1_N",
			  "SPI_CE0_N",
			  "SPI_MISO",
			  "SPI_MOSI",
			  "SPI_SCLK",
			  "NC", /* GPIO12 */
			  "NC", /* GPIO13 */
			  /* Serial port */
			  "TXD0",
			  "RXD0",
			  "STATUS_LED_N",
			  "GPIO17",
			  "GPIO18",
			  "NC", /* GPIO19 */
			  "NC", /* GPIO20 */
			  "CAM_GPIO",
			  "GPIO22",
			  "GPIO23",
			  "GPIO24",
			  "GPIO25",
			  "NC", /* GPIO26 */
			  "GPIO27",
			  "GPIO28",
			  "GPIO29",
			  "GPIO30",
			  "GPIO31",
			  "NC", /* GPIO32 */
			  "NC", /* GPIO33 */
			  "NC", /* GPIO34 */
			  "NC", /* GPIO35 */
			  "NC", /* GPIO36 */
			  "NC", /* GPIO37 */
			  "NC", /* GPIO38 */
			  "NC", /* GPIO39 */
			  "PWM0_OUT",
			  "NC", /* GPIO41 */
			  "NC", /* GPIO42 */
			  "NC", /* GPIO43 */
			  "NC", /* GPIO44 */
			  "PWM1_OUT",
			  "HDMI_HPD_P",
			  "SD_CARD_DET",
			  /* Used by SD Card */
			  "SD_CLK_R",
			  "SD_CMD_R",
			  "SD_DATA0_R",
			  "SD_DATA1_R",
			  "SD_DATA2_R",
			  "SD_DATA3_R";

	pinctrl-0 = <&gpioout &alt0 &i2s_alt2>;

	/* I2S interface */
	i2s_alt2: i2s_alt2 {
		brcm,pins = <28 29 30 31>;
		brcm,function = <BCM2835_FSEL_ALT2>;
	};
};

&hdmi {
	hpd-gpios = <&gpio 46 GPIO_ACTIVE_HIGH>;
<<<<<<< HEAD
=======
	power-domains = <&power RPI_POWER_DOMAIN_HDMI>;
	status = "okay";
>>>>>>> f7688b48
};

&pwm {
	pinctrl-names = "default";
	pinctrl-0 = <&pwm0_gpio40 &pwm1_gpio45>;
	status = "okay";
};

&sdhost {
	pinctrl-names = "default";
	pinctrl-0 = <&sdhost_gpio48>;
	bus-width = <4>;
	status = "okay";
};

&uart0 {
	pinctrl-names = "default";
	pinctrl-0 = <&uart0_gpio14>;
	status = "okay";
};<|MERGE_RESOLUTION|>--- conflicted
+++ resolved
@@ -99,11 +99,8 @@
 
 &hdmi {
 	hpd-gpios = <&gpio 46 GPIO_ACTIVE_HIGH>;
-<<<<<<< HEAD
-=======
 	power-domains = <&power RPI_POWER_DOMAIN_HDMI>;
 	status = "okay";
->>>>>>> f7688b48
 };
 
 &pwm {
