// SPDX-License-Identifier: (GPL-2.0+ OR BSD-3-Clause)
/*
 * Copyright (C) STMicroelectronics 2017 - All Rights Reserved
 * Author: Ludovic Barre <ludovic.barre@st.com> for STMicroelectronics.
 */
#include <dt-bindings/pinctrl/stm32-pinfunc.h>

&pinctrl {
	adc1_in6_pins_a: adc1-in6-0 {
		pins {
			pinmux = <STM32_PINMUX('F', 12, ANALOG)>;
		};
	};

	adc12_ain_pins_a: adc12-ain-0 {
		pins {
			pinmux = <STM32_PINMUX('C', 3, ANALOG)>, /* ADC1 in13 */
				 <STM32_PINMUX('F', 12, ANALOG)>, /* ADC1 in6 */
				 <STM32_PINMUX('F', 13, ANALOG)>, /* ADC2 in2 */
				 <STM32_PINMUX('F', 14, ANALOG)>; /* ADC2 in6 */
		};
	};

	adc12_ain_pins_b: adc12-ain-1 {
		pins {
			pinmux = <STM32_PINMUX('F', 12, ANALOG)>, /* ADC1 in6 */
				 <STM32_PINMUX('F', 13, ANALOG)>; /* ADC2 in2 */
		};
	};

	adc12_usb_cc_pins_a: adc12-usb-cc-pins-0 {
		pins {
			pinmux = <STM32_PINMUX('A', 4, ANALOG)>, /* ADC12 in18 */
				 <STM32_PINMUX('A', 5, ANALOG)>; /* ADC12 in19 */
		};
	};

	cec_pins_a: cec-0 {
		pins {
			pinmux = <STM32_PINMUX('A', 15, AF4)>;
			bias-disable;
			drive-open-drain;
			slew-rate = <0>;
		};
	};

	cec_sleep_pins_a: cec-sleep-0 {
		pins {
			pinmux = <STM32_PINMUX('A', 15, ANALOG)>; /* HDMI_CEC */
		};
	};

	cec_pins_b: cec-1 {
		pins {
			pinmux = <STM32_PINMUX('B', 6, AF5)>;
			bias-disable;
			drive-open-drain;
			slew-rate = <0>;
		};
	};

	cec_sleep_pins_b: cec-sleep-1 {
		pins {
			pinmux = <STM32_PINMUX('B', 6, ANALOG)>; /* HDMI_CEC */
		};
	};

	dac_ch1_pins_a: dac-ch1-0 {
		pins {
			pinmux = <STM32_PINMUX('A', 4, ANALOG)>;
		};
	};

	dac_ch2_pins_a: dac-ch2-0 {
		pins {
			pinmux = <STM32_PINMUX('A', 5, ANALOG)>;
		};
	};

	dcmi_pins_a: dcmi-0 {
		pins {
			pinmux = <STM32_PINMUX('H', 8,  AF13)>,/* DCMI_HSYNC */
				 <STM32_PINMUX('B', 7,  AF13)>,/* DCMI_VSYNC */
				 <STM32_PINMUX('A', 6,  AF13)>,/* DCMI_PIXCLK */
				 <STM32_PINMUX('H', 9,  AF13)>,/* DCMI_D0 */
				 <STM32_PINMUX('H', 10, AF13)>,/* DCMI_D1 */
				 <STM32_PINMUX('H', 11, AF13)>,/* DCMI_D2 */
				 <STM32_PINMUX('H', 12, AF13)>,/* DCMI_D3 */
				 <STM32_PINMUX('H', 14, AF13)>,/* DCMI_D4 */
				 <STM32_PINMUX('I', 4,  AF13)>,/* DCMI_D5 */
				 <STM32_PINMUX('B', 8,  AF13)>,/* DCMI_D6 */
				 <STM32_PINMUX('E', 6,  AF13)>,/* DCMI_D7 */
				 <STM32_PINMUX('I', 1,  AF13)>,/* DCMI_D8 */
				 <STM32_PINMUX('H', 7,  AF13)>,/* DCMI_D9 */
				 <STM32_PINMUX('I', 3,  AF13)>,/* DCMI_D10 */
				 <STM32_PINMUX('H', 15, AF13)>;/* DCMI_D11 */
			bias-disable;
		};
	};

	dcmi_sleep_pins_a: dcmi-sleep-0 {
		pins {
			pinmux = <STM32_PINMUX('H', 8,  ANALOG)>,/* DCMI_HSYNC */
				 <STM32_PINMUX('B', 7,  ANALOG)>,/* DCMI_VSYNC */
				 <STM32_PINMUX('A', 6,  ANALOG)>,/* DCMI_PIXCLK */
				 <STM32_PINMUX('H', 9,  ANALOG)>,/* DCMI_D0 */
				 <STM32_PINMUX('H', 10, ANALOG)>,/* DCMI_D1 */
				 <STM32_PINMUX('H', 11, ANALOG)>,/* DCMI_D2 */
				 <STM32_PINMUX('H', 12, ANALOG)>,/* DCMI_D3 */
				 <STM32_PINMUX('H', 14, ANALOG)>,/* DCMI_D4 */
				 <STM32_PINMUX('I', 4,  ANALOG)>,/* DCMI_D5 */
				 <STM32_PINMUX('B', 8,  ANALOG)>,/* DCMI_D6 */
				 <STM32_PINMUX('E', 6,  ANALOG)>,/* DCMI_D7 */
				 <STM32_PINMUX('I', 1,  ANALOG)>,/* DCMI_D8 */
				 <STM32_PINMUX('H', 7,  ANALOG)>,/* DCMI_D9 */
				 <STM32_PINMUX('I', 3,  ANALOG)>,/* DCMI_D10 */
				 <STM32_PINMUX('H', 15, ANALOG)>;/* DCMI_D11 */
		};
	};

	ethernet0_rgmii_pins_a: rgmii-0 {
		pins1 {
			pinmux = <STM32_PINMUX('G', 5, AF11)>, /* ETH_RGMII_CLK125 */
				 <STM32_PINMUX('G', 4, AF11)>, /* ETH_RGMII_GTX_CLK */
				 <STM32_PINMUX('G', 13, AF11)>, /* ETH_RGMII_TXD0 */
				 <STM32_PINMUX('G', 14, AF11)>, /* ETH_RGMII_TXD1 */
				 <STM32_PINMUX('C', 2, AF11)>, /* ETH_RGMII_TXD2 */
				 <STM32_PINMUX('E', 2, AF11)>, /* ETH_RGMII_TXD3 */
				 <STM32_PINMUX('B', 11, AF11)>, /* ETH_RGMII_TX_CTL */
				 <STM32_PINMUX('C', 1, AF11)>; /* ETH_MDC */
			bias-disable;
			drive-push-pull;
			slew-rate = <2>;
		};
		pins2 {
			pinmux = <STM32_PINMUX('A', 2, AF11)>; /* ETH_MDIO */
			bias-disable;
			drive-push-pull;
			slew-rate = <0>;
		};
		pins3 {
			pinmux = <STM32_PINMUX('C', 4, AF11)>, /* ETH_RGMII_RXD0 */
				 <STM32_PINMUX('C', 5, AF11)>, /* ETH_RGMII_RXD1 */
				 <STM32_PINMUX('B', 0, AF11)>, /* ETH_RGMII_RXD2 */
				 <STM32_PINMUX('B', 1, AF11)>, /* ETH_RGMII_RXD3 */
				 <STM32_PINMUX('A', 1, AF11)>, /* ETH_RGMII_RX_CLK */
				 <STM32_PINMUX('A', 7, AF11)>; /* ETH_RGMII_RX_CTL */
			bias-disable;
		};
	};

	ethernet0_rgmii_sleep_pins_a: rgmii-sleep-0 {
		pins1 {
			pinmux = <STM32_PINMUX('G', 5, ANALOG)>, /* ETH_RGMII_CLK125 */
				 <STM32_PINMUX('G', 4, ANALOG)>, /* ETH_RGMII_GTX_CLK */
				 <STM32_PINMUX('G', 13, ANALOG)>, /* ETH_RGMII_TXD0 */
				 <STM32_PINMUX('G', 14, ANALOG)>, /* ETH_RGMII_TXD1 */
				 <STM32_PINMUX('C', 2, ANALOG)>, /* ETH_RGMII_TXD2 */
				 <STM32_PINMUX('E', 2, ANALOG)>, /* ETH_RGMII_TXD3 */
				 <STM32_PINMUX('B', 11, ANALOG)>, /* ETH_RGMII_TX_CTL */
				 <STM32_PINMUX('A', 2, ANALOG)>, /* ETH_MDIO */
				 <STM32_PINMUX('C', 1, ANALOG)>, /* ETH_MDC */
				 <STM32_PINMUX('C', 4, ANALOG)>, /* ETH_RGMII_RXD0 */
				 <STM32_PINMUX('C', 5, ANALOG)>, /* ETH_RGMII_RXD1 */
				 <STM32_PINMUX('B', 0, ANALOG)>, /* ETH_RGMII_RXD2 */
				 <STM32_PINMUX('B', 1, ANALOG)>, /* ETH_RGMII_RXD3 */
				 <STM32_PINMUX('A', 1, ANALOG)>, /* ETH_RGMII_RX_CLK */
				 <STM32_PINMUX('A', 7, ANALOG)>; /* ETH_RGMII_RX_CTL */
		};
	};

	ethernet0_rgmii_pins_b: rgmii-1 {
		pins1 {
			pinmux = <STM32_PINMUX('G', 5, AF11)>, /* ETH_RGMII_CLK125 */
				 <STM32_PINMUX('G', 4, AF11)>, /* ETH_RGMII_GTX_CLK */
				 <STM32_PINMUX('G', 13, AF11)>, /* ETH_RGMII_TXD0 */
				 <STM32_PINMUX('G', 14, AF11)>, /* ETH_RGMII_TXD1 */
				 <STM32_PINMUX('C', 2, AF11)>, /* ETH_RGMII_TXD2 */
				 <STM32_PINMUX('E', 2, AF11)>, /* ETH_RGMII_TXD3 */
				 <STM32_PINMUX('B', 11, AF11)>, /* ETH_RGMII_TX_CTL */
				 <STM32_PINMUX('C', 1, AF11)>; /* ETH_MDC */
			bias-disable;
			drive-push-pull;
			slew-rate = <2>;
		};
		pins2 {
			pinmux = <STM32_PINMUX('A', 2, AF11)>; /* ETH_MDIO */
			bias-disable;
			drive-push-pull;
			slew-rate = <0>;
		};
		pins3 {
			pinmux = <STM32_PINMUX('C', 4, AF11)>, /* ETH_RGMII_RXD0 */
				 <STM32_PINMUX('C', 5, AF11)>, /* ETH_RGMII_RXD1 */
				 <STM32_PINMUX('H', 6, AF11)>, /* ETH_RGMII_RXD2 */
				 <STM32_PINMUX('H', 7, AF11)>, /* ETH_RGMII_RXD3 */
				 <STM32_PINMUX('A', 1, AF11)>, /* ETH_RGMII_RX_CLK */
				 <STM32_PINMUX('A', 7, AF11)>; /* ETH_RGMII_RX_CTL */
			bias-disable;
		};
	};

	ethernet0_rgmii_sleep_pins_b: rgmii-sleep-1 {
		pins1 {
			pinmux = <STM32_PINMUX('G', 5, ANALOG)>, /* ETH_RGMII_CLK125 */
				 <STM32_PINMUX('G', 4, ANALOG)>, /* ETH_RGMII_GTX_CLK */
				 <STM32_PINMUX('G', 13, ANALOG)>, /* ETH_RGMII_TXD0 */
				 <STM32_PINMUX('G', 14, ANALOG)>, /* ETH_RGMII_TXD1 */
				 <STM32_PINMUX('C', 2, ANALOG)>, /* ETH_RGMII_TXD2 */
				 <STM32_PINMUX('E', 2, ANALOG)>, /* ETH_RGMII_TXD3 */
				 <STM32_PINMUX('B', 11, ANALOG)>, /* ETH_RGMII_TX_CTL */
				 <STM32_PINMUX('C', 1, ANALOG)>, /* ETH_MDC */
			         <STM32_PINMUX('A', 2, ANALOG)>, /* ETH_MDIO */
			         <STM32_PINMUX('C', 4, ANALOG)>, /* ETH_RGMII_RXD0 */
				 <STM32_PINMUX('C', 5, ANALOG)>, /* ETH_RGMII_RXD1 */
				 <STM32_PINMUX('H', 6, ANALOG)>, /* ETH_RGMII_RXD2 */
				 <STM32_PINMUX('H', 7, ANALOG)>, /* ETH_RGMII_RXD3 */
				 <STM32_PINMUX('A', 1, ANALOG)>, /* ETH_RGMII_RX_CLK */
				 <STM32_PINMUX('A', 7, ANALOG)>; /* ETH_RGMII_RX_CTL */
		 };
	};

	ethernet0_rgmii_pins_c: rgmii-2 {
		pins1 {
			pinmux = <STM32_PINMUX('G', 5, AF11)>, /* ETH_RGMII_CLK125 */
				 <STM32_PINMUX('G', 4, AF11)>, /* ETH_RGMII_GTX_CLK */
				 <STM32_PINMUX('B', 12, AF11)>, /* ETH_RGMII_TXD0 */
				 <STM32_PINMUX('G', 14, AF11)>, /* ETH_RGMII_TXD1 */
				 <STM32_PINMUX('C', 2, AF11)>, /* ETH_RGMII_TXD2 */
				 <STM32_PINMUX('E', 2, AF11)>, /* ETH_RGMII_TXD3 */
				 <STM32_PINMUX('G', 11, AF11)>, /* ETH_RGMII_TX_CTL */
				 <STM32_PINMUX('C', 1, AF11)>; /* ETH_MDC */
			bias-disable;
			drive-push-pull;
			slew-rate = <2>;
		};
		pins2 {
			pinmux = <STM32_PINMUX('A', 2, AF11)>; /* ETH_MDIO */
			bias-disable;
			drive-push-pull;
			slew-rate = <0>;
		};
		pins3 {
			pinmux = <STM32_PINMUX('C', 4, AF11)>, /* ETH_RGMII_RXD0 */
				 <STM32_PINMUX('C', 5, AF11)>, /* ETH_RGMII_RXD1 */
				 <STM32_PINMUX('H', 6, AF11)>, /* ETH_RGMII_RXD2 */
				 <STM32_PINMUX('B', 1, AF11)>, /* ETH_RGMII_RXD3 */
				 <STM32_PINMUX('A', 1, AF11)>, /* ETH_RGMII_RX_CLK */
				 <STM32_PINMUX('A', 7, AF11)>; /* ETH_RGMII_RX_CTL */
			bias-disable;
		};
	};

	ethernet0_rgmii_sleep_pins_c: rgmii-sleep-2 {
		pins1 {
			pinmux = <STM32_PINMUX('G', 5, ANALOG)>, /* ETH_RGMII_CLK125 */
				 <STM32_PINMUX('G', 4, ANALOG)>, /* ETH_RGMII_GTX_CLK */
				 <STM32_PINMUX('B', 12, ANALOG)>, /* ETH_RGMII_TXD0 */
				 <STM32_PINMUX('G', 14, ANALOG)>, /* ETH_RGMII_TXD1 */
				 <STM32_PINMUX('C', 2, ANALOG)>, /* ETH_RGMII_TXD2 */
				 <STM32_PINMUX('E', 2, ANALOG)>, /* ETH_RGMII_TXD3 */
				 <STM32_PINMUX('G', 11, ANALOG)>, /* ETH_RGMII_TX_CTL */
				 <STM32_PINMUX('A', 2, ANALOG)>, /* ETH_MDIO */
				 <STM32_PINMUX('C', 1, ANALOG)>, /* ETH_MDC */
				 <STM32_PINMUX('C', 4, ANALOG)>, /* ETH_RGMII_RXD0 */
				 <STM32_PINMUX('C', 5, ANALOG)>, /* ETH_RGMII_RXD1 */
				 <STM32_PINMUX('H', 6, ANALOG)>, /* ETH_RGMII_RXD2 */
				 <STM32_PINMUX('B', 1, ANALOG)>, /* ETH_RGMII_RXD3 */
				 <STM32_PINMUX('A', 1, ANALOG)>, /* ETH_RGMII_RX_CLK */
				 <STM32_PINMUX('A', 7, ANALOG)>; /* ETH_RGMII_RX_CTL */
		};
	};

	ethernet0_rmii_pins_a: rmii-0 {
		pins1 {
			pinmux = <STM32_PINMUX('G', 13, AF11)>, /* ETH1_RMII_TXD0 */
				 <STM32_PINMUX('G', 14, AF11)>, /* ETH1_RMII_TXD1 */
				 <STM32_PINMUX('B', 11, AF11)>, /* ETH1_RMII_TX_EN */
				 <STM32_PINMUX('A', 1, AF0)>,   /* ETH1_RMII_REF_CLK */
				 <STM32_PINMUX('A', 2, AF11)>,  /* ETH1_MDIO */
				 <STM32_PINMUX('C', 1, AF11)>;  /* ETH1_MDC */
			bias-disable;
			drive-push-pull;
			slew-rate = <2>;
		};
		pins2 {
			pinmux = <STM32_PINMUX('C', 4, AF11)>,  /* ETH1_RMII_RXD0 */
				 <STM32_PINMUX('C', 5, AF11)>,  /* ETH1_RMII_RXD1 */
				 <STM32_PINMUX('A', 7, AF11)>;  /* ETH1_RMII_CRS_DV */
			bias-disable;
		};
	};

	ethernet0_rmii_sleep_pins_a: rmii-sleep-0 {
		pins1 {
			pinmux = <STM32_PINMUX('G', 13, ANALOG)>, /* ETH1_RMII_TXD0 */
				 <STM32_PINMUX('G', 14, ANALOG)>, /* ETH1_RMII_TXD1 */
				 <STM32_PINMUX('B', 11, ANALOG)>, /* ETH1_RMII_TX_EN */
				 <STM32_PINMUX('A', 2, ANALOG)>,  /* ETH1_MDIO */
				 <STM32_PINMUX('C', 1, ANALOG)>,  /* ETH1_MDC */
				 <STM32_PINMUX('C', 4, ANALOG)>,  /* ETH1_RMII_RXD0 */
				 <STM32_PINMUX('C', 5, ANALOG)>,  /* ETH1_RMII_RXD1 */
				 <STM32_PINMUX('A', 1, ANALOG)>,  /* ETH1_RMII_REF_CLK */
				 <STM32_PINMUX('A', 7, ANALOG)>;  /* ETH1_RMII_CRS_DV */
		};
	};

	fmc_pins_a: fmc-0 {
		pins1 {
			pinmux = <STM32_PINMUX('D', 4, AF12)>, /* FMC_NOE */
				 <STM32_PINMUX('D', 5, AF12)>, /* FMC_NWE */
				 <STM32_PINMUX('D', 11, AF12)>, /* FMC_A16_FMC_CLE */
				 <STM32_PINMUX('D', 12, AF12)>, /* FMC_A17_FMC_ALE */
				 <STM32_PINMUX('D', 14, AF12)>, /* FMC_D0 */
				 <STM32_PINMUX('D', 15, AF12)>, /* FMC_D1 */
				 <STM32_PINMUX('D', 0, AF12)>, /* FMC_D2 */
				 <STM32_PINMUX('D', 1, AF12)>, /* FMC_D3 */
				 <STM32_PINMUX('E', 7, AF12)>, /* FMC_D4 */
				 <STM32_PINMUX('E', 8, AF12)>, /* FMC_D5 */
				 <STM32_PINMUX('E', 9, AF12)>, /* FMC_D6 */
				 <STM32_PINMUX('E', 10, AF12)>, /* FMC_D7 */
				 <STM32_PINMUX('G', 9, AF12)>; /* FMC_NE2_FMC_NCE */
			bias-disable;
			drive-push-pull;
			slew-rate = <1>;
		};
		pins2 {
			pinmux = <STM32_PINMUX('D', 6, AF12)>; /* FMC_NWAIT */
			bias-pull-up;
		};
	};

	fmc_sleep_pins_a: fmc-sleep-0 {
		pins {
			pinmux = <STM32_PINMUX('D', 4, ANALOG)>, /* FMC_NOE */
				 <STM32_PINMUX('D', 5, ANALOG)>, /* FMC_NWE */
				 <STM32_PINMUX('D', 11, ANALOG)>, /* FMC_A16_FMC_CLE */
				 <STM32_PINMUX('D', 12, ANALOG)>, /* FMC_A17_FMC_ALE */
				 <STM32_PINMUX('D', 14, ANALOG)>, /* FMC_D0 */
				 <STM32_PINMUX('D', 15, ANALOG)>, /* FMC_D1 */
				 <STM32_PINMUX('D', 0, ANALOG)>, /* FMC_D2 */
				 <STM32_PINMUX('D', 1, ANALOG)>, /* FMC_D3 */
				 <STM32_PINMUX('E', 7, ANALOG)>, /* FMC_D4 */
				 <STM32_PINMUX('E', 8, ANALOG)>, /* FMC_D5 */
				 <STM32_PINMUX('E', 9, ANALOG)>, /* FMC_D6 */
				 <STM32_PINMUX('E', 10, ANALOG)>, /* FMC_D7 */
				 <STM32_PINMUX('D', 6, ANALOG)>, /* FMC_NWAIT */
				 <STM32_PINMUX('G', 9, ANALOG)>; /* FMC_NE2_FMC_NCE */
		};
	};

	i2c1_pins_a: i2c1-0 {
		pins {
			pinmux = <STM32_PINMUX('D', 12, AF5)>, /* I2C1_SCL */
				 <STM32_PINMUX('F', 15, AF5)>; /* I2C1_SDA */
			bias-disable;
			drive-open-drain;
			slew-rate = <0>;
		};
	};

	i2c1_sleep_pins_a: i2c1-sleep-0 {
		pins {
			pinmux = <STM32_PINMUX('D', 12, ANALOG)>, /* I2C1_SCL */
				 <STM32_PINMUX('F', 15, ANALOG)>; /* I2C1_SDA */
		};
	};

	i2c1_pins_b: i2c1-1 {
		pins {
			pinmux = <STM32_PINMUX('F', 14, AF5)>, /* I2C1_SCL */
				 <STM32_PINMUX('F', 15, AF5)>; /* I2C1_SDA */
			bias-disable;
			drive-open-drain;
			slew-rate = <0>;
		};
	};

	i2c1_sleep_pins_b: i2c1-sleep-1 {
		pins {
			pinmux = <STM32_PINMUX('F', 14, ANALOG)>, /* I2C1_SCL */
				 <STM32_PINMUX('F', 15, ANALOG)>; /* I2C1_SDA */
		};
	};

	i2c2_pins_a: i2c2-0 {
		pins {
			pinmux = <STM32_PINMUX('H', 4, AF4)>, /* I2C2_SCL */
				 <STM32_PINMUX('H', 5, AF4)>; /* I2C2_SDA */
			bias-disable;
			drive-open-drain;
			slew-rate = <0>;
		};
	};

	i2c2_sleep_pins_a: i2c2-sleep-0 {
		pins {
			pinmux = <STM32_PINMUX('H', 4, ANALOG)>, /* I2C2_SCL */
				 <STM32_PINMUX('H', 5, ANALOG)>; /* I2C2_SDA */
		};
	};

	i2c2_pins_b1: i2c2-1 {
		pins {
			pinmux = <STM32_PINMUX('H', 5, AF4)>; /* I2C2_SDA */
			bias-disable;
			drive-open-drain;
			slew-rate = <0>;
		};
	};

	i2c2_sleep_pins_b1: i2c2-sleep-1 {
		pins {
			pinmux = <STM32_PINMUX('H', 5, ANALOG)>; /* I2C2_SDA */
		};
	};

	i2c2_pins_c: i2c2-2 {
		pins {
			pinmux = <STM32_PINMUX('F', 1, AF4)>, /* I2C2_SCL */
				 <STM32_PINMUX('H', 5, AF4)>; /* I2C2_SDA */
			bias-disable;
			drive-open-drain;
			slew-rate = <0>;
		};
	};

	i2c2_pins_sleep_c: i2c2-sleep-2 {
		pins {
			pinmux = <STM32_PINMUX('F', 1, ANALOG)>, /* I2C2_SCL */
				 <STM32_PINMUX('H', 5, ANALOG)>; /* I2C2_SDA */
		};
	};

	i2c5_pins_a: i2c5-0 {
		pins {
			pinmux = <STM32_PINMUX('A', 11, AF4)>, /* I2C5_SCL */
				 <STM32_PINMUX('A', 12, AF4)>; /* I2C5_SDA */
			bias-disable;
			drive-open-drain;
			slew-rate = <0>;
		};
	};

	i2c5_sleep_pins_a: i2c5-sleep-0 {
		pins {
			pinmux = <STM32_PINMUX('A', 11, ANALOG)>, /* I2C5_SCL */
				 <STM32_PINMUX('A', 12, ANALOG)>; /* I2C5_SDA */

		};
	};

	i2c5_pins_b: i2c5-1 {
		pins {
			pinmux = <STM32_PINMUX('D', 0, AF4)>, /* I2C5_SCL */
			         <STM32_PINMUX('D', 1, AF4)>; /* I2C5_SDA */
			bias-disable;
			drive-open-drain;
			slew-rate = <0>;
		};
	};

	i2c5_sleep_pins_b: i2c5-sleep-1 {
		pins {
			pinmux = <STM32_PINMUX('D', 0, ANALOG)>, /* I2C5_SCL */
			         <STM32_PINMUX('D', 1, ANALOG)>; /* I2C5_SDA */
		};
	};

	i2s2_pins_a: i2s2-0 {
		pins {
			pinmux = <STM32_PINMUX('I', 3, AF5)>, /* I2S2_SDO */
				 <STM32_PINMUX('B', 9, AF5)>, /* I2S2_WS */
				 <STM32_PINMUX('A', 9, AF5)>; /* I2S2_CK */
			slew-rate = <1>;
			drive-push-pull;
			bias-disable;
		};
	};

	i2s2_sleep_pins_a: i2s2-sleep-0 {
		pins {
			pinmux = <STM32_PINMUX('I', 3, ANALOG)>, /* I2S2_SDO */
				 <STM32_PINMUX('B', 9, ANALOG)>, /* I2S2_WS */
				 <STM32_PINMUX('A', 9, ANALOG)>; /* I2S2_CK */
		};
	};

	ltdc_pins_a: ltdc-0 {
		pins {
			pinmux = <STM32_PINMUX('G',  7, AF14)>, /* LCD_CLK */
				 <STM32_PINMUX('I', 10, AF14)>, /* LCD_HSYNC */
				 <STM32_PINMUX('I',  9, AF14)>, /* LCD_VSYNC */
				 <STM32_PINMUX('F', 10, AF14)>, /* LCD_DE */
				 <STM32_PINMUX('H',  2, AF14)>, /* LCD_R0 */
				 <STM32_PINMUX('H',  3, AF14)>, /* LCD_R1 */
				 <STM32_PINMUX('H',  8, AF14)>, /* LCD_R2 */
				 <STM32_PINMUX('H',  9, AF14)>, /* LCD_R3 */
				 <STM32_PINMUX('H', 10, AF14)>, /* LCD_R4 */
				 <STM32_PINMUX('C',  0, AF14)>, /* LCD_R5 */
				 <STM32_PINMUX('H', 12, AF14)>, /* LCD_R6 */
				 <STM32_PINMUX('E', 15, AF14)>, /* LCD_R7 */
				 <STM32_PINMUX('E',  5, AF14)>, /* LCD_G0 */
				 <STM32_PINMUX('E',  6, AF14)>, /* LCD_G1 */
				 <STM32_PINMUX('H', 13, AF14)>, /* LCD_G2 */
				 <STM32_PINMUX('H', 14, AF14)>, /* LCD_G3 */
				 <STM32_PINMUX('H', 15, AF14)>, /* LCD_G4 */
				 <STM32_PINMUX('I',  0, AF14)>, /* LCD_G5 */
				 <STM32_PINMUX('I',  1, AF14)>, /* LCD_G6 */
				 <STM32_PINMUX('I',  2, AF14)>, /* LCD_G7 */
				 <STM32_PINMUX('D',  9, AF14)>, /* LCD_B0 */
				 <STM32_PINMUX('G', 12, AF14)>, /* LCD_B1 */
				 <STM32_PINMUX('G', 10, AF14)>, /* LCD_B2 */
				 <STM32_PINMUX('D', 10, AF14)>, /* LCD_B3 */
				 <STM32_PINMUX('I',  4, AF14)>, /* LCD_B4 */
				 <STM32_PINMUX('A',  3, AF14)>, /* LCD_B5 */
				 <STM32_PINMUX('B',  8, AF14)>, /* LCD_B6 */
				 <STM32_PINMUX('D',  8, AF14)>; /* LCD_B7 */
			bias-disable;
			drive-push-pull;
			slew-rate = <1>;
		};
	};

	ltdc_sleep_pins_a: ltdc-sleep-0 {
		pins {
			pinmux = <STM32_PINMUX('G',  7, ANALOG)>, /* LCD_CLK */
				 <STM32_PINMUX('I', 10, ANALOG)>, /* LCD_HSYNC */
				 <STM32_PINMUX('I',  9, ANALOG)>, /* LCD_VSYNC */
				 <STM32_PINMUX('F', 10, ANALOG)>, /* LCD_DE */
				 <STM32_PINMUX('H',  2, ANALOG)>, /* LCD_R0 */
				 <STM32_PINMUX('H',  3, ANALOG)>, /* LCD_R1 */
				 <STM32_PINMUX('H',  8, ANALOG)>, /* LCD_R2 */
				 <STM32_PINMUX('H',  9, ANALOG)>, /* LCD_R3 */
				 <STM32_PINMUX('H', 10, ANALOG)>, /* LCD_R4 */
				 <STM32_PINMUX('C',  0, ANALOG)>, /* LCD_R5 */
				 <STM32_PINMUX('H', 12, ANALOG)>, /* LCD_R6 */
				 <STM32_PINMUX('E', 15, ANALOG)>, /* LCD_R7 */
				 <STM32_PINMUX('E',  5, ANALOG)>, /* LCD_G0 */
				 <STM32_PINMUX('E',  6, ANALOG)>, /* LCD_G1 */
				 <STM32_PINMUX('H', 13, ANALOG)>, /* LCD_G2 */
				 <STM32_PINMUX('H', 14, ANALOG)>, /* LCD_G3 */
				 <STM32_PINMUX('H', 15, ANALOG)>, /* LCD_G4 */
				 <STM32_PINMUX('I',  0, ANALOG)>, /* LCD_G5 */
				 <STM32_PINMUX('I',  1, ANALOG)>, /* LCD_G6 */
				 <STM32_PINMUX('I',  2, ANALOG)>, /* LCD_G7 */
				 <STM32_PINMUX('D',  9, ANALOG)>, /* LCD_B0 */
				 <STM32_PINMUX('G', 12, ANALOG)>, /* LCD_B1 */
				 <STM32_PINMUX('G', 10, ANALOG)>, /* LCD_B2 */
				 <STM32_PINMUX('D', 10, ANALOG)>, /* LCD_B3 */
				 <STM32_PINMUX('I',  4, ANALOG)>, /* LCD_B4 */
				 <STM32_PINMUX('A',  3, ANALOG)>, /* LCD_B5 */
				 <STM32_PINMUX('B',  8, ANALOG)>, /* LCD_B6 */
				 <STM32_PINMUX('D',  8, ANALOG)>; /* LCD_B7 */
		};
	};

	ltdc_pins_b: ltdc-1 {
		pins {
			pinmux = <STM32_PINMUX('I', 14, AF14)>, /* LCD_CLK */
				 <STM32_PINMUX('I', 12, AF14)>, /* LCD_HSYNC */
				 <STM32_PINMUX('I', 13, AF14)>, /* LCD_VSYNC */
				 <STM32_PINMUX('K',  7, AF14)>, /* LCD_DE */
				 <STM32_PINMUX('I', 15, AF14)>, /* LCD_R0 */
				 <STM32_PINMUX('J',  0, AF14)>, /* LCD_R1 */
				 <STM32_PINMUX('J',  1, AF14)>, /* LCD_R2 */
				 <STM32_PINMUX('J',  2, AF14)>, /* LCD_R3 */
				 <STM32_PINMUX('J',  3, AF14)>, /* LCD_R4 */
				 <STM32_PINMUX('J',  4, AF14)>, /* LCD_R5 */
				 <STM32_PINMUX('J',  5, AF14)>, /* LCD_R6 */
				 <STM32_PINMUX('J',  6, AF14)>, /* LCD_R7 */
				 <STM32_PINMUX('J',  7, AF14)>, /* LCD_G0 */
				 <STM32_PINMUX('J',  8, AF14)>, /* LCD_G1 */
				 <STM32_PINMUX('J',  9, AF14)>, /* LCD_G2 */
				 <STM32_PINMUX('J', 10, AF14)>, /* LCD_G3 */
				 <STM32_PINMUX('J', 11, AF14)>, /* LCD_G4 */
				 <STM32_PINMUX('K',  0, AF14)>, /* LCD_G5 */
				 <STM32_PINMUX('K',  1, AF14)>, /* LCD_G6 */
				 <STM32_PINMUX('K',  2, AF14)>, /* LCD_G7 */
				 <STM32_PINMUX('J', 12, AF14)>, /* LCD_B0 */
				 <STM32_PINMUX('J', 13, AF14)>, /* LCD_B1 */
				 <STM32_PINMUX('J', 14, AF14)>, /* LCD_B2 */
				 <STM32_PINMUX('J', 15, AF14)>, /* LCD_B3 */
				 <STM32_PINMUX('K',  3, AF14)>, /* LCD_B4 */
				 <STM32_PINMUX('K',  4, AF14)>, /* LCD_B5 */
				 <STM32_PINMUX('K',  5, AF14)>, /* LCD_B6 */
				 <STM32_PINMUX('K',  6, AF14)>; /* LCD_B7 */
			bias-disable;
			drive-push-pull;
			slew-rate = <1>;
		};
	};

	ltdc_sleep_pins_b: ltdc-sleep-1 {
		pins {
			pinmux = <STM32_PINMUX('I', 14, ANALOG)>, /* LCD_CLK */
				 <STM32_PINMUX('I', 12, ANALOG)>, /* LCD_HSYNC */
				 <STM32_PINMUX('I', 13, ANALOG)>, /* LCD_VSYNC */
				 <STM32_PINMUX('K',  7, ANALOG)>, /* LCD_DE */
				 <STM32_PINMUX('I', 15, ANALOG)>, /* LCD_R0 */
				 <STM32_PINMUX('J',  0, ANALOG)>, /* LCD_R1 */
				 <STM32_PINMUX('J',  1, ANALOG)>, /* LCD_R2 */
				 <STM32_PINMUX('J',  2, ANALOG)>, /* LCD_R3 */
				 <STM32_PINMUX('J',  3, ANALOG)>, /* LCD_R4 */
				 <STM32_PINMUX('J',  4, ANALOG)>, /* LCD_R5 */
				 <STM32_PINMUX('J',  5, ANALOG)>, /* LCD_R6 */
				 <STM32_PINMUX('J',  6, ANALOG)>, /* LCD_R7 */
				 <STM32_PINMUX('J',  7, ANALOG)>, /* LCD_G0 */
				 <STM32_PINMUX('J',  8, ANALOG)>, /* LCD_G1 */
				 <STM32_PINMUX('J',  9, ANALOG)>, /* LCD_G2 */
				 <STM32_PINMUX('J', 10, ANALOG)>, /* LCD_G3 */
				 <STM32_PINMUX('J', 11, ANALOG)>, /* LCD_G4 */
				 <STM32_PINMUX('K',  0, ANALOG)>, /* LCD_G5 */
				 <STM32_PINMUX('K',  1, ANALOG)>, /* LCD_G6 */
				 <STM32_PINMUX('K',  2, ANALOG)>, /* LCD_G7 */
				 <STM32_PINMUX('J', 12, ANALOG)>, /* LCD_B0 */
				 <STM32_PINMUX('J', 13, ANALOG)>, /* LCD_B1 */
				 <STM32_PINMUX('J', 14, ANALOG)>, /* LCD_B2 */
				 <STM32_PINMUX('J', 15, ANALOG)>, /* LCD_B3 */
				 <STM32_PINMUX('K',  3, ANALOG)>, /* LCD_B4 */
				 <STM32_PINMUX('K',  4, ANALOG)>, /* LCD_B5 */
				 <STM32_PINMUX('K',  5, ANALOG)>, /* LCD_B6 */
				 <STM32_PINMUX('K',  6, ANALOG)>; /* LCD_B7 */
		};
	};

	ltdc_pins_c: ltdc-2 {
		pins1 {
			pinmux = <STM32_PINMUX('B',  1, AF9)>,  /* LTDC_R6 */
				 <STM32_PINMUX('B',  9, AF14)>, /* LTDC_B7 */
				 <STM32_PINMUX('C',  0, AF14)>, /* LTDC_R5 */
				 <STM32_PINMUX('D',  3, AF14)>, /* LTDC_G7 */
				 <STM32_PINMUX('D',  6, AF14)>, /* LTDC_B2 */
				 <STM32_PINMUX('D', 10, AF14)>, /* LTDC_B3 */
				 <STM32_PINMUX('E', 11, AF14)>, /* LTDC_G3 */
				 <STM32_PINMUX('E', 12, AF14)>, /* LTDC_B4 */
				 <STM32_PINMUX('E', 13, AF14)>, /* LTDC_DE */
				 <STM32_PINMUX('E', 15, AF14)>, /* LTDC_R7 */
				 <STM32_PINMUX('H',  4, AF9)>,  /* LTDC_G5 */
				 <STM32_PINMUX('H',  8, AF14)>, /* LTDC_R2 */
				 <STM32_PINMUX('H',  9, AF14)>, /* LTDC_R3 */
				 <STM32_PINMUX('H', 10, AF14)>, /* LTDC_R4 */
				 <STM32_PINMUX('H', 13, AF14)>, /* LTDC_G2 */
				 <STM32_PINMUX('H', 15, AF14)>, /* LTDC_G4 */
				 <STM32_PINMUX('I',  1, AF14)>, /* LTDC_G6 */
				 <STM32_PINMUX('I',  5, AF14)>, /* LTDC_B5 */
				 <STM32_PINMUX('I',  6, AF14)>, /* LTDC_B6 */
				 <STM32_PINMUX('I',  9, AF14)>, /* LTDC_VSYNC */
				 <STM32_PINMUX('I', 10, AF14)>; /* LTDC_HSYNC */
			bias-disable;
			drive-push-pull;
			slew-rate = <0>;
		};
		pins2 {
			pinmux = <STM32_PINMUX('E', 14, AF14)>; /* LTDC_CLK */
			bias-disable;
			drive-push-pull;
			slew-rate = <1>;
		};
	};

	ltdc_sleep_pins_c: ltdc-sleep-2 {
		pins1 {
			pinmux = <STM32_PINMUX('B', 1, ANALOG)>,  /* LTDC_R6 */
				 <STM32_PINMUX('B', 9, ANALOG)>, /* LTDC_B7 */
				 <STM32_PINMUX('C', 0, ANALOG)>, /* LTDC_R5 */
				 <STM32_PINMUX('D', 3, ANALOG)>, /* LTDC_G7 */
				 <STM32_PINMUX('D', 6, ANALOG)>, /* LTDC_B2 */
				 <STM32_PINMUX('D', 10, ANALOG)>, /* LTDC_B3 */
				 <STM32_PINMUX('E', 11, ANALOG)>, /* LTDC_G3 */
				 <STM32_PINMUX('E', 12, ANALOG)>, /* LTDC_B4 */
				 <STM32_PINMUX('E', 13, ANALOG)>, /* LTDC_DE */
				 <STM32_PINMUX('E', 15, ANALOG)>, /* LTDC_R7 */
				 <STM32_PINMUX('H', 4, ANALOG)>,  /* LTDC_G5 */
				 <STM32_PINMUX('H', 8, ANALOG)>, /* LTDC_R2 */
				 <STM32_PINMUX('H', 9, ANALOG)>, /* LTDC_R3 */
				 <STM32_PINMUX('H', 10, ANALOG)>, /* LTDC_R4 */
				 <STM32_PINMUX('H', 13, ANALOG)>, /* LTDC_G2 */
				 <STM32_PINMUX('H', 15, ANALOG)>, /* LTDC_G4 */
				 <STM32_PINMUX('I', 1, ANALOG)>, /* LTDC_G6 */
				 <STM32_PINMUX('I', 5, ANALOG)>, /* LTDC_B5 */
				 <STM32_PINMUX('I', 6, ANALOG)>, /* LTDC_B6 */
				 <STM32_PINMUX('I', 9, ANALOG)>, /* LTDC_VSYNC */
				 <STM32_PINMUX('I', 10, ANALOG)>, /* LTDC_HSYNC */
				 <STM32_PINMUX('E', 14, ANALOG)>; /* LTDC_CLK */
		};
	};

	ltdc_pins_d: ltdc-3 {
		pins1 {
			pinmux = <STM32_PINMUX('G',  7, AF14)>; /* LCD_CLK */
			bias-disable;
			drive-push-pull;
			slew-rate = <3>;
		};
		pins2 {
			pinmux = <STM32_PINMUX('I', 10, AF14)>, /* LCD_HSYNC */
				 <STM32_PINMUX('I',  9, AF14)>, /* LCD_VSYNC */
				 <STM32_PINMUX('E', 13, AF14)>, /* LCD_DE */
				 <STM32_PINMUX('G', 13, AF14)>, /* LCD_R0 */
				 <STM32_PINMUX('H',  3, AF14)>, /* LCD_R1 */
				 <STM32_PINMUX('H',  8, AF14)>, /* LCD_R2 */
				 <STM32_PINMUX('H',  9, AF14)>, /* LCD_R3 */
				 <STM32_PINMUX('A',  5, AF14)>, /* LCD_R4 */
				 <STM32_PINMUX('H', 11, AF14)>, /* LCD_R5 */
				 <STM32_PINMUX('H', 12, AF14)>, /* LCD_R6 */
				 <STM32_PINMUX('E', 15, AF14)>, /* LCD_R7 */
				 <STM32_PINMUX('E',  5, AF14)>, /* LCD_G0 */
				 <STM32_PINMUX('B',  0, AF14)>, /* LCD_G1 */
				 <STM32_PINMUX('H', 13, AF14)>, /* LCD_G2 */
				 <STM32_PINMUX('E', 11, AF14)>, /* LCD_G3 */
				 <STM32_PINMUX('H', 15, AF14)>, /* LCD_G4 */
				 <STM32_PINMUX('H',  4,  AF9)>, /* LCD_G5 */
				 <STM32_PINMUX('I', 11,  AF9)>, /* LCD_G6 */
				 <STM32_PINMUX('G',  8, AF14)>, /* LCD_G7 */
				 <STM32_PINMUX('D',  9, AF14)>, /* LCD_B0 */
				 <STM32_PINMUX('G', 12, AF14)>, /* LCD_B1 */
				 <STM32_PINMUX('G', 10, AF14)>, /* LCD_B2 */
				 <STM32_PINMUX('D', 10, AF14)>, /* LCD_B3 */
				 <STM32_PINMUX('E', 12, AF14)>, /* LCD_B4 */
				 <STM32_PINMUX('A',  3, AF14)>, /* LCD_B5 */
				 <STM32_PINMUX('B',  8, AF14)>, /* LCD_B6 */
				 <STM32_PINMUX('I',  7, AF14)>; /* LCD_B7 */
			bias-disable;
			drive-push-pull;
			slew-rate = <2>;
		};
	};

	ltdc_sleep_pins_d: ltdc-sleep-3 {
		pins {
			pinmux = <STM32_PINMUX('G',  7, ANALOG)>, /* LCD_CLK */
				 <STM32_PINMUX('I', 10, ANALOG)>, /* LCD_HSYNC */
				 <STM32_PINMUX('I',  9, ANALOG)>, /* LCD_VSYNC */
				 <STM32_PINMUX('E', 13, ANALOG)>, /* LCD_DE */
				 <STM32_PINMUX('G', 13, ANALOG)>, /* LCD_R0 */
				 <STM32_PINMUX('H',  3, ANALOG)>, /* LCD_R1 */
				 <STM32_PINMUX('H',  8, ANALOG)>, /* LCD_R2 */
				 <STM32_PINMUX('H',  9, ANALOG)>, /* LCD_R3 */
				 <STM32_PINMUX('A',  5, ANALOG)>, /* LCD_R4 */
				 <STM32_PINMUX('H', 11, ANALOG)>, /* LCD_R5 */
				 <STM32_PINMUX('H', 12, ANALOG)>, /* LCD_R6 */
				 <STM32_PINMUX('E', 15, ANALOG)>, /* LCD_R7 */
				 <STM32_PINMUX('E',  5, ANALOG)>, /* LCD_G0 */
				 <STM32_PINMUX('B',  0, ANALOG)>, /* LCD_G1 */
				 <STM32_PINMUX('H', 13, ANALOG)>, /* LCD_G2 */
				 <STM32_PINMUX('E', 11, ANALOG)>, /* LCD_G3 */
				 <STM32_PINMUX('H', 15, ANALOG)>, /* LCD_G4 */
				 <STM32_PINMUX('H',  4, ANALOG)>, /* LCD_G5 */
				 <STM32_PINMUX('I', 11, ANALOG)>, /* LCD_G6 */
				 <STM32_PINMUX('G',  8, ANALOG)>, /* LCD_G7 */
				 <STM32_PINMUX('D',  9, ANALOG)>, /* LCD_B0 */
				 <STM32_PINMUX('G', 12, ANALOG)>, /* LCD_B1 */
				 <STM32_PINMUX('G', 10, ANALOG)>, /* LCD_B2 */
				 <STM32_PINMUX('D', 10, ANALOG)>, /* LCD_B3 */
				 <STM32_PINMUX('E', 12, ANALOG)>, /* LCD_B4 */
				 <STM32_PINMUX('A',  3, ANALOG)>, /* LCD_B5 */
				 <STM32_PINMUX('B',  8, ANALOG)>, /* LCD_B6 */
				 <STM32_PINMUX('I',  7, ANALOG)>; /* LCD_B7 */
		};
	};

	m_can1_pins_a: m-can1-0 {
		pins1 {
			pinmux = <STM32_PINMUX('H', 13, AF9)>; /* CAN1_TX */
			slew-rate = <1>;
			drive-push-pull;
			bias-disable;
		};
		pins2 {
			pinmux = <STM32_PINMUX('I', 9, AF9)>; /* CAN1_RX */
			bias-disable;
		};
	};

	m_can1_sleep_pins_a: m_can1-sleep-0 {
		pins {
			pinmux = <STM32_PINMUX('H', 13, ANALOG)>, /* CAN1_TX */
				 <STM32_PINMUX('I', 9, ANALOG)>; /* CAN1_RX */
		};
	};

	m_can1_pins_b: m-can1-1 {
		pins1 {
			pinmux = <STM32_PINMUX('A', 12, AF9)>; /* CAN1_TX */
			slew-rate = <1>;
			drive-push-pull;
			bias-disable;
		};
		pins2 {
			pinmux = <STM32_PINMUX('A', 11, AF9)>; /* CAN1_RX */
			bias-disable;
		};
	};

	m_can1_sleep_pins_b: m_can1-sleep-1 {
		pins {
			pinmux = <STM32_PINMUX('A', 12, ANALOG)>, /* CAN1_TX */
				 <STM32_PINMUX('A', 11, ANALOG)>; /* CAN1_RX */
		};
	};

	m_can2_pins_a: m-can2-0 {
		pins1 {
			pinmux = <STM32_PINMUX('B', 13, AF9)>; /* CAN2_TX */
			slew-rate = <1>;
			drive-push-pull;
			bias-disable;
		};
		pins2 {
			pinmux = <STM32_PINMUX('B', 5, AF9)>; /* CAN2_RX */
			bias-disable;
		};
	};

	m_can2_sleep_pins_a: m_can2-sleep-0 {
		pins {
			pinmux = <STM32_PINMUX('B', 13, ANALOG)>, /* CAN2_TX */
				 <STM32_PINMUX('B', 5, ANALOG)>; /* CAN2_RX */
		};
	};

	pwm1_pins_a: pwm1-0 {
		pins {
			pinmux = <STM32_PINMUX('E', 9, AF1)>, /* TIM1_CH1 */
				 <STM32_PINMUX('E', 11, AF1)>, /* TIM1_CH2 */
				 <STM32_PINMUX('E', 14, AF1)>; /* TIM1_CH4 */
			bias-pull-down;
			drive-push-pull;
			slew-rate = <0>;
		};
	};

	pwm1_sleep_pins_a: pwm1-sleep-0 {
		pins {
			pinmux = <STM32_PINMUX('E', 9, ANALOG)>, /* TIM1_CH1 */
				 <STM32_PINMUX('E', 11, ANALOG)>, /* TIM1_CH2 */
				 <STM32_PINMUX('E', 14, ANALOG)>; /* TIM1_CH4 */
		};
	};

	pwm2_pins_a: pwm2-0 {
		pins {
			pinmux = <STM32_PINMUX('A', 3, AF1)>; /* TIM2_CH4 */
			bias-pull-down;
			drive-push-pull;
			slew-rate = <0>;
		};
	};

	pwm2_sleep_pins_a: pwm2-sleep-0 {
		pins {
			pinmux = <STM32_PINMUX('A', 3, ANALOG)>; /* TIM2_CH4 */
		};
	};

	pwm3_pins_a: pwm3-0 {
		pins {
			pinmux = <STM32_PINMUX('C', 7, AF2)>; /* TIM3_CH2 */
			bias-pull-down;
			drive-push-pull;
			slew-rate = <0>;
		};
	};

	pwm3_sleep_pins_a: pwm3-sleep-0 {
		pins {
			pinmux = <STM32_PINMUX('C', 7, ANALOG)>; /* TIM3_CH2 */
		};
	};

	pwm3_pins_b: pwm3-1 {
		pins {
			pinmux = <STM32_PINMUX('B', 5, AF2)>; /* TIM3_CH2 */
			bias-disable;
			drive-push-pull;
			slew-rate = <0>;
		};
	};

	pwm3_sleep_pins_b: pwm3-sleep-1 {
		pins {
			pinmux = <STM32_PINMUX('B', 5, ANALOG)>; /* TIM3_CH2 */
		};
	};

	pwm4_pins_a: pwm4-0 {
		pins {
			pinmux = <STM32_PINMUX('D', 14, AF2)>, /* TIM4_CH3 */
				 <STM32_PINMUX('D', 15, AF2)>; /* TIM4_CH4 */
			bias-pull-down;
			drive-push-pull;
			slew-rate = <0>;
		};
	};

	pwm4_sleep_pins_a: pwm4-sleep-0 {
		pins {
			pinmux = <STM32_PINMUX('D', 14, ANALOG)>, /* TIM4_CH3 */
				 <STM32_PINMUX('D', 15, ANALOG)>; /* TIM4_CH4 */
		};
	};

	pwm4_pins_b: pwm4-1 {
		pins {
			pinmux = <STM32_PINMUX('D', 13, AF2)>; /* TIM4_CH2 */
			bias-pull-down;
			drive-push-pull;
			slew-rate = <0>;
		};
	};

	pwm4_sleep_pins_b: pwm4-sleep-1 {
		pins {
			pinmux = <STM32_PINMUX('D', 13, ANALOG)>; /* TIM4_CH2 */
		};
	};

	pwm5_pins_a: pwm5-0 {
		pins {
			pinmux = <STM32_PINMUX('H', 11, AF2)>; /* TIM5_CH2 */
			bias-pull-down;
			drive-push-pull;
			slew-rate = <0>;
		};
	};

	pwm5_sleep_pins_a: pwm5-sleep-0 {
		pins {
			pinmux = <STM32_PINMUX('H', 11, ANALOG)>; /* TIM5_CH2 */
		};
	};

	pwm5_pins_b: pwm5-1 {
		pins {
			pinmux = <STM32_PINMUX('H', 11, AF2)>, /* TIM5_CH2 */
				 <STM32_PINMUX('H', 12, AF2)>, /* TIM5_CH3 */
				 <STM32_PINMUX('I', 0, AF2)>; /* TIM5_CH4 */
			bias-disable;
			drive-push-pull;
			slew-rate = <0>;
		};
	};

	pwm5_sleep_pins_b: pwm5-sleep-1 {
		pins {
			pinmux = <STM32_PINMUX('H', 11, ANALOG)>, /* TIM5_CH2 */
				 <STM32_PINMUX('H', 12, ANALOG)>, /* TIM5_CH3 */
				 <STM32_PINMUX('I', 0, ANALOG)>; /* TIM5_CH4 */
		};
	};

	pwm8_pins_a: pwm8-0 {
		pins {
			pinmux = <STM32_PINMUX('I', 2, AF3)>; /* TIM8_CH4 */
			bias-pull-down;
			drive-push-pull;
			slew-rate = <0>;
		};
	};

	pwm8_sleep_pins_a: pwm8-sleep-0 {
		pins {
			pinmux = <STM32_PINMUX('I', 2, ANALOG)>; /* TIM8_CH4 */
		};
	};

	pwm12_pins_a: pwm12-0 {
		pins {
			pinmux = <STM32_PINMUX('H', 6, AF2)>; /* TIM12_CH1 */
			bias-pull-down;
			drive-push-pull;
			slew-rate = <0>;
		};
	};

	pwm12_sleep_pins_a: pwm12-sleep-0 {
		pins {
			pinmux = <STM32_PINMUX('H', 6, ANALOG)>; /* TIM12_CH1 */
		};
	};

	qspi_clk_pins_a: qspi-clk-0 {
		pins {
			pinmux = <STM32_PINMUX('F', 10, AF9)>; /* QSPI_CLK */
			bias-disable;
			drive-push-pull;
			slew-rate = <3>;
		};
	};

	qspi_clk_sleep_pins_a: qspi-clk-sleep-0 {
		pins {
			pinmux = <STM32_PINMUX('F', 10, ANALOG)>; /* QSPI_CLK */
		};
	};

	qspi_bk1_pins_a: qspi-bk1-0 {
		pins1 {
			pinmux = <STM32_PINMUX('F', 8, AF10)>, /* QSPI_BK1_IO0 */
				 <STM32_PINMUX('F', 9, AF10)>, /* QSPI_BK1_IO1 */
				 <STM32_PINMUX('F', 7, AF9)>, /* QSPI_BK1_IO2 */
				 <STM32_PINMUX('F', 6, AF9)>; /* QSPI_BK1_IO3 */
			bias-disable;
			drive-push-pull;
			slew-rate = <1>;
		};
		pins2 {
			pinmux = <STM32_PINMUX('B', 6, AF10)>; /* QSPI_BK1_NCS */
			bias-pull-up;
			drive-push-pull;
			slew-rate = <1>;
		};
	};

	qspi_bk1_sleep_pins_a: qspi-bk1-sleep-0 {
		pins {
			pinmux = <STM32_PINMUX('F', 8, ANALOG)>, /* QSPI_BK1_IO0 */
				 <STM32_PINMUX('F', 9, ANALOG)>, /* QSPI_BK1_IO1 */
				 <STM32_PINMUX('F', 7, ANALOG)>, /* QSPI_BK1_IO2 */
				 <STM32_PINMUX('F', 6, ANALOG)>, /* QSPI_BK1_IO3 */
				 <STM32_PINMUX('B', 6, ANALOG)>; /* QSPI_BK1_NCS */
		};
	};

	qspi_bk2_pins_a: qspi-bk2-0 {
		pins1 {
			pinmux = <STM32_PINMUX('H', 2, AF9)>, /* QSPI_BK2_IO0 */
				 <STM32_PINMUX('H', 3, AF9)>, /* QSPI_BK2_IO1 */
				 <STM32_PINMUX('G', 10, AF11)>, /* QSPI_BK2_IO2 */
				 <STM32_PINMUX('G', 7, AF11)>; /* QSPI_BK2_IO3 */
			bias-disable;
			drive-push-pull;
			slew-rate = <1>;
		};
		pins2 {
			pinmux = <STM32_PINMUX('C', 0, AF10)>; /* QSPI_BK2_NCS */
			bias-pull-up;
			drive-push-pull;
			slew-rate = <1>;
		};
	};

	qspi_bk2_sleep_pins_a: qspi-bk2-sleep-0 {
		pins {
			pinmux = <STM32_PINMUX('H', 2, ANALOG)>, /* QSPI_BK2_IO0 */
				 <STM32_PINMUX('H', 3, ANALOG)>, /* QSPI_BK2_IO1 */
				 <STM32_PINMUX('G', 10, ANALOG)>, /* QSPI_BK2_IO2 */
				 <STM32_PINMUX('G', 7, ANALOG)>, /* QSPI_BK2_IO3 */
				 <STM32_PINMUX('C', 0, ANALOG)>; /* QSPI_BK2_NCS */
		};
	};

	sai2a_pins_a: sai2a-0 {
		pins {
			pinmux = <STM32_PINMUX('I', 5, AF10)>, /* SAI2_SCK_A */
				 <STM32_PINMUX('I', 6, AF10)>, /* SAI2_SD_A */
				 <STM32_PINMUX('I', 7, AF10)>, /* SAI2_FS_A */
				 <STM32_PINMUX('E', 0, AF10)>; /* SAI2_MCLK_A */
			slew-rate = <0>;
			drive-push-pull;
			bias-disable;
		};
	};

	sai2a_sleep_pins_a: sai2a-sleep-0 {
		pins {
			pinmux = <STM32_PINMUX('I', 5, ANALOG)>, /* SAI2_SCK_A */
				 <STM32_PINMUX('I', 6, ANALOG)>, /* SAI2_SD_A */
				 <STM32_PINMUX('I', 7, ANALOG)>, /* SAI2_FS_A */
				 <STM32_PINMUX('E', 0, ANALOG)>; /* SAI2_MCLK_A */
		};
	};


	sai2a_pins_b: sai2a-1 {
		pins1 {
			pinmux = <STM32_PINMUX('I', 6, AF10)>,	/* SAI2_SD_A */
				 <STM32_PINMUX('I', 7, AF10)>,	/* SAI2_FS_A */
				 <STM32_PINMUX('D', 13, AF10)>;	/* SAI2_SCK_A */
			slew-rate = <0>;
			drive-push-pull;
			bias-disable;
		};
	};

	sai2a_sleep_pins_b: sai2a-sleep-1 {
		pins {
			pinmux = <STM32_PINMUX('I', 6, ANALOG)>,  /* SAI2_SD_A */
				 <STM32_PINMUX('I', 7, ANALOG)>,  /* SAI2_FS_A */
				 <STM32_PINMUX('D', 13, ANALOG)>; /* SAI2_SCK_A */
		};
	};

	sai2a_pins_c: sai2a-4 {
		pins {
			pinmux = <STM32_PINMUX('D', 13, AF10)>, /* SAI2_SCK_A */
				 <STM32_PINMUX('D', 11, AF10)>, /* SAI2_SD_A */
				 <STM32_PINMUX('D', 12, AF10)>; /* SAI2_FS_A */
			slew-rate = <0>;
			drive-push-pull;
			bias-disable;
		};
	};

	sai2a_sleep_pins_c: sai2a-5 {
		pins {
			pinmux = <STM32_PINMUX('D', 13, ANALOG)>, /* SAI2_SCK_A */
				 <STM32_PINMUX('D', 11, ANALOG)>, /* SAI2_SD_A */
				 <STM32_PINMUX('D', 12, ANALOG)>; /* SAI2_FS_A */
		};
	};

	sai2b_pins_a: sai2b-0 {
		pins1 {
			pinmux = <STM32_PINMUX('E', 12, AF10)>, /* SAI2_SCK_B */
				 <STM32_PINMUX('E', 13, AF10)>, /* SAI2_FS_B */
				 <STM32_PINMUX('E', 14, AF10)>; /* SAI2_MCLK_B */
			slew-rate = <0>;
			drive-push-pull;
			bias-disable;
		};
		pins2 {
			pinmux = <STM32_PINMUX('F', 11, AF10)>; /* SAI2_SD_B */
			bias-disable;
		};
	};

	sai2b_sleep_pins_a: sai2b-sleep-0 {
		pins {
			pinmux = <STM32_PINMUX('F', 11, ANALOG)>, /* SAI2_SD_B */
				 <STM32_PINMUX('E', 12, ANALOG)>, /* SAI2_SCK_B */
				 <STM32_PINMUX('E', 13, ANALOG)>, /* SAI2_FS_B */
				 <STM32_PINMUX('E', 14, ANALOG)>; /* SAI2_MCLK_B */
		};
	};

	sai2b_pins_b: sai2b-1 {
		pins {
			pinmux = <STM32_PINMUX('F', 11, AF10)>; /* SAI2_SD_B */
			bias-disable;
		};
	};

	sai2b_sleep_pins_b: sai2b-sleep-1 {
		pins {
			pinmux = <STM32_PINMUX('F', 11, ANALOG)>; /* SAI2_SD_B */
		};
	};

	sai2b_pins_c: sai2a-4 {
		pins1 {
			pinmux = <STM32_PINMUX('F', 11, AF10)>; /* SAI2_SD_B */
			bias-disable;
		};
	};

	sai2b_sleep_pins_c: sai2a-sleep-5 {
		pins {
			pinmux = <STM32_PINMUX('F', 11, ANALOG)>; /* SAI2_SD_B */
		};
	};

	sai4a_pins_a: sai4a-0 {
		pins {
			pinmux = <STM32_PINMUX('B', 5, AF10)>; /* SAI4_SD_A */
			slew-rate = <0>;
			drive-push-pull;
			bias-disable;
		};
	};

	sai4a_sleep_pins_a: sai4a-sleep-0 {
		pins {
			pinmux = <STM32_PINMUX('B', 5, ANALOG)>; /* SAI4_SD_A */
		};
	};

	sdmmc1_b4_pins_a: sdmmc1-b4-0 {
		pins1 {
			pinmux = <STM32_PINMUX('C', 8, AF12)>, /* SDMMC1_D0 */
				 <STM32_PINMUX('C', 9, AF12)>, /* SDMMC1_D1 */
				 <STM32_PINMUX('C', 10, AF12)>, /* SDMMC1_D2 */
				 <STM32_PINMUX('C', 11, AF12)>, /* SDMMC1_D3 */
				 <STM32_PINMUX('D', 2, AF12)>; /* SDMMC1_CMD */
			slew-rate = <1>;
			drive-push-pull;
			bias-disable;
		};
		pins2 {
			pinmux = <STM32_PINMUX('C', 12, AF12)>; /* SDMMC1_CK */
			slew-rate = <2>;
			drive-push-pull;
			bias-disable;
		};
	};

	sdmmc1_b4_od_pins_a: sdmmc1-b4-od-0 {
		pins1 {
			pinmux = <STM32_PINMUX('C', 8, AF12)>, /* SDMMC1_D0 */
				 <STM32_PINMUX('C', 9, AF12)>, /* SDMMC1_D1 */
				 <STM32_PINMUX('C', 10, AF12)>, /* SDMMC1_D2 */
				 <STM32_PINMUX('C', 11, AF12)>; /* SDMMC1_D3 */
			slew-rate = <1>;
			drive-push-pull;
			bias-disable;
		};
		pins2 {
			pinmux = <STM32_PINMUX('C', 12, AF12)>; /* SDMMC1_CK */
			slew-rate = <2>;
			drive-push-pull;
			bias-disable;
		};
		pins3 {
			pinmux = <STM32_PINMUX('D', 2, AF12)>; /* SDMMC1_CMD */
			slew-rate = <1>;
			drive-open-drain;
			bias-disable;
		};
	};

	sdmmc1_b4_sleep_pins_a: sdmmc1-b4-sleep-0 {
		pins {
			pinmux = <STM32_PINMUX('C', 8, ANALOG)>, /* SDMMC1_D0 */
				 <STM32_PINMUX('C', 9, ANALOG)>, /* SDMMC1_D1 */
				 <STM32_PINMUX('C', 10, ANALOG)>, /* SDMMC1_D2 */
				 <STM32_PINMUX('C', 11, ANALOG)>, /* SDMMC1_D3 */
				 <STM32_PINMUX('C', 12, ANALOG)>, /* SDMMC1_CK */
				 <STM32_PINMUX('D', 2, ANALOG)>; /* SDMMC1_CMD */
		};
	};

	sdmmc1_dir_pins_a: sdmmc1-dir-0 {
		pins1 {
			pinmux = <STM32_PINMUX('F', 2, AF11)>, /* SDMMC1_D0DIR */
				 <STM32_PINMUX('C', 7, AF8)>, /* SDMMC1_D123DIR */
				 <STM32_PINMUX('B', 9, AF11)>; /* SDMMC1_CDIR */
			slew-rate = <1>;
			drive-push-pull;
			bias-pull-up;
		};
		pins2{
			pinmux = <STM32_PINMUX('E', 4, AF8)>; /* SDMMC1_CKIN */
			bias-pull-up;
		};
	};

	sdmmc1_dir_sleep_pins_a: sdmmc1-dir-sleep-0 {
		pins {
			pinmux = <STM32_PINMUX('F', 2, ANALOG)>, /* SDMMC1_D0DIR */
				 <STM32_PINMUX('C', 7, ANALOG)>, /* SDMMC1_D123DIR */
				 <STM32_PINMUX('B', 9, ANALOG)>, /* SDMMC1_CDIR */
				 <STM32_PINMUX('E', 4, ANALOG)>; /* SDMMC1_CKIN */
		};
	};

	sdmmc1_dir_pins_b: sdmmc1-dir-1 {
		pins1 {
			pinmux = <STM32_PINMUX('F', 2, AF11)>, /* SDMMC1_D0DIR */
				 <STM32_PINMUX('E', 14, AF11)>, /* SDMMC1_D123DIR */
				 <STM32_PINMUX('B', 9, AF11)>; /* SDMMC1_CDIR */
			slew-rate = <1>;
			drive-push-pull;
			bias-pull-up;
		};
		pins2{
			pinmux = <STM32_PINMUX('E', 4, AF8)>; /* SDMMC1_CKIN */
			bias-pull-up;
		};
	};

	sdmmc1_dir_sleep_pins_b: sdmmc1-dir-sleep-1 {
		pins {
			pinmux = <STM32_PINMUX('F', 2, ANALOG)>, /* SDMMC1_D0DIR */
				 <STM32_PINMUX('E', 14, ANALOG)>, /* SDMMC1_D123DIR */
				 <STM32_PINMUX('B', 9, ANALOG)>, /* SDMMC1_CDIR */
				 <STM32_PINMUX('E', 4, ANALOG)>; /* SDMMC1_CKIN */
		};
	};

	sdmmc2_b4_pins_a: sdmmc2-b4-0 {
		pins1 {
			pinmux = <STM32_PINMUX('B', 14, AF9)>, /* SDMMC2_D0 */
				 <STM32_PINMUX('B', 15, AF9)>, /* SDMMC2_D1 */
				 <STM32_PINMUX('B', 3, AF9)>, /* SDMMC2_D2 */
				 <STM32_PINMUX('B', 4, AF9)>, /* SDMMC2_D3 */
				 <STM32_PINMUX('G', 6, AF10)>; /* SDMMC2_CMD */
			slew-rate = <1>;
			drive-push-pull;
			bias-pull-up;
		};
		pins2 {
			pinmux = <STM32_PINMUX('E', 3, AF9)>; /* SDMMC2_CK */
			slew-rate = <2>;
			drive-push-pull;
			bias-pull-up;
		};
	};

	sdmmc2_b4_od_pins_a: sdmmc2-b4-od-0 {
		pins1 {
			pinmux = <STM32_PINMUX('B', 14, AF9)>, /* SDMMC2_D0 */
				 <STM32_PINMUX('B', 15, AF9)>, /* SDMMC2_D1 */
				 <STM32_PINMUX('B', 3, AF9)>, /* SDMMC2_D2 */
				 <STM32_PINMUX('B', 4, AF9)>; /* SDMMC2_D3 */
			slew-rate = <1>;
			drive-push-pull;
			bias-pull-up;
		};
		pins2 {
			pinmux = <STM32_PINMUX('E', 3, AF9)>; /* SDMMC2_CK */
			slew-rate = <2>;
			drive-push-pull;
			bias-pull-up;
		};
		pins3 {
			pinmux = <STM32_PINMUX('G', 6, AF10)>; /* SDMMC2_CMD */
			slew-rate = <1>;
			drive-open-drain;
			bias-pull-up;
		};
	};

	sdmmc2_b4_sleep_pins_a: sdmmc2-b4-sleep-0 {
		pins {
			pinmux = <STM32_PINMUX('B', 14, ANALOG)>, /* SDMMC2_D0 */
				 <STM32_PINMUX('B', 15, ANALOG)>, /* SDMMC2_D1 */
				 <STM32_PINMUX('B', 3, ANALOG)>, /* SDMMC2_D2 */
				 <STM32_PINMUX('B', 4, ANALOG)>, /* SDMMC2_D3 */
				 <STM32_PINMUX('E', 3, ANALOG)>, /* SDMMC2_CK */
				 <STM32_PINMUX('G', 6, ANALOG)>; /* SDMMC2_CMD */
		};
	};

	sdmmc2_b4_pins_b: sdmmc2-b4-1 {
		pins1 {
			pinmux = <STM32_PINMUX('B', 14, AF9)>, /* SDMMC2_D0 */
				 <STM32_PINMUX('B', 15, AF9)>, /* SDMMC2_D1 */
				 <STM32_PINMUX('B', 3, AF9)>, /* SDMMC2_D2 */
				 <STM32_PINMUX('B', 4, AF9)>, /* SDMMC2_D3 */
				 <STM32_PINMUX('G', 6, AF10)>; /* SDMMC2_CMD */
			slew-rate = <1>;
			drive-push-pull;
			bias-disable;
		};
		pins2 {
			pinmux = <STM32_PINMUX('E', 3, AF9)>; /* SDMMC2_CK */
			slew-rate = <2>;
			drive-push-pull;
			bias-disable;
		};
	};

	sdmmc2_b4_od_pins_b: sdmmc2-b4-od-1 {
		pins1 {
			pinmux = <STM32_PINMUX('B', 14, AF9)>, /* SDMMC2_D0 */
				 <STM32_PINMUX('B', 15, AF9)>, /* SDMMC2_D1 */
				 <STM32_PINMUX('B', 3, AF9)>, /* SDMMC2_D2 */
				 <STM32_PINMUX('B', 4, AF9)>; /* SDMMC2_D3 */
			slew-rate = <1>;
			drive-push-pull;
			bias-disable;
		};
		pins2 {
			pinmux = <STM32_PINMUX('E', 3, AF9)>; /* SDMMC2_CK */
			slew-rate = <2>;
			drive-push-pull;
			bias-disable;
		};
		pins3 {
			pinmux = <STM32_PINMUX('G', 6, AF10)>; /* SDMMC2_CMD */
			slew-rate = <1>;
			drive-open-drain;
			bias-disable;
		};
	};

	sdmmc2_d47_pins_a: sdmmc2-d47-0 {
		pins {
			pinmux = <STM32_PINMUX('A', 8, AF9)>, /* SDMMC2_D4 */
				 <STM32_PINMUX('A', 9, AF10)>, /* SDMMC2_D5 */
				 <STM32_PINMUX('E', 5, AF9)>, /* SDMMC2_D6 */
				 <STM32_PINMUX('D', 3, AF9)>; /* SDMMC2_D7 */
			slew-rate = <1>;
			drive-push-pull;
			bias-pull-up;
		};
	};

	sdmmc2_d47_sleep_pins_a: sdmmc2-d47-sleep-0 {
		pins {
			pinmux = <STM32_PINMUX('A', 8, ANALOG)>, /* SDMMC2_D4 */
				 <STM32_PINMUX('A', 9, ANALOG)>, /* SDMMC2_D5 */
				 <STM32_PINMUX('E', 5, ANALOG)>, /* SDMMC2_D6 */
				 <STM32_PINMUX('D', 3, ANALOG)>; /* SDMMC2_D7 */
		};
	};

	sdmmc2_d47_pins_b: sdmmc2-d47-1 {
		pins {
			pinmux = <STM32_PINMUX('A', 8, AF9)>,  /* SDMMC2_D4 */
				 <STM32_PINMUX('A', 9, AF10)>, /* SDMMC2_D5 */
				 <STM32_PINMUX('C', 6, AF10)>, /* SDMMC2_D6 */
				 <STM32_PINMUX('C', 7, AF10)>; /* SDMMC2_D7 */
			slew-rate = <1>;
			drive-push-pull;
			bias-disable;
		};
	};

	sdmmc2_d47_sleep_pins_b: sdmmc2-d47-sleep-1 {
		pins {
			pinmux = <STM32_PINMUX('A', 8, ANALOG)>, /* SDMMC2_D4 */
				 <STM32_PINMUX('A', 9, ANALOG)>, /* SDMMC2_D5 */
				 <STM32_PINMUX('C', 6, ANALOG)>, /* SDMMC2_D6 */
				 <STM32_PINMUX('C', 7, ANALOG)>; /* SDMMC2_D7 */
		};
	};

	sdmmc2_d47_pins_c: sdmmc2-d47-2 {
		pins {
			pinmux = <STM32_PINMUX('A', 8, AF9)>, /* SDMMC2_D4 */
				 <STM32_PINMUX('A', 15, AF9)>, /* SDMMC2_D5 */
				 <STM32_PINMUX('C', 6, AF10)>, /* SDMMC2_D6 */
				 <STM32_PINMUX('C', 7, AF10)>; /* SDMMC2_D7 */
			slew-rate = <1>;
			drive-push-pull;
			bias-pull-up;
		};
	};

	sdmmc2_d47_sleep_pins_c: sdmmc2-d47-sleep-2 {
		pins {
			pinmux = <STM32_PINMUX('A', 8, ANALOG)>, /* SDMMC2_D4 */
				 <STM32_PINMUX('A', 15, ANALOG)>, /* SDMMC2_D5 */
				 <STM32_PINMUX('C', 6, ANALOG)>, /* SDMMC2_D6 */
				 <STM32_PINMUX('C', 7, ANALOG)>; /* SDMMC2_D7 */
		};
	};

	sdmmc3_b4_pins_a: sdmmc3-b4-0 {
		pins1 {
			pinmux = <STM32_PINMUX('F', 0, AF9)>, /* SDMMC3_D0 */
				 <STM32_PINMUX('F', 4, AF9)>, /* SDMMC3_D1 */
				 <STM32_PINMUX('F', 5, AF9)>, /* SDMMC3_D2 */
				 <STM32_PINMUX('D', 7, AF10)>, /* SDMMC3_D3 */
				 <STM32_PINMUX('F', 1, AF9)>; /* SDMMC3_CMD */
			slew-rate = <1>;
			drive-push-pull;
			bias-pull-up;
		};
		pins2 {
			pinmux = <STM32_PINMUX('G', 15, AF10)>; /* SDMMC3_CK */
			slew-rate = <2>;
			drive-push-pull;
			bias-pull-up;
		};
	};

	sdmmc3_b4_od_pins_a: sdmmc3-b4-od-0 {
		pins1 {
			pinmux = <STM32_PINMUX('F', 0, AF9)>, /* SDMMC3_D0 */
				 <STM32_PINMUX('F', 4, AF9)>, /* SDMMC3_D1 */
				 <STM32_PINMUX('F', 5, AF9)>, /* SDMMC3_D2 */
				 <STM32_PINMUX('D', 7, AF10)>; /* SDMMC3_D3 */
			slew-rate = <1>;
			drive-push-pull;
			bias-pull-up;
		};
		pins2 {
			pinmux = <STM32_PINMUX('G', 15, AF10)>; /* SDMMC3_CK */
			slew-rate = <2>;
			drive-push-pull;
			bias-pull-up;
		};
		pins3 {
			pinmux = <STM32_PINMUX('F', 1, AF9)>; /* SDMMC2_CMD */
			slew-rate = <1>;
			drive-open-drain;
			bias-pull-up;
		};
	};

	sdmmc3_b4_sleep_pins_a: sdmmc3-b4-sleep-0 {
		pins {
			pinmux = <STM32_PINMUX('F', 0, ANALOG)>, /* SDMMC3_D0 */
				 <STM32_PINMUX('F', 4, ANALOG)>, /* SDMMC3_D1 */
				 <STM32_PINMUX('F', 5, ANALOG)>, /* SDMMC3_D2 */
				 <STM32_PINMUX('D', 7, ANALOG)>, /* SDMMC3_D3 */
				 <STM32_PINMUX('G', 15, ANALOG)>, /* SDMMC3_CK */
				 <STM32_PINMUX('F', 1, ANALOG)>; /* SDMMC3_CMD */
		};
	};

	sdmmc3_b4_pins_b: sdmmc3-b4-1 {
		pins1 {
			pinmux = <STM32_PINMUX('F', 0, AF9)>, /* SDMMC3_D0 */
				 <STM32_PINMUX('F', 4, AF9)>, /* SDMMC3_D1 */
				 <STM32_PINMUX('D', 5, AF10)>, /* SDMMC3_D2 */
				 <STM32_PINMUX('D', 7, AF10)>, /* SDMMC3_D3 */
				 <STM32_PINMUX('D', 0, AF10)>; /* SDMMC3_CMD */
			slew-rate = <1>;
			drive-push-pull;
			bias-pull-up;
		};
		pins2 {
			pinmux = <STM32_PINMUX('G', 15, AF10)>; /* SDMMC3_CK */
			slew-rate = <2>;
			drive-push-pull;
			bias-pull-up;
		};
	};

	sdmmc3_b4_od_pins_b: sdmmc3-b4-od-1 {
		pins1 {
			pinmux = <STM32_PINMUX('F', 0, AF9)>, /* SDMMC3_D0 */
				 <STM32_PINMUX('F', 4, AF9)>, /* SDMMC3_D1 */
				 <STM32_PINMUX('D', 5, AF10)>, /* SDMMC3_D2 */
				 <STM32_PINMUX('D', 7, AF10)>; /* SDMMC3_D3 */
			slew-rate = <1>;
			drive-push-pull;
			bias-pull-up;
		};
		pins2 {
			pinmux = <STM32_PINMUX('G', 15, AF10)>; /* SDMMC3_CK */
			slew-rate = <2>;
			drive-push-pull;
			bias-pull-up;
		};
		pins3 {
			pinmux = <STM32_PINMUX('D', 0, AF10)>; /* SDMMC2_CMD */
			slew-rate = <1>;
			drive-open-drain;
			bias-pull-up;
		};
	};

	sdmmc3_b4_sleep_pins_b: sdmmc3-b4-sleep-1 {
		pins {
			pinmux = <STM32_PINMUX('F', 0, ANALOG)>, /* SDMMC3_D0 */
				 <STM32_PINMUX('F', 4, ANALOG)>, /* SDMMC3_D1 */
				 <STM32_PINMUX('D', 5, ANALOG)>, /* SDMMC3_D2 */
				 <STM32_PINMUX('D', 7, ANALOG)>, /* SDMMC3_D3 */
				 <STM32_PINMUX('G', 15, ANALOG)>, /* SDMMC3_CK */
				 <STM32_PINMUX('D', 0, ANALOG)>; /* SDMMC3_CMD */
		};
	};

	spdifrx_pins_a: spdifrx-0 {
		pins {
			pinmux = <STM32_PINMUX('G', 12, AF8)>; /* SPDIF_IN1 */
			bias-disable;
		};
	};

	spdifrx_sleep_pins_a: spdifrx-sleep-0 {
		pins {
			pinmux = <STM32_PINMUX('G', 12, ANALOG)>; /* SPDIF_IN1 */
		};
	};

	spi2_pins_a: spi2-0 {
		pins1 {
			pinmux = <STM32_PINMUX('B', 10, AF5)>, /* SPI1_SCK */
				 <STM32_PINMUX('I', 3, AF5)>; /* SPI1_MOSI */
			bias-disable;
			drive-push-pull;
			slew-rate = <1>;
		};

		pins2 {
			pinmux = <STM32_PINMUX('I', 2, AF5)>; /* SPI1_MISO */
			bias-disable;
		};
	};

	uart4_pins_a: uart4-0 {
		pins1 {
			pinmux = <STM32_PINMUX('G', 11, AF6)>; /* UART4_TX */
			bias-disable;
			drive-push-pull;
			slew-rate = <0>;
		};
		pins2 {
			pinmux = <STM32_PINMUX('B', 2, AF8)>; /* UART4_RX */
			bias-disable;
		};
	};

	uart4_pins_b: uart4-1 {
		pins1 {
			pinmux = <STM32_PINMUX('D', 1, AF8)>; /* UART4_TX */
			bias-disable;
			drive-push-pull;
			slew-rate = <0>;
		};
		pins2 {
			pinmux = <STM32_PINMUX('B', 2, AF8)>; /* UART4_RX */
			bias-disable;
		};
	};

	uart4_pins_c: uart4-2 {
		pins1 {
			pinmux = <STM32_PINMUX('G', 11, AF6)>; /* UART4_TX */
			bias-disable;
			drive-push-pull;
			slew-rate = <0>;
		};
		pins2 {
			pinmux = <STM32_PINMUX('B', 2, AF8)>; /* UART4_RX */
			bias-disable;
		};
	};

	uart7_pins_a: uart7-0 {
		pins1 {
			pinmux = <STM32_PINMUX('E', 8, AF7)>; /* UART7_TX */
<<<<<<< HEAD
=======
			bias-disable;
			drive-push-pull;
			slew-rate = <0>;
		};
		pins2 {
			pinmux = <STM32_PINMUX('E', 7, AF7)>, /* UART7_RX */
				 <STM32_PINMUX('E', 10, AF7)>, /* UART7_CTS */
				 <STM32_PINMUX('E', 9, AF7)>; /* UART7_RTS */
			bias-disable;
		};
	};

	uart7_pins_b: uart7-1 {
		pins1 {
			pinmux = <STM32_PINMUX('F', 7, AF7)>; /* UART7_TX */
>>>>>>> ad8c735b
			bias-disable;
			drive-push-pull;
			slew-rate = <0>;
		};
		pins2 {
<<<<<<< HEAD
			pinmux = <STM32_PINMUX('E', 7, AF7)>, /* UART7_RX */
				 <STM32_PINMUX('E', 10, AF7)>, /* UART7_CTS */
				 <STM32_PINMUX('E', 9, AF7)>; /* UART7_RTS */
=======
			pinmux = <STM32_PINMUX('F', 6, AF7)>; /* UART7_RX */
>>>>>>> ad8c735b
			bias-disable;
		};
	};

	uart8_pins_a: uart8-0 {
		pins1 {
			pinmux = <STM32_PINMUX('E', 1, AF8)>; /* UART8_TX */
			bias-disable;
			drive-push-pull;
			slew-rate = <0>;
		};
		pins2 {
			pinmux = <STM32_PINMUX('E', 0, AF8)>; /* UART8_RX */
			bias-disable;
		};
	};

	spi4_pins_a: spi4-0 {
		pins {
			pinmux = <STM32_PINMUX('E', 12, AF5)>, /* SPI4_SCK */
				 <STM32_PINMUX('E', 6, AF5)>;  /* SPI4_MOSI */
			bias-disable;
			drive-push-pull;
			slew-rate = <1>;
		};
		pins2 {
			pinmux = <STM32_PINMUX('E', 13, AF5)>; /* SPI4_MISO */
			bias-disable;
		};
	};

	usart2_pins_a: usart2-0 {
		pins1 {
			pinmux = <STM32_PINMUX('F', 5, AF7)>, /* USART2_TX */
				 <STM32_PINMUX('D', 4, AF7)>; /* USART2_RTS */
			bias-disable;
			drive-push-pull;
			slew-rate = <0>;
		};
		pins2 {
			pinmux = <STM32_PINMUX('D', 6, AF7)>, /* USART2_RX */
				 <STM32_PINMUX('D', 3, AF7)>; /* USART2_CTS_NSS */
			bias-disable;
		};
	};

	usart2_sleep_pins_a: usart2-sleep-0 {
		pins {
			pinmux = <STM32_PINMUX('F', 5, ANALOG)>, /* USART2_TX */
				 <STM32_PINMUX('D', 4, ANALOG)>, /* USART2_RTS */
				 <STM32_PINMUX('D', 6, ANALOG)>, /* USART2_RX */
				 <STM32_PINMUX('D', 3, ANALOG)>; /* USART2_CTS_NSS */
		};
	};

	usart2_pins_b: usart2-1 {
		pins1 {
			pinmux = <STM32_PINMUX('F', 5, AF7)>, /* USART2_TX */
				 <STM32_PINMUX('A', 1, AF7)>; /* USART2_RTS */
			bias-disable;
			drive-push-pull;
			slew-rate = <0>;
		};
		pins2 {
			pinmux = <STM32_PINMUX('F', 4, AF7)>, /* USART2_RX */
				 <STM32_PINMUX('E', 15, AF7)>; /* USART2_CTS_NSS */
			bias-disable;
		};
	};

	usart2_sleep_pins_b: usart2-sleep-1 {
		pins {
			pinmux = <STM32_PINMUX('F', 5, ANALOG)>, /* USART2_TX */
				 <STM32_PINMUX('A', 1, ANALOG)>, /* USART2_RTS */
				 <STM32_PINMUX('F', 4, ANALOG)>, /* USART2_RX */
				 <STM32_PINMUX('E', 15, ANALOG)>; /* USART2_CTS_NSS */
		};
	};

	usart3_pins_a: usart3-0 {
		pins1 {
			pinmux = <STM32_PINMUX('B', 10, AF7)>; /* USART3_TX */
			bias-disable;
			drive-push-pull;
			slew-rate = <0>;
		};
		pins2 {
			pinmux = <STM32_PINMUX('B', 12, AF8)>; /* USART3_RX */
			bias-disable;
		};
	};

	usbotg_hs_pins_a: usbotg-hs-0 {
		pins {
			pinmux = <STM32_PINMUX('A', 10, ANALOG)>; /* OTG_ID */
		};
	};

	usbotg_fs_dp_dm_pins_a: usbotg-fs-dp-dm-0 {
		pins {
			pinmux = <STM32_PINMUX('A', 11, ANALOG)>, /* OTG_FS_DM */
				 <STM32_PINMUX('A', 12, ANALOG)>; /* OTG_FS_DP */
		};
	};
};

&pinctrl_z {
	i2c2_pins_b2: i2c2-0 {
		pins {
			pinmux = <STM32_PINMUX('Z', 0, AF3)>; /* I2C2_SCL */
			bias-disable;
			drive-open-drain;
			slew-rate = <0>;
		};
	};

	i2c2_sleep_pins_b2: i2c2-sleep-0 {
		pins {
			pinmux = <STM32_PINMUX('Z', 0, ANALOG)>; /* I2C2_SCL */
		};
	};

	i2c4_pins_a: i2c4-0 {
		pins {
			pinmux = <STM32_PINMUX('Z', 4, AF6)>, /* I2C4_SCL */
				 <STM32_PINMUX('Z', 5, AF6)>; /* I2C4_SDA */
			bias-disable;
			drive-open-drain;
			slew-rate = <0>;
		};
	};

	i2c4_sleep_pins_a: i2c4-sleep-0 {
		pins {
			pinmux = <STM32_PINMUX('Z', 4, ANALOG)>, /* I2C4_SCL */
				 <STM32_PINMUX('Z', 5, ANALOG)>; /* I2C4_SDA */
		};
	};

	spi1_pins_a: spi1-0 {
		pins1 {
			pinmux = <STM32_PINMUX('Z', 0, AF5)>, /* SPI1_SCK */
				 <STM32_PINMUX('Z', 2, AF5)>; /* SPI1_MOSI */
			bias-disable;
			drive-push-pull;
			slew-rate = <1>;
		};

		pins2 {
			pinmux = <STM32_PINMUX('Z', 1, AF5)>; /* SPI1_MISO */
			bias-disable;
		};
	};
};<|MERGE_RESOLUTION|>--- conflicted
+++ resolved
@@ -1616,8 +1616,6 @@
 	uart7_pins_a: uart7-0 {
 		pins1 {
 			pinmux = <STM32_PINMUX('E', 8, AF7)>; /* UART7_TX */
-<<<<<<< HEAD
-=======
 			bias-disable;
 			drive-push-pull;
 			slew-rate = <0>;
@@ -1633,19 +1631,12 @@
 	uart7_pins_b: uart7-1 {
 		pins1 {
 			pinmux = <STM32_PINMUX('F', 7, AF7)>; /* UART7_TX */
->>>>>>> ad8c735b
-			bias-disable;
-			drive-push-pull;
-			slew-rate = <0>;
-		};
-		pins2 {
-<<<<<<< HEAD
-			pinmux = <STM32_PINMUX('E', 7, AF7)>, /* UART7_RX */
-				 <STM32_PINMUX('E', 10, AF7)>, /* UART7_CTS */
-				 <STM32_PINMUX('E', 9, AF7)>; /* UART7_RTS */
-=======
+			bias-disable;
+			drive-push-pull;
+			slew-rate = <0>;
+		};
+		pins2 {
 			pinmux = <STM32_PINMUX('F', 6, AF7)>; /* UART7_RX */
->>>>>>> ad8c735b
 			bias-disable;
 		};
 	};
