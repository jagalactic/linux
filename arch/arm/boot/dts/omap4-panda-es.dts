--- conflicted
+++ resolved
@@ -47,8 +47,6 @@
 	button_pins: pinmux_button_pins {
 		pinctrl-single,pins = <
 			OMAP4_IOPAD(0x0fc, PIN_INPUT_PULLUP | MUX_MODE3) /* gpio_113 */
-<<<<<<< HEAD
-=======
 		>;
 	};
 
@@ -65,7 +63,6 @@
 			OMAP4_IOPAD(0x11a, PIN_OUTPUT | MUX_MODE0)		/* uart2_rts.uart2_rts */
 			OMAP4_IOPAD(0x11c, PIN_INPUT_PULLUP | MUX_MODE0)	/* uart2_rx.uart2_rx */
 			OMAP4_IOPAD(0x11e, PIN_OUTPUT | MUX_MODE0)		/* uart2_tx.uart2_tx */
->>>>>>> e0733463
 		>;
 	};
 };
