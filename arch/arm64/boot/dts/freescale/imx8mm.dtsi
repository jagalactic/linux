--- conflicted
+++ resolved
@@ -528,13 +528,9 @@
 						<&clk IMX8MM_VIDEO_PLL1>,
 						<&clk IMX8MM_AUDIO_PLL1>,
 						<&clk IMX8MM_AUDIO_PLL2>;
-<<<<<<< HEAD
-				assigned-clock-parents = <&clk IMX8MM_SYS_PLL3_OUT>,
-=======
 				assigned-clock-parents = <&clk IMX8MM_SYS_PLL1_800M>,
 							 <&clk IMX8MM_ARM_PLL_OUT>,
 							 <&clk IMX8MM_SYS_PLL3_OUT>,
->>>>>>> d1988041
 							 <&clk IMX8MM_SYS_PLL1_800M>;
 				assigned-clock-rates = <0>, <0>, <0>,
 							<400000000>,
