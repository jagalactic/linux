--- conflicted
+++ resolved
@@ -489,10 +489,7 @@
 	MIDR_ALL_VERSIONS(MIDR_CORTEX_A35),
 	MIDR_ALL_VERSIONS(MIDR_CORTEX_A53),
 	MIDR_ALL_VERSIONS(MIDR_CORTEX_A55),
-<<<<<<< HEAD
-=======
 	MIDR_ALL_VERSIONS(MIDR_BRAHMA_B53),
->>>>>>> f7688b48
 	{},
 };
 
@@ -511,15 +508,12 @@
 	return is_midr_in_range(midr, &range) && is_kernel_in_hyp_mode();
 }
 #endif
-<<<<<<< HEAD
-=======
 
 static void __maybe_unused
 cpu_enable_cache_maint_trap(const struct arm64_cpu_capabilities *__unused)
 {
 	sysreg_clear_set(sctlr_el1, SCTLR_EL1_UCI, 0);
 }
->>>>>>> f7688b48
 
 #define CAP_MIDR_RANGE(model, v_min, r_min, v_max, r_max)	\
 	.matches = is_affected_midr_range,			\
@@ -562,17 +556,7 @@
 static bool __hardenbp_enab = true;
 static bool __spectrev2_safe = true;
 
-<<<<<<< HEAD
-/*
- * Generic helper for handling capabilties with multiple (match,enable) pairs
- * of call backs, sharing the same capability bit.
- * Iterate over each entry to see if at least one matches.
- */
-static bool __maybe_unused
-multi_entry_cap_matches(const struct arm64_cpu_capabilities *entry, int scope)
-=======
 int get_spectre_v2_workaround_state(void)
->>>>>>> f7688b48
 {
 	if (__spectrev2_safe)
 		return ARM64_BP_HARDEN_NOT_REQUIRED;
@@ -610,43 +594,10 @@
 						 ID_AA64PFR0_CSV2_SHIFT))
 		return false;
 
-<<<<<<< HEAD
-/*
- * List of CPUs that do not need any Spectre-v2 mitigation at all.
- */
-static const struct midr_range spectre_v2_safe_list[] = {
-	MIDR_ALL_VERSIONS(MIDR_CORTEX_A35),
-	MIDR_ALL_VERSIONS(MIDR_CORTEX_A53),
-	MIDR_ALL_VERSIONS(MIDR_CORTEX_A55),
-	{ /* sentinel */ }
-};
-
-/*
- * Track overall bp hardening for all heterogeneous cores in the machine.
- * We are only considered "safe" if all booted cores are known safe.
- */
-static bool __maybe_unused
-check_branch_predictor(const struct arm64_cpu_capabilities *entry, int scope)
-{
-	int need_wa;
-
-	WARN_ON(scope != SCOPE_LOCAL_CPU || preemptible());
-
-	/* If the CPU has CSV2 set, we're safe */
-	if (cpuid_feature_extract_unsigned_field(read_cpuid(ID_AA64PFR0_EL1),
-						 ID_AA64PFR0_CSV2_SHIFT))
-		return false;
-
 	/* Alternatively, we have a list of unaffected CPUs */
 	if (is_midr_in_range_list(read_cpuid_id(), spectre_v2_safe_list))
 		return false;
 
-=======
-	/* Alternatively, we have a list of unaffected CPUs */
-	if (is_midr_in_range_list(read_cpuid_id(), spectre_v2_safe_list))
-		return false;
-
->>>>>>> f7688b48
 	/* Fallback to firmware detection */
 	need_wa = detect_harden_bp_fw();
 	if (!need_wa)
@@ -940,8 +891,6 @@
 		.matches = has_ssbd_mitigation,
 		.midr_range_list = arm64_ssb_cpus,
 	},
-<<<<<<< HEAD
-=======
 #ifdef CONFIG_ARM64_ERRATUM_1418040
 	{
 		.desc = "ARM erratum 1418040",
@@ -957,7 +906,6 @@
 		ERRATA_MIDR_RANGE(MIDR_CORTEX_A76, 0, 0, 2, 0),
 	},
 #endif
->>>>>>> f7688b48
 #ifdef CONFIG_ARM64_ERRATUM_1463225
 	{
 		.desc = "ARM erratum 1463225",
@@ -972,14 +920,11 @@
 		.capability = ARM64_WORKAROUND_CAVIUM_TX2_219_TVM,
 		ERRATA_MIDR_RANGE_LIST(tx2_family_cpus),
 		.matches = needs_tx2_tvm_workaround,
-<<<<<<< HEAD
-=======
 	},
 	{
 		.desc = "Cavium ThunderX2 erratum 219 (PRFM removal)",
 		.capability = ARM64_WORKAROUND_CAVIUM_TX2_219_PRFM,
 		ERRATA_MIDR_RANGE_LIST(tx2_family_cpus),
->>>>>>> f7688b48
 	},
 #endif
 	{
@@ -995,15 +940,6 @@
 ssize_t cpu_show_spectre_v2(struct device *dev, struct device_attribute *attr,
 		char *buf)
 {
-<<<<<<< HEAD
-	if (__spectrev2_safe)
-		return sprintf(buf, "Not affected\n");
-
-	if (__hardenbp_enab)
-		return sprintf(buf, "Mitigation: Branch predictor hardening\n");
-
-	return sprintf(buf, "Vulnerable\n");
-=======
 	switch (get_spectre_v2_workaround_state()) {
 	case ARM64_BP_HARDEN_NOT_REQUIRED:
 		return sprintf(buf, "Not affected\n");
@@ -1013,7 +949,6 @@
 	default:
 		return sprintf(buf, "Vulnerable\n");
 	}
->>>>>>> f7688b48
 }
 
 ssize_t cpu_show_spec_store_bypass(struct device *dev,
