--- conflicted
+++ resolved
@@ -54,11 +54,8 @@
 static inline unsigned long load_unaligned_zeropad(const void *addr)
 {
 	unsigned long ret, tmp;
-<<<<<<< HEAD
-=======
 
 	__uaccess_enable_tco_async();
->>>>>>> 3b17187f
 
 	/* Load word from unaligned pointer addr */
 	asm(
