--- conflicted
+++ resolved
@@ -664,11 +664,8 @@
 	struct svc_serv *serv = rqstp->rq_server;
 	struct xdr_buf *arg = &rqstp->rq_arg;
 	unsigned long pages, filled, ret;
-<<<<<<< HEAD
-=======
 
 	pagevec_init(&rqstp->rq_pvec);
->>>>>>> 3b17187f
 
 	pages = (serv->sv_max_mesg + 2 * PAGE_SIZE) >> PAGE_SHIFT;
 	if (pages > RPCSVC_MAXPAGES) {
