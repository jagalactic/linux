// SPDX-License-Identifier: GPL-2.0-only
/*
 * virtio transport for vsock
 *
 * Copyright (C) 2013-2015 Red Hat, Inc.
 * Author: Asias He <asias@redhat.com>
 *         Stefan Hajnoczi <stefanha@redhat.com>
 *
 * Some of the code is take from Gerd Hoffmann <kraxel@redhat.com>'s
 * early virtio-vsock proof-of-concept bits.
 */
#include <linux/spinlock.h>
#include <linux/module.h>
#include <linux/list.h>
#include <linux/atomic.h>
#include <linux/virtio.h>
#include <linux/virtio_ids.h>
#include <linux/virtio_config.h>
#include <linux/virtio_vsock.h>
#include <net/sock.h>
#include <linux/mutex.h>
#include <net/af_vsock.h>

static struct workqueue_struct *virtio_vsock_workqueue;
static struct virtio_vsock *the_virtio_vsock;
static DEFINE_MUTEX(the_virtio_vsock_mutex); /* protects the_virtio_vsock */

struct virtio_vsock {
	struct virtio_device *vdev;
	struct virtqueue *vqs[VSOCK_VQ_MAX];

	/* Virtqueue processing is deferred to a workqueue */
	struct work_struct tx_work;
	struct work_struct rx_work;
	struct work_struct event_work;

	/* The following fields are protected by tx_lock.  vqs[VSOCK_VQ_TX]
	 * must be accessed with tx_lock held.
	 */
	struct mutex tx_lock;
	bool tx_run;

	struct work_struct send_pkt_work;
	spinlock_t send_pkt_list_lock;
	struct list_head send_pkt_list;

	struct work_struct loopback_work;
	spinlock_t loopback_list_lock; /* protects loopback_list */
	struct list_head loopback_list;

	atomic_t queued_replies;

	/* The following fields are protected by rx_lock.  vqs[VSOCK_VQ_RX]
	 * must be accessed with rx_lock held.
	 */
	struct mutex rx_lock;
	bool rx_run;
	int rx_buf_nr;
	int rx_buf_max_nr;

	/* The following fields are protected by event_lock.
	 * vqs[VSOCK_VQ_EVENT] must be accessed with event_lock held.
	 */
	struct mutex event_lock;
	bool event_run;
	struct virtio_vsock_event event_list[8];

	u32 guest_cid;
};

static u32 virtio_transport_get_local_cid(void)
{
	struct virtio_vsock *vsock;
	u32 ret;

<<<<<<< HEAD
	if (!vsock)
		return VMADDR_CID_ANY;

	return vsock->guest_cid;
=======
	rcu_read_lock();
	vsock = rcu_dereference(the_virtio_vsock);
	if (!vsock) {
		ret = VMADDR_CID_ANY;
		goto out_rcu;
	}

	ret = vsock->guest_cid;
out_rcu:
	rcu_read_unlock();
	return ret;
>>>>>>> f7688b48
}

static void virtio_transport_loopback_work(struct work_struct *work)
{
	struct virtio_vsock *vsock =
		container_of(work, struct virtio_vsock, loopback_work);
	LIST_HEAD(pkts);

	spin_lock_bh(&vsock->loopback_list_lock);
	list_splice_init(&vsock->loopback_list, &pkts);
	spin_unlock_bh(&vsock->loopback_list_lock);

	mutex_lock(&vsock->rx_lock);

	if (!vsock->rx_run)
		goto out;

	while (!list_empty(&pkts)) {
		struct virtio_vsock_pkt *pkt;

		pkt = list_first_entry(&pkts, struct virtio_vsock_pkt, list);
		list_del_init(&pkt->list);

		virtio_transport_recv_pkt(pkt);
	}
out:
	mutex_unlock(&vsock->rx_lock);
}

static int virtio_transport_send_pkt_loopback(struct virtio_vsock *vsock,
					      struct virtio_vsock_pkt *pkt)
{
	int len = pkt->len;

	spin_lock_bh(&vsock->loopback_list_lock);
	list_add_tail(&pkt->list, &vsock->loopback_list);
	spin_unlock_bh(&vsock->loopback_list_lock);

	queue_work(virtio_vsock_workqueue, &vsock->loopback_work);

	return len;
}

static void
virtio_transport_send_pkt_work(struct work_struct *work)
{
	struct virtio_vsock *vsock =
		container_of(work, struct virtio_vsock, send_pkt_work);
	struct virtqueue *vq;
	bool added = false;
	bool restart_rx = false;

	mutex_lock(&vsock->tx_lock);

	if (!vsock->tx_run)
		goto out;

	vq = vsock->vqs[VSOCK_VQ_TX];

	for (;;) {
		struct virtio_vsock_pkt *pkt;
		struct scatterlist hdr, buf, *sgs[2];
		int ret, in_sg = 0, out_sg = 0;
		bool reply;

		spin_lock_bh(&vsock->send_pkt_list_lock);
		if (list_empty(&vsock->send_pkt_list)) {
			spin_unlock_bh(&vsock->send_pkt_list_lock);
			break;
		}

		pkt = list_first_entry(&vsock->send_pkt_list,
				       struct virtio_vsock_pkt, list);
		list_del_init(&pkt->list);
		spin_unlock_bh(&vsock->send_pkt_list_lock);

		virtio_transport_deliver_tap_pkt(pkt);

		reply = pkt->reply;

		sg_init_one(&hdr, &pkt->hdr, sizeof(pkt->hdr));
		sgs[out_sg++] = &hdr;
		if (pkt->buf) {
			sg_init_one(&buf, pkt->buf, pkt->len);
			sgs[out_sg++] = &buf;
		}

		ret = virtqueue_add_sgs(vq, sgs, out_sg, in_sg, pkt, GFP_KERNEL);
		/* Usually this means that there is no more space available in
		 * the vq
		 */
		if (ret < 0) {
			spin_lock_bh(&vsock->send_pkt_list_lock);
			list_add(&pkt->list, &vsock->send_pkt_list);
			spin_unlock_bh(&vsock->send_pkt_list_lock);
			break;
		}

		if (reply) {
			struct virtqueue *rx_vq = vsock->vqs[VSOCK_VQ_RX];
			int val;

			val = atomic_dec_return(&vsock->queued_replies);

			/* Do we now have resources to resume rx processing? */
			if (val + 1 == virtqueue_get_vring_size(rx_vq))
				restart_rx = true;
		}

		added = true;
	}

	if (added)
		virtqueue_kick(vq);

out:
	mutex_unlock(&vsock->tx_lock);

	if (restart_rx)
		queue_work(virtio_vsock_workqueue, &vsock->rx_work);
}

static int
virtio_transport_send_pkt(struct virtio_vsock_pkt *pkt)
{
	struct virtio_vsock *vsock;
	int len = pkt->len;

	rcu_read_lock();
	vsock = rcu_dereference(the_virtio_vsock);
	if (!vsock) {
		virtio_transport_free_pkt(pkt);
		len = -ENODEV;
		goto out_rcu;
	}

	if (le64_to_cpu(pkt->hdr.dst_cid) == vsock->guest_cid) {
		len = virtio_transport_send_pkt_loopback(vsock, pkt);
		goto out_rcu;
	}

	if (pkt->reply)
		atomic_inc(&vsock->queued_replies);

	spin_lock_bh(&vsock->send_pkt_list_lock);
	list_add_tail(&pkt->list, &vsock->send_pkt_list);
	spin_unlock_bh(&vsock->send_pkt_list_lock);

	queue_work(virtio_vsock_workqueue, &vsock->send_pkt_work);

out_rcu:
	rcu_read_unlock();
	return len;
}

static int
virtio_transport_cancel_pkt(struct vsock_sock *vsk)
{
	struct virtio_vsock *vsock;
	struct virtio_vsock_pkt *pkt, *n;
	int cnt = 0, ret;
	LIST_HEAD(freeme);

	rcu_read_lock();
	vsock = rcu_dereference(the_virtio_vsock);
	if (!vsock) {
		ret = -ENODEV;
		goto out_rcu;
	}

	spin_lock_bh(&vsock->send_pkt_list_lock);
	list_for_each_entry_safe(pkt, n, &vsock->send_pkt_list, list) {
		if (pkt->vsk != vsk)
			continue;
		list_move(&pkt->list, &freeme);
	}
	spin_unlock_bh(&vsock->send_pkt_list_lock);

	list_for_each_entry_safe(pkt, n, &freeme, list) {
		if (pkt->reply)
			cnt++;
		list_del(&pkt->list);
		virtio_transport_free_pkt(pkt);
	}

	if (cnt) {
		struct virtqueue *rx_vq = vsock->vqs[VSOCK_VQ_RX];
		int new_cnt;

		new_cnt = atomic_sub_return(cnt, &vsock->queued_replies);
		if (new_cnt + cnt >= virtqueue_get_vring_size(rx_vq) &&
		    new_cnt < virtqueue_get_vring_size(rx_vq))
			queue_work(virtio_vsock_workqueue, &vsock->rx_work);
	}

	ret = 0;

out_rcu:
	rcu_read_unlock();
	return ret;
}

static void virtio_vsock_rx_fill(struct virtio_vsock *vsock)
{
	int buf_len = VIRTIO_VSOCK_DEFAULT_RX_BUF_SIZE;
	struct virtio_vsock_pkt *pkt;
	struct scatterlist hdr, buf, *sgs[2];
	struct virtqueue *vq;
	int ret;

	vq = vsock->vqs[VSOCK_VQ_RX];

	do {
		pkt = kzalloc(sizeof(*pkt), GFP_KERNEL);
		if (!pkt)
			break;

		pkt->buf = kmalloc(buf_len, GFP_KERNEL);
		if (!pkt->buf) {
			virtio_transport_free_pkt(pkt);
			break;
		}

		pkt->buf_len = buf_len;
		pkt->len = buf_len;

		sg_init_one(&hdr, &pkt->hdr, sizeof(pkt->hdr));
		sgs[0] = &hdr;

		sg_init_one(&buf, pkt->buf, buf_len);
		sgs[1] = &buf;
		ret = virtqueue_add_sgs(vq, sgs, 0, 2, pkt, GFP_KERNEL);
		if (ret) {
			virtio_transport_free_pkt(pkt);
			break;
		}
		vsock->rx_buf_nr++;
	} while (vq->num_free);
	if (vsock->rx_buf_nr > vsock->rx_buf_max_nr)
		vsock->rx_buf_max_nr = vsock->rx_buf_nr;
	virtqueue_kick(vq);
}

static void virtio_transport_tx_work(struct work_struct *work)
{
	struct virtio_vsock *vsock =
		container_of(work, struct virtio_vsock, tx_work);
	struct virtqueue *vq;
	bool added = false;

	vq = vsock->vqs[VSOCK_VQ_TX];
	mutex_lock(&vsock->tx_lock);

	if (!vsock->tx_run)
		goto out;

	do {
		struct virtio_vsock_pkt *pkt;
		unsigned int len;

		virtqueue_disable_cb(vq);
		while ((pkt = virtqueue_get_buf(vq, &len)) != NULL) {
			virtio_transport_free_pkt(pkt);
			added = true;
		}
	} while (!virtqueue_enable_cb(vq));

out:
	mutex_unlock(&vsock->tx_lock);

	if (added)
		queue_work(virtio_vsock_workqueue, &vsock->send_pkt_work);
}

/* Is there space left for replies to rx packets? */
static bool virtio_transport_more_replies(struct virtio_vsock *vsock)
{
	struct virtqueue *vq = vsock->vqs[VSOCK_VQ_RX];
	int val;

	smp_rmb(); /* paired with atomic_inc() and atomic_dec_return() */
	val = atomic_read(&vsock->queued_replies);

	return val < virtqueue_get_vring_size(vq);
}

static void virtio_transport_rx_work(struct work_struct *work)
{
	struct virtio_vsock *vsock =
		container_of(work, struct virtio_vsock, rx_work);
	struct virtqueue *vq;

	vq = vsock->vqs[VSOCK_VQ_RX];

	mutex_lock(&vsock->rx_lock);

	if (!vsock->rx_run)
		goto out;

	do {
		virtqueue_disable_cb(vq);
		for (;;) {
			struct virtio_vsock_pkt *pkt;
			unsigned int len;

			if (!virtio_transport_more_replies(vsock)) {
				/* Stop rx until the device processes already
				 * pending replies.  Leave rx virtqueue
				 * callbacks disabled.
				 */
				goto out;
			}

			pkt = virtqueue_get_buf(vq, &len);
			if (!pkt) {
				break;
			}

			vsock->rx_buf_nr--;

			/* Drop short/long packets */
			if (unlikely(len < sizeof(pkt->hdr) ||
				     len > sizeof(pkt->hdr) + pkt->len)) {
				virtio_transport_free_pkt(pkt);
				continue;
			}

			pkt->len = len - sizeof(pkt->hdr);
			virtio_transport_deliver_tap_pkt(pkt);
			virtio_transport_recv_pkt(pkt);
		}
	} while (!virtqueue_enable_cb(vq));

out:
	if (vsock->rx_buf_nr < vsock->rx_buf_max_nr / 2)
		virtio_vsock_rx_fill(vsock);
	mutex_unlock(&vsock->rx_lock);
}

/* event_lock must be held */
static int virtio_vsock_event_fill_one(struct virtio_vsock *vsock,
				       struct virtio_vsock_event *event)
{
	struct scatterlist sg;
	struct virtqueue *vq;

	vq = vsock->vqs[VSOCK_VQ_EVENT];

	sg_init_one(&sg, event, sizeof(*event));

	return virtqueue_add_inbuf(vq, &sg, 1, event, GFP_KERNEL);
}

/* event_lock must be held */
static void virtio_vsock_event_fill(struct virtio_vsock *vsock)
{
	size_t i;

	for (i = 0; i < ARRAY_SIZE(vsock->event_list); i++) {
		struct virtio_vsock_event *event = &vsock->event_list[i];

		virtio_vsock_event_fill_one(vsock, event);
	}

	virtqueue_kick(vsock->vqs[VSOCK_VQ_EVENT]);
}

static void virtio_vsock_reset_sock(struct sock *sk)
{
	lock_sock(sk);
	sk->sk_state = TCP_CLOSE;
	sk->sk_err = ECONNRESET;
	sk->sk_error_report(sk);
	release_sock(sk);
}

static void virtio_vsock_update_guest_cid(struct virtio_vsock *vsock)
{
	struct virtio_device *vdev = vsock->vdev;
	__le64 guest_cid;

	vdev->config->get(vdev, offsetof(struct virtio_vsock_config, guest_cid),
			  &guest_cid, sizeof(guest_cid));
	vsock->guest_cid = le64_to_cpu(guest_cid);
}

/* event_lock must be held */
static void virtio_vsock_event_handle(struct virtio_vsock *vsock,
				      struct virtio_vsock_event *event)
{
	switch (le32_to_cpu(event->id)) {
	case VIRTIO_VSOCK_EVENT_TRANSPORT_RESET:
		virtio_vsock_update_guest_cid(vsock);
		vsock_for_each_connected_socket(virtio_vsock_reset_sock);
		break;
	}
}

static void virtio_transport_event_work(struct work_struct *work)
{
	struct virtio_vsock *vsock =
		container_of(work, struct virtio_vsock, event_work);
	struct virtqueue *vq;

	vq = vsock->vqs[VSOCK_VQ_EVENT];

	mutex_lock(&vsock->event_lock);

	if (!vsock->event_run)
		goto out;

	do {
		struct virtio_vsock_event *event;
		unsigned int len;

		virtqueue_disable_cb(vq);
		while ((event = virtqueue_get_buf(vq, &len)) != NULL) {
			if (len == sizeof(*event))
				virtio_vsock_event_handle(vsock, event);

			virtio_vsock_event_fill_one(vsock, event);
		}
	} while (!virtqueue_enable_cb(vq));

	virtqueue_kick(vsock->vqs[VSOCK_VQ_EVENT]);
out:
	mutex_unlock(&vsock->event_lock);
}

static void virtio_vsock_event_done(struct virtqueue *vq)
{
	struct virtio_vsock *vsock = vq->vdev->priv;

	if (!vsock)
		return;
	queue_work(virtio_vsock_workqueue, &vsock->event_work);
}

static void virtio_vsock_tx_done(struct virtqueue *vq)
{
	struct virtio_vsock *vsock = vq->vdev->priv;

	if (!vsock)
		return;
	queue_work(virtio_vsock_workqueue, &vsock->tx_work);
}

static void virtio_vsock_rx_done(struct virtqueue *vq)
{
	struct virtio_vsock *vsock = vq->vdev->priv;

	if (!vsock)
		return;
	queue_work(virtio_vsock_workqueue, &vsock->rx_work);
}

static struct virtio_transport virtio_transport = {
	.transport = {
		.get_local_cid            = virtio_transport_get_local_cid,

		.init                     = virtio_transport_do_socket_init,
		.destruct                 = virtio_transport_destruct,
		.release                  = virtio_transport_release,
		.connect                  = virtio_transport_connect,
		.shutdown                 = virtio_transport_shutdown,
		.cancel_pkt               = virtio_transport_cancel_pkt,

		.dgram_bind               = virtio_transport_dgram_bind,
		.dgram_dequeue            = virtio_transport_dgram_dequeue,
		.dgram_enqueue            = virtio_transport_dgram_enqueue,
		.dgram_allow              = virtio_transport_dgram_allow,

		.stream_dequeue           = virtio_transport_stream_dequeue,
		.stream_enqueue           = virtio_transport_stream_enqueue,
		.stream_has_data          = virtio_transport_stream_has_data,
		.stream_has_space         = virtio_transport_stream_has_space,
		.stream_rcvhiwat          = virtio_transport_stream_rcvhiwat,
		.stream_is_active         = virtio_transport_stream_is_active,
		.stream_allow             = virtio_transport_stream_allow,

		.notify_poll_in           = virtio_transport_notify_poll_in,
		.notify_poll_out          = virtio_transport_notify_poll_out,
		.notify_recv_init         = virtio_transport_notify_recv_init,
		.notify_recv_pre_block    = virtio_transport_notify_recv_pre_block,
		.notify_recv_pre_dequeue  = virtio_transport_notify_recv_pre_dequeue,
		.notify_recv_post_dequeue = virtio_transport_notify_recv_post_dequeue,
		.notify_send_init         = virtio_transport_notify_send_init,
		.notify_send_pre_block    = virtio_transport_notify_send_pre_block,
		.notify_send_pre_enqueue  = virtio_transport_notify_send_pre_enqueue,
		.notify_send_post_enqueue = virtio_transport_notify_send_post_enqueue,

		.set_buffer_size          = virtio_transport_set_buffer_size,
		.set_min_buffer_size      = virtio_transport_set_min_buffer_size,
		.set_max_buffer_size      = virtio_transport_set_max_buffer_size,
		.get_buffer_size          = virtio_transport_get_buffer_size,
		.get_min_buffer_size      = virtio_transport_get_min_buffer_size,
		.get_max_buffer_size      = virtio_transport_get_max_buffer_size,
	},

	.send_pkt = virtio_transport_send_pkt,
};

static int virtio_vsock_probe(struct virtio_device *vdev)
{
	vq_callback_t *callbacks[] = {
		virtio_vsock_rx_done,
		virtio_vsock_tx_done,
		virtio_vsock_event_done,
	};
	static const char * const names[] = {
		"rx",
		"tx",
		"event",
	};
	struct virtio_vsock *vsock = NULL;
	int ret;

	ret = mutex_lock_interruptible(&the_virtio_vsock_mutex);
	if (ret)
		return ret;

	/* Only one virtio-vsock device per guest is supported */
	if (rcu_dereference_protected(the_virtio_vsock,
				lockdep_is_held(&the_virtio_vsock_mutex))) {
		ret = -EBUSY;
		goto out;
	}

	vsock = kzalloc(sizeof(*vsock), GFP_KERNEL);
	if (!vsock) {
		ret = -ENOMEM;
		goto out;
	}

	vsock->vdev = vdev;

	ret = virtio_find_vqs(vsock->vdev, VSOCK_VQ_MAX,
			      vsock->vqs, callbacks, names,
			      NULL);
	if (ret < 0)
		goto out;

	virtio_vsock_update_guest_cid(vsock);

	vsock->rx_buf_nr = 0;
	vsock->rx_buf_max_nr = 0;
	atomic_set(&vsock->queued_replies, 0);

	mutex_init(&vsock->tx_lock);
	mutex_init(&vsock->rx_lock);
	mutex_init(&vsock->event_lock);
	spin_lock_init(&vsock->send_pkt_list_lock);
	INIT_LIST_HEAD(&vsock->send_pkt_list);
	spin_lock_init(&vsock->loopback_list_lock);
	INIT_LIST_HEAD(&vsock->loopback_list);
	INIT_WORK(&vsock->rx_work, virtio_transport_rx_work);
	INIT_WORK(&vsock->tx_work, virtio_transport_tx_work);
	INIT_WORK(&vsock->event_work, virtio_transport_event_work);
	INIT_WORK(&vsock->send_pkt_work, virtio_transport_send_pkt_work);
	INIT_WORK(&vsock->loopback_work, virtio_transport_loopback_work);

	mutex_lock(&vsock->tx_lock);
	vsock->tx_run = true;
	mutex_unlock(&vsock->tx_lock);

	mutex_lock(&vsock->rx_lock);
	virtio_vsock_rx_fill(vsock);
	vsock->rx_run = true;
	mutex_unlock(&vsock->rx_lock);

	mutex_lock(&vsock->event_lock);
	virtio_vsock_event_fill(vsock);
	vsock->event_run = true;
	mutex_unlock(&vsock->event_lock);

	vdev->priv = vsock;
	rcu_assign_pointer(the_virtio_vsock, vsock);

	mutex_unlock(&the_virtio_vsock_mutex);
	return 0;

out:
	kfree(vsock);
	mutex_unlock(&the_virtio_vsock_mutex);
	return ret;
}

static void virtio_vsock_remove(struct virtio_device *vdev)
{
	struct virtio_vsock *vsock = vdev->priv;
	struct virtio_vsock_pkt *pkt;

	mutex_lock(&the_virtio_vsock_mutex);

	vdev->priv = NULL;
	rcu_assign_pointer(the_virtio_vsock, NULL);
	synchronize_rcu();

	/* Reset all connected sockets when the device disappear */
	vsock_for_each_connected_socket(virtio_vsock_reset_sock);

	/* Stop all work handlers to make sure no one is accessing the device,
	 * so we can safely call vdev->config->reset().
	 */
	mutex_lock(&vsock->rx_lock);
	vsock->rx_run = false;
	mutex_unlock(&vsock->rx_lock);

<<<<<<< HEAD
	/* Reset all connected sockets when the device disappear */
	vsock_for_each_connected_socket(virtio_vsock_reset_sock);

=======
	mutex_lock(&vsock->tx_lock);
	vsock->tx_run = false;
	mutex_unlock(&vsock->tx_lock);

	mutex_lock(&vsock->event_lock);
	vsock->event_run = false;
	mutex_unlock(&vsock->event_lock);

	/* Flush all device writes and interrupts, device will not use any
	 * more buffers.
	 */
>>>>>>> f7688b48
	vdev->config->reset(vdev);

	mutex_lock(&vsock->rx_lock);
	while ((pkt = virtqueue_detach_unused_buf(vsock->vqs[VSOCK_VQ_RX])))
		virtio_transport_free_pkt(pkt);
	mutex_unlock(&vsock->rx_lock);

	mutex_lock(&vsock->tx_lock);
	while ((pkt = virtqueue_detach_unused_buf(vsock->vqs[VSOCK_VQ_TX])))
		virtio_transport_free_pkt(pkt);
	mutex_unlock(&vsock->tx_lock);

	spin_lock_bh(&vsock->send_pkt_list_lock);
	while (!list_empty(&vsock->send_pkt_list)) {
		pkt = list_first_entry(&vsock->send_pkt_list,
				       struct virtio_vsock_pkt, list);
		list_del(&pkt->list);
		virtio_transport_free_pkt(pkt);
	}
	spin_unlock_bh(&vsock->send_pkt_list_lock);

	spin_lock_bh(&vsock->loopback_list_lock);
	while (!list_empty(&vsock->loopback_list)) {
		pkt = list_first_entry(&vsock->loopback_list,
				       struct virtio_vsock_pkt, list);
		list_del(&pkt->list);
		virtio_transport_free_pkt(pkt);
	}
	spin_unlock_bh(&vsock->loopback_list_lock);

<<<<<<< HEAD
	mutex_lock(&the_virtio_vsock_mutex);
	the_virtio_vsock = NULL;
	mutex_unlock(&the_virtio_vsock_mutex);

=======
	/* Delete virtqueues and flush outstanding callbacks if any */
>>>>>>> f7688b48
	vdev->config->del_vqs(vdev);

	/* Other works can be queued before 'config->del_vqs()', so we flush
	 * all works before to free the vsock object to avoid use after free.
	 */
	flush_work(&vsock->loopback_work);
	flush_work(&vsock->rx_work);
	flush_work(&vsock->tx_work);
	flush_work(&vsock->event_work);
	flush_work(&vsock->send_pkt_work);

	mutex_unlock(&the_virtio_vsock_mutex);

	kfree(vsock);
}

static struct virtio_device_id id_table[] = {
	{ VIRTIO_ID_VSOCK, VIRTIO_DEV_ANY_ID },
	{ 0 },
};

static unsigned int features[] = {
};

static struct virtio_driver virtio_vsock_driver = {
	.feature_table = features,
	.feature_table_size = ARRAY_SIZE(features),
	.driver.name = KBUILD_MODNAME,
	.driver.owner = THIS_MODULE,
	.id_table = id_table,
	.probe = virtio_vsock_probe,
	.remove = virtio_vsock_remove,
};

static int __init virtio_vsock_init(void)
{
	int ret;

	virtio_vsock_workqueue = alloc_workqueue("virtio_vsock", 0, 0);
	if (!virtio_vsock_workqueue)
		return -ENOMEM;

	ret = vsock_core_init(&virtio_transport.transport);
	if (ret)
		goto out_wq;

	ret = register_virtio_driver(&virtio_vsock_driver);
	if (ret)
		goto out_vci;

	return 0;

out_vci:
	vsock_core_exit();
out_wq:
	destroy_workqueue(virtio_vsock_workqueue);
	return ret;
}

static void __exit virtio_vsock_exit(void)
{
	unregister_virtio_driver(&virtio_vsock_driver);
	vsock_core_exit();
	destroy_workqueue(virtio_vsock_workqueue);
}

module_init(virtio_vsock_init);
module_exit(virtio_vsock_exit);
MODULE_LICENSE("GPL v2");
MODULE_AUTHOR("Asias He");
MODULE_DESCRIPTION("virtio transport for vsock");
MODULE_DEVICE_TABLE(virtio, id_table);<|MERGE_RESOLUTION|>--- conflicted
+++ resolved
@@ -73,12 +73,6 @@
 	struct virtio_vsock *vsock;
 	u32 ret;
 
-<<<<<<< HEAD
-	if (!vsock)
-		return VMADDR_CID_ANY;
-
-	return vsock->guest_cid;
-=======
 	rcu_read_lock();
 	vsock = rcu_dereference(the_virtio_vsock);
 	if (!vsock) {
@@ -90,7 +84,6 @@
 out_rcu:
 	rcu_read_unlock();
 	return ret;
->>>>>>> f7688b48
 }
 
 static void virtio_transport_loopback_work(struct work_struct *work)
@@ -699,11 +692,6 @@
 	vsock->rx_run = false;
 	mutex_unlock(&vsock->rx_lock);
 
-<<<<<<< HEAD
-	/* Reset all connected sockets when the device disappear */
-	vsock_for_each_connected_socket(virtio_vsock_reset_sock);
-
-=======
 	mutex_lock(&vsock->tx_lock);
 	vsock->tx_run = false;
 	mutex_unlock(&vsock->tx_lock);
@@ -715,7 +703,6 @@
 	/* Flush all device writes and interrupts, device will not use any
 	 * more buffers.
 	 */
->>>>>>> f7688b48
 	vdev->config->reset(vdev);
 
 	mutex_lock(&vsock->rx_lock);
@@ -746,14 +733,7 @@
 	}
 	spin_unlock_bh(&vsock->loopback_list_lock);
 
-<<<<<<< HEAD
-	mutex_lock(&the_virtio_vsock_mutex);
-	the_virtio_vsock = NULL;
-	mutex_unlock(&the_virtio_vsock_mutex);
-
-=======
 	/* Delete virtqueues and flush outstanding callbacks if any */
->>>>>>> f7688b48
 	vdev->config->del_vqs(vdev);
 
 	/* Other works can be queued before 'config->del_vqs()', so we flush
