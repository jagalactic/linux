--- conflicted
+++ resolved
@@ -559,12 +559,7 @@
 		sch = dev_queue->qdisc_sleeping;
 		if (gnet_stats_copy_basic(qdisc_root_sleeping_running(sch), d,
 					  sch->cpu_bstats, &sch->bstats) < 0 ||
-<<<<<<< HEAD
-		    gnet_stats_copy_queue(d, NULL,
-					  &sch->qstats, sch->q.qlen) < 0)
-=======
 		    qdisc_qstats_copy(d, sch) < 0)
->>>>>>> f7688b48
 			return -1;
 	}
 	return 0;
