--- conflicted
+++ resolved
@@ -189,34 +189,7 @@
 	else
 		lock_sock(sk);
 
-<<<<<<< HEAD
-	if (!smc->use_fallback) {
-		rc = smc_close_active(smc);
-		sock_set_flag(sk, SOCK_DEAD);
-		sk->sk_shutdown |= SHUTDOWN_MASK;
-	}
-
-	sk->sk_prot->unhash(sk);
-
-	if (smc->clcsock) {
-		if (smc->use_fallback && sk->sk_state == SMC_LISTEN) {
-			/* wake up clcsock accept */
-			rc = kernel_sock_shutdown(smc->clcsock, SHUT_RDWR);
-		}
-		mutex_lock(&smc->clcsock_release_lock);
-		sock_release(smc->clcsock);
-		smc->clcsock = NULL;
-		mutex_unlock(&smc->clcsock_release_lock);
-	}
-	if (smc->use_fallback) {
-		if (sk->sk_state != SMC_LISTEN && sk->sk_state != SMC_INIT)
-			sock_put(sk); /* passive closing */
-		sk->sk_state = SMC_CLOSED;
-		sk->sk_state_change(sk);
-	}
-=======
 	rc = __smc_release(smc);
->>>>>>> f7688b48
 
 	/* detach socket */
 	sock_orphan(sk);
@@ -1009,30 +982,7 @@
 	if (!sk->sk_lingertime)
 		/* wait for peer closing */
 		sk->sk_lingertime = SMC_MAX_STREAM_WAIT_TIMEOUT;
-<<<<<<< HEAD
-	if (!smc->use_fallback) {
-		smc_close_active(smc);
-		sock_set_flag(sk, SOCK_DEAD);
-		sk->sk_shutdown |= SHUTDOWN_MASK;
-	}
-	sk->sk_prot->unhash(sk);
-	if (smc->clcsock) {
-		struct socket *tcp;
-
-		tcp = smc->clcsock;
-		smc->clcsock = NULL;
-		sock_release(tcp);
-	}
-	if (smc->use_fallback) {
-		sock_put(sk); /* passive closing */
-		sk->sk_state = SMC_CLOSED;
-	} else {
-		if (sk->sk_state == SMC_CLOSED)
-			smc_conn_free(&smc->conn);
-	}
-=======
 	__smc_release(smc);
->>>>>>> f7688b48
 	release_sock(sk);
 	sock_put(sk); /* final sock_put */
 }
