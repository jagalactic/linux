// SPDX-License-Identifier: GPL-2.0-only
/* Connection state tracking for netfilter.  This is separated from,
   but required by, the NAT layer; it can also be used by an iptables
   extension. */

/* (C) 1999-2001 Paul `Rusty' Russell
 * (C) 2002-2006 Netfilter Core Team <coreteam@netfilter.org>
 * (C) 2003,2004 USAGI/WIDE Project <http://www.linux-ipv6.org>
 * (C) 2005-2012 Patrick McHardy <kaber@trash.net>
 */

#define pr_fmt(fmt) KBUILD_MODNAME ": " fmt

#include <linux/types.h>
#include <linux/netfilter.h>
#include <linux/module.h>
#include <linux/sched.h>
#include <linux/skbuff.h>
#include <linux/proc_fs.h>
#include <linux/vmalloc.h>
#include <linux/stddef.h>
#include <linux/slab.h>
#include <linux/random.h>
#include <linux/siphash.h>
#include <linux/err.h>
#include <linux/percpu.h>
#include <linux/moduleparam.h>
#include <linux/notifier.h>
#include <linux/kernel.h>
#include <linux/netdevice.h>
#include <linux/socket.h>
#include <linux/mm.h>
#include <linux/nsproxy.h>
#include <linux/rculist_nulls.h>

#include <net/netfilter/nf_conntrack.h>
#include <net/netfilter/nf_conntrack_l4proto.h>
#include <net/netfilter/nf_conntrack_expect.h>
#include <net/netfilter/nf_conntrack_helper.h>
#include <net/netfilter/nf_conntrack_seqadj.h>
#include <net/netfilter/nf_conntrack_core.h>
#include <net/netfilter/nf_conntrack_extend.h>
#include <net/netfilter/nf_conntrack_acct.h>
#include <net/netfilter/nf_conntrack_ecache.h>
#include <net/netfilter/nf_conntrack_zones.h>
#include <net/netfilter/nf_conntrack_timestamp.h>
#include <net/netfilter/nf_conntrack_timeout.h>
#include <net/netfilter/nf_conntrack_labels.h>
#include <net/netfilter/nf_conntrack_synproxy.h>
#include <net/netfilter/nf_nat.h>
#include <net/netfilter/nf_nat_helper.h>
#include <net/netns/hash.h>
#include <net/ip.h>

#include "nf_internals.h"

__cacheline_aligned_in_smp spinlock_t nf_conntrack_locks[CONNTRACK_LOCKS];
EXPORT_SYMBOL_GPL(nf_conntrack_locks);

__cacheline_aligned_in_smp DEFINE_SPINLOCK(nf_conntrack_expect_lock);
EXPORT_SYMBOL_GPL(nf_conntrack_expect_lock);

struct hlist_nulls_head *nf_conntrack_hash __read_mostly;
EXPORT_SYMBOL_GPL(nf_conntrack_hash);

struct conntrack_gc_work {
	struct delayed_work	dwork;
	u32			next_bucket;
	bool			exiting;
	bool			early_drop;
};

static __read_mostly struct kmem_cache *nf_conntrack_cachep;
static DEFINE_SPINLOCK(nf_conntrack_locks_all_lock);
static __read_mostly bool nf_conntrack_locks_all;

/* serialize hash resizes and nf_ct_iterate_cleanup */
static DEFINE_MUTEX(nf_conntrack_mutex);

#define GC_SCAN_INTERVAL	(120u * HZ)
#define GC_SCAN_MAX_DURATION	msecs_to_jiffies(10)
<<<<<<< HEAD
=======

#define MIN_CHAINLEN	8u
#define MAX_CHAINLEN	(32u - MIN_CHAINLEN)
>>>>>>> 3b17187f

static struct conntrack_gc_work conntrack_gc_work;

void nf_conntrack_lock(spinlock_t *lock) __acquires(lock)
{
	/* 1) Acquire the lock */
	spin_lock(lock);

	/* 2) read nf_conntrack_locks_all, with ACQUIRE semantics
	 * It pairs with the smp_store_release() in nf_conntrack_all_unlock()
	 */
	if (likely(smp_load_acquire(&nf_conntrack_locks_all) == false))
		return;

	/* fast path failed, unlock */
	spin_unlock(lock);

	/* Slow path 1) get global lock */
	spin_lock(&nf_conntrack_locks_all_lock);

	/* Slow path 2) get the lock we want */
	spin_lock(lock);

	/* Slow path 3) release the global lock */
	spin_unlock(&nf_conntrack_locks_all_lock);
}
EXPORT_SYMBOL_GPL(nf_conntrack_lock);

static void nf_conntrack_double_unlock(unsigned int h1, unsigned int h2)
{
	h1 %= CONNTRACK_LOCKS;
	h2 %= CONNTRACK_LOCKS;
	spin_unlock(&nf_conntrack_locks[h1]);
	if (h1 != h2)
		spin_unlock(&nf_conntrack_locks[h2]);
}

/* return true if we need to recompute hashes (in case hash table was resized) */
static bool nf_conntrack_double_lock(struct net *net, unsigned int h1,
				     unsigned int h2, unsigned int sequence)
{
	h1 %= CONNTRACK_LOCKS;
	h2 %= CONNTRACK_LOCKS;
	if (h1 <= h2) {
		nf_conntrack_lock(&nf_conntrack_locks[h1]);
		if (h1 != h2)
			spin_lock_nested(&nf_conntrack_locks[h2],
					 SINGLE_DEPTH_NESTING);
	} else {
		nf_conntrack_lock(&nf_conntrack_locks[h2]);
		spin_lock_nested(&nf_conntrack_locks[h1],
				 SINGLE_DEPTH_NESTING);
	}
	if (read_seqcount_retry(&nf_conntrack_generation, sequence)) {
		nf_conntrack_double_unlock(h1, h2);
		return true;
	}
	return false;
}

static void nf_conntrack_all_lock(void)
	__acquires(&nf_conntrack_locks_all_lock)
{
	int i;

	spin_lock(&nf_conntrack_locks_all_lock);

	/* For nf_contrack_locks_all, only the latest time when another
	 * CPU will see an update is controlled, by the "release" of the
	 * spin_lock below.
	 * The earliest time is not controlled, an thus KCSAN could detect
	 * a race when nf_conntract_lock() reads the variable.
	 * WRITE_ONCE() is used to ensure the compiler will not
	 * optimize the write.
	 */
	WRITE_ONCE(nf_conntrack_locks_all, true);

	for (i = 0; i < CONNTRACK_LOCKS; i++) {
		spin_lock(&nf_conntrack_locks[i]);

		/* This spin_unlock provides the "release" to ensure that
		 * nf_conntrack_locks_all==true is visible to everyone that
		 * acquired spin_lock(&nf_conntrack_locks[]).
		 */
		spin_unlock(&nf_conntrack_locks[i]);
	}
}

static void nf_conntrack_all_unlock(void)
	__releases(&nf_conntrack_locks_all_lock)
{
	/* All prior stores must be complete before we clear
	 * 'nf_conntrack_locks_all'. Otherwise nf_conntrack_lock()
	 * might observe the false value but not the entire
	 * critical section.
	 * It pairs with the smp_load_acquire() in nf_conntrack_lock()
	 */
	smp_store_release(&nf_conntrack_locks_all, false);
	spin_unlock(&nf_conntrack_locks_all_lock);
}

unsigned int nf_conntrack_htable_size __read_mostly;
EXPORT_SYMBOL_GPL(nf_conntrack_htable_size);

unsigned int nf_conntrack_max __read_mostly;
EXPORT_SYMBOL_GPL(nf_conntrack_max);
seqcount_spinlock_t nf_conntrack_generation __read_mostly;
static siphash_key_t nf_conntrack_hash_rnd __read_mostly;

static u32 hash_conntrack_raw(const struct nf_conntrack_tuple *tuple,
			      unsigned int zoneid,
			      const struct net *net)
{
	struct {
		struct nf_conntrack_man src;
		union nf_inet_addr dst_addr;
		unsigned int zone;
		u32 net_mix;
		u16 dport;
		u16 proto;
	} __aligned(SIPHASH_ALIGNMENT) combined;

	get_random_once(&nf_conntrack_hash_rnd, sizeof(nf_conntrack_hash_rnd));

	memset(&combined, 0, sizeof(combined));

	/* The direction must be ignored, so handle usable members manually. */
	combined.src = tuple->src;
	combined.dst_addr = tuple->dst.u3;
	combined.zone = zoneid;
	combined.net_mix = net_hash_mix(net);
	combined.dport = (__force __u16)tuple->dst.u.all;
	combined.proto = tuple->dst.protonum;

	return (u32)siphash(&combined, sizeof(combined), &nf_conntrack_hash_rnd);
}

static u32 scale_hash(u32 hash)
{
	return reciprocal_scale(hash, nf_conntrack_htable_size);
}

static u32 __hash_conntrack(const struct net *net,
			    const struct nf_conntrack_tuple *tuple,
			    unsigned int zoneid,
			    unsigned int size)
{
	return reciprocal_scale(hash_conntrack_raw(tuple, zoneid, net), size);
}

static u32 hash_conntrack(const struct net *net,
			  const struct nf_conntrack_tuple *tuple,
			  unsigned int zoneid)
{
	return scale_hash(hash_conntrack_raw(tuple, zoneid, net));
}

static bool nf_ct_get_tuple_ports(const struct sk_buff *skb,
				  unsigned int dataoff,
				  struct nf_conntrack_tuple *tuple)
{	struct {
		__be16 sport;
		__be16 dport;
	} _inet_hdr, *inet_hdr;

	/* Actually only need first 4 bytes to get ports. */
	inet_hdr = skb_header_pointer(skb, dataoff, sizeof(_inet_hdr), &_inet_hdr);
	if (!inet_hdr)
		return false;

	tuple->src.u.udp.port = inet_hdr->sport;
	tuple->dst.u.udp.port = inet_hdr->dport;
	return true;
}

static bool
nf_ct_get_tuple(const struct sk_buff *skb,
		unsigned int nhoff,
		unsigned int dataoff,
		u_int16_t l3num,
		u_int8_t protonum,
		struct net *net,
		struct nf_conntrack_tuple *tuple)
{
	unsigned int size;
	const __be32 *ap;
	__be32 _addrs[8];

	memset(tuple, 0, sizeof(*tuple));

	tuple->src.l3num = l3num;
	switch (l3num) {
	case NFPROTO_IPV4:
		nhoff += offsetof(struct iphdr, saddr);
		size = 2 * sizeof(__be32);
		break;
	case NFPROTO_IPV6:
		nhoff += offsetof(struct ipv6hdr, saddr);
		size = sizeof(_addrs);
		break;
	default:
		return true;
	}

	ap = skb_header_pointer(skb, nhoff, size, _addrs);
	if (!ap)
		return false;

	switch (l3num) {
	case NFPROTO_IPV4:
		tuple->src.u3.ip = ap[0];
		tuple->dst.u3.ip = ap[1];
		break;
	case NFPROTO_IPV6:
		memcpy(tuple->src.u3.ip6, ap, sizeof(tuple->src.u3.ip6));
		memcpy(tuple->dst.u3.ip6, ap + 4, sizeof(tuple->dst.u3.ip6));
		break;
	}

	tuple->dst.protonum = protonum;
	tuple->dst.dir = IP_CT_DIR_ORIGINAL;

	switch (protonum) {
#if IS_ENABLED(CONFIG_IPV6)
	case IPPROTO_ICMPV6:
		return icmpv6_pkt_to_tuple(skb, dataoff, net, tuple);
#endif
	case IPPROTO_ICMP:
		return icmp_pkt_to_tuple(skb, dataoff, net, tuple);
#ifdef CONFIG_NF_CT_PROTO_GRE
	case IPPROTO_GRE:
		return gre_pkt_to_tuple(skb, dataoff, net, tuple);
#endif
	case IPPROTO_TCP:
	case IPPROTO_UDP: /* fallthrough */
		return nf_ct_get_tuple_ports(skb, dataoff, tuple);
#ifdef CONFIG_NF_CT_PROTO_UDPLITE
	case IPPROTO_UDPLITE:
		return nf_ct_get_tuple_ports(skb, dataoff, tuple);
#endif
#ifdef CONFIG_NF_CT_PROTO_SCTP
	case IPPROTO_SCTP:
		return nf_ct_get_tuple_ports(skb, dataoff, tuple);
#endif
#ifdef CONFIG_NF_CT_PROTO_DCCP
	case IPPROTO_DCCP:
		return nf_ct_get_tuple_ports(skb, dataoff, tuple);
#endif
	default:
		break;
	}

	return true;
}

static int ipv4_get_l4proto(const struct sk_buff *skb, unsigned int nhoff,
			    u_int8_t *protonum)
{
	int dataoff = -1;
	const struct iphdr *iph;
	struct iphdr _iph;

	iph = skb_header_pointer(skb, nhoff, sizeof(_iph), &_iph);
	if (!iph)
		return -1;

	/* Conntrack defragments packets, we might still see fragments
	 * inside ICMP packets though.
	 */
	if (iph->frag_off & htons(IP_OFFSET))
		return -1;

	dataoff = nhoff + (iph->ihl << 2);
	*protonum = iph->protocol;

	/* Check bogus IP headers */
	if (dataoff > skb->len) {
		pr_debug("bogus IPv4 packet: nhoff %u, ihl %u, skblen %u\n",
			 nhoff, iph->ihl << 2, skb->len);
		return -1;
	}
	return dataoff;
}

#if IS_ENABLED(CONFIG_IPV6)
static int ipv6_get_l4proto(const struct sk_buff *skb, unsigned int nhoff,
			    u8 *protonum)
{
	int protoff = -1;
	unsigned int extoff = nhoff + sizeof(struct ipv6hdr);
	__be16 frag_off;
	u8 nexthdr;

	if (skb_copy_bits(skb, nhoff + offsetof(struct ipv6hdr, nexthdr),
			  &nexthdr, sizeof(nexthdr)) != 0) {
		pr_debug("can't get nexthdr\n");
		return -1;
	}
	protoff = ipv6_skip_exthdr(skb, extoff, &nexthdr, &frag_off);
	/*
	 * (protoff == skb->len) means the packet has not data, just
	 * IPv6 and possibly extensions headers, but it is tracked anyway
	 */
	if (protoff < 0 || (frag_off & htons(~0x7)) != 0) {
		pr_debug("can't find proto in pkt\n");
		return -1;
	}

	*protonum = nexthdr;
	return protoff;
}
#endif

static int get_l4proto(const struct sk_buff *skb,
		       unsigned int nhoff, u8 pf, u8 *l4num)
{
	switch (pf) {
	case NFPROTO_IPV4:
		return ipv4_get_l4proto(skb, nhoff, l4num);
#if IS_ENABLED(CONFIG_IPV6)
	case NFPROTO_IPV6:
		return ipv6_get_l4proto(skb, nhoff, l4num);
#endif
	default:
		*l4num = 0;
		break;
	}
	return -1;
}

bool nf_ct_get_tuplepr(const struct sk_buff *skb, unsigned int nhoff,
		       u_int16_t l3num,
		       struct net *net, struct nf_conntrack_tuple *tuple)
{
	u8 protonum;
	int protoff;

	protoff = get_l4proto(skb, nhoff, l3num, &protonum);
	if (protoff <= 0)
		return false;

	return nf_ct_get_tuple(skb, nhoff, protoff, l3num, protonum, net, tuple);
}
EXPORT_SYMBOL_GPL(nf_ct_get_tuplepr);

bool
nf_ct_invert_tuple(struct nf_conntrack_tuple *inverse,
		   const struct nf_conntrack_tuple *orig)
{
	memset(inverse, 0, sizeof(*inverse));

	inverse->src.l3num = orig->src.l3num;

	switch (orig->src.l3num) {
	case NFPROTO_IPV4:
		inverse->src.u3.ip = orig->dst.u3.ip;
		inverse->dst.u3.ip = orig->src.u3.ip;
		break;
	case NFPROTO_IPV6:
		inverse->src.u3.in6 = orig->dst.u3.in6;
		inverse->dst.u3.in6 = orig->src.u3.in6;
		break;
	default:
		break;
	}

	inverse->dst.dir = !orig->dst.dir;

	inverse->dst.protonum = orig->dst.protonum;

	switch (orig->dst.protonum) {
	case IPPROTO_ICMP:
		return nf_conntrack_invert_icmp_tuple(inverse, orig);
#if IS_ENABLED(CONFIG_IPV6)
	case IPPROTO_ICMPV6:
		return nf_conntrack_invert_icmpv6_tuple(inverse, orig);
#endif
	}

	inverse->src.u.all = orig->dst.u.all;
	inverse->dst.u.all = orig->src.u.all;
	return true;
}
EXPORT_SYMBOL_GPL(nf_ct_invert_tuple);

/* Generate a almost-unique pseudo-id for a given conntrack.
 *
 * intentionally doesn't re-use any of the seeds used for hash
 * table location, we assume id gets exposed to userspace.
 *
 * Following nf_conn items do not change throughout lifetime
 * of the nf_conn:
 *
 * 1. nf_conn address
 * 2. nf_conn->master address (normally NULL)
 * 3. the associated net namespace
 * 4. the original direction tuple
 */
u32 nf_ct_get_id(const struct nf_conn *ct)
{
	static __read_mostly siphash_key_t ct_id_seed;
	unsigned long a, b, c, d;

	net_get_random_once(&ct_id_seed, sizeof(ct_id_seed));

	a = (unsigned long)ct;
	b = (unsigned long)ct->master;
	c = (unsigned long)nf_ct_net(ct);
	d = (unsigned long)siphash(&ct->tuplehash[IP_CT_DIR_ORIGINAL].tuple,
				   sizeof(ct->tuplehash[IP_CT_DIR_ORIGINAL].tuple),
				   &ct_id_seed);
#ifdef CONFIG_64BIT
	return siphash_4u64((u64)a, (u64)b, (u64)c, (u64)d, &ct_id_seed);
#else
	return siphash_4u32((u32)a, (u32)b, (u32)c, (u32)d, &ct_id_seed);
#endif
}
EXPORT_SYMBOL_GPL(nf_ct_get_id);

static void
clean_from_lists(struct nf_conn *ct)
{
	pr_debug("clean_from_lists(%p)\n", ct);
	hlist_nulls_del_rcu(&ct->tuplehash[IP_CT_DIR_ORIGINAL].hnnode);
	hlist_nulls_del_rcu(&ct->tuplehash[IP_CT_DIR_REPLY].hnnode);

	/* Destroy all pending expectations */
	nf_ct_remove_expectations(ct);
}

/* must be called with local_bh_disable */
static void nf_ct_add_to_dying_list(struct nf_conn *ct)
{
	struct ct_pcpu *pcpu;

	/* add this conntrack to the (per cpu) dying list */
	ct->cpu = smp_processor_id();
	pcpu = per_cpu_ptr(nf_ct_net(ct)->ct.pcpu_lists, ct->cpu);

	spin_lock(&pcpu->lock);
	hlist_nulls_add_head(&ct->tuplehash[IP_CT_DIR_ORIGINAL].hnnode,
			     &pcpu->dying);
	spin_unlock(&pcpu->lock);
}

/* must be called with local_bh_disable */
static void nf_ct_add_to_unconfirmed_list(struct nf_conn *ct)
{
	struct ct_pcpu *pcpu;

	/* add this conntrack to the (per cpu) unconfirmed list */
	ct->cpu = smp_processor_id();
	pcpu = per_cpu_ptr(nf_ct_net(ct)->ct.pcpu_lists, ct->cpu);

	spin_lock(&pcpu->lock);
	hlist_nulls_add_head(&ct->tuplehash[IP_CT_DIR_ORIGINAL].hnnode,
			     &pcpu->unconfirmed);
	spin_unlock(&pcpu->lock);
}

/* must be called with local_bh_disable */
static void nf_ct_del_from_dying_or_unconfirmed_list(struct nf_conn *ct)
{
	struct ct_pcpu *pcpu;

	/* We overload first tuple to link into unconfirmed or dying list.*/
	pcpu = per_cpu_ptr(nf_ct_net(ct)->ct.pcpu_lists, ct->cpu);

	spin_lock(&pcpu->lock);
	BUG_ON(hlist_nulls_unhashed(&ct->tuplehash[IP_CT_DIR_ORIGINAL].hnnode));
	hlist_nulls_del_rcu(&ct->tuplehash[IP_CT_DIR_ORIGINAL].hnnode);
	spin_unlock(&pcpu->lock);
}

#define NFCT_ALIGN(len)	(((len) + NFCT_INFOMASK) & ~NFCT_INFOMASK)

/* Released via destroy_conntrack() */
struct nf_conn *nf_ct_tmpl_alloc(struct net *net,
				 const struct nf_conntrack_zone *zone,
				 gfp_t flags)
{
	struct nf_conn *tmpl, *p;

	if (ARCH_KMALLOC_MINALIGN <= NFCT_INFOMASK) {
		tmpl = kzalloc(sizeof(*tmpl) + NFCT_INFOMASK, flags);
		if (!tmpl)
			return NULL;

		p = tmpl;
		tmpl = (struct nf_conn *)NFCT_ALIGN((unsigned long)p);
		if (tmpl != p) {
			tmpl = (struct nf_conn *)NFCT_ALIGN((unsigned long)p);
			tmpl->proto.tmpl_padto = (char *)tmpl - (char *)p;
		}
	} else {
		tmpl = kzalloc(sizeof(*tmpl), flags);
		if (!tmpl)
			return NULL;
	}

	tmpl->status = IPS_TEMPLATE;
	write_pnet(&tmpl->ct_net, net);
	nf_ct_zone_add(tmpl, zone);
	atomic_set(&tmpl->ct_general.use, 0);

	return tmpl;
}
EXPORT_SYMBOL_GPL(nf_ct_tmpl_alloc);

void nf_ct_tmpl_free(struct nf_conn *tmpl)
{
	nf_ct_ext_destroy(tmpl);

	if (ARCH_KMALLOC_MINALIGN <= NFCT_INFOMASK)
		kfree((char *)tmpl - tmpl->proto.tmpl_padto);
	else
		kfree(tmpl);
}
EXPORT_SYMBOL_GPL(nf_ct_tmpl_free);

static void destroy_gre_conntrack(struct nf_conn *ct)
{
#ifdef CONFIG_NF_CT_PROTO_GRE
	struct nf_conn *master = ct->master;

	if (master)
		nf_ct_gre_keymap_destroy(master);
#endif
}

static void
destroy_conntrack(struct nf_conntrack *nfct)
{
	struct nf_conn *ct = (struct nf_conn *)nfct;

	pr_debug("destroy_conntrack(%p)\n", ct);
	WARN_ON(atomic_read(&nfct->use) != 0);

	if (unlikely(nf_ct_is_template(ct))) {
		nf_ct_tmpl_free(ct);
		return;
	}

	if (unlikely(nf_ct_protonum(ct) == IPPROTO_GRE))
		destroy_gre_conntrack(ct);

	local_bh_disable();
	/* Expectations will have been removed in clean_from_lists,
	 * except TFTP can create an expectation on the first packet,
	 * before connection is in the list, so we need to clean here,
	 * too.
	 */
	nf_ct_remove_expectations(ct);

	nf_ct_del_from_dying_or_unconfirmed_list(ct);

	local_bh_enable();

	if (ct->master)
		nf_ct_put(ct->master);

	pr_debug("destroy_conntrack: returning ct=%p to slab\n", ct);
	nf_conntrack_free(ct);
}

static void nf_ct_delete_from_lists(struct nf_conn *ct)
{
	struct net *net = nf_ct_net(ct);
	unsigned int hash, reply_hash;
	unsigned int sequence;

	nf_ct_helper_destroy(ct);

	local_bh_disable();
	do {
		sequence = read_seqcount_begin(&nf_conntrack_generation);
		hash = hash_conntrack(net,
				      &ct->tuplehash[IP_CT_DIR_ORIGINAL].tuple,
				      nf_ct_zone_id(nf_ct_zone(ct), IP_CT_DIR_ORIGINAL));
		reply_hash = hash_conntrack(net,
					   &ct->tuplehash[IP_CT_DIR_REPLY].tuple,
					   nf_ct_zone_id(nf_ct_zone(ct), IP_CT_DIR_REPLY));
	} while (nf_conntrack_double_lock(net, hash, reply_hash, sequence));

	clean_from_lists(ct);
	nf_conntrack_double_unlock(hash, reply_hash);

	nf_ct_add_to_dying_list(ct);

	local_bh_enable();
}

bool nf_ct_delete(struct nf_conn *ct, u32 portid, int report)
{
	struct nf_conn_tstamp *tstamp;
	struct net *net;

	if (test_and_set_bit(IPS_DYING_BIT, &ct->status))
		return false;

	tstamp = nf_conn_tstamp_find(ct);
	if (tstamp) {
		s32 timeout = ct->timeout - nfct_time_stamp;

		tstamp->stop = ktime_get_real_ns();
		if (timeout < 0)
			tstamp->stop -= jiffies_to_nsecs(-timeout);
	}

	if (nf_conntrack_event_report(IPCT_DESTROY, ct,
				    portid, report) < 0) {
		/* destroy event was not delivered. nf_ct_put will
		 * be done by event cache worker on redelivery.
		 */
		nf_ct_delete_from_lists(ct);
		nf_conntrack_ecache_work(nf_ct_net(ct), NFCT_ECACHE_DESTROY_FAIL);
		return false;
	}

	net = nf_ct_net(ct);
	if (nf_conntrack_ecache_dwork_pending(net))
		nf_conntrack_ecache_work(net, NFCT_ECACHE_DESTROY_SENT);
	nf_ct_delete_from_lists(ct);
	nf_ct_put(ct);
	return true;
}
EXPORT_SYMBOL_GPL(nf_ct_delete);

static inline bool
nf_ct_key_equal(struct nf_conntrack_tuple_hash *h,
		const struct nf_conntrack_tuple *tuple,
		const struct nf_conntrack_zone *zone,
		const struct net *net)
{
	struct nf_conn *ct = nf_ct_tuplehash_to_ctrack(h);

	/* A conntrack can be recreated with the equal tuple,
	 * so we need to check that the conntrack is confirmed
	 */
	return nf_ct_tuple_equal(tuple, &h->tuple) &&
	       nf_ct_zone_equal(ct, zone, NF_CT_DIRECTION(h)) &&
	       nf_ct_is_confirmed(ct) &&
	       net_eq(net, nf_ct_net(ct));
}

static inline bool
nf_ct_match(const struct nf_conn *ct1, const struct nf_conn *ct2)
{
	return nf_ct_tuple_equal(&ct1->tuplehash[IP_CT_DIR_ORIGINAL].tuple,
				 &ct2->tuplehash[IP_CT_DIR_ORIGINAL].tuple) &&
	       nf_ct_tuple_equal(&ct1->tuplehash[IP_CT_DIR_REPLY].tuple,
				 &ct2->tuplehash[IP_CT_DIR_REPLY].tuple) &&
	       nf_ct_zone_equal(ct1, nf_ct_zone(ct2), IP_CT_DIR_ORIGINAL) &&
	       nf_ct_zone_equal(ct1, nf_ct_zone(ct2), IP_CT_DIR_REPLY) &&
	       net_eq(nf_ct_net(ct1), nf_ct_net(ct2));
}

/* caller must hold rcu readlock and none of the nf_conntrack_locks */
static void nf_ct_gc_expired(struct nf_conn *ct)
{
	if (!atomic_inc_not_zero(&ct->ct_general.use))
		return;

	if (nf_ct_should_gc(ct))
		nf_ct_kill(ct);

	nf_ct_put(ct);
}

/*
 * Warning :
 * - Caller must take a reference on returned object
 *   and recheck nf_ct_tuple_equal(tuple, &h->tuple)
 */
static struct nf_conntrack_tuple_hash *
____nf_conntrack_find(struct net *net, const struct nf_conntrack_zone *zone,
		      const struct nf_conntrack_tuple *tuple, u32 hash)
{
	struct nf_conntrack_tuple_hash *h;
	struct hlist_nulls_head *ct_hash;
	struct hlist_nulls_node *n;
	unsigned int bucket, hsize;

begin:
	nf_conntrack_get_ht(&ct_hash, &hsize);
	bucket = reciprocal_scale(hash, hsize);

	hlist_nulls_for_each_entry_rcu(h, n, &ct_hash[bucket], hnnode) {
		struct nf_conn *ct;

		ct = nf_ct_tuplehash_to_ctrack(h);
		if (nf_ct_is_expired(ct)) {
			nf_ct_gc_expired(ct);
			continue;
		}

		if (nf_ct_key_equal(h, tuple, zone, net))
			return h;
	}
	/*
	 * if the nulls value we got at the end of this lookup is
	 * not the expected one, we must restart lookup.
	 * We probably met an item that was moved to another chain.
	 */
	if (get_nulls_value(n) != bucket) {
		NF_CT_STAT_INC_ATOMIC(net, search_restart);
		goto begin;
	}

	return NULL;
}

/* Find a connection corresponding to a tuple. */
static struct nf_conntrack_tuple_hash *
__nf_conntrack_find_get(struct net *net, const struct nf_conntrack_zone *zone,
			const struct nf_conntrack_tuple *tuple, u32 hash)
{
	struct nf_conntrack_tuple_hash *h;
	struct nf_conn *ct;

	rcu_read_lock();

	h = ____nf_conntrack_find(net, zone, tuple, hash);
	if (h) {
		/* We have a candidate that matches the tuple we're interested
		 * in, try to obtain a reference and re-check tuple
		 */
		ct = nf_ct_tuplehash_to_ctrack(h);
		if (likely(atomic_inc_not_zero(&ct->ct_general.use))) {
			if (likely(nf_ct_key_equal(h, tuple, zone, net)))
				goto found;

			/* TYPESAFE_BY_RCU recycled the candidate */
			nf_ct_put(ct);
		}

		h = NULL;
	}
found:
	rcu_read_unlock();

	return h;
}

struct nf_conntrack_tuple_hash *
nf_conntrack_find_get(struct net *net, const struct nf_conntrack_zone *zone,
		      const struct nf_conntrack_tuple *tuple)
{
	unsigned int rid, zone_id = nf_ct_zone_id(zone, IP_CT_DIR_ORIGINAL);
	struct nf_conntrack_tuple_hash *thash;

	thash = __nf_conntrack_find_get(net, zone, tuple,
					hash_conntrack_raw(tuple, zone_id, net));

	if (thash)
		return thash;

	rid = nf_ct_zone_id(zone, IP_CT_DIR_REPLY);
	if (rid != zone_id)
		return __nf_conntrack_find_get(net, zone, tuple,
					       hash_conntrack_raw(tuple, rid, net));
	return thash;
}
EXPORT_SYMBOL_GPL(nf_conntrack_find_get);

static void __nf_conntrack_hash_insert(struct nf_conn *ct,
				       unsigned int hash,
				       unsigned int reply_hash)
{
	hlist_nulls_add_head_rcu(&ct->tuplehash[IP_CT_DIR_ORIGINAL].hnnode,
			   &nf_conntrack_hash[hash]);
	hlist_nulls_add_head_rcu(&ct->tuplehash[IP_CT_DIR_REPLY].hnnode,
			   &nf_conntrack_hash[reply_hash]);
}

int
nf_conntrack_hash_check_insert(struct nf_conn *ct)
{
	const struct nf_conntrack_zone *zone;
	struct net *net = nf_ct_net(ct);
	unsigned int hash, reply_hash;
	struct nf_conntrack_tuple_hash *h;
	struct hlist_nulls_node *n;
	unsigned int max_chainlen;
	unsigned int chainlen = 0;
	unsigned int sequence;
	int err = -EEXIST;

	zone = nf_ct_zone(ct);

	local_bh_disable();
	do {
		sequence = read_seqcount_begin(&nf_conntrack_generation);
		hash = hash_conntrack(net,
				      &ct->tuplehash[IP_CT_DIR_ORIGINAL].tuple,
				      nf_ct_zone_id(nf_ct_zone(ct), IP_CT_DIR_ORIGINAL));
		reply_hash = hash_conntrack(net,
					   &ct->tuplehash[IP_CT_DIR_REPLY].tuple,
					   nf_ct_zone_id(nf_ct_zone(ct), IP_CT_DIR_REPLY));
	} while (nf_conntrack_double_lock(net, hash, reply_hash, sequence));

	max_chainlen = MIN_CHAINLEN + prandom_u32_max(MAX_CHAINLEN);

	/* See if there's one in the list already, including reverse */
	hlist_nulls_for_each_entry(h, n, &nf_conntrack_hash[hash], hnnode) {
		if (nf_ct_key_equal(h, &ct->tuplehash[IP_CT_DIR_ORIGINAL].tuple,
				    zone, net))
			goto out;

		if (chainlen++ > max_chainlen)
			goto chaintoolong;
	}

	chainlen = 0;

	hlist_nulls_for_each_entry(h, n, &nf_conntrack_hash[reply_hash], hnnode) {
		if (nf_ct_key_equal(h, &ct->tuplehash[IP_CT_DIR_REPLY].tuple,
				    zone, net))
			goto out;
		if (chainlen++ > max_chainlen)
			goto chaintoolong;
	}

	smp_wmb();
	/* The caller holds a reference to this object */
	atomic_set(&ct->ct_general.use, 2);
	__nf_conntrack_hash_insert(ct, hash, reply_hash);
	nf_conntrack_double_unlock(hash, reply_hash);
	NF_CT_STAT_INC(net, insert);
	local_bh_enable();
	return 0;
chaintoolong:
	NF_CT_STAT_INC(net, chaintoolong);
	err = -ENOSPC;
out:
	nf_conntrack_double_unlock(hash, reply_hash);
	local_bh_enable();
	return err;
}
EXPORT_SYMBOL_GPL(nf_conntrack_hash_check_insert);

void nf_ct_acct_add(struct nf_conn *ct, u32 dir, unsigned int packets,
		    unsigned int bytes)
{
	struct nf_conn_acct *acct;

	acct = nf_conn_acct_find(ct);
	if (acct) {
		struct nf_conn_counter *counter = acct->counter;

		atomic64_add(packets, &counter[dir].packets);
		atomic64_add(bytes, &counter[dir].bytes);
	}
}
EXPORT_SYMBOL_GPL(nf_ct_acct_add);

static void nf_ct_acct_merge(struct nf_conn *ct, enum ip_conntrack_info ctinfo,
			     const struct nf_conn *loser_ct)
{
	struct nf_conn_acct *acct;

	acct = nf_conn_acct_find(loser_ct);
	if (acct) {
		struct nf_conn_counter *counter = acct->counter;
		unsigned int bytes;

		/* u32 should be fine since we must have seen one packet. */
		bytes = atomic64_read(&counter[CTINFO2DIR(ctinfo)].bytes);
		nf_ct_acct_update(ct, CTINFO2DIR(ctinfo), bytes);
	}
}

static void __nf_conntrack_insert_prepare(struct nf_conn *ct)
{
	struct nf_conn_tstamp *tstamp;

	atomic_inc(&ct->ct_general.use);
	ct->status |= IPS_CONFIRMED;

	/* set conntrack timestamp, if enabled. */
	tstamp = nf_conn_tstamp_find(ct);
	if (tstamp)
		tstamp->start = ktime_get_real_ns();
}

/* caller must hold locks to prevent concurrent changes */
static int __nf_ct_resolve_clash(struct sk_buff *skb,
				 struct nf_conntrack_tuple_hash *h)
{
	/* This is the conntrack entry already in hashes that won race. */
	struct nf_conn *ct = nf_ct_tuplehash_to_ctrack(h);
	enum ip_conntrack_info ctinfo;
	struct nf_conn *loser_ct;

	loser_ct = nf_ct_get(skb, &ctinfo);

	if (nf_ct_is_dying(ct))
		return NF_DROP;

	if (((ct->status & IPS_NAT_DONE_MASK) == 0) ||
	    nf_ct_match(ct, loser_ct)) {
		struct net *net = nf_ct_net(ct);

		nf_conntrack_get(&ct->ct_general);

		nf_ct_acct_merge(ct, ctinfo, loser_ct);
		nf_ct_add_to_dying_list(loser_ct);
		nf_conntrack_put(&loser_ct->ct_general);
		nf_ct_set(skb, ct, ctinfo);

		NF_CT_STAT_INC(net, clash_resolve);
		return NF_ACCEPT;
	}

	return NF_DROP;
}

/**
 * nf_ct_resolve_clash_harder - attempt to insert clashing conntrack entry
 *
 * @skb: skb that causes the collision
 * @repl_idx: hash slot for reply direction
 *
 * Called when origin or reply direction had a clash.
 * The skb can be handled without packet drop provided the reply direction
 * is unique or there the existing entry has the identical tuple in both
 * directions.
 *
 * Caller must hold conntrack table locks to prevent concurrent updates.
 *
 * Returns NF_DROP if the clash could not be handled.
 */
static int nf_ct_resolve_clash_harder(struct sk_buff *skb, u32 repl_idx)
{
	struct nf_conn *loser_ct = (struct nf_conn *)skb_nfct(skb);
	const struct nf_conntrack_zone *zone;
	struct nf_conntrack_tuple_hash *h;
	struct hlist_nulls_node *n;
	struct net *net;

	zone = nf_ct_zone(loser_ct);
	net = nf_ct_net(loser_ct);

	/* Reply direction must never result in a clash, unless both origin
	 * and reply tuples are identical.
	 */
	hlist_nulls_for_each_entry(h, n, &nf_conntrack_hash[repl_idx], hnnode) {
		if (nf_ct_key_equal(h,
				    &loser_ct->tuplehash[IP_CT_DIR_REPLY].tuple,
				    zone, net))
			return __nf_ct_resolve_clash(skb, h);
	}

	/* We want the clashing entry to go away real soon: 1 second timeout. */
	loser_ct->timeout = nfct_time_stamp + HZ;

	/* IPS_NAT_CLASH removes the entry automatically on the first
	 * reply.  Also prevents UDP tracker from moving the entry to
	 * ASSURED state, i.e. the entry can always be evicted under
	 * pressure.
	 */
	loser_ct->status |= IPS_FIXED_TIMEOUT | IPS_NAT_CLASH;

	__nf_conntrack_insert_prepare(loser_ct);

	/* fake add for ORIGINAL dir: we want lookups to only find the entry
	 * already in the table.  This also hides the clashing entry from
	 * ctnetlink iteration, i.e. conntrack -L won't show them.
	 */
	hlist_nulls_add_fake(&loser_ct->tuplehash[IP_CT_DIR_ORIGINAL].hnnode);

	hlist_nulls_add_head_rcu(&loser_ct->tuplehash[IP_CT_DIR_REPLY].hnnode,
				 &nf_conntrack_hash[repl_idx]);

	NF_CT_STAT_INC(net, clash_resolve);
	return NF_ACCEPT;
}

/**
 * nf_ct_resolve_clash - attempt to handle clash without packet drop
 *
 * @skb: skb that causes the clash
 * @h: tuplehash of the clashing entry already in table
 * @reply_hash: hash slot for reply direction
 *
 * A conntrack entry can be inserted to the connection tracking table
 * if there is no existing entry with an identical tuple.
 *
 * If there is one, @skb (and the assocated, unconfirmed conntrack) has
 * to be dropped.  In case @skb is retransmitted, next conntrack lookup
 * will find the already-existing entry.
 *
 * The major problem with such packet drop is the extra delay added by
 * the packet loss -- it will take some time for a retransmit to occur
 * (or the sender to time out when waiting for a reply).
 *
 * This function attempts to handle the situation without packet drop.
 *
 * If @skb has no NAT transformation or if the colliding entries are
 * exactly the same, only the to-be-confirmed conntrack entry is discarded
 * and @skb is associated with the conntrack entry already in the table.
 *
 * Failing that, the new, unconfirmed conntrack is still added to the table
 * provided that the collision only occurs in the ORIGINAL direction.
 * The new entry will be added only in the non-clashing REPLY direction,
 * so packets in the ORIGINAL direction will continue to match the existing
 * entry.  The new entry will also have a fixed timeout so it expires --
 * due to the collision, it will only see reply traffic.
 *
 * Returns NF_DROP if the clash could not be resolved.
 */
static __cold noinline int
nf_ct_resolve_clash(struct sk_buff *skb, struct nf_conntrack_tuple_hash *h,
		    u32 reply_hash)
{
	/* This is the conntrack entry already in hashes that won race. */
	struct nf_conn *ct = nf_ct_tuplehash_to_ctrack(h);
	const struct nf_conntrack_l4proto *l4proto;
	enum ip_conntrack_info ctinfo;
	struct nf_conn *loser_ct;
	struct net *net;
	int ret;

	loser_ct = nf_ct_get(skb, &ctinfo);
	net = nf_ct_net(loser_ct);

	l4proto = nf_ct_l4proto_find(nf_ct_protonum(ct));
	if (!l4proto->allow_clash)
		goto drop;

	ret = __nf_ct_resolve_clash(skb, h);
	if (ret == NF_ACCEPT)
		return ret;

	ret = nf_ct_resolve_clash_harder(skb, reply_hash);
	if (ret == NF_ACCEPT)
		return ret;

drop:
	nf_ct_add_to_dying_list(loser_ct);
	NF_CT_STAT_INC(net, drop);
	NF_CT_STAT_INC(net, insert_failed);
	return NF_DROP;
}

/* Confirm a connection given skb; places it in hash table */
int
__nf_conntrack_confirm(struct sk_buff *skb)
{
	unsigned int chainlen = 0, sequence, max_chainlen;
	const struct nf_conntrack_zone *zone;
	unsigned int hash, reply_hash;
	struct nf_conntrack_tuple_hash *h;
	struct nf_conn *ct;
	struct nf_conn_help *help;
	struct hlist_nulls_node *n;
	enum ip_conntrack_info ctinfo;
	struct net *net;
	int ret = NF_DROP;

	ct = nf_ct_get(skb, &ctinfo);
	net = nf_ct_net(ct);

	/* ipt_REJECT uses nf_conntrack_attach to attach related
	   ICMP/TCP RST packets in other direction.  Actual packet
	   which created connection will be IP_CT_NEW or for an
	   expected connection, IP_CT_RELATED. */
	if (CTINFO2DIR(ctinfo) != IP_CT_DIR_ORIGINAL)
		return NF_ACCEPT;

	zone = nf_ct_zone(ct);
	local_bh_disable();

	do {
		sequence = read_seqcount_begin(&nf_conntrack_generation);
		/* reuse the hash saved before */
		hash = *(unsigned long *)&ct->tuplehash[IP_CT_DIR_REPLY].hnnode.pprev;
		hash = scale_hash(hash);
		reply_hash = hash_conntrack(net,
					   &ct->tuplehash[IP_CT_DIR_REPLY].tuple,
					   nf_ct_zone_id(nf_ct_zone(ct), IP_CT_DIR_REPLY));
	} while (nf_conntrack_double_lock(net, hash, reply_hash, sequence));

	/* We're not in hash table, and we refuse to set up related
	 * connections for unconfirmed conns.  But packet copies and
	 * REJECT will give spurious warnings here.
	 */

	/* Another skb with the same unconfirmed conntrack may
	 * win the race. This may happen for bridge(br_flood)
	 * or broadcast/multicast packets do skb_clone with
	 * unconfirmed conntrack.
	 */
	if (unlikely(nf_ct_is_confirmed(ct))) {
		WARN_ON_ONCE(1);
		nf_conntrack_double_unlock(hash, reply_hash);
		local_bh_enable();
		return NF_DROP;
	}

	pr_debug("Confirming conntrack %p\n", ct);
	/* We have to check the DYING flag after unlink to prevent
	 * a race against nf_ct_get_next_corpse() possibly called from
	 * user context, else we insert an already 'dead' hash, blocking
	 * further use of that particular connection -JM.
	 */
	nf_ct_del_from_dying_or_unconfirmed_list(ct);

	if (unlikely(nf_ct_is_dying(ct))) {
		nf_ct_add_to_dying_list(ct);
		NF_CT_STAT_INC(net, insert_failed);
		goto dying;
	}

	max_chainlen = MIN_CHAINLEN + prandom_u32_max(MAX_CHAINLEN);
	/* See if there's one in the list already, including reverse:
	   NAT could have grabbed it without realizing, since we're
	   not in the hash.  If there is, we lost race. */
	hlist_nulls_for_each_entry(h, n, &nf_conntrack_hash[hash], hnnode) {
		if (nf_ct_key_equal(h, &ct->tuplehash[IP_CT_DIR_ORIGINAL].tuple,
				    zone, net))
			goto out;
		if (chainlen++ > max_chainlen)
			goto chaintoolong;
	}

	chainlen = 0;
	hlist_nulls_for_each_entry(h, n, &nf_conntrack_hash[reply_hash], hnnode) {
		if (nf_ct_key_equal(h, &ct->tuplehash[IP_CT_DIR_REPLY].tuple,
				    zone, net))
			goto out;
		if (chainlen++ > max_chainlen) {
chaintoolong:
			nf_ct_add_to_dying_list(ct);
			NF_CT_STAT_INC(net, chaintoolong);
			NF_CT_STAT_INC(net, insert_failed);
			ret = NF_DROP;
			goto dying;
		}
	}

	/* Timer relative to confirmation time, not original
	   setting time, otherwise we'd get timer wrap in
	   weird delay cases. */
	ct->timeout += nfct_time_stamp;

	__nf_conntrack_insert_prepare(ct);

	/* Since the lookup is lockless, hash insertion must be done after
	 * starting the timer and setting the CONFIRMED bit. The RCU barriers
	 * guarantee that no other CPU can find the conntrack before the above
	 * stores are visible.
	 */
	__nf_conntrack_hash_insert(ct, hash, reply_hash);
	nf_conntrack_double_unlock(hash, reply_hash);
	local_bh_enable();

	help = nfct_help(ct);
	if (help && help->helper)
		nf_conntrack_event_cache(IPCT_HELPER, ct);

	nf_conntrack_event_cache(master_ct(ct) ?
				 IPCT_RELATED : IPCT_NEW, ct);
	return NF_ACCEPT;

out:
	ret = nf_ct_resolve_clash(skb, h, reply_hash);
dying:
	nf_conntrack_double_unlock(hash, reply_hash);
	local_bh_enable();
	return ret;
}
EXPORT_SYMBOL_GPL(__nf_conntrack_confirm);

/* Returns true if a connection correspondings to the tuple (required
   for NAT). */
int
nf_conntrack_tuple_taken(const struct nf_conntrack_tuple *tuple,
			 const struct nf_conn *ignored_conntrack)
{
	struct net *net = nf_ct_net(ignored_conntrack);
	const struct nf_conntrack_zone *zone;
	struct nf_conntrack_tuple_hash *h;
	struct hlist_nulls_head *ct_hash;
	unsigned int hash, hsize;
	struct hlist_nulls_node *n;
	struct nf_conn *ct;

	zone = nf_ct_zone(ignored_conntrack);

	rcu_read_lock();
 begin:
	nf_conntrack_get_ht(&ct_hash, &hsize);
	hash = __hash_conntrack(net, tuple, nf_ct_zone_id(zone, IP_CT_DIR_REPLY), hsize);

	hlist_nulls_for_each_entry_rcu(h, n, &ct_hash[hash], hnnode) {
		ct = nf_ct_tuplehash_to_ctrack(h);

		if (ct == ignored_conntrack)
			continue;

		if (nf_ct_is_expired(ct)) {
			nf_ct_gc_expired(ct);
			continue;
		}

		if (nf_ct_key_equal(h, tuple, zone, net)) {
			/* Tuple is taken already, so caller will need to find
			 * a new source port to use.
			 *
			 * Only exception:
			 * If the *original tuples* are identical, then both
			 * conntracks refer to the same flow.
			 * This is a rare situation, it can occur e.g. when
			 * more than one UDP packet is sent from same socket
			 * in different threads.
			 *
			 * Let nf_ct_resolve_clash() deal with this later.
			 */
			if (nf_ct_tuple_equal(&ignored_conntrack->tuplehash[IP_CT_DIR_ORIGINAL].tuple,
					      &ct->tuplehash[IP_CT_DIR_ORIGINAL].tuple) &&
					      nf_ct_zone_equal(ct, zone, IP_CT_DIR_ORIGINAL))
				continue;

			NF_CT_STAT_INC_ATOMIC(net, found);
			rcu_read_unlock();
			return 1;
		}
	}

	if (get_nulls_value(n) != hash) {
		NF_CT_STAT_INC_ATOMIC(net, search_restart);
		goto begin;
	}

	rcu_read_unlock();

	return 0;
}
EXPORT_SYMBOL_GPL(nf_conntrack_tuple_taken);

#define NF_CT_EVICTION_RANGE	8

/* There's a small race here where we may free a just-assured
   connection.  Too bad: we're in trouble anyway. */
static unsigned int early_drop_list(struct net *net,
				    struct hlist_nulls_head *head)
{
	struct nf_conntrack_tuple_hash *h;
	struct hlist_nulls_node *n;
	unsigned int drops = 0;
	struct nf_conn *tmp;

	hlist_nulls_for_each_entry_rcu(h, n, head, hnnode) {
		tmp = nf_ct_tuplehash_to_ctrack(h);

		if (test_bit(IPS_OFFLOAD_BIT, &tmp->status))
			continue;

		if (nf_ct_is_expired(tmp)) {
			nf_ct_gc_expired(tmp);
			continue;
		}

		if (test_bit(IPS_ASSURED_BIT, &tmp->status) ||
		    !net_eq(nf_ct_net(tmp), net) ||
		    nf_ct_is_dying(tmp))
			continue;

		if (!atomic_inc_not_zero(&tmp->ct_general.use))
			continue;

		/* kill only if still in same netns -- might have moved due to
		 * SLAB_TYPESAFE_BY_RCU rules.
		 *
		 * We steal the timer reference.  If that fails timer has
		 * already fired or someone else deleted it. Just drop ref
		 * and move to next entry.
		 */
		if (net_eq(nf_ct_net(tmp), net) &&
		    nf_ct_is_confirmed(tmp) &&
		    nf_ct_delete(tmp, 0, 0))
			drops++;

		nf_ct_put(tmp);
	}

	return drops;
}

static noinline int early_drop(struct net *net, unsigned int hash)
{
	unsigned int i, bucket;

	for (i = 0; i < NF_CT_EVICTION_RANGE; i++) {
		struct hlist_nulls_head *ct_hash;
		unsigned int hsize, drops;

		rcu_read_lock();
		nf_conntrack_get_ht(&ct_hash, &hsize);
		if (!i)
			bucket = reciprocal_scale(hash, hsize);
		else
			bucket = (bucket + 1) % hsize;

		drops = early_drop_list(net, &ct_hash[bucket]);
		rcu_read_unlock();

		if (drops) {
			NF_CT_STAT_ADD_ATOMIC(net, early_drop, drops);
			return true;
		}
	}

	return false;
}

static bool gc_worker_skip_ct(const struct nf_conn *ct)
{
	return !nf_ct_is_confirmed(ct) || nf_ct_is_dying(ct);
}

static bool gc_worker_can_early_drop(const struct nf_conn *ct)
{
	const struct nf_conntrack_l4proto *l4proto;

	if (!test_bit(IPS_ASSURED_BIT, &ct->status))
		return true;

	l4proto = nf_ct_l4proto_find(nf_ct_protonum(ct));
	if (l4proto->can_early_drop && l4proto->can_early_drop(ct))
		return true;

	return false;
}

static void gc_worker(struct work_struct *work)
{
	unsigned long end_time = jiffies + GC_SCAN_MAX_DURATION;
	unsigned int i, hashsz, nf_conntrack_max95 = 0;
	unsigned long next_run = GC_SCAN_INTERVAL;
	struct conntrack_gc_work *gc_work;
	gc_work = container_of(work, struct conntrack_gc_work, dwork.work);

	i = gc_work->next_bucket;
	if (gc_work->early_drop)
		nf_conntrack_max95 = nf_conntrack_max / 100u * 95u;

	do {
		struct nf_conntrack_tuple_hash *h;
		struct hlist_nulls_head *ct_hash;
		struct hlist_nulls_node *n;
		struct nf_conn *tmp;

		rcu_read_lock();

		nf_conntrack_get_ht(&ct_hash, &hashsz);
		if (i >= hashsz) {
			rcu_read_unlock();
			break;
		}

		hlist_nulls_for_each_entry_rcu(h, n, &ct_hash[i], hnnode) {
			struct nf_conntrack_net *cnet;
			struct net *net;

			tmp = nf_ct_tuplehash_to_ctrack(h);

			if (test_bit(IPS_OFFLOAD_BIT, &tmp->status)) {
				nf_ct_offload_timeout(tmp);
				continue;
			}

			if (nf_ct_is_expired(tmp)) {
				nf_ct_gc_expired(tmp);
				continue;
			}

			if (nf_conntrack_max95 == 0 || gc_worker_skip_ct(tmp))
				continue;

			net = nf_ct_net(tmp);
			cnet = nf_ct_pernet(net);
			if (atomic_read(&cnet->count) < nf_conntrack_max95)
				continue;

			/* need to take reference to avoid possible races */
			if (!atomic_inc_not_zero(&tmp->ct_general.use))
				continue;

			if (gc_worker_skip_ct(tmp)) {
				nf_ct_put(tmp);
				continue;
			}

			if (gc_worker_can_early_drop(tmp))
				nf_ct_kill(tmp);

			nf_ct_put(tmp);
		}

		/* could check get_nulls_value() here and restart if ct
		 * was moved to another chain.  But given gc is best-effort
		 * we will just continue with next hash slot.
		 */
		rcu_read_unlock();
		cond_resched();
		i++;

		if (time_after(jiffies, end_time) && i < hashsz) {
			gc_work->next_bucket = i;
			next_run = 0;
			break;
		}
	} while (i < hashsz);

	if (gc_work->exiting)
		return;

	/*
	 * Eviction will normally happen from the packet path, and not
	 * from this gc worker.
	 *
	 * This worker is only here to reap expired entries when system went
	 * idle after a busy period.
	 */
	if (next_run) {
		gc_work->early_drop = false;
		gc_work->next_bucket = 0;
	}
	queue_delayed_work(system_power_efficient_wq, &gc_work->dwork, next_run);
}

static void conntrack_gc_work_init(struct conntrack_gc_work *gc_work)
{
	INIT_DEFERRABLE_WORK(&gc_work->dwork, gc_worker);
	gc_work->exiting = false;
}

static struct nf_conn *
__nf_conntrack_alloc(struct net *net,
		     const struct nf_conntrack_zone *zone,
		     const struct nf_conntrack_tuple *orig,
		     const struct nf_conntrack_tuple *repl,
		     gfp_t gfp, u32 hash)
{
	struct nf_conntrack_net *cnet = nf_ct_pernet(net);
	unsigned int ct_count;
	struct nf_conn *ct;

	/* We don't want any race condition at early drop stage */
	ct_count = atomic_inc_return(&cnet->count);

	if (nf_conntrack_max && unlikely(ct_count > nf_conntrack_max)) {
		if (!early_drop(net, hash)) {
			if (!conntrack_gc_work.early_drop)
				conntrack_gc_work.early_drop = true;
			atomic_dec(&cnet->count);
			net_warn_ratelimited("nf_conntrack: table full, dropping packet\n");
			return ERR_PTR(-ENOMEM);
		}
	}

	/*
	 * Do not use kmem_cache_zalloc(), as this cache uses
	 * SLAB_TYPESAFE_BY_RCU.
	 */
	ct = kmem_cache_alloc(nf_conntrack_cachep, gfp);
	if (ct == NULL)
		goto out;

	spin_lock_init(&ct->lock);
	ct->tuplehash[IP_CT_DIR_ORIGINAL].tuple = *orig;
	ct->tuplehash[IP_CT_DIR_ORIGINAL].hnnode.pprev = NULL;
	ct->tuplehash[IP_CT_DIR_REPLY].tuple = *repl;
	/* save hash for reusing when confirming */
	*(unsigned long *)(&ct->tuplehash[IP_CT_DIR_REPLY].hnnode.pprev) = hash;
	ct->status = 0;
	ct->timeout = 0;
	write_pnet(&ct->ct_net, net);
	memset(&ct->__nfct_init_offset, 0,
	       offsetof(struct nf_conn, proto) -
	       offsetof(struct nf_conn, __nfct_init_offset));

	nf_ct_zone_add(ct, zone);

	/* Because we use RCU lookups, we set ct_general.use to zero before
	 * this is inserted in any list.
	 */
	atomic_set(&ct->ct_general.use, 0);
	return ct;
out:
	atomic_dec(&cnet->count);
	return ERR_PTR(-ENOMEM);
}

struct nf_conn *nf_conntrack_alloc(struct net *net,
				   const struct nf_conntrack_zone *zone,
				   const struct nf_conntrack_tuple *orig,
				   const struct nf_conntrack_tuple *repl,
				   gfp_t gfp)
{
	return __nf_conntrack_alloc(net, zone, orig, repl, gfp, 0);
}
EXPORT_SYMBOL_GPL(nf_conntrack_alloc);

void nf_conntrack_free(struct nf_conn *ct)
{
	struct net *net = nf_ct_net(ct);
	struct nf_conntrack_net *cnet;

	/* A freed object has refcnt == 0, that's
	 * the golden rule for SLAB_TYPESAFE_BY_RCU
	 */
	WARN_ON(atomic_read(&ct->ct_general.use) != 0);

	nf_ct_ext_destroy(ct);
	kmem_cache_free(nf_conntrack_cachep, ct);
	cnet = nf_ct_pernet(net);

	smp_mb__before_atomic();
	atomic_dec(&cnet->count);
}
EXPORT_SYMBOL_GPL(nf_conntrack_free);


/* Allocate a new conntrack: we return -ENOMEM if classification
   failed due to stress.  Otherwise it really is unclassifiable. */
static noinline struct nf_conntrack_tuple_hash *
init_conntrack(struct net *net, struct nf_conn *tmpl,
	       const struct nf_conntrack_tuple *tuple,
	       struct sk_buff *skb,
	       unsigned int dataoff, u32 hash)
{
	struct nf_conn *ct;
	struct nf_conn_help *help;
	struct nf_conntrack_tuple repl_tuple;
	struct nf_conntrack_ecache *ecache;
	struct nf_conntrack_expect *exp = NULL;
	const struct nf_conntrack_zone *zone;
	struct nf_conn_timeout *timeout_ext;
	struct nf_conntrack_zone tmp;
	struct nf_conntrack_net *cnet;

	if (!nf_ct_invert_tuple(&repl_tuple, tuple)) {
		pr_debug("Can't invert tuple.\n");
		return NULL;
	}

	zone = nf_ct_zone_tmpl(tmpl, skb, &tmp);
	ct = __nf_conntrack_alloc(net, zone, tuple, &repl_tuple, GFP_ATOMIC,
				  hash);
	if (IS_ERR(ct))
		return (struct nf_conntrack_tuple_hash *)ct;

	if (!nf_ct_add_synproxy(ct, tmpl)) {
		nf_conntrack_free(ct);
		return ERR_PTR(-ENOMEM);
	}

	timeout_ext = tmpl ? nf_ct_timeout_find(tmpl) : NULL;

	if (timeout_ext)
		nf_ct_timeout_ext_add(ct, rcu_dereference(timeout_ext->timeout),
				      GFP_ATOMIC);

	nf_ct_acct_ext_add(ct, GFP_ATOMIC);
	nf_ct_tstamp_ext_add(ct, GFP_ATOMIC);
	nf_ct_labels_ext_add(ct);

	ecache = tmpl ? nf_ct_ecache_find(tmpl) : NULL;
	nf_ct_ecache_ext_add(ct, ecache ? ecache->ctmask : 0,
				 ecache ? ecache->expmask : 0,
			     GFP_ATOMIC);

	local_bh_disable();
	cnet = nf_ct_pernet(net);
	if (cnet->expect_count) {
		spin_lock(&nf_conntrack_expect_lock);
		exp = nf_ct_find_expectation(net, zone, tuple);
		if (exp) {
			pr_debug("expectation arrives ct=%p exp=%p\n",
				 ct, exp);
			/* Welcome, Mr. Bond.  We've been expecting you... */
			__set_bit(IPS_EXPECTED_BIT, &ct->status);
			/* exp->master safe, refcnt bumped in nf_ct_find_expectation */
			ct->master = exp->master;
			if (exp->helper) {
				help = nf_ct_helper_ext_add(ct, GFP_ATOMIC);
				if (help)
					rcu_assign_pointer(help->helper, exp->helper);
			}

#ifdef CONFIG_NF_CONNTRACK_MARK
			ct->mark = exp->master->mark;
#endif
#ifdef CONFIG_NF_CONNTRACK_SECMARK
			ct->secmark = exp->master->secmark;
#endif
			NF_CT_STAT_INC(net, expect_new);
		}
		spin_unlock(&nf_conntrack_expect_lock);
	}
	if (!exp)
		__nf_ct_try_assign_helper(ct, tmpl, GFP_ATOMIC);

	/* Now it is inserted into the unconfirmed list, bump refcount */
	nf_conntrack_get(&ct->ct_general);
	nf_ct_add_to_unconfirmed_list(ct);

	local_bh_enable();

	if (exp) {
		if (exp->expectfn)
			exp->expectfn(ct, exp);
		nf_ct_expect_put(exp);
	}

	return &ct->tuplehash[IP_CT_DIR_ORIGINAL];
}

/* On success, returns 0, sets skb->_nfct | ctinfo */
static int
resolve_normal_ct(struct nf_conn *tmpl,
		  struct sk_buff *skb,
		  unsigned int dataoff,
		  u_int8_t protonum,
		  const struct nf_hook_state *state)
{
	const struct nf_conntrack_zone *zone;
	struct nf_conntrack_tuple tuple;
	struct nf_conntrack_tuple_hash *h;
	enum ip_conntrack_info ctinfo;
	struct nf_conntrack_zone tmp;
	u32 hash, zone_id, rid;
	struct nf_conn *ct;

	if (!nf_ct_get_tuple(skb, skb_network_offset(skb),
			     dataoff, state->pf, protonum, state->net,
			     &tuple)) {
		pr_debug("Can't get tuple\n");
		return 0;
	}

	/* look for tuple match */
	zone = nf_ct_zone_tmpl(tmpl, skb, &tmp);

	zone_id = nf_ct_zone_id(zone, IP_CT_DIR_ORIGINAL);
	hash = hash_conntrack_raw(&tuple, zone_id, state->net);
	h = __nf_conntrack_find_get(state->net, zone, &tuple, hash);

	if (!h) {
		rid = nf_ct_zone_id(zone, IP_CT_DIR_REPLY);
		if (zone_id != rid) {
			u32 tmp = hash_conntrack_raw(&tuple, rid, state->net);

			h = __nf_conntrack_find_get(state->net, zone, &tuple, tmp);
		}
	}

	if (!h) {
		h = init_conntrack(state->net, tmpl, &tuple,
				   skb, dataoff, hash);
		if (!h)
			return 0;
		if (IS_ERR(h))
			return PTR_ERR(h);
	}
	ct = nf_ct_tuplehash_to_ctrack(h);

	/* It exists; we have (non-exclusive) reference. */
	if (NF_CT_DIRECTION(h) == IP_CT_DIR_REPLY) {
		ctinfo = IP_CT_ESTABLISHED_REPLY;
	} else {
		/* Once we've had two way comms, always ESTABLISHED. */
		if (test_bit(IPS_SEEN_REPLY_BIT, &ct->status)) {
			pr_debug("normal packet for %p\n", ct);
			ctinfo = IP_CT_ESTABLISHED;
		} else if (test_bit(IPS_EXPECTED_BIT, &ct->status)) {
			pr_debug("related packet for %p\n", ct);
			ctinfo = IP_CT_RELATED;
		} else {
			pr_debug("new packet for %p\n", ct);
			ctinfo = IP_CT_NEW;
		}
	}
	nf_ct_set(skb, ct, ctinfo);
	return 0;
}

/*
 * icmp packets need special treatment to handle error messages that are
 * related to a connection.
 *
 * Callers need to check if skb has a conntrack assigned when this
 * helper returns; in such case skb belongs to an already known connection.
 */
static unsigned int __cold
nf_conntrack_handle_icmp(struct nf_conn *tmpl,
			 struct sk_buff *skb,
			 unsigned int dataoff,
			 u8 protonum,
			 const struct nf_hook_state *state)
{
	int ret;

	if (state->pf == NFPROTO_IPV4 && protonum == IPPROTO_ICMP)
		ret = nf_conntrack_icmpv4_error(tmpl, skb, dataoff, state);
#if IS_ENABLED(CONFIG_IPV6)
	else if (state->pf == NFPROTO_IPV6 && protonum == IPPROTO_ICMPV6)
		ret = nf_conntrack_icmpv6_error(tmpl, skb, dataoff, state);
#endif
	else
		return NF_ACCEPT;

	if (ret <= 0)
		NF_CT_STAT_INC_ATOMIC(state->net, error);

	return ret;
}

static int generic_packet(struct nf_conn *ct, struct sk_buff *skb,
			  enum ip_conntrack_info ctinfo)
{
	const unsigned int *timeout = nf_ct_timeout_lookup(ct);

	if (!timeout)
		timeout = &nf_generic_pernet(nf_ct_net(ct))->timeout;

	nf_ct_refresh_acct(ct, ctinfo, skb, *timeout);
	return NF_ACCEPT;
}

/* Returns verdict for packet, or -1 for invalid. */
static int nf_conntrack_handle_packet(struct nf_conn *ct,
				      struct sk_buff *skb,
				      unsigned int dataoff,
				      enum ip_conntrack_info ctinfo,
				      const struct nf_hook_state *state)
{
	switch (nf_ct_protonum(ct)) {
	case IPPROTO_TCP:
		return nf_conntrack_tcp_packet(ct, skb, dataoff,
					       ctinfo, state);
	case IPPROTO_UDP:
		return nf_conntrack_udp_packet(ct, skb, dataoff,
					       ctinfo, state);
	case IPPROTO_ICMP:
		return nf_conntrack_icmp_packet(ct, skb, ctinfo, state);
#if IS_ENABLED(CONFIG_IPV6)
	case IPPROTO_ICMPV6:
		return nf_conntrack_icmpv6_packet(ct, skb, ctinfo, state);
#endif
#ifdef CONFIG_NF_CT_PROTO_UDPLITE
	case IPPROTO_UDPLITE:
		return nf_conntrack_udplite_packet(ct, skb, dataoff,
						   ctinfo, state);
#endif
#ifdef CONFIG_NF_CT_PROTO_SCTP
	case IPPROTO_SCTP:
		return nf_conntrack_sctp_packet(ct, skb, dataoff,
						ctinfo, state);
#endif
#ifdef CONFIG_NF_CT_PROTO_DCCP
	case IPPROTO_DCCP:
		return nf_conntrack_dccp_packet(ct, skb, dataoff,
						ctinfo, state);
#endif
#ifdef CONFIG_NF_CT_PROTO_GRE
	case IPPROTO_GRE:
		return nf_conntrack_gre_packet(ct, skb, dataoff,
					       ctinfo, state);
#endif
	}

	return generic_packet(ct, skb, ctinfo);
}

unsigned int
nf_conntrack_in(struct sk_buff *skb, const struct nf_hook_state *state)
{
	enum ip_conntrack_info ctinfo;
	struct nf_conn *ct, *tmpl;
	u_int8_t protonum;
	int dataoff, ret;

	tmpl = nf_ct_get(skb, &ctinfo);
	if (tmpl || ctinfo == IP_CT_UNTRACKED) {
		/* Previously seen (loopback or untracked)?  Ignore. */
		if ((tmpl && !nf_ct_is_template(tmpl)) ||
		     ctinfo == IP_CT_UNTRACKED)
			return NF_ACCEPT;
		skb->_nfct = 0;
	}

	/* rcu_read_lock()ed by nf_hook_thresh */
	dataoff = get_l4proto(skb, skb_network_offset(skb), state->pf, &protonum);
	if (dataoff <= 0) {
		pr_debug("not prepared to track yet or error occurred\n");
		NF_CT_STAT_INC_ATOMIC(state->net, invalid);
		ret = NF_ACCEPT;
		goto out;
	}

	if (protonum == IPPROTO_ICMP || protonum == IPPROTO_ICMPV6) {
		ret = nf_conntrack_handle_icmp(tmpl, skb, dataoff,
					       protonum, state);
		if (ret <= 0) {
			ret = -ret;
			goto out;
		}
		/* ICMP[v6] protocol trackers may assign one conntrack. */
		if (skb->_nfct)
			goto out;
	}
repeat:
	ret = resolve_normal_ct(tmpl, skb, dataoff,
				protonum, state);
	if (ret < 0) {
		/* Too stressed to deal. */
		NF_CT_STAT_INC_ATOMIC(state->net, drop);
		ret = NF_DROP;
		goto out;
	}

	ct = nf_ct_get(skb, &ctinfo);
	if (!ct) {
		/* Not valid part of a connection */
		NF_CT_STAT_INC_ATOMIC(state->net, invalid);
		ret = NF_ACCEPT;
		goto out;
	}

	ret = nf_conntrack_handle_packet(ct, skb, dataoff, ctinfo, state);
	if (ret <= 0) {
		/* Invalid: inverse of the return code tells
		 * the netfilter core what to do */
		pr_debug("nf_conntrack_in: Can't track with proto module\n");
		nf_conntrack_put(&ct->ct_general);
		skb->_nfct = 0;
		NF_CT_STAT_INC_ATOMIC(state->net, invalid);
		if (ret == -NF_DROP)
			NF_CT_STAT_INC_ATOMIC(state->net, drop);
		/* Special case: TCP tracker reports an attempt to reopen a
		 * closed/aborted connection. We have to go back and create a
		 * fresh conntrack.
		 */
		if (ret == -NF_REPEAT)
			goto repeat;
		ret = -ret;
		goto out;
	}

	if (ctinfo == IP_CT_ESTABLISHED_REPLY &&
	    !test_and_set_bit(IPS_SEEN_REPLY_BIT, &ct->status))
		nf_conntrack_event_cache(IPCT_REPLY, ct);
out:
	if (tmpl)
		nf_ct_put(tmpl);

	return ret;
}
EXPORT_SYMBOL_GPL(nf_conntrack_in);

/* Alter reply tuple (maybe alter helper).  This is for NAT, and is
   implicitly racy: see __nf_conntrack_confirm */
void nf_conntrack_alter_reply(struct nf_conn *ct,
			      const struct nf_conntrack_tuple *newreply)
{
	struct nf_conn_help *help = nfct_help(ct);

	/* Should be unconfirmed, so not in hash table yet */
	WARN_ON(nf_ct_is_confirmed(ct));

	pr_debug("Altering reply tuple of %p to ", ct);
	nf_ct_dump_tuple(newreply);

	ct->tuplehash[IP_CT_DIR_REPLY].tuple = *newreply;
	if (ct->master || (help && !hlist_empty(&help->expectations)))
		return;

	rcu_read_lock();
	__nf_ct_try_assign_helper(ct, NULL, GFP_ATOMIC);
	rcu_read_unlock();
}
EXPORT_SYMBOL_GPL(nf_conntrack_alter_reply);

/* Refresh conntrack for this many jiffies and do accounting if do_acct is 1 */
void __nf_ct_refresh_acct(struct nf_conn *ct,
			  enum ip_conntrack_info ctinfo,
			  const struct sk_buff *skb,
			  u32 extra_jiffies,
			  bool do_acct)
{
	/* Only update if this is not a fixed timeout */
	if (test_bit(IPS_FIXED_TIMEOUT_BIT, &ct->status))
		goto acct;

	/* If not in hash table, timer will not be active yet */
	if (nf_ct_is_confirmed(ct))
		extra_jiffies += nfct_time_stamp;

	if (READ_ONCE(ct->timeout) != extra_jiffies)
		WRITE_ONCE(ct->timeout, extra_jiffies);
acct:
	if (do_acct)
		nf_ct_acct_update(ct, CTINFO2DIR(ctinfo), skb->len);
}
EXPORT_SYMBOL_GPL(__nf_ct_refresh_acct);

bool nf_ct_kill_acct(struct nf_conn *ct,
		     enum ip_conntrack_info ctinfo,
		     const struct sk_buff *skb)
{
	nf_ct_acct_update(ct, CTINFO2DIR(ctinfo), skb->len);

	return nf_ct_delete(ct, 0, 0);
}
EXPORT_SYMBOL_GPL(nf_ct_kill_acct);

#if IS_ENABLED(CONFIG_NF_CT_NETLINK)

#include <linux/netfilter/nfnetlink.h>
#include <linux/netfilter/nfnetlink_conntrack.h>
#include <linux/mutex.h>

/* Generic function for tcp/udp/sctp/dccp and alike. */
int nf_ct_port_tuple_to_nlattr(struct sk_buff *skb,
			       const struct nf_conntrack_tuple *tuple)
{
	if (nla_put_be16(skb, CTA_PROTO_SRC_PORT, tuple->src.u.tcp.port) ||
	    nla_put_be16(skb, CTA_PROTO_DST_PORT, tuple->dst.u.tcp.port))
		goto nla_put_failure;
	return 0;

nla_put_failure:
	return -1;
}
EXPORT_SYMBOL_GPL(nf_ct_port_tuple_to_nlattr);

const struct nla_policy nf_ct_port_nla_policy[CTA_PROTO_MAX+1] = {
	[CTA_PROTO_SRC_PORT]  = { .type = NLA_U16 },
	[CTA_PROTO_DST_PORT]  = { .type = NLA_U16 },
};
EXPORT_SYMBOL_GPL(nf_ct_port_nla_policy);

int nf_ct_port_nlattr_to_tuple(struct nlattr *tb[],
			       struct nf_conntrack_tuple *t,
			       u_int32_t flags)
{
	if (flags & CTA_FILTER_FLAG(CTA_PROTO_SRC_PORT)) {
		if (!tb[CTA_PROTO_SRC_PORT])
			return -EINVAL;

		t->src.u.tcp.port = nla_get_be16(tb[CTA_PROTO_SRC_PORT]);
	}

	if (flags & CTA_FILTER_FLAG(CTA_PROTO_DST_PORT)) {
		if (!tb[CTA_PROTO_DST_PORT])
			return -EINVAL;

		t->dst.u.tcp.port = nla_get_be16(tb[CTA_PROTO_DST_PORT]);
	}

	return 0;
}
EXPORT_SYMBOL_GPL(nf_ct_port_nlattr_to_tuple);

unsigned int nf_ct_port_nlattr_tuple_size(void)
{
	static unsigned int size __read_mostly;

	if (!size)
		size = nla_policy_len(nf_ct_port_nla_policy, CTA_PROTO_MAX + 1);

	return size;
}
EXPORT_SYMBOL_GPL(nf_ct_port_nlattr_tuple_size);
#endif

/* Used by ipt_REJECT and ip6t_REJECT. */
static void nf_conntrack_attach(struct sk_buff *nskb, const struct sk_buff *skb)
{
	struct nf_conn *ct;
	enum ip_conntrack_info ctinfo;

	/* This ICMP is in reverse direction to the packet which caused it */
	ct = nf_ct_get(skb, &ctinfo);
	if (CTINFO2DIR(ctinfo) == IP_CT_DIR_ORIGINAL)
		ctinfo = IP_CT_RELATED_REPLY;
	else
		ctinfo = IP_CT_RELATED;

	/* Attach to new skbuff, and increment count */
	nf_ct_set(nskb, ct, ctinfo);
	nf_conntrack_get(skb_nfct(nskb));
}

static int __nf_conntrack_update(struct net *net, struct sk_buff *skb,
				 struct nf_conn *ct,
				 enum ip_conntrack_info ctinfo)
{
	struct nf_conntrack_tuple_hash *h;
	struct nf_conntrack_tuple tuple;
	struct nf_nat_hook *nat_hook;
	unsigned int status;
	int dataoff;
	u16 l3num;
	u8 l4num;

	l3num = nf_ct_l3num(ct);

	dataoff = get_l4proto(skb, skb_network_offset(skb), l3num, &l4num);
	if (dataoff <= 0)
		return -1;

	if (!nf_ct_get_tuple(skb, skb_network_offset(skb), dataoff, l3num,
			     l4num, net, &tuple))
		return -1;

	if (ct->status & IPS_SRC_NAT) {
		memcpy(tuple.src.u3.all,
		       ct->tuplehash[IP_CT_DIR_ORIGINAL].tuple.src.u3.all,
		       sizeof(tuple.src.u3.all));
		tuple.src.u.all =
			ct->tuplehash[IP_CT_DIR_ORIGINAL].tuple.src.u.all;
	}

	if (ct->status & IPS_DST_NAT) {
		memcpy(tuple.dst.u3.all,
		       ct->tuplehash[IP_CT_DIR_ORIGINAL].tuple.dst.u3.all,
		       sizeof(tuple.dst.u3.all));
		tuple.dst.u.all =
			ct->tuplehash[IP_CT_DIR_ORIGINAL].tuple.dst.u.all;
	}

	h = nf_conntrack_find_get(net, nf_ct_zone(ct), &tuple);
	if (!h)
		return 0;

	/* Store status bits of the conntrack that is clashing to re-do NAT
	 * mangling according to what it has been done already to this packet.
	 */
	status = ct->status;

	nf_ct_put(ct);
	ct = nf_ct_tuplehash_to_ctrack(h);
	nf_ct_set(skb, ct, ctinfo);

	nat_hook = rcu_dereference(nf_nat_hook);
	if (!nat_hook)
		return 0;

	if (status & IPS_SRC_NAT &&
	    nat_hook->manip_pkt(skb, ct, NF_NAT_MANIP_SRC,
				IP_CT_DIR_ORIGINAL) == NF_DROP)
		return -1;

	if (status & IPS_DST_NAT &&
	    nat_hook->manip_pkt(skb, ct, NF_NAT_MANIP_DST,
				IP_CT_DIR_ORIGINAL) == NF_DROP)
		return -1;

	return 0;
}

/* This packet is coming from userspace via nf_queue, complete the packet
 * processing after the helper invocation in nf_confirm().
 */
static int nf_confirm_cthelper(struct sk_buff *skb, struct nf_conn *ct,
			       enum ip_conntrack_info ctinfo)
{
	const struct nf_conntrack_helper *helper;
	const struct nf_conn_help *help;
	int protoff;

	help = nfct_help(ct);
	if (!help)
		return 0;

	helper = rcu_dereference(help->helper);
	if (!(helper->flags & NF_CT_HELPER_F_USERSPACE))
		return 0;

	switch (nf_ct_l3num(ct)) {
	case NFPROTO_IPV4:
		protoff = skb_network_offset(skb) + ip_hdrlen(skb);
		break;
#if IS_ENABLED(CONFIG_IPV6)
	case NFPROTO_IPV6: {
		__be16 frag_off;
		u8 pnum;

		pnum = ipv6_hdr(skb)->nexthdr;
		protoff = ipv6_skip_exthdr(skb, sizeof(struct ipv6hdr), &pnum,
					   &frag_off);
		if (protoff < 0 || (frag_off & htons(~0x7)) != 0)
			return 0;
		break;
	}
#endif
	default:
		return 0;
	}

	if (test_bit(IPS_SEQ_ADJUST_BIT, &ct->status) &&
	    !nf_is_loopback_packet(skb)) {
		if (!nf_ct_seq_adjust(skb, ct, ctinfo, protoff)) {
			NF_CT_STAT_INC_ATOMIC(nf_ct_net(ct), drop);
			return -1;
		}
	}

	/* We've seen it coming out the other side: confirm it */
	return nf_conntrack_confirm(skb) == NF_DROP ? - 1 : 0;
}

static int nf_conntrack_update(struct net *net, struct sk_buff *skb)
{
	enum ip_conntrack_info ctinfo;
	struct nf_conn *ct;
	int err;

	ct = nf_ct_get(skb, &ctinfo);
	if (!ct)
		return 0;

	if (!nf_ct_is_confirmed(ct)) {
		err = __nf_conntrack_update(net, skb, ct, ctinfo);
		if (err < 0)
			return err;

		ct = nf_ct_get(skb, &ctinfo);
	}

	return nf_confirm_cthelper(skb, ct, ctinfo);
}

static bool nf_conntrack_get_tuple_skb(struct nf_conntrack_tuple *dst_tuple,
				       const struct sk_buff *skb)
{
	const struct nf_conntrack_tuple *src_tuple;
	const struct nf_conntrack_tuple_hash *hash;
	struct nf_conntrack_tuple srctuple;
	enum ip_conntrack_info ctinfo;
	struct nf_conn *ct;

	ct = nf_ct_get(skb, &ctinfo);
	if (ct) {
		src_tuple = nf_ct_tuple(ct, CTINFO2DIR(ctinfo));
		memcpy(dst_tuple, src_tuple, sizeof(*dst_tuple));
		return true;
	}

	if (!nf_ct_get_tuplepr(skb, skb_network_offset(skb),
			       NFPROTO_IPV4, dev_net(skb->dev),
			       &srctuple))
		return false;

	hash = nf_conntrack_find_get(dev_net(skb->dev),
				     &nf_ct_zone_dflt,
				     &srctuple);
	if (!hash)
		return false;

	ct = nf_ct_tuplehash_to_ctrack(hash);
	src_tuple = nf_ct_tuple(ct, !hash->tuple.dst.dir);
	memcpy(dst_tuple, src_tuple, sizeof(*dst_tuple));
	nf_ct_put(ct);

	return true;
}

/* Bring out ya dead! */
static struct nf_conn *
get_next_corpse(int (*iter)(struct nf_conn *i, void *data),
		void *data, unsigned int *bucket)
{
	struct nf_conntrack_tuple_hash *h;
	struct nf_conn *ct;
	struct hlist_nulls_node *n;
	spinlock_t *lockp;

	for (; *bucket < nf_conntrack_htable_size; (*bucket)++) {
		struct hlist_nulls_head *hslot = &nf_conntrack_hash[*bucket];

		if (hlist_nulls_empty(hslot))
			continue;

		lockp = &nf_conntrack_locks[*bucket % CONNTRACK_LOCKS];
		local_bh_disable();
		nf_conntrack_lock(lockp);
		hlist_nulls_for_each_entry(h, n, hslot, hnnode) {
			if (NF_CT_DIRECTION(h) != IP_CT_DIR_REPLY)
				continue;
			/* All nf_conn objects are added to hash table twice, one
			 * for original direction tuple, once for the reply tuple.
			 *
			 * Exception: In the IPS_NAT_CLASH case, only the reply
			 * tuple is added (the original tuple already existed for
			 * a different object).
			 *
			 * We only need to call the iterator once for each
			 * conntrack, so we just use the 'reply' direction
			 * tuple while iterating.
			 */
			ct = nf_ct_tuplehash_to_ctrack(h);
			if (iter(ct, data))
				goto found;
		}
		spin_unlock(lockp);
		local_bh_enable();
		cond_resched();
	}

	return NULL;
found:
	atomic_inc(&ct->ct_general.use);
	spin_unlock(lockp);
	local_bh_enable();
	return ct;
}

static void nf_ct_iterate_cleanup(int (*iter)(struct nf_conn *i, void *data),
				  void *data, u32 portid, int report)
{
	unsigned int bucket = 0;
	struct nf_conn *ct;

	might_sleep();

	mutex_lock(&nf_conntrack_mutex);
	while ((ct = get_next_corpse(iter, data, &bucket)) != NULL) {
		/* Time to push up daises... */

		nf_ct_delete(ct, portid, report);
		nf_ct_put(ct);
		cond_resched();
	}
	mutex_unlock(&nf_conntrack_mutex);
}

struct iter_data {
	int (*iter)(struct nf_conn *i, void *data);
	void *data;
	struct net *net;
};

static int iter_net_only(struct nf_conn *i, void *data)
{
	struct iter_data *d = data;

	if (!net_eq(d->net, nf_ct_net(i)))
		return 0;

	return d->iter(i, d->data);
}

static void
__nf_ct_unconfirmed_destroy(struct net *net)
{
	int cpu;

	for_each_possible_cpu(cpu) {
		struct nf_conntrack_tuple_hash *h;
		struct hlist_nulls_node *n;
		struct ct_pcpu *pcpu;

		pcpu = per_cpu_ptr(net->ct.pcpu_lists, cpu);

		spin_lock_bh(&pcpu->lock);
		hlist_nulls_for_each_entry(h, n, &pcpu->unconfirmed, hnnode) {
			struct nf_conn *ct;

			ct = nf_ct_tuplehash_to_ctrack(h);

			/* we cannot call iter() on unconfirmed list, the
			 * owning cpu can reallocate ct->ext at any time.
			 */
			set_bit(IPS_DYING_BIT, &ct->status);
		}
		spin_unlock_bh(&pcpu->lock);
		cond_resched();
	}
}

void nf_ct_unconfirmed_destroy(struct net *net)
{
	struct nf_conntrack_net *cnet = nf_ct_pernet(net);

	might_sleep();

	if (atomic_read(&cnet->count) > 0) {
		__nf_ct_unconfirmed_destroy(net);
		nf_queue_nf_hook_drop(net);
		synchronize_net();
	}
}
EXPORT_SYMBOL_GPL(nf_ct_unconfirmed_destroy);

void nf_ct_iterate_cleanup_net(struct net *net,
			       int (*iter)(struct nf_conn *i, void *data),
			       void *data, u32 portid, int report)
{
	struct nf_conntrack_net *cnet = nf_ct_pernet(net);
	struct iter_data d;

	might_sleep();

	if (atomic_read(&cnet->count) == 0)
		return;

	d.iter = iter;
	d.data = data;
	d.net = net;

	nf_ct_iterate_cleanup(iter_net_only, &d, portid, report);
}
EXPORT_SYMBOL_GPL(nf_ct_iterate_cleanup_net);

/**
 * nf_ct_iterate_destroy - destroy unconfirmed conntracks and iterate table
 * @iter: callback to invoke for each conntrack
 * @data: data to pass to @iter
 *
 * Like nf_ct_iterate_cleanup, but first marks conntracks on the
 * unconfirmed list as dying (so they will not be inserted into
 * main table).
 *
 * Can only be called in module exit path.
 */
void
nf_ct_iterate_destroy(int (*iter)(struct nf_conn *i, void *data), void *data)
{
	struct net *net;

	down_read(&net_rwsem);
	for_each_net(net) {
		struct nf_conntrack_net *cnet = nf_ct_pernet(net);

		if (atomic_read(&cnet->count) == 0)
			continue;
		__nf_ct_unconfirmed_destroy(net);
		nf_queue_nf_hook_drop(net);
	}
	up_read(&net_rwsem);

	/* Need to wait for netns cleanup worker to finish, if its
	 * running -- it might have deleted a net namespace from
	 * the global list, so our __nf_ct_unconfirmed_destroy() might
	 * not have affected all namespaces.
	 */
	net_ns_barrier();

	/* a conntrack could have been unlinked from unconfirmed list
	 * before we grabbed pcpu lock in __nf_ct_unconfirmed_destroy().
	 * This makes sure its inserted into conntrack table.
	 */
	synchronize_net();

	nf_ct_iterate_cleanup(iter, data, 0, 0);
}
EXPORT_SYMBOL_GPL(nf_ct_iterate_destroy);

static int kill_all(struct nf_conn *i, void *data)
{
	return net_eq(nf_ct_net(i), data);
}

void nf_conntrack_cleanup_start(void)
{
	conntrack_gc_work.exiting = true;
	RCU_INIT_POINTER(ip_ct_attach, NULL);
}

void nf_conntrack_cleanup_end(void)
{
	RCU_INIT_POINTER(nf_ct_hook, NULL);
	cancel_delayed_work_sync(&conntrack_gc_work.dwork);
	kvfree(nf_conntrack_hash);

	nf_conntrack_proto_fini();
	nf_conntrack_seqadj_fini();
	nf_conntrack_labels_fini();
	nf_conntrack_helper_fini();
	nf_conntrack_timeout_fini();
	nf_conntrack_ecache_fini();
	nf_conntrack_tstamp_fini();
	nf_conntrack_acct_fini();
	nf_conntrack_expect_fini();

	kmem_cache_destroy(nf_conntrack_cachep);
}

/*
 * Mishearing the voices in his head, our hero wonders how he's
 * supposed to kill the mall.
 */
void nf_conntrack_cleanup_net(struct net *net)
{
	LIST_HEAD(single);

	list_add(&net->exit_list, &single);
	nf_conntrack_cleanup_net_list(&single);
}

void nf_conntrack_cleanup_net_list(struct list_head *net_exit_list)
{
	int busy;
	struct net *net;

	/*
	 * This makes sure all current packets have passed through
	 *  netfilter framework.  Roll on, two-stage module
	 *  delete...
	 */
	synchronize_net();
i_see_dead_people:
	busy = 0;
	list_for_each_entry(net, net_exit_list, exit_list) {
		struct nf_conntrack_net *cnet = nf_ct_pernet(net);

		nf_ct_iterate_cleanup(kill_all, net, 0, 0);
		if (atomic_read(&cnet->count) != 0)
			busy = 1;
	}
	if (busy) {
		schedule();
		goto i_see_dead_people;
	}

	list_for_each_entry(net, net_exit_list, exit_list) {
		nf_conntrack_ecache_pernet_fini(net);
		nf_conntrack_expect_pernet_fini(net);
		free_percpu(net->ct.stat);
		free_percpu(net->ct.pcpu_lists);
	}
}

void *nf_ct_alloc_hashtable(unsigned int *sizep, int nulls)
{
	struct hlist_nulls_head *hash;
	unsigned int nr_slots, i;

	if (*sizep > (UINT_MAX / sizeof(struct hlist_nulls_head)))
		return NULL;

	BUILD_BUG_ON(sizeof(struct hlist_nulls_head) != sizeof(struct hlist_head));
	nr_slots = *sizep = roundup(*sizep, PAGE_SIZE / sizeof(struct hlist_nulls_head));

	hash = kvcalloc(nr_slots, sizeof(struct hlist_nulls_head), GFP_KERNEL);

	if (hash && nulls)
		for (i = 0; i < nr_slots; i++)
			INIT_HLIST_NULLS_HEAD(&hash[i], i);

	return hash;
}
EXPORT_SYMBOL_GPL(nf_ct_alloc_hashtable);

int nf_conntrack_hash_resize(unsigned int hashsize)
{
	int i, bucket;
	unsigned int old_size;
	struct hlist_nulls_head *hash, *old_hash;
	struct nf_conntrack_tuple_hash *h;
	struct nf_conn *ct;

	if (!hashsize)
		return -EINVAL;

	hash = nf_ct_alloc_hashtable(&hashsize, 1);
	if (!hash)
		return -ENOMEM;

	mutex_lock(&nf_conntrack_mutex);
	old_size = nf_conntrack_htable_size;
	if (old_size == hashsize) {
		mutex_unlock(&nf_conntrack_mutex);
		kvfree(hash);
		return 0;
	}

	local_bh_disable();
	nf_conntrack_all_lock();
	write_seqcount_begin(&nf_conntrack_generation);

	/* Lookups in the old hash might happen in parallel, which means we
	 * might get false negatives during connection lookup. New connections
	 * created because of a false negative won't make it into the hash
	 * though since that required taking the locks.
	 */

	for (i = 0; i < nf_conntrack_htable_size; i++) {
		while (!hlist_nulls_empty(&nf_conntrack_hash[i])) {
			unsigned int zone_id;

			h = hlist_nulls_entry(nf_conntrack_hash[i].first,
					      struct nf_conntrack_tuple_hash, hnnode);
			ct = nf_ct_tuplehash_to_ctrack(h);
			hlist_nulls_del_rcu(&h->hnnode);

			zone_id = nf_ct_zone_id(nf_ct_zone(ct), NF_CT_DIRECTION(h));
			bucket = __hash_conntrack(nf_ct_net(ct),
						  &h->tuple, zone_id, hashsize);
			hlist_nulls_add_head_rcu(&h->hnnode, &hash[bucket]);
		}
	}
	old_size = nf_conntrack_htable_size;
	old_hash = nf_conntrack_hash;

	nf_conntrack_hash = hash;
	nf_conntrack_htable_size = hashsize;

	write_seqcount_end(&nf_conntrack_generation);
	nf_conntrack_all_unlock();
	local_bh_enable();

	mutex_unlock(&nf_conntrack_mutex);

	synchronize_net();
	kvfree(old_hash);
	return 0;
}

int nf_conntrack_set_hashsize(const char *val, const struct kernel_param *kp)
{
	unsigned int hashsize;
	int rc;

	if (current->nsproxy->net_ns != &init_net)
		return -EOPNOTSUPP;

	/* On boot, we can set this without any fancy locking. */
	if (!nf_conntrack_hash)
		return param_set_uint(val, kp);

	rc = kstrtouint(val, 0, &hashsize);
	if (rc)
		return rc;

	return nf_conntrack_hash_resize(hashsize);
}

static __always_inline unsigned int total_extension_size(void)
{
	/* remember to add new extensions below */
	BUILD_BUG_ON(NF_CT_EXT_NUM > 9);

	return sizeof(struct nf_ct_ext) +
	       sizeof(struct nf_conn_help)
#if IS_ENABLED(CONFIG_NF_NAT)
		+ sizeof(struct nf_conn_nat)
#endif
		+ sizeof(struct nf_conn_seqadj)
		+ sizeof(struct nf_conn_acct)
#ifdef CONFIG_NF_CONNTRACK_EVENTS
		+ sizeof(struct nf_conntrack_ecache)
#endif
#ifdef CONFIG_NF_CONNTRACK_TIMESTAMP
		+ sizeof(struct nf_conn_tstamp)
#endif
#ifdef CONFIG_NF_CONNTRACK_TIMEOUT
		+ sizeof(struct nf_conn_timeout)
#endif
#ifdef CONFIG_NF_CONNTRACK_LABELS
		+ sizeof(struct nf_conn_labels)
#endif
#if IS_ENABLED(CONFIG_NETFILTER_SYNPROXY)
		+ sizeof(struct nf_conn_synproxy)
#endif
	;
};

int nf_conntrack_init_start(void)
{
	unsigned long nr_pages = totalram_pages();
	int max_factor = 8;
	int ret = -ENOMEM;
	int i;

	/* struct nf_ct_ext uses u8 to store offsets/size */
	BUILD_BUG_ON(total_extension_size() > 255u);

	seqcount_spinlock_init(&nf_conntrack_generation,
			       &nf_conntrack_locks_all_lock);

	for (i = 0; i < CONNTRACK_LOCKS; i++)
		spin_lock_init(&nf_conntrack_locks[i]);

	if (!nf_conntrack_htable_size) {
		nf_conntrack_htable_size
			= (((nr_pages << PAGE_SHIFT) / 16384)
			   / sizeof(struct hlist_head));
		if (BITS_PER_LONG >= 64 &&
		    nr_pages > (4 * (1024 * 1024 * 1024 / PAGE_SIZE)))
			nf_conntrack_htable_size = 262144;
		else if (nr_pages > (1024 * 1024 * 1024 / PAGE_SIZE))
			nf_conntrack_htable_size = 65536;

		if (nf_conntrack_htable_size < 1024)
			nf_conntrack_htable_size = 1024;
		/* Use a max. factor of one by default to keep the average
		 * hash chain length at 2 entries.  Each entry has to be added
		 * twice (once for original direction, once for reply).
		 * When a table size is given we use the old value of 8 to
		 * avoid implicit reduction of the max entries setting.
		 */
		max_factor = 1;
	}

	nf_conntrack_hash = nf_ct_alloc_hashtable(&nf_conntrack_htable_size, 1);
	if (!nf_conntrack_hash)
		return -ENOMEM;

	nf_conntrack_max = max_factor * nf_conntrack_htable_size;

	nf_conntrack_cachep = kmem_cache_create("nf_conntrack",
						sizeof(struct nf_conn),
						NFCT_INFOMASK + 1,
						SLAB_TYPESAFE_BY_RCU | SLAB_HWCACHE_ALIGN, NULL);
	if (!nf_conntrack_cachep)
		goto err_cachep;

	ret = nf_conntrack_expect_init();
	if (ret < 0)
		goto err_expect;

	ret = nf_conntrack_acct_init();
	if (ret < 0)
		goto err_acct;

	ret = nf_conntrack_tstamp_init();
	if (ret < 0)
		goto err_tstamp;

	ret = nf_conntrack_ecache_init();
	if (ret < 0)
		goto err_ecache;

	ret = nf_conntrack_timeout_init();
	if (ret < 0)
		goto err_timeout;

	ret = nf_conntrack_helper_init();
	if (ret < 0)
		goto err_helper;

	ret = nf_conntrack_labels_init();
	if (ret < 0)
		goto err_labels;

	ret = nf_conntrack_seqadj_init();
	if (ret < 0)
		goto err_seqadj;

	ret = nf_conntrack_proto_init();
	if (ret < 0)
		goto err_proto;

	conntrack_gc_work_init(&conntrack_gc_work);
	queue_delayed_work(system_power_efficient_wq, &conntrack_gc_work.dwork, HZ);

	return 0;

err_proto:
	nf_conntrack_seqadj_fini();
err_seqadj:
	nf_conntrack_labels_fini();
err_labels:
	nf_conntrack_helper_fini();
err_helper:
	nf_conntrack_timeout_fini();
err_timeout:
	nf_conntrack_ecache_fini();
err_ecache:
	nf_conntrack_tstamp_fini();
err_tstamp:
	nf_conntrack_acct_fini();
err_acct:
	nf_conntrack_expect_fini();
err_expect:
	kmem_cache_destroy(nf_conntrack_cachep);
err_cachep:
	kvfree(nf_conntrack_hash);
	return ret;
}

static struct nf_ct_hook nf_conntrack_hook = {
	.update		= nf_conntrack_update,
	.destroy	= destroy_conntrack,
	.get_tuple_skb  = nf_conntrack_get_tuple_skb,
};

void nf_conntrack_init_end(void)
{
	/* For use by REJECT target */
	RCU_INIT_POINTER(ip_ct_attach, nf_conntrack_attach);
	RCU_INIT_POINTER(nf_ct_hook, &nf_conntrack_hook);
}

/*
 * We need to use special "null" values, not used in hash table
 */
#define UNCONFIRMED_NULLS_VAL	((1<<30)+0)
#define DYING_NULLS_VAL		((1<<30)+1)

int nf_conntrack_init_net(struct net *net)
{
	struct nf_conntrack_net *cnet = nf_ct_pernet(net);
	int ret = -ENOMEM;
	int cpu;

	BUILD_BUG_ON(IP_CT_UNTRACKED == IP_CT_NUMBER);
	BUILD_BUG_ON_NOT_POWER_OF_2(CONNTRACK_LOCKS);
	atomic_set(&cnet->count, 0);

	net->ct.pcpu_lists = alloc_percpu(struct ct_pcpu);
	if (!net->ct.pcpu_lists)
		goto err_stat;

	for_each_possible_cpu(cpu) {
		struct ct_pcpu *pcpu = per_cpu_ptr(net->ct.pcpu_lists, cpu);

		spin_lock_init(&pcpu->lock);
		INIT_HLIST_NULLS_HEAD(&pcpu->unconfirmed, UNCONFIRMED_NULLS_VAL);
		INIT_HLIST_NULLS_HEAD(&pcpu->dying, DYING_NULLS_VAL);
	}

	net->ct.stat = alloc_percpu(struct ip_conntrack_stat);
	if (!net->ct.stat)
		goto err_pcpu_lists;

	ret = nf_conntrack_expect_pernet_init(net);
	if (ret < 0)
		goto err_expect;

	nf_conntrack_acct_pernet_init(net);
	nf_conntrack_tstamp_pernet_init(net);
	nf_conntrack_ecache_pernet_init(net);
	nf_conntrack_helper_pernet_init(net);
	nf_conntrack_proto_pernet_init(net);

	return 0;

err_expect:
	free_percpu(net->ct.stat);
err_pcpu_lists:
	free_percpu(net->ct.pcpu_lists);
err_stat:
	return ret;
}<|MERGE_RESOLUTION|>--- conflicted
+++ resolved
@@ -79,12 +79,9 @@
 
 #define GC_SCAN_INTERVAL	(120u * HZ)
 #define GC_SCAN_MAX_DURATION	msecs_to_jiffies(10)
-<<<<<<< HEAD
-=======
 
 #define MIN_CHAINLEN	8u
 #define MAX_CHAINLEN	(32u - MIN_CHAINLEN)
->>>>>>> 3b17187f
 
 static struct conntrack_gc_work conntrack_gc_work;
 
