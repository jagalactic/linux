--- conflicted
+++ resolved
@@ -4,15 +4,12 @@
 
 cc-param = $(call cc-option, -mllvm -$(1), $(call cc-option, --param $(1)))
 
-<<<<<<< HEAD
-=======
 ifdef CONFIG_KASAN_STACK
 	stack_enable := 1
 else
 	stack_enable := 0
 endif
 
->>>>>>> 3b17187f
 ifdef CONFIG_KASAN_GENERIC
 
 ifdef CONFIG_KASAN_INLINE
@@ -52,14 +49,9 @@
 endif
 
 CFLAGS_KASAN := -fsanitize=kernel-hwaddress \
-<<<<<<< HEAD
-		$(call cc-param,hwasan-instrument-stack=$(CONFIG_KASAN_STACK)) \
-		$(call cc-param,hwasan-use-short-granules=0) \
-=======
 		$(call cc-param,hwasan-instrument-stack=$(stack_enable)) \
 		$(call cc-param,hwasan-use-short-granules=0) \
 		$(call cc-param,hwasan-inline-all-checks=0) \
->>>>>>> 3b17187f
 		$(instrumentation_flags)
 
 endif # CONFIG_KASAN_SW_TAGS
