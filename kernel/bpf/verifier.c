// SPDX-License-Identifier: GPL-2.0-only
/* Copyright (c) 2011-2014 PLUMgrid, http://plumgrid.com
 * Copyright (c) 2016 Facebook
 * Copyright (c) 2018 Covalent IO, Inc. http://covalent.io
 */
#include <uapi/linux/btf.h>
#include <linux/kernel.h>
#include <linux/types.h>
#include <linux/slab.h>
#include <linux/bpf.h>
#include <linux/btf.h>
#include <linux/bpf_verifier.h>
#include <linux/filter.h>
#include <net/netlink.h>
#include <linux/file.h>
#include <linux/vmalloc.h>
#include <linux/stringify.h>
#include <linux/bsearch.h>
#include <linux/sort.h>
#include <linux/perf_event.h>
#include <linux/ctype.h>
#include <linux/error-injection.h>
#include <linux/bpf_lsm.h>
#include <linux/btf_ids.h>

#include "disasm.h"

static const struct bpf_verifier_ops * const bpf_verifier_ops[] = {
#define BPF_PROG_TYPE(_id, _name, prog_ctx_type, kern_ctx_type) \
	[_id] = & _name ## _verifier_ops,
#define BPF_MAP_TYPE(_id, _ops)
#define BPF_LINK_TYPE(_id, _name)
#include <linux/bpf_types.h>
#undef BPF_PROG_TYPE
#undef BPF_MAP_TYPE
#undef BPF_LINK_TYPE
};

/* bpf_check() is a static code analyzer that walks eBPF program
 * instruction by instruction and updates register/stack state.
 * All paths of conditional branches are analyzed until 'bpf_exit' insn.
 *
 * The first pass is depth-first-search to check that the program is a DAG.
 * It rejects the following programs:
 * - larger than BPF_MAXINSNS insns
 * - if loop is present (detected via back-edge)
 * - unreachable insns exist (shouldn't be a forest. program = one function)
 * - out of bounds or malformed jumps
 * The second pass is all possible path descent from the 1st insn.
 * Since it's analyzing all pathes through the program, the length of the
 * analysis is limited to 64k insn, which may be hit even if total number of
 * insn is less then 4K, but there are too many branches that change stack/regs.
 * Number of 'branches to be analyzed' is limited to 1k
 *
 * On entry to each instruction, each register has a type, and the instruction
 * changes the types of the registers depending on instruction semantics.
 * If instruction is BPF_MOV64_REG(BPF_REG_1, BPF_REG_5), then type of R5 is
 * copied to R1.
 *
 * All registers are 64-bit.
 * R0 - return register
 * R1-R5 argument passing registers
 * R6-R9 callee saved registers
 * R10 - frame pointer read-only
 *
 * At the start of BPF program the register R1 contains a pointer to bpf_context
 * and has type PTR_TO_CTX.
 *
 * Verifier tracks arithmetic operations on pointers in case:
 *    BPF_MOV64_REG(BPF_REG_1, BPF_REG_10),
 *    BPF_ALU64_IMM(BPF_ADD, BPF_REG_1, -20),
 * 1st insn copies R10 (which has FRAME_PTR) type into R1
 * and 2nd arithmetic instruction is pattern matched to recognize
 * that it wants to construct a pointer to some element within stack.
 * So after 2nd insn, the register R1 has type PTR_TO_STACK
 * (and -20 constant is saved for further stack bounds checking).
 * Meaning that this reg is a pointer to stack plus known immediate constant.
 *
 * Most of the time the registers have SCALAR_VALUE type, which
 * means the register has some value, but it's not a valid pointer.
 * (like pointer plus pointer becomes SCALAR_VALUE type)
 *
 * When verifier sees load or store instructions the type of base register
 * can be: PTR_TO_MAP_VALUE, PTR_TO_CTX, PTR_TO_STACK, PTR_TO_SOCKET. These are
 * four pointer types recognized by check_mem_access() function.
 *
 * PTR_TO_MAP_VALUE means that this register is pointing to 'map element value'
 * and the range of [ptr, ptr + map's value_size) is accessible.
 *
 * registers used to pass values to function calls are checked against
 * function argument constraints.
 *
 * ARG_PTR_TO_MAP_KEY is one of such argument constraints.
 * It means that the register type passed to this function must be
 * PTR_TO_STACK and it will be used inside the function as
 * 'pointer to map element key'
 *
 * For example the argument constraints for bpf_map_lookup_elem():
 *   .ret_type = RET_PTR_TO_MAP_VALUE_OR_NULL,
 *   .arg1_type = ARG_CONST_MAP_PTR,
 *   .arg2_type = ARG_PTR_TO_MAP_KEY,
 *
 * ret_type says that this function returns 'pointer to map elem value or null'
 * function expects 1st argument to be a const pointer to 'struct bpf_map' and
 * 2nd argument should be a pointer to stack, which will be used inside
 * the helper function as a pointer to map element key.
 *
 * On the kernel side the helper function looks like:
 * u64 bpf_map_lookup_elem(u64 r1, u64 r2, u64 r3, u64 r4, u64 r5)
 * {
 *    struct bpf_map *map = (struct bpf_map *) (unsigned long) r1;
 *    void *key = (void *) (unsigned long) r2;
 *    void *value;
 *
 *    here kernel can access 'key' and 'map' pointers safely, knowing that
 *    [key, key + map->key_size) bytes are valid and were initialized on
 *    the stack of eBPF program.
 * }
 *
 * Corresponding eBPF program may look like:
 *    BPF_MOV64_REG(BPF_REG_2, BPF_REG_10),  // after this insn R2 type is FRAME_PTR
 *    BPF_ALU64_IMM(BPF_ADD, BPF_REG_2, -4), // after this insn R2 type is PTR_TO_STACK
 *    BPF_LD_MAP_FD(BPF_REG_1, map_fd),      // after this insn R1 type is CONST_PTR_TO_MAP
 *    BPF_RAW_INSN(BPF_JMP | BPF_CALL, 0, 0, 0, BPF_FUNC_map_lookup_elem),
 * here verifier looks at prototype of map_lookup_elem() and sees:
 * .arg1_type == ARG_CONST_MAP_PTR and R1->type == CONST_PTR_TO_MAP, which is ok,
 * Now verifier knows that this map has key of R1->map_ptr->key_size bytes
 *
 * Then .arg2_type == ARG_PTR_TO_MAP_KEY and R2->type == PTR_TO_STACK, ok so far,
 * Now verifier checks that [R2, R2 + map's key_size) are within stack limits
 * and were initialized prior to this call.
 * If it's ok, then verifier allows this BPF_CALL insn and looks at
 * .ret_type which is RET_PTR_TO_MAP_VALUE_OR_NULL, so it sets
 * R0->type = PTR_TO_MAP_VALUE_OR_NULL which means bpf_map_lookup_elem() function
 * returns ether pointer to map value or NULL.
 *
 * When type PTR_TO_MAP_VALUE_OR_NULL passes through 'if (reg != 0) goto +off'
 * insn, the register holding that pointer in the true branch changes state to
 * PTR_TO_MAP_VALUE and the same register changes state to CONST_IMM in the false
 * branch. See check_cond_jmp_op().
 *
 * After the call R0 is set to return type of the function and registers R1-R5
 * are set to NOT_INIT to indicate that they are no longer readable.
 *
 * The following reference types represent a potential reference to a kernel
 * resource which, after first being allocated, must be checked and freed by
 * the BPF program:
 * - PTR_TO_SOCKET_OR_NULL, PTR_TO_SOCKET
 *
 * When the verifier sees a helper call return a reference type, it allocates a
 * pointer id for the reference and stores it in the current function state.
 * Similar to the way that PTR_TO_MAP_VALUE_OR_NULL is converted into
 * PTR_TO_MAP_VALUE, PTR_TO_SOCKET_OR_NULL becomes PTR_TO_SOCKET when the type
 * passes through a NULL-check conditional. For the branch wherein the state is
 * changed to CONST_IMM, the verifier releases the reference.
 *
 * For each helper function that allocates a reference, such as
 * bpf_sk_lookup_tcp(), there is a corresponding release function, such as
 * bpf_sk_release(). When a reference type passes into the release function,
 * the verifier also releases the reference. If any unchecked or unreleased
 * reference remains at the end of the program, the verifier rejects it.
 */

/* verifier_state + insn_idx are pushed to stack when branch is encountered */
struct bpf_verifier_stack_elem {
	/* verifer state is 'st'
	 * before processing instruction 'insn_idx'
	 * and after processing instruction 'prev_insn_idx'
	 */
	struct bpf_verifier_state st;
	int insn_idx;
	int prev_insn_idx;
	struct bpf_verifier_stack_elem *next;
	/* length of verifier log at the time this state was pushed on stack */
	u32 log_pos;
};

#define BPF_COMPLEXITY_LIMIT_JMP_SEQ	8192
#define BPF_COMPLEXITY_LIMIT_STATES	64

#define BPF_MAP_KEY_POISON	(1ULL << 63)
#define BPF_MAP_KEY_SEEN	(1ULL << 62)

#define BPF_MAP_PTR_UNPRIV	1UL
#define BPF_MAP_PTR_POISON	((void *)((0xeB9FUL << 1) +	\
					  POISON_POINTER_DELTA))
#define BPF_MAP_PTR(X)		((struct bpf_map *)((X) & ~BPF_MAP_PTR_UNPRIV))

static bool bpf_map_ptr_poisoned(const struct bpf_insn_aux_data *aux)
{
	return BPF_MAP_PTR(aux->map_ptr_state) == BPF_MAP_PTR_POISON;
}

static bool bpf_map_ptr_unpriv(const struct bpf_insn_aux_data *aux)
{
	return aux->map_ptr_state & BPF_MAP_PTR_UNPRIV;
}

static void bpf_map_ptr_store(struct bpf_insn_aux_data *aux,
			      const struct bpf_map *map, bool unpriv)
{
	BUILD_BUG_ON((unsigned long)BPF_MAP_PTR_POISON & BPF_MAP_PTR_UNPRIV);
	unpriv |= bpf_map_ptr_unpriv(aux);
	aux->map_ptr_state = (unsigned long)map |
			     (unpriv ? BPF_MAP_PTR_UNPRIV : 0UL);
}

static bool bpf_map_key_poisoned(const struct bpf_insn_aux_data *aux)
{
	return aux->map_key_state & BPF_MAP_KEY_POISON;
}

static bool bpf_map_key_unseen(const struct bpf_insn_aux_data *aux)
{
	return !(aux->map_key_state & BPF_MAP_KEY_SEEN);
}

static u64 bpf_map_key_immediate(const struct bpf_insn_aux_data *aux)
{
	return aux->map_key_state & ~(BPF_MAP_KEY_SEEN | BPF_MAP_KEY_POISON);
}

static void bpf_map_key_store(struct bpf_insn_aux_data *aux, u64 state)
{
	bool poisoned = bpf_map_key_poisoned(aux);

	aux->map_key_state = state | BPF_MAP_KEY_SEEN |
			     (poisoned ? BPF_MAP_KEY_POISON : 0ULL);
}

struct bpf_call_arg_meta {
	struct bpf_map *map_ptr;
	bool raw_mode;
	bool pkt_access;
	int regno;
	int access_size;
	int mem_size;
	u64 msize_max_value;
	int ref_obj_id;
	int func_id;
	u32 btf_id;
	u32 ret_btf_id;
};

struct btf *btf_vmlinux;

static DEFINE_MUTEX(bpf_verifier_lock);

static const struct bpf_line_info *
find_linfo(const struct bpf_verifier_env *env, u32 insn_off)
{
	const struct bpf_line_info *linfo;
	const struct bpf_prog *prog;
	u32 i, nr_linfo;

	prog = env->prog;
	nr_linfo = prog->aux->nr_linfo;

	if (!nr_linfo || insn_off >= prog->len)
		return NULL;

	linfo = prog->aux->linfo;
	for (i = 1; i < nr_linfo; i++)
		if (insn_off < linfo[i].insn_off)
			break;

	return &linfo[i - 1];
}

void bpf_verifier_vlog(struct bpf_verifier_log *log, const char *fmt,
		       va_list args)
{
	unsigned int n;

	n = vscnprintf(log->kbuf, BPF_VERIFIER_TMP_LOG_SIZE, fmt, args);

	WARN_ONCE(n >= BPF_VERIFIER_TMP_LOG_SIZE - 1,
		  "verifier log line truncated - local buffer too short\n");

	n = min(log->len_total - log->len_used - 1, n);
	log->kbuf[n] = '\0';

	if (log->level == BPF_LOG_KERNEL) {
		pr_err("BPF:%s\n", log->kbuf);
		return;
	}
	if (!copy_to_user(log->ubuf + log->len_used, log->kbuf, n + 1))
		log->len_used += n;
	else
		log->ubuf = NULL;
}

static void bpf_vlog_reset(struct bpf_verifier_log *log, u32 new_pos)
{
	char zero = 0;

	if (!bpf_verifier_log_needed(log))
		return;

	log->len_used = new_pos;
	if (put_user(zero, log->ubuf + new_pos))
		log->ubuf = NULL;
}

/* log_level controls verbosity level of eBPF verifier.
 * bpf_verifier_log_write() is used to dump the verification trace to the log,
 * so the user can figure out what's wrong with the program
 */
__printf(2, 3) void bpf_verifier_log_write(struct bpf_verifier_env *env,
					   const char *fmt, ...)
{
	va_list args;

	if (!bpf_verifier_log_needed(&env->log))
		return;

	va_start(args, fmt);
	bpf_verifier_vlog(&env->log, fmt, args);
	va_end(args);
}
EXPORT_SYMBOL_GPL(bpf_verifier_log_write);

__printf(2, 3) static void verbose(void *private_data, const char *fmt, ...)
{
	struct bpf_verifier_env *env = private_data;
	va_list args;

	if (!bpf_verifier_log_needed(&env->log))
		return;

	va_start(args, fmt);
	bpf_verifier_vlog(&env->log, fmt, args);
	va_end(args);
}

__printf(2, 3) void bpf_log(struct bpf_verifier_log *log,
			    const char *fmt, ...)
{
	va_list args;

	if (!bpf_verifier_log_needed(log))
		return;

	va_start(args, fmt);
	bpf_verifier_vlog(log, fmt, args);
	va_end(args);
}

static const char *ltrim(const char *s)
{
	while (isspace(*s))
		s++;

	return s;
}

__printf(3, 4) static void verbose_linfo(struct bpf_verifier_env *env,
					 u32 insn_off,
					 const char *prefix_fmt, ...)
{
	const struct bpf_line_info *linfo;

	if (!bpf_verifier_log_needed(&env->log))
		return;

	linfo = find_linfo(env, insn_off);
	if (!linfo || linfo == env->prev_linfo)
		return;

	if (prefix_fmt) {
		va_list args;

		va_start(args, prefix_fmt);
		bpf_verifier_vlog(&env->log, prefix_fmt, args);
		va_end(args);
	}

	verbose(env, "%s\n",
		ltrim(btf_name_by_offset(env->prog->aux->btf,
					 linfo->line_off)));

	env->prev_linfo = linfo;
}

static bool type_is_pkt_pointer(enum bpf_reg_type type)
{
	return type == PTR_TO_PACKET ||
	       type == PTR_TO_PACKET_META;
}

static bool type_is_sk_pointer(enum bpf_reg_type type)
{
	return type == PTR_TO_SOCKET ||
		type == PTR_TO_SOCK_COMMON ||
		type == PTR_TO_TCP_SOCK ||
		type == PTR_TO_XDP_SOCK;
}

static bool reg_type_not_null(enum bpf_reg_type type)
{
	return type == PTR_TO_SOCKET ||
		type == PTR_TO_TCP_SOCK ||
		type == PTR_TO_MAP_VALUE ||
		type == PTR_TO_SOCK_COMMON;
}

static bool reg_type_may_be_null(enum bpf_reg_type type)
{
	return type == PTR_TO_MAP_VALUE_OR_NULL ||
	       type == PTR_TO_SOCKET_OR_NULL ||
	       type == PTR_TO_SOCK_COMMON_OR_NULL ||
	       type == PTR_TO_TCP_SOCK_OR_NULL ||
	       type == PTR_TO_BTF_ID_OR_NULL ||
	       type == PTR_TO_MEM_OR_NULL ||
	       type == PTR_TO_RDONLY_BUF_OR_NULL ||
	       type == PTR_TO_RDWR_BUF_OR_NULL;
}

static bool reg_may_point_to_spin_lock(const struct bpf_reg_state *reg)
{
	return reg->type == PTR_TO_MAP_VALUE &&
		map_value_has_spin_lock(reg->map_ptr);
}

static bool reg_type_may_be_refcounted_or_null(enum bpf_reg_type type)
{
	return type == PTR_TO_SOCKET ||
		type == PTR_TO_SOCKET_OR_NULL ||
		type == PTR_TO_TCP_SOCK ||
		type == PTR_TO_TCP_SOCK_OR_NULL ||
		type == PTR_TO_MEM ||
		type == PTR_TO_MEM_OR_NULL;
}

static bool arg_type_may_be_refcounted(enum bpf_arg_type type)
{
	return type == ARG_PTR_TO_SOCK_COMMON;
}

static bool arg_type_may_be_null(enum bpf_arg_type type)
{
	return type == ARG_PTR_TO_MAP_VALUE_OR_NULL ||
	       type == ARG_PTR_TO_MEM_OR_NULL ||
	       type == ARG_PTR_TO_CTX_OR_NULL ||
	       type == ARG_PTR_TO_SOCKET_OR_NULL ||
	       type == ARG_PTR_TO_ALLOC_MEM_OR_NULL;
}

/* Determine whether the function releases some resources allocated by another
 * function call. The first reference type argument will be assumed to be
 * released by release_reference().
 */
static bool is_release_function(enum bpf_func_id func_id)
{
	return func_id == BPF_FUNC_sk_release ||
	       func_id == BPF_FUNC_ringbuf_submit ||
	       func_id == BPF_FUNC_ringbuf_discard;
}

static bool may_be_acquire_function(enum bpf_func_id func_id)
{
	return func_id == BPF_FUNC_sk_lookup_tcp ||
		func_id == BPF_FUNC_sk_lookup_udp ||
		func_id == BPF_FUNC_skc_lookup_tcp ||
		func_id == BPF_FUNC_map_lookup_elem ||
	        func_id == BPF_FUNC_ringbuf_reserve;
}

static bool is_acquire_function(enum bpf_func_id func_id,
				const struct bpf_map *map)
{
	enum bpf_map_type map_type = map ? map->map_type : BPF_MAP_TYPE_UNSPEC;

	if (func_id == BPF_FUNC_sk_lookup_tcp ||
	    func_id == BPF_FUNC_sk_lookup_udp ||
	    func_id == BPF_FUNC_skc_lookup_tcp ||
	    func_id == BPF_FUNC_ringbuf_reserve)
		return true;

	if (func_id == BPF_FUNC_map_lookup_elem &&
	    (map_type == BPF_MAP_TYPE_SOCKMAP ||
	     map_type == BPF_MAP_TYPE_SOCKHASH))
		return true;

	return false;
}

static bool is_ptr_cast_function(enum bpf_func_id func_id)
{
	return func_id == BPF_FUNC_tcp_sock ||
		func_id == BPF_FUNC_sk_fullsock ||
		func_id == BPF_FUNC_skc_to_tcp_sock ||
		func_id == BPF_FUNC_skc_to_tcp6_sock ||
		func_id == BPF_FUNC_skc_to_udp6_sock ||
		func_id == BPF_FUNC_skc_to_tcp_timewait_sock ||
		func_id == BPF_FUNC_skc_to_tcp_request_sock;
}

/* string representation of 'enum bpf_reg_type' */
static const char * const reg_type_str[] = {
	[NOT_INIT]		= "?",
	[SCALAR_VALUE]		= "inv",
	[PTR_TO_CTX]		= "ctx",
	[CONST_PTR_TO_MAP]	= "map_ptr",
	[PTR_TO_MAP_VALUE]	= "map_value",
	[PTR_TO_MAP_VALUE_OR_NULL] = "map_value_or_null",
	[PTR_TO_STACK]		= "fp",
	[PTR_TO_PACKET]		= "pkt",
	[PTR_TO_PACKET_META]	= "pkt_meta",
	[PTR_TO_PACKET_END]	= "pkt_end",
	[PTR_TO_FLOW_KEYS]	= "flow_keys",
	[PTR_TO_SOCKET]		= "sock",
	[PTR_TO_SOCKET_OR_NULL] = "sock_or_null",
	[PTR_TO_SOCK_COMMON]	= "sock_common",
	[PTR_TO_SOCK_COMMON_OR_NULL] = "sock_common_or_null",
	[PTR_TO_TCP_SOCK]	= "tcp_sock",
	[PTR_TO_TCP_SOCK_OR_NULL] = "tcp_sock_or_null",
	[PTR_TO_TP_BUFFER]	= "tp_buffer",
	[PTR_TO_XDP_SOCK]	= "xdp_sock",
	[PTR_TO_BTF_ID]		= "ptr_",
	[PTR_TO_BTF_ID_OR_NULL]	= "ptr_or_null_",
	[PTR_TO_PERCPU_BTF_ID]	= "percpu_ptr_",
	[PTR_TO_MEM]		= "mem",
	[PTR_TO_MEM_OR_NULL]	= "mem_or_null",
	[PTR_TO_RDONLY_BUF]	= "rdonly_buf",
	[PTR_TO_RDONLY_BUF_OR_NULL] = "rdonly_buf_or_null",
	[PTR_TO_RDWR_BUF]	= "rdwr_buf",
	[PTR_TO_RDWR_BUF_OR_NULL] = "rdwr_buf_or_null",
};

static char slot_type_char[] = {
	[STACK_INVALID]	= '?',
	[STACK_SPILL]	= 'r',
	[STACK_MISC]	= 'm',
	[STACK_ZERO]	= '0',
};

static void print_liveness(struct bpf_verifier_env *env,
			   enum bpf_reg_liveness live)
{
	if (live & (REG_LIVE_READ | REG_LIVE_WRITTEN | REG_LIVE_DONE))
	    verbose(env, "_");
	if (live & REG_LIVE_READ)
		verbose(env, "r");
	if (live & REG_LIVE_WRITTEN)
		verbose(env, "w");
	if (live & REG_LIVE_DONE)
		verbose(env, "D");
}

static struct bpf_func_state *func(struct bpf_verifier_env *env,
				   const struct bpf_reg_state *reg)
{
	struct bpf_verifier_state *cur = env->cur_state;

	return cur->frame[reg->frameno];
}

const char *kernel_type_name(u32 id)
{
	return btf_name_by_offset(btf_vmlinux,
				  btf_type_by_id(btf_vmlinux, id)->name_off);
}

static void print_verifier_state(struct bpf_verifier_env *env,
				 const struct bpf_func_state *state)
{
	const struct bpf_reg_state *reg;
	enum bpf_reg_type t;
	int i;

	if (state->frameno)
		verbose(env, " frame%d:", state->frameno);
	for (i = 0; i < MAX_BPF_REG; i++) {
		reg = &state->regs[i];
		t = reg->type;
		if (t == NOT_INIT)
			continue;
		verbose(env, " R%d", i);
		print_liveness(env, reg->live);
		verbose(env, "=%s", reg_type_str[t]);
		if (t == SCALAR_VALUE && reg->precise)
			verbose(env, "P");
		if ((t == SCALAR_VALUE || t == PTR_TO_STACK) &&
		    tnum_is_const(reg->var_off)) {
			/* reg->off should be 0 for SCALAR_VALUE */
			verbose(env, "%lld", reg->var_off.value + reg->off);
		} else {
			if (t == PTR_TO_BTF_ID ||
			    t == PTR_TO_BTF_ID_OR_NULL ||
			    t == PTR_TO_PERCPU_BTF_ID)
				verbose(env, "%s", kernel_type_name(reg->btf_id));
			verbose(env, "(id=%d", reg->id);
			if (reg_type_may_be_refcounted_or_null(t))
				verbose(env, ",ref_obj_id=%d", reg->ref_obj_id);
			if (t != SCALAR_VALUE)
				verbose(env, ",off=%d", reg->off);
			if (type_is_pkt_pointer(t))
				verbose(env, ",r=%d", reg->range);
			else if (t == CONST_PTR_TO_MAP ||
				 t == PTR_TO_MAP_VALUE ||
				 t == PTR_TO_MAP_VALUE_OR_NULL)
				verbose(env, ",ks=%d,vs=%d",
					reg->map_ptr->key_size,
					reg->map_ptr->value_size);
			if (tnum_is_const(reg->var_off)) {
				/* Typically an immediate SCALAR_VALUE, but
				 * could be a pointer whose offset is too big
				 * for reg->off
				 */
				verbose(env, ",imm=%llx", reg->var_off.value);
			} else {
				if (reg->smin_value != reg->umin_value &&
				    reg->smin_value != S64_MIN)
					verbose(env, ",smin_value=%lld",
						(long long)reg->smin_value);
				if (reg->smax_value != reg->umax_value &&
				    reg->smax_value != S64_MAX)
					verbose(env, ",smax_value=%lld",
						(long long)reg->smax_value);
				if (reg->umin_value != 0)
					verbose(env, ",umin_value=%llu",
						(unsigned long long)reg->umin_value);
				if (reg->umax_value != U64_MAX)
					verbose(env, ",umax_value=%llu",
						(unsigned long long)reg->umax_value);
				if (!tnum_is_unknown(reg->var_off)) {
					char tn_buf[48];

					tnum_strn(tn_buf, sizeof(tn_buf), reg->var_off);
					verbose(env, ",var_off=%s", tn_buf);
				}
				if (reg->s32_min_value != reg->smin_value &&
				    reg->s32_min_value != S32_MIN)
					verbose(env, ",s32_min_value=%d",
						(int)(reg->s32_min_value));
				if (reg->s32_max_value != reg->smax_value &&
				    reg->s32_max_value != S32_MAX)
					verbose(env, ",s32_max_value=%d",
						(int)(reg->s32_max_value));
				if (reg->u32_min_value != reg->umin_value &&
				    reg->u32_min_value != U32_MIN)
					verbose(env, ",u32_min_value=%d",
						(int)(reg->u32_min_value));
				if (reg->u32_max_value != reg->umax_value &&
				    reg->u32_max_value != U32_MAX)
					verbose(env, ",u32_max_value=%d",
						(int)(reg->u32_max_value));
			}
			verbose(env, ")");
		}
	}
	for (i = 0; i < state->allocated_stack / BPF_REG_SIZE; i++) {
		char types_buf[BPF_REG_SIZE + 1];
		bool valid = false;
		int j;

		for (j = 0; j < BPF_REG_SIZE; j++) {
			if (state->stack[i].slot_type[j] != STACK_INVALID)
				valid = true;
			types_buf[j] = slot_type_char[
					state->stack[i].slot_type[j]];
		}
		types_buf[BPF_REG_SIZE] = 0;
		if (!valid)
			continue;
		verbose(env, " fp%d", (-i - 1) * BPF_REG_SIZE);
		print_liveness(env, state->stack[i].spilled_ptr.live);
		if (state->stack[i].slot_type[0] == STACK_SPILL) {
			reg = &state->stack[i].spilled_ptr;
			t = reg->type;
			verbose(env, "=%s", reg_type_str[t]);
			if (t == SCALAR_VALUE && reg->precise)
				verbose(env, "P");
			if (t == SCALAR_VALUE && tnum_is_const(reg->var_off))
				verbose(env, "%lld", reg->var_off.value + reg->off);
		} else {
			verbose(env, "=%s", types_buf);
		}
	}
	if (state->acquired_refs && state->refs[0].id) {
		verbose(env, " refs=%d", state->refs[0].id);
		for (i = 1; i < state->acquired_refs; i++)
			if (state->refs[i].id)
				verbose(env, ",%d", state->refs[i].id);
	}
	verbose(env, "\n");
}

#define COPY_STATE_FN(NAME, COUNT, FIELD, SIZE)				\
static int copy_##NAME##_state(struct bpf_func_state *dst,		\
			       const struct bpf_func_state *src)	\
{									\
	if (!src->FIELD)						\
		return 0;						\
	if (WARN_ON_ONCE(dst->COUNT < src->COUNT)) {			\
		/* internal bug, make state invalid to reject the program */ \
		memset(dst, 0, sizeof(*dst));				\
		return -EFAULT;						\
	}								\
	memcpy(dst->FIELD, src->FIELD,					\
	       sizeof(*src->FIELD) * (src->COUNT / SIZE));		\
	return 0;							\
}
/* copy_reference_state() */
COPY_STATE_FN(reference, acquired_refs, refs, 1)
/* copy_stack_state() */
COPY_STATE_FN(stack, allocated_stack, stack, BPF_REG_SIZE)
#undef COPY_STATE_FN

#define REALLOC_STATE_FN(NAME, COUNT, FIELD, SIZE)			\
static int realloc_##NAME##_state(struct bpf_func_state *state, int size, \
				  bool copy_old)			\
{									\
	u32 old_size = state->COUNT;					\
	struct bpf_##NAME##_state *new_##FIELD;				\
	int slot = size / SIZE;						\
									\
	if (size <= old_size || !size) {				\
		if (copy_old)						\
			return 0;					\
		state->COUNT = slot * SIZE;				\
		if (!size && old_size) {				\
			kfree(state->FIELD);				\
			state->FIELD = NULL;				\
		}							\
		return 0;						\
	}								\
	new_##FIELD = kmalloc_array(slot, sizeof(struct bpf_##NAME##_state), \
				    GFP_KERNEL);			\
	if (!new_##FIELD)						\
		return -ENOMEM;						\
	if (copy_old) {							\
		if (state->FIELD)					\
			memcpy(new_##FIELD, state->FIELD,		\
			       sizeof(*new_##FIELD) * (old_size / SIZE)); \
		memset(new_##FIELD + old_size / SIZE, 0,		\
		       sizeof(*new_##FIELD) * (size - old_size) / SIZE); \
	}								\
	state->COUNT = slot * SIZE;					\
	kfree(state->FIELD);						\
	state->FIELD = new_##FIELD;					\
	return 0;							\
}
/* realloc_reference_state() */
REALLOC_STATE_FN(reference, acquired_refs, refs, 1)
/* realloc_stack_state() */
REALLOC_STATE_FN(stack, allocated_stack, stack, BPF_REG_SIZE)
#undef REALLOC_STATE_FN

/* do_check() starts with zero-sized stack in struct bpf_verifier_state to
 * make it consume minimal amount of memory. check_stack_write() access from
 * the program calls into realloc_func_state() to grow the stack size.
 * Note there is a non-zero 'parent' pointer inside bpf_verifier_state
 * which realloc_stack_state() copies over. It points to previous
 * bpf_verifier_state which is never reallocated.
 */
static int realloc_func_state(struct bpf_func_state *state, int stack_size,
			      int refs_size, bool copy_old)
{
	int err = realloc_reference_state(state, refs_size, copy_old);
	if (err)
		return err;
	return realloc_stack_state(state, stack_size, copy_old);
}

/* Acquire a pointer id from the env and update the state->refs to include
 * this new pointer reference.
 * On success, returns a valid pointer id to associate with the register
 * On failure, returns a negative errno.
 */
static int acquire_reference_state(struct bpf_verifier_env *env, int insn_idx)
{
	struct bpf_func_state *state = cur_func(env);
	int new_ofs = state->acquired_refs;
	int id, err;

	err = realloc_reference_state(state, state->acquired_refs + 1, true);
	if (err)
		return err;
	id = ++env->id_gen;
	state->refs[new_ofs].id = id;
	state->refs[new_ofs].insn_idx = insn_idx;

	return id;
}

/* release function corresponding to acquire_reference_state(). Idempotent. */
static int release_reference_state(struct bpf_func_state *state, int ptr_id)
{
	int i, last_idx;

	last_idx = state->acquired_refs - 1;
	for (i = 0; i < state->acquired_refs; i++) {
		if (state->refs[i].id == ptr_id) {
			if (last_idx && i != last_idx)
				memcpy(&state->refs[i], &state->refs[last_idx],
				       sizeof(*state->refs));
			memset(&state->refs[last_idx], 0, sizeof(*state->refs));
			state->acquired_refs--;
			return 0;
		}
	}
	return -EINVAL;
}

static int transfer_reference_state(struct bpf_func_state *dst,
				    struct bpf_func_state *src)
{
	int err = realloc_reference_state(dst, src->acquired_refs, false);
	if (err)
		return err;
	err = copy_reference_state(dst, src);
	if (err)
		return err;
	return 0;
}

static void free_func_state(struct bpf_func_state *state)
{
	if (!state)
		return;
	kfree(state->refs);
	kfree(state->stack);
	kfree(state);
}

static void clear_jmp_history(struct bpf_verifier_state *state)
{
	kfree(state->jmp_history);
	state->jmp_history = NULL;
	state->jmp_history_cnt = 0;
}

static void free_verifier_state(struct bpf_verifier_state *state,
				bool free_self)
{
	int i;

	for (i = 0; i <= state->curframe; i++) {
		free_func_state(state->frame[i]);
		state->frame[i] = NULL;
	}
	clear_jmp_history(state);
	if (free_self)
		kfree(state);
}

/* copy verifier state from src to dst growing dst stack space
 * when necessary to accommodate larger src stack
 */
static int copy_func_state(struct bpf_func_state *dst,
			   const struct bpf_func_state *src)
{
	int err;

	err = realloc_func_state(dst, src->allocated_stack, src->acquired_refs,
				 false);
	if (err)
		return err;
	memcpy(dst, src, offsetof(struct bpf_func_state, acquired_refs));
	err = copy_reference_state(dst, src);
	if (err)
		return err;
	return copy_stack_state(dst, src);
}

static int copy_verifier_state(struct bpf_verifier_state *dst_state,
			       const struct bpf_verifier_state *src)
{
	struct bpf_func_state *dst;
	u32 jmp_sz = sizeof(struct bpf_idx_pair) * src->jmp_history_cnt;
	int i, err;

	if (dst_state->jmp_history_cnt < src->jmp_history_cnt) {
		kfree(dst_state->jmp_history);
		dst_state->jmp_history = kmalloc(jmp_sz, GFP_USER);
		if (!dst_state->jmp_history)
			return -ENOMEM;
	}
	memcpy(dst_state->jmp_history, src->jmp_history, jmp_sz);
	dst_state->jmp_history_cnt = src->jmp_history_cnt;

	/* if dst has more stack frames then src frame, free them */
	for (i = src->curframe + 1; i <= dst_state->curframe; i++) {
		free_func_state(dst_state->frame[i]);
		dst_state->frame[i] = NULL;
	}
	dst_state->speculative = src->speculative;
	dst_state->curframe = src->curframe;
	dst_state->active_spin_lock = src->active_spin_lock;
	dst_state->branches = src->branches;
	dst_state->parent = src->parent;
	dst_state->first_insn_idx = src->first_insn_idx;
	dst_state->last_insn_idx = src->last_insn_idx;
	for (i = 0; i <= src->curframe; i++) {
		dst = dst_state->frame[i];
		if (!dst) {
			dst = kzalloc(sizeof(*dst), GFP_KERNEL);
			if (!dst)
				return -ENOMEM;
			dst_state->frame[i] = dst;
		}
		err = copy_func_state(dst, src->frame[i]);
		if (err)
			return err;
	}
	return 0;
}

static void update_branch_counts(struct bpf_verifier_env *env, struct bpf_verifier_state *st)
{
	while (st) {
		u32 br = --st->branches;

		/* WARN_ON(br > 1) technically makes sense here,
		 * but see comment in push_stack(), hence:
		 */
		WARN_ONCE((int)br < 0,
			  "BUG update_branch_counts:branches_to_explore=%d\n",
			  br);
		if (br)
			break;
		st = st->parent;
	}
}

static int pop_stack(struct bpf_verifier_env *env, int *prev_insn_idx,
		     int *insn_idx, bool pop_log)
{
	struct bpf_verifier_state *cur = env->cur_state;
	struct bpf_verifier_stack_elem *elem, *head = env->head;
	int err;

	if (env->head == NULL)
		return -ENOENT;

	if (cur) {
		err = copy_verifier_state(cur, &head->st);
		if (err)
			return err;
	}
	if (pop_log)
		bpf_vlog_reset(&env->log, head->log_pos);
	if (insn_idx)
		*insn_idx = head->insn_idx;
	if (prev_insn_idx)
		*prev_insn_idx = head->prev_insn_idx;
	elem = head->next;
	free_verifier_state(&head->st, false);
	kfree(head);
	env->head = elem;
	env->stack_size--;
	return 0;
}

static struct bpf_verifier_state *push_stack(struct bpf_verifier_env *env,
					     int insn_idx, int prev_insn_idx,
					     bool speculative)
{
	struct bpf_verifier_state *cur = env->cur_state;
	struct bpf_verifier_stack_elem *elem;
	int err;

	elem = kzalloc(sizeof(struct bpf_verifier_stack_elem), GFP_KERNEL);
	if (!elem)
		goto err;

	elem->insn_idx = insn_idx;
	elem->prev_insn_idx = prev_insn_idx;
	elem->next = env->head;
	elem->log_pos = env->log.len_used;
	env->head = elem;
	env->stack_size++;
	err = copy_verifier_state(&elem->st, cur);
	if (err)
		goto err;
	elem->st.speculative |= speculative;
	if (env->stack_size > BPF_COMPLEXITY_LIMIT_JMP_SEQ) {
		verbose(env, "The sequence of %d jumps is too complex.\n",
			env->stack_size);
		goto err;
	}
	if (elem->st.parent) {
		++elem->st.parent->branches;
		/* WARN_ON(branches > 2) technically makes sense here,
		 * but
		 * 1. speculative states will bump 'branches' for non-branch
		 * instructions
		 * 2. is_state_visited() heuristics may decide not to create
		 * a new state for a sequence of branches and all such current
		 * and cloned states will be pointing to a single parent state
		 * which might have large 'branches' count.
		 */
	}
	return &elem->st;
err:
	free_verifier_state(env->cur_state, true);
	env->cur_state = NULL;
	/* pop all elements and return */
	while (!pop_stack(env, NULL, NULL, false));
	return NULL;
}

#define CALLER_SAVED_REGS 6
static const int caller_saved[CALLER_SAVED_REGS] = {
	BPF_REG_0, BPF_REG_1, BPF_REG_2, BPF_REG_3, BPF_REG_4, BPF_REG_5
};

static void __mark_reg_not_init(const struct bpf_verifier_env *env,
				struct bpf_reg_state *reg);

/* This helper doesn't clear reg->id */
static void ___mark_reg_known(struct bpf_reg_state *reg, u64 imm)
{
	reg->var_off = tnum_const(imm);
	reg->smin_value = (s64)imm;
	reg->smax_value = (s64)imm;
	reg->umin_value = imm;
	reg->umax_value = imm;

	reg->s32_min_value = (s32)imm;
	reg->s32_max_value = (s32)imm;
	reg->u32_min_value = (u32)imm;
	reg->u32_max_value = (u32)imm;
}

/* Mark the unknown part of a register (variable offset or scalar value) as
 * known to have the value @imm.
 */
static void __mark_reg_known(struct bpf_reg_state *reg, u64 imm)
{
	/* Clear id, off, and union(map_ptr, range) */
	memset(((u8 *)reg) + sizeof(reg->type), 0,
	       offsetof(struct bpf_reg_state, var_off) - sizeof(reg->type));
	___mark_reg_known(reg, imm);
}

static void __mark_reg32_known(struct bpf_reg_state *reg, u64 imm)
{
	reg->var_off = tnum_const_subreg(reg->var_off, imm);
	reg->s32_min_value = (s32)imm;
	reg->s32_max_value = (s32)imm;
	reg->u32_min_value = (u32)imm;
	reg->u32_max_value = (u32)imm;
}

/* Mark the 'variable offset' part of a register as zero.  This should be
 * used only on registers holding a pointer type.
 */
static void __mark_reg_known_zero(struct bpf_reg_state *reg)
{
	__mark_reg_known(reg, 0);
}

static void __mark_reg_const_zero(struct bpf_reg_state *reg)
{
	__mark_reg_known(reg, 0);
	reg->type = SCALAR_VALUE;
}

static void mark_reg_known_zero(struct bpf_verifier_env *env,
				struct bpf_reg_state *regs, u32 regno)
{
	if (WARN_ON(regno >= MAX_BPF_REG)) {
		verbose(env, "mark_reg_known_zero(regs, %u)\n", regno);
		/* Something bad happened, let's kill all regs */
		for (regno = 0; regno < MAX_BPF_REG; regno++)
			__mark_reg_not_init(env, regs + regno);
		return;
	}
	__mark_reg_known_zero(regs + regno);
}

static bool reg_is_pkt_pointer(const struct bpf_reg_state *reg)
{
	return type_is_pkt_pointer(reg->type);
}

static bool reg_is_pkt_pointer_any(const struct bpf_reg_state *reg)
{
	return reg_is_pkt_pointer(reg) ||
	       reg->type == PTR_TO_PACKET_END;
}

/* Unmodified PTR_TO_PACKET[_META,_END] register from ctx access. */
static bool reg_is_init_pkt_pointer(const struct bpf_reg_state *reg,
				    enum bpf_reg_type which)
{
	/* The register can already have a range from prior markings.
	 * This is fine as long as it hasn't been advanced from its
	 * origin.
	 */
	return reg->type == which &&
	       reg->id == 0 &&
	       reg->off == 0 &&
	       tnum_equals_const(reg->var_off, 0);
}

/* Reset the min/max bounds of a register */
static void __mark_reg_unbounded(struct bpf_reg_state *reg)
{
	reg->smin_value = S64_MIN;
	reg->smax_value = S64_MAX;
	reg->umin_value = 0;
	reg->umax_value = U64_MAX;

	reg->s32_min_value = S32_MIN;
	reg->s32_max_value = S32_MAX;
	reg->u32_min_value = 0;
	reg->u32_max_value = U32_MAX;
}

static void __mark_reg64_unbounded(struct bpf_reg_state *reg)
{
	reg->smin_value = S64_MIN;
	reg->smax_value = S64_MAX;
	reg->umin_value = 0;
	reg->umax_value = U64_MAX;
}

static void __mark_reg32_unbounded(struct bpf_reg_state *reg)
{
	reg->s32_min_value = S32_MIN;
	reg->s32_max_value = S32_MAX;
	reg->u32_min_value = 0;
	reg->u32_max_value = U32_MAX;
}

static void __update_reg32_bounds(struct bpf_reg_state *reg)
{
	struct tnum var32_off = tnum_subreg(reg->var_off);

	/* min signed is max(sign bit) | min(other bits) */
	reg->s32_min_value = max_t(s32, reg->s32_min_value,
			var32_off.value | (var32_off.mask & S32_MIN));
	/* max signed is min(sign bit) | max(other bits) */
	reg->s32_max_value = min_t(s32, reg->s32_max_value,
			var32_off.value | (var32_off.mask & S32_MAX));
	reg->u32_min_value = max_t(u32, reg->u32_min_value, (u32)var32_off.value);
	reg->u32_max_value = min(reg->u32_max_value,
				 (u32)(var32_off.value | var32_off.mask));
}

static void __update_reg64_bounds(struct bpf_reg_state *reg)
{
	/* min signed is max(sign bit) | min(other bits) */
	reg->smin_value = max_t(s64, reg->smin_value,
				reg->var_off.value | (reg->var_off.mask & S64_MIN));
	/* max signed is min(sign bit) | max(other bits) */
	reg->smax_value = min_t(s64, reg->smax_value,
				reg->var_off.value | (reg->var_off.mask & S64_MAX));
	reg->umin_value = max(reg->umin_value, reg->var_off.value);
	reg->umax_value = min(reg->umax_value,
			      reg->var_off.value | reg->var_off.mask);
}

static void __update_reg_bounds(struct bpf_reg_state *reg)
{
	__update_reg32_bounds(reg);
	__update_reg64_bounds(reg);
}

/* Uses signed min/max values to inform unsigned, and vice-versa */
static void __reg32_deduce_bounds(struct bpf_reg_state *reg)
{
	/* Learn sign from signed bounds.
	 * If we cannot cross the sign boundary, then signed and unsigned bounds
	 * are the same, so combine.  This works even in the negative case, e.g.
	 * -3 s<= x s<= -1 implies 0xf...fd u<= x u<= 0xf...ff.
	 */
	if (reg->s32_min_value >= 0 || reg->s32_max_value < 0) {
		reg->s32_min_value = reg->u32_min_value =
			max_t(u32, reg->s32_min_value, reg->u32_min_value);
		reg->s32_max_value = reg->u32_max_value =
			min_t(u32, reg->s32_max_value, reg->u32_max_value);
		return;
	}
	/* Learn sign from unsigned bounds.  Signed bounds cross the sign
	 * boundary, so we must be careful.
	 */
	if ((s32)reg->u32_max_value >= 0) {
		/* Positive.  We can't learn anything from the smin, but smax
		 * is positive, hence safe.
		 */
		reg->s32_min_value = reg->u32_min_value;
		reg->s32_max_value = reg->u32_max_value =
			min_t(u32, reg->s32_max_value, reg->u32_max_value);
	} else if ((s32)reg->u32_min_value < 0) {
		/* Negative.  We can't learn anything from the smax, but smin
		 * is negative, hence safe.
		 */
		reg->s32_min_value = reg->u32_min_value =
			max_t(u32, reg->s32_min_value, reg->u32_min_value);
		reg->s32_max_value = reg->u32_max_value;
	}
}

static void __reg64_deduce_bounds(struct bpf_reg_state *reg)
{
	/* Learn sign from signed bounds.
	 * If we cannot cross the sign boundary, then signed and unsigned bounds
	 * are the same, so combine.  This works even in the negative case, e.g.
	 * -3 s<= x s<= -1 implies 0xf...fd u<= x u<= 0xf...ff.
	 */
	if (reg->smin_value >= 0 || reg->smax_value < 0) {
		reg->smin_value = reg->umin_value = max_t(u64, reg->smin_value,
							  reg->umin_value);
		reg->smax_value = reg->umax_value = min_t(u64, reg->smax_value,
							  reg->umax_value);
		return;
	}
	/* Learn sign from unsigned bounds.  Signed bounds cross the sign
	 * boundary, so we must be careful.
	 */
	if ((s64)reg->umax_value >= 0) {
		/* Positive.  We can't learn anything from the smin, but smax
		 * is positive, hence safe.
		 */
		reg->smin_value = reg->umin_value;
		reg->smax_value = reg->umax_value = min_t(u64, reg->smax_value,
							  reg->umax_value);
	} else if ((s64)reg->umin_value < 0) {
		/* Negative.  We can't learn anything from the smax, but smin
		 * is negative, hence safe.
		 */
		reg->smin_value = reg->umin_value = max_t(u64, reg->smin_value,
							  reg->umin_value);
		reg->smax_value = reg->umax_value;
	}
}

static void __reg_deduce_bounds(struct bpf_reg_state *reg)
{
	__reg32_deduce_bounds(reg);
	__reg64_deduce_bounds(reg);
}

/* Attempts to improve var_off based on unsigned min/max information */
static void __reg_bound_offset(struct bpf_reg_state *reg)
{
	struct tnum var64_off = tnum_intersect(reg->var_off,
					       tnum_range(reg->umin_value,
							  reg->umax_value));
	struct tnum var32_off = tnum_intersect(tnum_subreg(reg->var_off),
						tnum_range(reg->u32_min_value,
							   reg->u32_max_value));

	reg->var_off = tnum_or(tnum_clear_subreg(var64_off), var32_off);
}

static void __reg_assign_32_into_64(struct bpf_reg_state *reg)
{
	reg->umin_value = reg->u32_min_value;
	reg->umax_value = reg->u32_max_value;
	/* Attempt to pull 32-bit signed bounds into 64-bit bounds
	 * but must be positive otherwise set to worse case bounds
	 * and refine later from tnum.
	 */
	if (reg->s32_min_value >= 0 && reg->s32_max_value >= 0)
		reg->smax_value = reg->s32_max_value;
	else
		reg->smax_value = U32_MAX;
	if (reg->s32_min_value >= 0)
		reg->smin_value = reg->s32_min_value;
	else
		reg->smin_value = 0;
}

static void __reg_combine_32_into_64(struct bpf_reg_state *reg)
{
	/* special case when 64-bit register has upper 32-bit register
	 * zeroed. Typically happens after zext or <<32, >>32 sequence
	 * allowing us to use 32-bit bounds directly,
	 */
	if (tnum_equals_const(tnum_clear_subreg(reg->var_off), 0)) {
		__reg_assign_32_into_64(reg);
	} else {
		/* Otherwise the best we can do is push lower 32bit known and
		 * unknown bits into register (var_off set from jmp logic)
		 * then learn as much as possible from the 64-bit tnum
		 * known and unknown bits. The previous smin/smax bounds are
		 * invalid here because of jmp32 compare so mark them unknown
		 * so they do not impact tnum bounds calculation.
		 */
		__mark_reg64_unbounded(reg);
		__update_reg_bounds(reg);
	}

	/* Intersecting with the old var_off might have improved our bounds
	 * slightly.  e.g. if umax was 0x7f...f and var_off was (0; 0xf...fc),
	 * then new var_off is (0; 0x7f...fc) which improves our umax.
	 */
	__reg_deduce_bounds(reg);
	__reg_bound_offset(reg);
	__update_reg_bounds(reg);
}

static bool __reg64_bound_s32(s64 a)
{
	return a > S32_MIN && a < S32_MAX;
}

static bool __reg64_bound_u32(u64 a)
{
	if (a > U32_MIN && a < U32_MAX)
		return true;
	return false;
}

static void __reg_combine_64_into_32(struct bpf_reg_state *reg)
{
	__mark_reg32_unbounded(reg);

	if (__reg64_bound_s32(reg->smin_value) && __reg64_bound_s32(reg->smax_value)) {
		reg->s32_min_value = (s32)reg->smin_value;
		reg->s32_max_value = (s32)reg->smax_value;
	}
	if (__reg64_bound_u32(reg->umin_value))
		reg->u32_min_value = (u32)reg->umin_value;
	if (__reg64_bound_u32(reg->umax_value))
		reg->u32_max_value = (u32)reg->umax_value;

	/* Intersecting with the old var_off might have improved our bounds
	 * slightly.  e.g. if umax was 0x7f...f and var_off was (0; 0xf...fc),
	 * then new var_off is (0; 0x7f...fc) which improves our umax.
	 */
	__reg_deduce_bounds(reg);
	__reg_bound_offset(reg);
	__update_reg_bounds(reg);
}

/* Mark a register as having a completely unknown (scalar) value. */
static void __mark_reg_unknown(const struct bpf_verifier_env *env,
			       struct bpf_reg_state *reg)
{
	/*
	 * Clear type, id, off, and union(map_ptr, range) and
	 * padding between 'type' and union
	 */
	memset(reg, 0, offsetof(struct bpf_reg_state, var_off));
	reg->type = SCALAR_VALUE;
	reg->var_off = tnum_unknown;
	reg->frameno = 0;
	reg->precise = env->subprog_cnt > 1 || !env->bpf_capable;
	__mark_reg_unbounded(reg);
}

static void mark_reg_unknown(struct bpf_verifier_env *env,
			     struct bpf_reg_state *regs, u32 regno)
{
	if (WARN_ON(regno >= MAX_BPF_REG)) {
		verbose(env, "mark_reg_unknown(regs, %u)\n", regno);
		/* Something bad happened, let's kill all regs except FP */
		for (regno = 0; regno < BPF_REG_FP; regno++)
			__mark_reg_not_init(env, regs + regno);
		return;
	}
	__mark_reg_unknown(env, regs + regno);
}

static void __mark_reg_not_init(const struct bpf_verifier_env *env,
				struct bpf_reg_state *reg)
{
	__mark_reg_unknown(env, reg);
	reg->type = NOT_INIT;
}

static void mark_reg_not_init(struct bpf_verifier_env *env,
			      struct bpf_reg_state *regs, u32 regno)
{
	if (WARN_ON(regno >= MAX_BPF_REG)) {
		verbose(env, "mark_reg_not_init(regs, %u)\n", regno);
		/* Something bad happened, let's kill all regs except FP */
		for (regno = 0; regno < BPF_REG_FP; regno++)
			__mark_reg_not_init(env, regs + regno);
		return;
	}
	__mark_reg_not_init(env, regs + regno);
}

static void mark_btf_ld_reg(struct bpf_verifier_env *env,
			    struct bpf_reg_state *regs, u32 regno,
			    enum bpf_reg_type reg_type, u32 btf_id)
{
	if (reg_type == SCALAR_VALUE) {
		mark_reg_unknown(env, regs, regno);
		return;
	}
	mark_reg_known_zero(env, regs, regno);
	regs[regno].type = PTR_TO_BTF_ID;
	regs[regno].btf_id = btf_id;
}

#define DEF_NOT_SUBREG	(0)
static void init_reg_state(struct bpf_verifier_env *env,
			   struct bpf_func_state *state)
{
	struct bpf_reg_state *regs = state->regs;
	int i;

	for (i = 0; i < MAX_BPF_REG; i++) {
		mark_reg_not_init(env, regs, i);
		regs[i].live = REG_LIVE_NONE;
		regs[i].parent = NULL;
		regs[i].subreg_def = DEF_NOT_SUBREG;
	}

	/* frame pointer */
	regs[BPF_REG_FP].type = PTR_TO_STACK;
	mark_reg_known_zero(env, regs, BPF_REG_FP);
	regs[BPF_REG_FP].frameno = state->frameno;
}

#define BPF_MAIN_FUNC (-1)
static void init_func_state(struct bpf_verifier_env *env,
			    struct bpf_func_state *state,
			    int callsite, int frameno, int subprogno)
{
	state->callsite = callsite;
	state->frameno = frameno;
	state->subprogno = subprogno;
	init_reg_state(env, state);
}

enum reg_arg_type {
	SRC_OP,		/* register is used as source operand */
	DST_OP,		/* register is used as destination operand */
	DST_OP_NO_MARK	/* same as above, check only, don't mark */
};

static int cmp_subprogs(const void *a, const void *b)
{
	return ((struct bpf_subprog_info *)a)->start -
	       ((struct bpf_subprog_info *)b)->start;
}

static int find_subprog(struct bpf_verifier_env *env, int off)
{
	struct bpf_subprog_info *p;

	p = bsearch(&off, env->subprog_info, env->subprog_cnt,
		    sizeof(env->subprog_info[0]), cmp_subprogs);
	if (!p)
		return -ENOENT;
	return p - env->subprog_info;

}

static int add_subprog(struct bpf_verifier_env *env, int off)
{
	int insn_cnt = env->prog->len;
	int ret;

	if (off >= insn_cnt || off < 0) {
		verbose(env, "call to invalid destination\n");
		return -EINVAL;
	}
	ret = find_subprog(env, off);
	if (ret >= 0)
		return 0;
	if (env->subprog_cnt >= BPF_MAX_SUBPROGS) {
		verbose(env, "too many subprograms\n");
		return -E2BIG;
	}
	env->subprog_info[env->subprog_cnt++].start = off;
	sort(env->subprog_info, env->subprog_cnt,
	     sizeof(env->subprog_info[0]), cmp_subprogs, NULL);
	return 0;
}

static int check_subprogs(struct bpf_verifier_env *env)
{
	int i, ret, subprog_start, subprog_end, off, cur_subprog = 0;
	struct bpf_subprog_info *subprog = env->subprog_info;
	struct bpf_insn *insn = env->prog->insnsi;
	int insn_cnt = env->prog->len;

	/* Add entry function. */
	ret = add_subprog(env, 0);
	if (ret < 0)
		return ret;

	/* determine subprog starts. The end is one before the next starts */
	for (i = 0; i < insn_cnt; i++) {
		if (insn[i].code != (BPF_JMP | BPF_CALL))
			continue;
		if (insn[i].src_reg != BPF_PSEUDO_CALL)
			continue;
		if (!env->bpf_capable) {
			verbose(env,
				"function calls to other bpf functions are allowed for CAP_BPF and CAP_SYS_ADMIN\n");
			return -EPERM;
		}
		ret = add_subprog(env, i + insn[i].imm + 1);
		if (ret < 0)
			return ret;
	}

	/* Add a fake 'exit' subprog which could simplify subprog iteration
	 * logic. 'subprog_cnt' should not be increased.
	 */
	subprog[env->subprog_cnt].start = insn_cnt;

	if (env->log.level & BPF_LOG_LEVEL2)
		for (i = 0; i < env->subprog_cnt; i++)
			verbose(env, "func#%d @%d\n", i, subprog[i].start);

	/* now check that all jumps are within the same subprog */
	subprog_start = subprog[cur_subprog].start;
	subprog_end = subprog[cur_subprog + 1].start;
	for (i = 0; i < insn_cnt; i++) {
		u8 code = insn[i].code;

		if (code == (BPF_JMP | BPF_CALL) &&
		    insn[i].imm == BPF_FUNC_tail_call &&
		    insn[i].src_reg != BPF_PSEUDO_CALL)
			subprog[cur_subprog].has_tail_call = true;
<<<<<<< HEAD
=======
		if (BPF_CLASS(code) == BPF_LD &&
		    (BPF_MODE(code) == BPF_ABS || BPF_MODE(code) == BPF_IND))
			subprog[cur_subprog].has_ld_abs = true;
>>>>>>> d1988041
		if (BPF_CLASS(code) != BPF_JMP && BPF_CLASS(code) != BPF_JMP32)
			goto next;
		if (BPF_OP(code) == BPF_EXIT || BPF_OP(code) == BPF_CALL)
			goto next;
		off = i + insn[i].off + 1;
		if (off < subprog_start || off >= subprog_end) {
			verbose(env, "jump out of range from insn %d to %d\n", i, off);
			return -EINVAL;
		}
next:
		if (i == subprog_end - 1) {
			/* to avoid fall-through from one subprog into another
			 * the last insn of the subprog should be either exit
			 * or unconditional jump back
			 */
			if (code != (BPF_JMP | BPF_EXIT) &&
			    code != (BPF_JMP | BPF_JA)) {
				verbose(env, "last insn is not an exit or jmp\n");
				return -EINVAL;
			}
			subprog_start = subprog_end;
			cur_subprog++;
			if (cur_subprog < env->subprog_cnt)
				subprog_end = subprog[cur_subprog + 1].start;
		}
	}
	return 0;
}

/* Parentage chain of this register (or stack slot) should take care of all
 * issues like callee-saved registers, stack slot allocation time, etc.
 */
static int mark_reg_read(struct bpf_verifier_env *env,
			 const struct bpf_reg_state *state,
			 struct bpf_reg_state *parent, u8 flag)
{
	bool writes = parent == state->parent; /* Observe write marks */
	int cnt = 0;

	while (parent) {
		/* if read wasn't screened by an earlier write ... */
		if (writes && state->live & REG_LIVE_WRITTEN)
			break;
		if (parent->live & REG_LIVE_DONE) {
			verbose(env, "verifier BUG type %s var_off %lld off %d\n",
				reg_type_str[parent->type],
				parent->var_off.value, parent->off);
			return -EFAULT;
		}
		/* The first condition is more likely to be true than the
		 * second, checked it first.
		 */
		if ((parent->live & REG_LIVE_READ) == flag ||
		    parent->live & REG_LIVE_READ64)
			/* The parentage chain never changes and
			 * this parent was already marked as LIVE_READ.
			 * There is no need to keep walking the chain again and
			 * keep re-marking all parents as LIVE_READ.
			 * This case happens when the same register is read
			 * multiple times without writes into it in-between.
			 * Also, if parent has the stronger REG_LIVE_READ64 set,
			 * then no need to set the weak REG_LIVE_READ32.
			 */
			break;
		/* ... then we depend on parent's value */
		parent->live |= flag;
		/* REG_LIVE_READ64 overrides REG_LIVE_READ32. */
		if (flag == REG_LIVE_READ64)
			parent->live &= ~REG_LIVE_READ32;
		state = parent;
		parent = state->parent;
		writes = true;
		cnt++;
	}

	if (env->longest_mark_read_walk < cnt)
		env->longest_mark_read_walk = cnt;
	return 0;
}

/* This function is supposed to be used by the following 32-bit optimization
 * code only. It returns TRUE if the source or destination register operates
 * on 64-bit, otherwise return FALSE.
 */
static bool is_reg64(struct bpf_verifier_env *env, struct bpf_insn *insn,
		     u32 regno, struct bpf_reg_state *reg, enum reg_arg_type t)
{
	u8 code, class, op;

	code = insn->code;
	class = BPF_CLASS(code);
	op = BPF_OP(code);
	if (class == BPF_JMP) {
		/* BPF_EXIT for "main" will reach here. Return TRUE
		 * conservatively.
		 */
		if (op == BPF_EXIT)
			return true;
		if (op == BPF_CALL) {
			/* BPF to BPF call will reach here because of marking
			 * caller saved clobber with DST_OP_NO_MARK for which we
			 * don't care the register def because they are anyway
			 * marked as NOT_INIT already.
			 */
			if (insn->src_reg == BPF_PSEUDO_CALL)
				return false;
			/* Helper call will reach here because of arg type
			 * check, conservatively return TRUE.
			 */
			if (t == SRC_OP)
				return true;

			return false;
		}
	}

	if (class == BPF_ALU64 || class == BPF_JMP ||
	    /* BPF_END always use BPF_ALU class. */
	    (class == BPF_ALU && op == BPF_END && insn->imm == 64))
		return true;

	if (class == BPF_ALU || class == BPF_JMP32)
		return false;

	if (class == BPF_LDX) {
		if (t != SRC_OP)
			return BPF_SIZE(code) == BPF_DW;
		/* LDX source must be ptr. */
		return true;
	}

	if (class == BPF_STX) {
		if (reg->type != SCALAR_VALUE)
			return true;
		return BPF_SIZE(code) == BPF_DW;
	}

	if (class == BPF_LD) {
		u8 mode = BPF_MODE(code);

		/* LD_IMM64 */
		if (mode == BPF_IMM)
			return true;

		/* Both LD_IND and LD_ABS return 32-bit data. */
		if (t != SRC_OP)
			return  false;

		/* Implicit ctx ptr. */
		if (regno == BPF_REG_6)
			return true;

		/* Explicit source could be any width. */
		return true;
	}

	if (class == BPF_ST)
		/* The only source register for BPF_ST is a ptr. */
		return true;

	/* Conservatively return true at default. */
	return true;
}

/* Return TRUE if INSN doesn't have explicit value define. */
static bool insn_no_def(struct bpf_insn *insn)
{
	u8 class = BPF_CLASS(insn->code);

	return (class == BPF_JMP || class == BPF_JMP32 ||
		class == BPF_STX || class == BPF_ST);
}

/* Return TRUE if INSN has defined any 32-bit value explicitly. */
static bool insn_has_def32(struct bpf_verifier_env *env, struct bpf_insn *insn)
{
	if (insn_no_def(insn))
		return false;

	return !is_reg64(env, insn, insn->dst_reg, NULL, DST_OP);
}

static void mark_insn_zext(struct bpf_verifier_env *env,
			   struct bpf_reg_state *reg)
{
	s32 def_idx = reg->subreg_def;

	if (def_idx == DEF_NOT_SUBREG)
		return;

	env->insn_aux_data[def_idx - 1].zext_dst = true;
	/* The dst will be zero extended, so won't be sub-register anymore. */
	reg->subreg_def = DEF_NOT_SUBREG;
}

static int check_reg_arg(struct bpf_verifier_env *env, u32 regno,
			 enum reg_arg_type t)
{
	struct bpf_verifier_state *vstate = env->cur_state;
	struct bpf_func_state *state = vstate->frame[vstate->curframe];
	struct bpf_insn *insn = env->prog->insnsi + env->insn_idx;
	struct bpf_reg_state *reg, *regs = state->regs;
	bool rw64;

	if (regno >= MAX_BPF_REG) {
		verbose(env, "R%d is invalid\n", regno);
		return -EINVAL;
	}

	reg = &regs[regno];
	rw64 = is_reg64(env, insn, regno, reg, t);
	if (t == SRC_OP) {
		/* check whether register used as source operand can be read */
		if (reg->type == NOT_INIT) {
			verbose(env, "R%d !read_ok\n", regno);
			return -EACCES;
		}
		/* We don't need to worry about FP liveness because it's read-only */
		if (regno == BPF_REG_FP)
			return 0;

		if (rw64)
			mark_insn_zext(env, reg);

		return mark_reg_read(env, reg, reg->parent,
				     rw64 ? REG_LIVE_READ64 : REG_LIVE_READ32);
	} else {
		/* check whether register used as dest operand can be written to */
		if (regno == BPF_REG_FP) {
			verbose(env, "frame pointer is read only\n");
			return -EACCES;
		}
		reg->live |= REG_LIVE_WRITTEN;
		reg->subreg_def = rw64 ? DEF_NOT_SUBREG : env->insn_idx + 1;
		if (t == DST_OP)
			mark_reg_unknown(env, regs, regno);
	}
	return 0;
}

/* for any branch, call, exit record the history of jmps in the given state */
static int push_jmp_history(struct bpf_verifier_env *env,
			    struct bpf_verifier_state *cur)
{
	u32 cnt = cur->jmp_history_cnt;
	struct bpf_idx_pair *p;

	cnt++;
	p = krealloc(cur->jmp_history, cnt * sizeof(*p), GFP_USER);
	if (!p)
		return -ENOMEM;
	p[cnt - 1].idx = env->insn_idx;
	p[cnt - 1].prev_idx = env->prev_insn_idx;
	cur->jmp_history = p;
	cur->jmp_history_cnt = cnt;
	return 0;
}

/* Backtrack one insn at a time. If idx is not at the top of recorded
 * history then previous instruction came from straight line execution.
 */
static int get_prev_insn_idx(struct bpf_verifier_state *st, int i,
			     u32 *history)
{
	u32 cnt = *history;

	if (cnt && st->jmp_history[cnt - 1].idx == i) {
		i = st->jmp_history[cnt - 1].prev_idx;
		(*history)--;
	} else {
		i--;
	}
	return i;
}

/* For given verifier state backtrack_insn() is called from the last insn to
 * the first insn. Its purpose is to compute a bitmask of registers and
 * stack slots that needs precision in the parent verifier state.
 */
static int backtrack_insn(struct bpf_verifier_env *env, int idx,
			  u32 *reg_mask, u64 *stack_mask)
{
	const struct bpf_insn_cbs cbs = {
		.cb_print	= verbose,
		.private_data	= env,
	};
	struct bpf_insn *insn = env->prog->insnsi + idx;
	u8 class = BPF_CLASS(insn->code);
	u8 opcode = BPF_OP(insn->code);
	u8 mode = BPF_MODE(insn->code);
	u32 dreg = 1u << insn->dst_reg;
	u32 sreg = 1u << insn->src_reg;
	u32 spi;

	if (insn->code == 0)
		return 0;
	if (env->log.level & BPF_LOG_LEVEL) {
		verbose(env, "regs=%x stack=%llx before ", *reg_mask, *stack_mask);
		verbose(env, "%d: ", idx);
		print_bpf_insn(&cbs, insn, env->allow_ptr_leaks);
	}

	if (class == BPF_ALU || class == BPF_ALU64) {
		if (!(*reg_mask & dreg))
			return 0;
		if (opcode == BPF_MOV) {
			if (BPF_SRC(insn->code) == BPF_X) {
				/* dreg = sreg
				 * dreg needs precision after this insn
				 * sreg needs precision before this insn
				 */
				*reg_mask &= ~dreg;
				*reg_mask |= sreg;
			} else {
				/* dreg = K
				 * dreg needs precision after this insn.
				 * Corresponding register is already marked
				 * as precise=true in this verifier state.
				 * No further markings in parent are necessary
				 */
				*reg_mask &= ~dreg;
			}
		} else {
			if (BPF_SRC(insn->code) == BPF_X) {
				/* dreg += sreg
				 * both dreg and sreg need precision
				 * before this insn
				 */
				*reg_mask |= sreg;
			} /* else dreg += K
			   * dreg still needs precision before this insn
			   */
		}
	} else if (class == BPF_LDX) {
		if (!(*reg_mask & dreg))
			return 0;
		*reg_mask &= ~dreg;

		/* scalars can only be spilled into stack w/o losing precision.
		 * Load from any other memory can be zero extended.
		 * The desire to keep that precision is already indicated
		 * by 'precise' mark in corresponding register of this state.
		 * No further tracking necessary.
		 */
		if (insn->src_reg != BPF_REG_FP)
			return 0;
		if (BPF_SIZE(insn->code) != BPF_DW)
			return 0;

		/* dreg = *(u64 *)[fp - off] was a fill from the stack.
		 * that [fp - off] slot contains scalar that needs to be
		 * tracked with precision
		 */
		spi = (-insn->off - 1) / BPF_REG_SIZE;
		if (spi >= 64) {
			verbose(env, "BUG spi %d\n", spi);
			WARN_ONCE(1, "verifier backtracking bug");
			return -EFAULT;
		}
		*stack_mask |= 1ull << spi;
	} else if (class == BPF_STX || class == BPF_ST) {
		if (*reg_mask & dreg)
			/* stx & st shouldn't be using _scalar_ dst_reg
			 * to access memory. It means backtracking
			 * encountered a case of pointer subtraction.
			 */
			return -ENOTSUPP;
		/* scalars can only be spilled into stack */
		if (insn->dst_reg != BPF_REG_FP)
			return 0;
		if (BPF_SIZE(insn->code) != BPF_DW)
			return 0;
		spi = (-insn->off - 1) / BPF_REG_SIZE;
		if (spi >= 64) {
			verbose(env, "BUG spi %d\n", spi);
			WARN_ONCE(1, "verifier backtracking bug");
			return -EFAULT;
		}
		if (!(*stack_mask & (1ull << spi)))
			return 0;
		*stack_mask &= ~(1ull << spi);
		if (class == BPF_STX)
			*reg_mask |= sreg;
	} else if (class == BPF_JMP || class == BPF_JMP32) {
		if (opcode == BPF_CALL) {
			if (insn->src_reg == BPF_PSEUDO_CALL)
				return -ENOTSUPP;
			/* regular helper call sets R0 */
			*reg_mask &= ~1;
			if (*reg_mask & 0x3f) {
				/* if backtracing was looking for registers R1-R5
				 * they should have been found already.
				 */
				verbose(env, "BUG regs %x\n", *reg_mask);
				WARN_ONCE(1, "verifier backtracking bug");
				return -EFAULT;
			}
		} else if (opcode == BPF_EXIT) {
			return -ENOTSUPP;
		}
	} else if (class == BPF_LD) {
		if (!(*reg_mask & dreg))
			return 0;
		*reg_mask &= ~dreg;
		/* It's ld_imm64 or ld_abs or ld_ind.
		 * For ld_imm64 no further tracking of precision
		 * into parent is necessary
		 */
		if (mode == BPF_IND || mode == BPF_ABS)
			/* to be analyzed */
			return -ENOTSUPP;
	}
	return 0;
}

/* the scalar precision tracking algorithm:
 * . at the start all registers have precise=false.
 * . scalar ranges are tracked as normal through alu and jmp insns.
 * . once precise value of the scalar register is used in:
 *   .  ptr + scalar alu
 *   . if (scalar cond K|scalar)
 *   .  helper_call(.., scalar, ...) where ARG_CONST is expected
 *   backtrack through the verifier states and mark all registers and
 *   stack slots with spilled constants that these scalar regisers
 *   should be precise.
 * . during state pruning two registers (or spilled stack slots)
 *   are equivalent if both are not precise.
 *
 * Note the verifier cannot simply walk register parentage chain,
 * since many different registers and stack slots could have been
 * used to compute single precise scalar.
 *
 * The approach of starting with precise=true for all registers and then
 * backtrack to mark a register as not precise when the verifier detects
 * that program doesn't care about specific value (e.g., when helper
 * takes register as ARG_ANYTHING parameter) is not safe.
 *
 * It's ok to walk single parentage chain of the verifier states.
 * It's possible that this backtracking will go all the way till 1st insn.
 * All other branches will be explored for needing precision later.
 *
 * The backtracking needs to deal with cases like:
 *   R8=map_value(id=0,off=0,ks=4,vs=1952,imm=0) R9_w=map_value(id=0,off=40,ks=4,vs=1952,imm=0)
 * r9 -= r8
 * r5 = r9
 * if r5 > 0x79f goto pc+7
 *    R5_w=inv(id=0,umax_value=1951,var_off=(0x0; 0x7ff))
 * r5 += 1
 * ...
 * call bpf_perf_event_output#25
 *   where .arg5_type = ARG_CONST_SIZE_OR_ZERO
 *
 * and this case:
 * r6 = 1
 * call foo // uses callee's r6 inside to compute r0
 * r0 += r6
 * if r0 == 0 goto
 *
 * to track above reg_mask/stack_mask needs to be independent for each frame.
 *
 * Also if parent's curframe > frame where backtracking started,
 * the verifier need to mark registers in both frames, otherwise callees
 * may incorrectly prune callers. This is similar to
 * commit 7640ead93924 ("bpf: verifier: make sure callees don't prune with caller differences")
 *
 * For now backtracking falls back into conservative marking.
 */
static void mark_all_scalars_precise(struct bpf_verifier_env *env,
				     struct bpf_verifier_state *st)
{
	struct bpf_func_state *func;
	struct bpf_reg_state *reg;
	int i, j;

	/* big hammer: mark all scalars precise in this path.
	 * pop_stack may still get !precise scalars.
	 */
	for (; st; st = st->parent)
		for (i = 0; i <= st->curframe; i++) {
			func = st->frame[i];
			for (j = 0; j < BPF_REG_FP; j++) {
				reg = &func->regs[j];
				if (reg->type != SCALAR_VALUE)
					continue;
				reg->precise = true;
			}
			for (j = 0; j < func->allocated_stack / BPF_REG_SIZE; j++) {
				if (func->stack[j].slot_type[0] != STACK_SPILL)
					continue;
				reg = &func->stack[j].spilled_ptr;
				if (reg->type != SCALAR_VALUE)
					continue;
				reg->precise = true;
			}
		}
}

static int __mark_chain_precision(struct bpf_verifier_env *env, int regno,
				  int spi)
{
	struct bpf_verifier_state *st = env->cur_state;
	int first_idx = st->first_insn_idx;
	int last_idx = env->insn_idx;
	struct bpf_func_state *func;
	struct bpf_reg_state *reg;
	u32 reg_mask = regno >= 0 ? 1u << regno : 0;
	u64 stack_mask = spi >= 0 ? 1ull << spi : 0;
	bool skip_first = true;
	bool new_marks = false;
	int i, err;

	if (!env->bpf_capable)
		return 0;

	func = st->frame[st->curframe];
	if (regno >= 0) {
		reg = &func->regs[regno];
		if (reg->type != SCALAR_VALUE) {
			WARN_ONCE(1, "backtracing misuse");
			return -EFAULT;
		}
		if (!reg->precise)
			new_marks = true;
		else
			reg_mask = 0;
		reg->precise = true;
	}

	while (spi >= 0) {
		if (func->stack[spi].slot_type[0] != STACK_SPILL) {
			stack_mask = 0;
			break;
		}
		reg = &func->stack[spi].spilled_ptr;
		if (reg->type != SCALAR_VALUE) {
			stack_mask = 0;
			break;
		}
		if (!reg->precise)
			new_marks = true;
		else
			stack_mask = 0;
		reg->precise = true;
		break;
	}

	if (!new_marks)
		return 0;
	if (!reg_mask && !stack_mask)
		return 0;
	for (;;) {
		DECLARE_BITMAP(mask, 64);
		u32 history = st->jmp_history_cnt;

		if (env->log.level & BPF_LOG_LEVEL)
			verbose(env, "last_idx %d first_idx %d\n", last_idx, first_idx);
		for (i = last_idx;;) {
			if (skip_first) {
				err = 0;
				skip_first = false;
			} else {
				err = backtrack_insn(env, i, &reg_mask, &stack_mask);
			}
			if (err == -ENOTSUPP) {
				mark_all_scalars_precise(env, st);
				return 0;
			} else if (err) {
				return err;
			}
			if (!reg_mask && !stack_mask)
				/* Found assignment(s) into tracked register in this state.
				 * Since this state is already marked, just return.
				 * Nothing to be tracked further in the parent state.
				 */
				return 0;
			if (i == first_idx)
				break;
			i = get_prev_insn_idx(st, i, &history);
			if (i >= env->prog->len) {
				/* This can happen if backtracking reached insn 0
				 * and there are still reg_mask or stack_mask
				 * to backtrack.
				 * It means the backtracking missed the spot where
				 * particular register was initialized with a constant.
				 */
				verbose(env, "BUG backtracking idx %d\n", i);
				WARN_ONCE(1, "verifier backtracking bug");
				return -EFAULT;
			}
		}
		st = st->parent;
		if (!st)
			break;

		new_marks = false;
		func = st->frame[st->curframe];
		bitmap_from_u64(mask, reg_mask);
		for_each_set_bit(i, mask, 32) {
			reg = &func->regs[i];
			if (reg->type != SCALAR_VALUE) {
				reg_mask &= ~(1u << i);
				continue;
			}
			if (!reg->precise)
				new_marks = true;
			reg->precise = true;
		}

		bitmap_from_u64(mask, stack_mask);
		for_each_set_bit(i, mask, 64) {
			if (i >= func->allocated_stack / BPF_REG_SIZE) {
				/* the sequence of instructions:
				 * 2: (bf) r3 = r10
				 * 3: (7b) *(u64 *)(r3 -8) = r0
				 * 4: (79) r4 = *(u64 *)(r10 -8)
				 * doesn't contain jmps. It's backtracked
				 * as a single block.
				 * During backtracking insn 3 is not recognized as
				 * stack access, so at the end of backtracking
				 * stack slot fp-8 is still marked in stack_mask.
				 * However the parent state may not have accessed
				 * fp-8 and it's "unallocated" stack space.
				 * In such case fallback to conservative.
				 */
				mark_all_scalars_precise(env, st);
				return 0;
			}

			if (func->stack[i].slot_type[0] != STACK_SPILL) {
				stack_mask &= ~(1ull << i);
				continue;
			}
			reg = &func->stack[i].spilled_ptr;
			if (reg->type != SCALAR_VALUE) {
				stack_mask &= ~(1ull << i);
				continue;
			}
			if (!reg->precise)
				new_marks = true;
			reg->precise = true;
		}
		if (env->log.level & BPF_LOG_LEVEL) {
			print_verifier_state(env, func);
			verbose(env, "parent %s regs=%x stack=%llx marks\n",
				new_marks ? "didn't have" : "already had",
				reg_mask, stack_mask);
		}

		if (!reg_mask && !stack_mask)
			break;
		if (!new_marks)
			break;

		last_idx = st->last_insn_idx;
		first_idx = st->first_insn_idx;
	}
	return 0;
}

static int mark_chain_precision(struct bpf_verifier_env *env, int regno)
{
	return __mark_chain_precision(env, regno, -1);
}

static int mark_chain_precision_stack(struct bpf_verifier_env *env, int spi)
{
	return __mark_chain_precision(env, -1, spi);
}

static bool is_spillable_regtype(enum bpf_reg_type type)
{
	switch (type) {
	case PTR_TO_MAP_VALUE:
	case PTR_TO_MAP_VALUE_OR_NULL:
	case PTR_TO_STACK:
	case PTR_TO_CTX:
	case PTR_TO_PACKET:
	case PTR_TO_PACKET_META:
	case PTR_TO_PACKET_END:
	case PTR_TO_FLOW_KEYS:
	case CONST_PTR_TO_MAP:
	case PTR_TO_SOCKET:
	case PTR_TO_SOCKET_OR_NULL:
	case PTR_TO_SOCK_COMMON:
	case PTR_TO_SOCK_COMMON_OR_NULL:
	case PTR_TO_TCP_SOCK:
	case PTR_TO_TCP_SOCK_OR_NULL:
	case PTR_TO_XDP_SOCK:
	case PTR_TO_BTF_ID:
	case PTR_TO_BTF_ID_OR_NULL:
	case PTR_TO_RDONLY_BUF:
	case PTR_TO_RDONLY_BUF_OR_NULL:
	case PTR_TO_RDWR_BUF:
	case PTR_TO_RDWR_BUF_OR_NULL:
	case PTR_TO_PERCPU_BTF_ID:
		return true;
	default:
		return false;
	}
}

/* Does this register contain a constant zero? */
static bool register_is_null(struct bpf_reg_state *reg)
{
	return reg->type == SCALAR_VALUE && tnum_equals_const(reg->var_off, 0);
}

static bool register_is_const(struct bpf_reg_state *reg)
{
	return reg->type == SCALAR_VALUE && tnum_is_const(reg->var_off);
}

static bool __is_scalar_unbounded(struct bpf_reg_state *reg)
{
	return tnum_is_unknown(reg->var_off) &&
	       reg->smin_value == S64_MIN && reg->smax_value == S64_MAX &&
	       reg->umin_value == 0 && reg->umax_value == U64_MAX &&
	       reg->s32_min_value == S32_MIN && reg->s32_max_value == S32_MAX &&
	       reg->u32_min_value == 0 && reg->u32_max_value == U32_MAX;
}

static bool register_is_bounded(struct bpf_reg_state *reg)
{
	return reg->type == SCALAR_VALUE && !__is_scalar_unbounded(reg);
}

static bool __is_pointer_value(bool allow_ptr_leaks,
			       const struct bpf_reg_state *reg)
{
	if (allow_ptr_leaks)
		return false;

	return reg->type != SCALAR_VALUE;
}

static void save_register_state(struct bpf_func_state *state,
				int spi, struct bpf_reg_state *reg)
{
	int i;

	state->stack[spi].spilled_ptr = *reg;
	state->stack[spi].spilled_ptr.live |= REG_LIVE_WRITTEN;

	for (i = 0; i < BPF_REG_SIZE; i++)
		state->stack[spi].slot_type[i] = STACK_SPILL;
}

/* check_stack_read/write functions track spill/fill of registers,
 * stack boundary and alignment are checked in check_mem_access()
 */
static int check_stack_write(struct bpf_verifier_env *env,
			     struct bpf_func_state *state, /* func where register points to */
			     int off, int size, int value_regno, int insn_idx)
{
	struct bpf_func_state *cur; /* state of the current function */
	int i, slot = -off - 1, spi = slot / BPF_REG_SIZE, err;
	u32 dst_reg = env->prog->insnsi[insn_idx].dst_reg;
	struct bpf_reg_state *reg = NULL;

	err = realloc_func_state(state, round_up(slot + 1, BPF_REG_SIZE),
				 state->acquired_refs, true);
	if (err)
		return err;
	/* caller checked that off % size == 0 and -MAX_BPF_STACK <= off < 0,
	 * so it's aligned access and [off, off + size) are within stack limits
	 */
	if (!env->allow_ptr_leaks &&
	    state->stack[spi].slot_type[0] == STACK_SPILL &&
	    size != BPF_REG_SIZE) {
		verbose(env, "attempt to corrupt spilled pointer on stack\n");
		return -EACCES;
	}

	cur = env->cur_state->frame[env->cur_state->curframe];
	if (value_regno >= 0)
		reg = &cur->regs[value_regno];

	if (reg && size == BPF_REG_SIZE && register_is_bounded(reg) &&
	    !register_is_null(reg) && env->bpf_capable) {
		if (dst_reg != BPF_REG_FP) {
			/* The backtracking logic can only recognize explicit
			 * stack slot address like [fp - 8]. Other spill of
			 * scalar via different register has to be conervative.
			 * Backtrack from here and mark all registers as precise
			 * that contributed into 'reg' being a constant.
			 */
			err = mark_chain_precision(env, value_regno);
			if (err)
				return err;
		}
		save_register_state(state, spi, reg);
	} else if (reg && is_spillable_regtype(reg->type)) {
		/* register containing pointer is being spilled into stack */
		if (size != BPF_REG_SIZE) {
			verbose_linfo(env, insn_idx, "; ");
			verbose(env, "invalid size of register spill\n");
			return -EACCES;
		}

		if (state != cur && reg->type == PTR_TO_STACK) {
			verbose(env, "cannot spill pointers to stack into stack frame of the caller\n");
			return -EINVAL;
		}

		if (!env->bypass_spec_v4) {
			bool sanitize = false;

			if (state->stack[spi].slot_type[0] == STACK_SPILL &&
			    register_is_const(&state->stack[spi].spilled_ptr))
				sanitize = true;
			for (i = 0; i < BPF_REG_SIZE; i++)
				if (state->stack[spi].slot_type[i] == STACK_MISC) {
					sanitize = true;
					break;
				}
			if (sanitize) {
				int *poff = &env->insn_aux_data[insn_idx].sanitize_stack_off;
				int soff = (-spi - 1) * BPF_REG_SIZE;

				/* detected reuse of integer stack slot with a pointer
				 * which means either llvm is reusing stack slot or
				 * an attacker is trying to exploit CVE-2018-3639
				 * (speculative store bypass)
				 * Have to sanitize that slot with preemptive
				 * store of zero.
				 */
				if (*poff && *poff != soff) {
					/* disallow programs where single insn stores
					 * into two different stack slots, since verifier
					 * cannot sanitize them
					 */
					verbose(env,
						"insn %d cannot access two stack slots fp%d and fp%d",
						insn_idx, *poff, soff);
					return -EINVAL;
				}
				*poff = soff;
			}
		}
		save_register_state(state, spi, reg);
	} else {
		u8 type = STACK_MISC;

		/* regular write of data into stack destroys any spilled ptr */
		state->stack[spi].spilled_ptr.type = NOT_INIT;
		/* Mark slots as STACK_MISC if they belonged to spilled ptr. */
		if (state->stack[spi].slot_type[0] == STACK_SPILL)
			for (i = 0; i < BPF_REG_SIZE; i++)
				state->stack[spi].slot_type[i] = STACK_MISC;

		/* only mark the slot as written if all 8 bytes were written
		 * otherwise read propagation may incorrectly stop too soon
		 * when stack slots are partially written.
		 * This heuristic means that read propagation will be
		 * conservative, since it will add reg_live_read marks
		 * to stack slots all the way to first state when programs
		 * writes+reads less than 8 bytes
		 */
		if (size == BPF_REG_SIZE)
			state->stack[spi].spilled_ptr.live |= REG_LIVE_WRITTEN;

		/* when we zero initialize stack slots mark them as such */
		if (reg && register_is_null(reg)) {
			/* backtracking doesn't work for STACK_ZERO yet. */
			err = mark_chain_precision(env, value_regno);
			if (err)
				return err;
			type = STACK_ZERO;
		}

		/* Mark slots affected by this stack write. */
		for (i = 0; i < size; i++)
			state->stack[spi].slot_type[(slot - i) % BPF_REG_SIZE] =
				type;
	}
	return 0;
}

static int check_stack_read(struct bpf_verifier_env *env,
			    struct bpf_func_state *reg_state /* func where register points to */,
			    int off, int size, int value_regno)
{
	struct bpf_verifier_state *vstate = env->cur_state;
	struct bpf_func_state *state = vstate->frame[vstate->curframe];
	int i, slot = -off - 1, spi = slot / BPF_REG_SIZE;
	struct bpf_reg_state *reg;
	u8 *stype;

	if (reg_state->allocated_stack <= slot) {
		verbose(env, "invalid read from stack off %d+0 size %d\n",
			off, size);
		return -EACCES;
	}
	stype = reg_state->stack[spi].slot_type;
	reg = &reg_state->stack[spi].spilled_ptr;

	if (stype[0] == STACK_SPILL) {
		if (size != BPF_REG_SIZE) {
			if (reg->type != SCALAR_VALUE) {
				verbose_linfo(env, env->insn_idx, "; ");
				verbose(env, "invalid size of register fill\n");
				return -EACCES;
			}
			if (value_regno >= 0) {
				mark_reg_unknown(env, state->regs, value_regno);
				state->regs[value_regno].live |= REG_LIVE_WRITTEN;
			}
			mark_reg_read(env, reg, reg->parent, REG_LIVE_READ64);
			return 0;
		}
		for (i = 1; i < BPF_REG_SIZE; i++) {
			if (stype[(slot - i) % BPF_REG_SIZE] != STACK_SPILL) {
				verbose(env, "corrupted spill memory\n");
				return -EACCES;
			}
		}

		if (value_regno >= 0) {
			/* restore register state from stack */
			state->regs[value_regno] = *reg;
			/* mark reg as written since spilled pointer state likely
			 * has its liveness marks cleared by is_state_visited()
			 * which resets stack/reg liveness for state transitions
			 */
			state->regs[value_regno].live |= REG_LIVE_WRITTEN;
		} else if (__is_pointer_value(env->allow_ptr_leaks, reg)) {
			/* If value_regno==-1, the caller is asking us whether
			 * it is acceptable to use this value as a SCALAR_VALUE
			 * (e.g. for XADD).
			 * We must not allow unprivileged callers to do that
			 * with spilled pointers.
			 */
			verbose(env, "leaking pointer from stack off %d\n",
				off);
			return -EACCES;
		}
		mark_reg_read(env, reg, reg->parent, REG_LIVE_READ64);
	} else {
		int zeros = 0;

		for (i = 0; i < size; i++) {
			if (stype[(slot - i) % BPF_REG_SIZE] == STACK_MISC)
				continue;
			if (stype[(slot - i) % BPF_REG_SIZE] == STACK_ZERO) {
				zeros++;
				continue;
			}
			verbose(env, "invalid read from stack off %d+%d size %d\n",
				off, i, size);
			return -EACCES;
		}
		mark_reg_read(env, reg, reg->parent, REG_LIVE_READ64);
		if (value_regno >= 0) {
			if (zeros == size) {
				/* any size read into register is zero extended,
				 * so the whole register == const_zero
				 */
				__mark_reg_const_zero(&state->regs[value_regno]);
				/* backtracking doesn't support STACK_ZERO yet,
				 * so mark it precise here, so that later
				 * backtracking can stop here.
				 * Backtracking may not need this if this register
				 * doesn't participate in pointer adjustment.
				 * Forward propagation of precise flag is not
				 * necessary either. This mark is only to stop
				 * backtracking. Any register that contributed
				 * to const 0 was marked precise before spill.
				 */
				state->regs[value_regno].precise = true;
			} else {
				/* have read misc data from the stack */
				mark_reg_unknown(env, state->regs, value_regno);
			}
			state->regs[value_regno].live |= REG_LIVE_WRITTEN;
		}
	}
	return 0;
}

static int check_stack_access(struct bpf_verifier_env *env,
			      const struct bpf_reg_state *reg,
			      int off, int size)
{
	/* Stack accesses must be at a fixed offset, so that we
	 * can determine what type of data were returned. See
	 * check_stack_read().
	 */
	if (!tnum_is_const(reg->var_off)) {
		char tn_buf[48];

		tnum_strn(tn_buf, sizeof(tn_buf), reg->var_off);
		verbose(env, "variable stack access var_off=%s off=%d size=%d\n",
			tn_buf, off, size);
		return -EACCES;
	}

	if (off >= 0 || off < -MAX_BPF_STACK) {
		verbose(env, "invalid stack off=%d size=%d\n", off, size);
		return -EACCES;
	}

	return 0;
}

static int check_map_access_type(struct bpf_verifier_env *env, u32 regno,
				 int off, int size, enum bpf_access_type type)
{
	struct bpf_reg_state *regs = cur_regs(env);
	struct bpf_map *map = regs[regno].map_ptr;
	u32 cap = bpf_map_flags_to_cap(map);

	if (type == BPF_WRITE && !(cap & BPF_MAP_CAN_WRITE)) {
		verbose(env, "write into map forbidden, value_size=%d off=%d size=%d\n",
			map->value_size, off, size);
		return -EACCES;
	}

	if (type == BPF_READ && !(cap & BPF_MAP_CAN_READ)) {
		verbose(env, "read from map forbidden, value_size=%d off=%d size=%d\n",
			map->value_size, off, size);
		return -EACCES;
	}

	return 0;
}

/* check read/write into memory region (e.g., map value, ringbuf sample, etc) */
static int __check_mem_access(struct bpf_verifier_env *env, int regno,
			      int off, int size, u32 mem_size,
			      bool zero_size_allowed)
{
	bool size_ok = size > 0 || (size == 0 && zero_size_allowed);
	struct bpf_reg_state *reg;

	if (off >= 0 && size_ok && (u64)off + size <= mem_size)
		return 0;

	reg = &cur_regs(env)[regno];
	switch (reg->type) {
	case PTR_TO_MAP_VALUE:
		verbose(env, "invalid access to map value, value_size=%d off=%d size=%d\n",
			mem_size, off, size);
		break;
	case PTR_TO_PACKET:
	case PTR_TO_PACKET_META:
	case PTR_TO_PACKET_END:
		verbose(env, "invalid access to packet, off=%d size=%d, R%d(id=%d,off=%d,r=%d)\n",
			off, size, regno, reg->id, off, mem_size);
		break;
	case PTR_TO_MEM:
	default:
		verbose(env, "invalid access to memory, mem_size=%u off=%d size=%d\n",
			mem_size, off, size);
	}

	return -EACCES;
}

/* check read/write into a memory region with possible variable offset */
static int check_mem_region_access(struct bpf_verifier_env *env, u32 regno,
				   int off, int size, u32 mem_size,
				   bool zero_size_allowed)
{
	struct bpf_verifier_state *vstate = env->cur_state;
	struct bpf_func_state *state = vstate->frame[vstate->curframe];
	struct bpf_reg_state *reg = &state->regs[regno];
	int err;

	/* We may have adjusted the register pointing to memory region, so we
	 * need to try adding each of min_value and max_value to off
	 * to make sure our theoretical access will be safe.
	 */
	if (env->log.level & BPF_LOG_LEVEL)
		print_verifier_state(env, state);

	/* The minimum value is only important with signed
	 * comparisons where we can't assume the floor of a
	 * value is 0.  If we are using signed variables for our
	 * index'es we need to make sure that whatever we use
	 * will have a set floor within our range.
	 */
	if (reg->smin_value < 0 &&
	    (reg->smin_value == S64_MIN ||
	     (off + reg->smin_value != (s64)(s32)(off + reg->smin_value)) ||
	      reg->smin_value + off < 0)) {
		verbose(env, "R%d min value is negative, either use unsigned index or do a if (index >=0) check.\n",
			regno);
		return -EACCES;
	}
	err = __check_mem_access(env, regno, reg->smin_value + off, size,
				 mem_size, zero_size_allowed);
	if (err) {
		verbose(env, "R%d min value is outside of the allowed memory range\n",
			regno);
		return err;
	}

	/* If we haven't set a max value then we need to bail since we can't be
	 * sure we won't do bad things.
	 * If reg->umax_value + off could overflow, treat that as unbounded too.
	 */
	if (reg->umax_value >= BPF_MAX_VAR_OFF) {
		verbose(env, "R%d unbounded memory access, make sure to bounds check any such access\n",
			regno);
		return -EACCES;
	}
	err = __check_mem_access(env, regno, reg->umax_value + off, size,
				 mem_size, zero_size_allowed);
	if (err) {
		verbose(env, "R%d max value is outside of the allowed memory range\n",
			regno);
		return err;
	}

	return 0;
}

/* check read/write into a map element with possible variable offset */
static int check_map_access(struct bpf_verifier_env *env, u32 regno,
			    int off, int size, bool zero_size_allowed)
{
	struct bpf_verifier_state *vstate = env->cur_state;
	struct bpf_func_state *state = vstate->frame[vstate->curframe];
	struct bpf_reg_state *reg = &state->regs[regno];
	struct bpf_map *map = reg->map_ptr;
	int err;

	err = check_mem_region_access(env, regno, off, size, map->value_size,
				      zero_size_allowed);
	if (err)
		return err;

	if (map_value_has_spin_lock(map)) {
		u32 lock = map->spin_lock_off;

		/* if any part of struct bpf_spin_lock can be touched by
		 * load/store reject this program.
		 * To check that [x1, x2) overlaps with [y1, y2)
		 * it is sufficient to check x1 < y2 && y1 < x2.
		 */
		if (reg->smin_value + off < lock + sizeof(struct bpf_spin_lock) &&
		     lock < reg->umax_value + off + size) {
			verbose(env, "bpf_spin_lock cannot be accessed directly by load/store\n");
			return -EACCES;
		}
	}
	return err;
}

#define MAX_PACKET_OFF 0xffff

static enum bpf_prog_type resolve_prog_type(struct bpf_prog *prog)
{
	return prog->aux->dst_prog ? prog->aux->dst_prog->type : prog->type;
}

static bool may_access_direct_pkt_data(struct bpf_verifier_env *env,
				       const struct bpf_call_arg_meta *meta,
				       enum bpf_access_type t)
{
	enum bpf_prog_type prog_type = resolve_prog_type(env->prog);

	switch (prog_type) {
	/* Program types only with direct read access go here! */
	case BPF_PROG_TYPE_LWT_IN:
	case BPF_PROG_TYPE_LWT_OUT:
	case BPF_PROG_TYPE_LWT_SEG6LOCAL:
	case BPF_PROG_TYPE_SK_REUSEPORT:
	case BPF_PROG_TYPE_FLOW_DISSECTOR:
	case BPF_PROG_TYPE_CGROUP_SKB:
		if (t == BPF_WRITE)
			return false;
		fallthrough;

	/* Program types with direct read + write access go here! */
	case BPF_PROG_TYPE_SCHED_CLS:
	case BPF_PROG_TYPE_SCHED_ACT:
	case BPF_PROG_TYPE_XDP:
	case BPF_PROG_TYPE_LWT_XMIT:
	case BPF_PROG_TYPE_SK_SKB:
	case BPF_PROG_TYPE_SK_MSG:
		if (meta)
			return meta->pkt_access;

		env->seen_direct_write = true;
		return true;

	case BPF_PROG_TYPE_CGROUP_SOCKOPT:
		if (t == BPF_WRITE)
			env->seen_direct_write = true;

		return true;

	default:
		return false;
	}
}

static int check_packet_access(struct bpf_verifier_env *env, u32 regno, int off,
			       int size, bool zero_size_allowed)
{
	struct bpf_reg_state *regs = cur_regs(env);
	struct bpf_reg_state *reg = &regs[regno];
	int err;

	/* We may have added a variable offset to the packet pointer; but any
	 * reg->range we have comes after that.  We are only checking the fixed
	 * offset.
	 */

	/* We don't allow negative numbers, because we aren't tracking enough
	 * detail to prove they're safe.
	 */
	if (reg->smin_value < 0) {
		verbose(env, "R%d min value is negative, either use unsigned index or do a if (index >=0) check.\n",
			regno);
		return -EACCES;
	}
	err = __check_mem_access(env, regno, off, size, reg->range,
				 zero_size_allowed);
	if (err) {
		verbose(env, "R%d offset is outside of the packet\n", regno);
		return err;
	}

	/* __check_mem_access has made sure "off + size - 1" is within u16.
	 * reg->umax_value can't be bigger than MAX_PACKET_OFF which is 0xffff,
	 * otherwise find_good_pkt_pointers would have refused to set range info
	 * that __check_mem_access would have rejected this pkt access.
	 * Therefore, "off + reg->umax_value + size - 1" won't overflow u32.
	 */
	env->prog->aux->max_pkt_offset =
		max_t(u32, env->prog->aux->max_pkt_offset,
		      off + reg->umax_value + size - 1);

	return err;
}

/* check access to 'struct bpf_context' fields.  Supports fixed offsets only */
static int check_ctx_access(struct bpf_verifier_env *env, int insn_idx, int off, int size,
			    enum bpf_access_type t, enum bpf_reg_type *reg_type,
			    u32 *btf_id)
{
	struct bpf_insn_access_aux info = {
		.reg_type = *reg_type,
		.log = &env->log,
	};

	if (env->ops->is_valid_access &&
	    env->ops->is_valid_access(off, size, t, env->prog, &info)) {
		/* A non zero info.ctx_field_size indicates that this field is a
		 * candidate for later verifier transformation to load the whole
		 * field and then apply a mask when accessed with a narrower
		 * access than actual ctx access size. A zero info.ctx_field_size
		 * will only allow for whole field access and rejects any other
		 * type of narrower access.
		 */
		*reg_type = info.reg_type;

		if (*reg_type == PTR_TO_BTF_ID || *reg_type == PTR_TO_BTF_ID_OR_NULL)
			*btf_id = info.btf_id;
		else
			env->insn_aux_data[insn_idx].ctx_field_size = info.ctx_field_size;
		/* remember the offset of last byte accessed in ctx */
		if (env->prog->aux->max_ctx_offset < off + size)
			env->prog->aux->max_ctx_offset = off + size;
		return 0;
	}

	verbose(env, "invalid bpf_context access off=%d size=%d\n", off, size);
	return -EACCES;
}

static int check_flow_keys_access(struct bpf_verifier_env *env, int off,
				  int size)
{
	if (size < 0 || off < 0 ||
	    (u64)off + size > sizeof(struct bpf_flow_keys)) {
		verbose(env, "invalid access to flow keys off=%d size=%d\n",
			off, size);
		return -EACCES;
	}
	return 0;
}

static int check_sock_access(struct bpf_verifier_env *env, int insn_idx,
			     u32 regno, int off, int size,
			     enum bpf_access_type t)
{
	struct bpf_reg_state *regs = cur_regs(env);
	struct bpf_reg_state *reg = &regs[regno];
	struct bpf_insn_access_aux info = {};
	bool valid;

	if (reg->smin_value < 0) {
		verbose(env, "R%d min value is negative, either use unsigned index or do a if (index >=0) check.\n",
			regno);
		return -EACCES;
	}

	switch (reg->type) {
	case PTR_TO_SOCK_COMMON:
		valid = bpf_sock_common_is_valid_access(off, size, t, &info);
		break;
	case PTR_TO_SOCKET:
		valid = bpf_sock_is_valid_access(off, size, t, &info);
		break;
	case PTR_TO_TCP_SOCK:
		valid = bpf_tcp_sock_is_valid_access(off, size, t, &info);
		break;
	case PTR_TO_XDP_SOCK:
		valid = bpf_xdp_sock_is_valid_access(off, size, t, &info);
		break;
	default:
		valid = false;
	}


	if (valid) {
		env->insn_aux_data[insn_idx].ctx_field_size =
			info.ctx_field_size;
		return 0;
	}

	verbose(env, "R%d invalid %s access off=%d size=%d\n",
		regno, reg_type_str[reg->type], off, size);

	return -EACCES;
}

static struct bpf_reg_state *reg_state(struct bpf_verifier_env *env, int regno)
{
	return cur_regs(env) + regno;
}

static bool is_pointer_value(struct bpf_verifier_env *env, int regno)
{
	return __is_pointer_value(env->allow_ptr_leaks, reg_state(env, regno));
}

static bool is_ctx_reg(struct bpf_verifier_env *env, int regno)
{
	const struct bpf_reg_state *reg = reg_state(env, regno);

	return reg->type == PTR_TO_CTX;
}

static bool is_sk_reg(struct bpf_verifier_env *env, int regno)
{
	const struct bpf_reg_state *reg = reg_state(env, regno);

	return type_is_sk_pointer(reg->type);
}

static bool is_pkt_reg(struct bpf_verifier_env *env, int regno)
{
	const struct bpf_reg_state *reg = reg_state(env, regno);

	return type_is_pkt_pointer(reg->type);
}

static bool is_flow_key_reg(struct bpf_verifier_env *env, int regno)
{
	const struct bpf_reg_state *reg = reg_state(env, regno);

	/* Separate to is_ctx_reg() since we still want to allow BPF_ST here. */
	return reg->type == PTR_TO_FLOW_KEYS;
}

static int check_pkt_ptr_alignment(struct bpf_verifier_env *env,
				   const struct bpf_reg_state *reg,
				   int off, int size, bool strict)
{
	struct tnum reg_off;
	int ip_align;

	/* Byte size accesses are always allowed. */
	if (!strict || size == 1)
		return 0;

	/* For platforms that do not have a Kconfig enabling
	 * CONFIG_HAVE_EFFICIENT_UNALIGNED_ACCESS the value of
	 * NET_IP_ALIGN is universally set to '2'.  And on platforms
	 * that do set CONFIG_HAVE_EFFICIENT_UNALIGNED_ACCESS, we get
	 * to this code only in strict mode where we want to emulate
	 * the NET_IP_ALIGN==2 checking.  Therefore use an
	 * unconditional IP align value of '2'.
	 */
	ip_align = 2;

	reg_off = tnum_add(reg->var_off, tnum_const(ip_align + reg->off + off));
	if (!tnum_is_aligned(reg_off, size)) {
		char tn_buf[48];

		tnum_strn(tn_buf, sizeof(tn_buf), reg->var_off);
		verbose(env,
			"misaligned packet access off %d+%s+%d+%d size %d\n",
			ip_align, tn_buf, reg->off, off, size);
		return -EACCES;
	}

	return 0;
}

static int check_generic_ptr_alignment(struct bpf_verifier_env *env,
				       const struct bpf_reg_state *reg,
				       const char *pointer_desc,
				       int off, int size, bool strict)
{
	struct tnum reg_off;

	/* Byte size accesses are always allowed. */
	if (!strict || size == 1)
		return 0;

	reg_off = tnum_add(reg->var_off, tnum_const(reg->off + off));
	if (!tnum_is_aligned(reg_off, size)) {
		char tn_buf[48];

		tnum_strn(tn_buf, sizeof(tn_buf), reg->var_off);
		verbose(env, "misaligned %saccess off %s+%d+%d size %d\n",
			pointer_desc, tn_buf, reg->off, off, size);
		return -EACCES;
	}

	return 0;
}

static int check_ptr_alignment(struct bpf_verifier_env *env,
			       const struct bpf_reg_state *reg, int off,
			       int size, bool strict_alignment_once)
{
	bool strict = env->strict_alignment || strict_alignment_once;
	const char *pointer_desc = "";

	switch (reg->type) {
	case PTR_TO_PACKET:
	case PTR_TO_PACKET_META:
		/* Special case, because of NET_IP_ALIGN. Given metadata sits
		 * right in front, treat it the very same way.
		 */
		return check_pkt_ptr_alignment(env, reg, off, size, strict);
	case PTR_TO_FLOW_KEYS:
		pointer_desc = "flow keys ";
		break;
	case PTR_TO_MAP_VALUE:
		pointer_desc = "value ";
		break;
	case PTR_TO_CTX:
		pointer_desc = "context ";
		break;
	case PTR_TO_STACK:
		pointer_desc = "stack ";
		/* The stack spill tracking logic in check_stack_write()
		 * and check_stack_read() relies on stack accesses being
		 * aligned.
		 */
		strict = true;
		break;
	case PTR_TO_SOCKET:
		pointer_desc = "sock ";
		break;
	case PTR_TO_SOCK_COMMON:
		pointer_desc = "sock_common ";
		break;
	case PTR_TO_TCP_SOCK:
		pointer_desc = "tcp_sock ";
		break;
	case PTR_TO_XDP_SOCK:
		pointer_desc = "xdp_sock ";
		break;
	default:
		break;
	}
	return check_generic_ptr_alignment(env, reg, pointer_desc, off, size,
					   strict);
}

static int update_stack_depth(struct bpf_verifier_env *env,
			      const struct bpf_func_state *func,
			      int off)
{
	u16 stack = env->subprog_info[func->subprogno].stack_depth;

	if (stack >= -off)
		return 0;

	/* update known max for given subprogram */
	env->subprog_info[func->subprogno].stack_depth = -off;
	return 0;
}

/* starting from main bpf function walk all instructions of the function
 * and recursively walk all callees that given function can call.
 * Ignore jump and exit insns.
 * Since recursion is prevented by check_cfg() this algorithm
 * only needs a local stack of MAX_CALL_FRAMES to remember callsites
 */
static int check_max_stack_depth(struct bpf_verifier_env *env)
{
	int depth = 0, frame = 0, idx = 0, i = 0, subprog_end;
	struct bpf_subprog_info *subprog = env->subprog_info;
	struct bpf_insn *insn = env->prog->insnsi;
	bool tail_call_reachable = false;
	int ret_insn[MAX_CALL_FRAMES];
	int ret_prog[MAX_CALL_FRAMES];
	int j;

process_func:
	/* protect against potential stack overflow that might happen when
	 * bpf2bpf calls get combined with tailcalls. Limit the caller's stack
	 * depth for such case down to 256 so that the worst case scenario
	 * would result in 8k stack size (32 which is tailcall limit * 256 =
	 * 8k).
	 *
	 * To get the idea what might happen, see an example:
	 * func1 -> sub rsp, 128
	 *  subfunc1 -> sub rsp, 256
	 *  tailcall1 -> add rsp, 256
	 *   func2 -> sub rsp, 192 (total stack size = 128 + 192 = 320)
	 *   subfunc2 -> sub rsp, 64
	 *   subfunc22 -> sub rsp, 128
	 *   tailcall2 -> add rsp, 128
	 *    func3 -> sub rsp, 32 (total stack size 128 + 192 + 64 + 32 = 416)
	 *
	 * tailcall will unwind the current stack frame but it will not get rid
	 * of caller's stack as shown on the example above.
	 */
	if (idx && subprog[idx].has_tail_call && depth >= 256) {
		verbose(env,
			"tail_calls are not allowed when call stack of previous frames is %d bytes. Too large\n",
			depth);
		return -EACCES;
	}
	/* round up to 32-bytes, since this is granularity
	 * of interpreter stack size
	 */
	depth += round_up(max_t(u32, subprog[idx].stack_depth, 1), 32);
	if (depth > MAX_BPF_STACK) {
		verbose(env, "combined stack size of %d calls is %d. Too large\n",
			frame + 1, depth);
		return -EACCES;
	}
continue_func:
	subprog_end = subprog[idx + 1].start;
	for (; i < subprog_end; i++) {
		if (insn[i].code != (BPF_JMP | BPF_CALL))
			continue;
		if (insn[i].src_reg != BPF_PSEUDO_CALL)
			continue;
		/* remember insn and function to return to */
		ret_insn[frame] = i + 1;
		ret_prog[frame] = idx;

		/* find the callee */
		i = i + insn[i].imm + 1;
		idx = find_subprog(env, i);
		if (idx < 0) {
			WARN_ONCE(1, "verifier bug. No program starts at insn %d\n",
				  i);
			return -EFAULT;
		}

		if (subprog[idx].has_tail_call)
			tail_call_reachable = true;

		frame++;
		if (frame >= MAX_CALL_FRAMES) {
			verbose(env, "the call stack of %d frames is too deep !\n",
				frame);
			return -E2BIG;
		}
		goto process_func;
	}
	/* if tail call got detected across bpf2bpf calls then mark each of the
	 * currently present subprog frames as tail call reachable subprogs;
	 * this info will be utilized by JIT so that we will be preserving the
	 * tail call counter throughout bpf2bpf calls combined with tailcalls
	 */
	if (tail_call_reachable)
		for (j = 0; j < frame; j++)
			subprog[ret_prog[j]].tail_call_reachable = true;

	/* end of for() loop means the last insn of the 'subprog'
	 * was reached. Doesn't matter whether it was JA or EXIT
	 */
	if (frame == 0)
		return 0;
	depth -= round_up(max_t(u32, subprog[idx].stack_depth, 1), 32);
	frame--;
	i = ret_insn[frame];
	idx = ret_prog[frame];
	goto continue_func;
}

#ifndef CONFIG_BPF_JIT_ALWAYS_ON
static int get_callee_stack_depth(struct bpf_verifier_env *env,
				  const struct bpf_insn *insn, int idx)
{
	int start = idx + insn->imm + 1, subprog;

	subprog = find_subprog(env, start);
	if (subprog < 0) {
		WARN_ONCE(1, "verifier bug. No program starts at insn %d\n",
			  start);
		return -EFAULT;
	}
	return env->subprog_info[subprog].stack_depth;
}
#endif

int check_ctx_reg(struct bpf_verifier_env *env,
		  const struct bpf_reg_state *reg, int regno)
{
	/* Access to ctx or passing it to a helper is only allowed in
	 * its original, unmodified form.
	 */

	if (reg->off) {
		verbose(env, "dereference of modified ctx ptr R%d off=%d disallowed\n",
			regno, reg->off);
		return -EACCES;
	}

	if (!tnum_is_const(reg->var_off) || reg->var_off.value) {
		char tn_buf[48];

		tnum_strn(tn_buf, sizeof(tn_buf), reg->var_off);
		verbose(env, "variable ctx access var_off=%s disallowed\n", tn_buf);
		return -EACCES;
	}

	return 0;
}

static int __check_buffer_access(struct bpf_verifier_env *env,
				 const char *buf_info,
				 const struct bpf_reg_state *reg,
				 int regno, int off, int size)
{
	if (off < 0) {
		verbose(env,
			"R%d invalid %s buffer access: off=%d, size=%d\n",
			regno, buf_info, off, size);
		return -EACCES;
	}
	if (!tnum_is_const(reg->var_off) || reg->var_off.value) {
		char tn_buf[48];

		tnum_strn(tn_buf, sizeof(tn_buf), reg->var_off);
		verbose(env,
			"R%d invalid variable buffer offset: off=%d, var_off=%s\n",
			regno, off, tn_buf);
		return -EACCES;
	}

	return 0;
}

static int check_tp_buffer_access(struct bpf_verifier_env *env,
				  const struct bpf_reg_state *reg,
				  int regno, int off, int size)
{
	int err;

	err = __check_buffer_access(env, "tracepoint", reg, regno, off, size);
	if (err)
		return err;

	if (off + size > env->prog->aux->max_tp_access)
		env->prog->aux->max_tp_access = off + size;

	return 0;
}

static int check_buffer_access(struct bpf_verifier_env *env,
			       const struct bpf_reg_state *reg,
			       int regno, int off, int size,
			       bool zero_size_allowed,
			       const char *buf_info,
			       u32 *max_access)
{
	int err;

	err = __check_buffer_access(env, buf_info, reg, regno, off, size);
	if (err)
		return err;

	if (off + size > *max_access)
		*max_access = off + size;

	return 0;
}

/* BPF architecture zero extends alu32 ops into 64-bit registesr */
static void zext_32_to_64(struct bpf_reg_state *reg)
{
	reg->var_off = tnum_subreg(reg->var_off);
	__reg_assign_32_into_64(reg);
}

/* truncate register to smaller size (in bytes)
 * must be called with size < BPF_REG_SIZE
 */
static void coerce_reg_to_size(struct bpf_reg_state *reg, int size)
{
	u64 mask;

	/* clear high bits in bit representation */
	reg->var_off = tnum_cast(reg->var_off, size);

	/* fix arithmetic bounds */
	mask = ((u64)1 << (size * 8)) - 1;
	if ((reg->umin_value & ~mask) == (reg->umax_value & ~mask)) {
		reg->umin_value &= mask;
		reg->umax_value &= mask;
	} else {
		reg->umin_value = 0;
		reg->umax_value = mask;
	}
	reg->smin_value = reg->umin_value;
	reg->smax_value = reg->umax_value;

	/* If size is smaller than 32bit register the 32bit register
	 * values are also truncated so we push 64-bit bounds into
	 * 32-bit bounds. Above were truncated < 32-bits already.
	 */
	if (size >= 4)
		return;
	__reg_combine_64_into_32(reg);
}

static bool bpf_map_is_rdonly(const struct bpf_map *map)
{
	return (map->map_flags & BPF_F_RDONLY_PROG) && map->frozen;
}

static int bpf_map_direct_read(struct bpf_map *map, int off, int size, u64 *val)
{
	void *ptr;
	u64 addr;
	int err;

	err = map->ops->map_direct_value_addr(map, &addr, off);
	if (err)
		return err;
	ptr = (void *)(long)addr + off;

	switch (size) {
	case sizeof(u8):
		*val = (u64)*(u8 *)ptr;
		break;
	case sizeof(u16):
		*val = (u64)*(u16 *)ptr;
		break;
	case sizeof(u32):
		*val = (u64)*(u32 *)ptr;
		break;
	case sizeof(u64):
		*val = *(u64 *)ptr;
		break;
	default:
		return -EINVAL;
	}
	return 0;
}

static int check_ptr_to_btf_access(struct bpf_verifier_env *env,
				   struct bpf_reg_state *regs,
				   int regno, int off, int size,
				   enum bpf_access_type atype,
				   int value_regno)
{
	struct bpf_reg_state *reg = regs + regno;
	const struct btf_type *t = btf_type_by_id(btf_vmlinux, reg->btf_id);
	const char *tname = btf_name_by_offset(btf_vmlinux, t->name_off);
	u32 btf_id;
	int ret;

	if (off < 0) {
		verbose(env,
			"R%d is ptr_%s invalid negative access: off=%d\n",
			regno, tname, off);
		return -EACCES;
	}
	if (!tnum_is_const(reg->var_off) || reg->var_off.value) {
		char tn_buf[48];

		tnum_strn(tn_buf, sizeof(tn_buf), reg->var_off);
		verbose(env,
			"R%d is ptr_%s invalid variable offset: off=%d, var_off=%s\n",
			regno, tname, off, tn_buf);
		return -EACCES;
	}

	if (env->ops->btf_struct_access) {
		ret = env->ops->btf_struct_access(&env->log, t, off, size,
						  atype, &btf_id);
	} else {
		if (atype != BPF_READ) {
			verbose(env, "only read is supported\n");
			return -EACCES;
		}

		ret = btf_struct_access(&env->log, t, off, size, atype,
					&btf_id);
	}

	if (ret < 0)
		return ret;

	if (atype == BPF_READ && value_regno >= 0)
		mark_btf_ld_reg(env, regs, value_regno, ret, btf_id);

	return 0;
}

static int check_ptr_to_map_access(struct bpf_verifier_env *env,
				   struct bpf_reg_state *regs,
				   int regno, int off, int size,
				   enum bpf_access_type atype,
				   int value_regno)
{
	struct bpf_reg_state *reg = regs + regno;
	struct bpf_map *map = reg->map_ptr;
	const struct btf_type *t;
	const char *tname;
	u32 btf_id;
	int ret;

	if (!btf_vmlinux) {
		verbose(env, "map_ptr access not supported without CONFIG_DEBUG_INFO_BTF\n");
		return -ENOTSUPP;
	}

	if (!map->ops->map_btf_id || !*map->ops->map_btf_id) {
		verbose(env, "map_ptr access not supported for map type %d\n",
			map->map_type);
		return -ENOTSUPP;
	}

	t = btf_type_by_id(btf_vmlinux, *map->ops->map_btf_id);
	tname = btf_name_by_offset(btf_vmlinux, t->name_off);

	if (!env->allow_ptr_to_map_access) {
		verbose(env,
			"%s access is allowed only to CAP_PERFMON and CAP_SYS_ADMIN\n",
			tname);
		return -EPERM;
	}

	if (off < 0) {
		verbose(env, "R%d is %s invalid negative access: off=%d\n",
			regno, tname, off);
		return -EACCES;
	}

	if (atype != BPF_READ) {
		verbose(env, "only read from %s is supported\n", tname);
		return -EACCES;
	}

	ret = btf_struct_access(&env->log, t, off, size, atype, &btf_id);
	if (ret < 0)
		return ret;

	if (value_regno >= 0)
		mark_btf_ld_reg(env, regs, value_regno, ret, btf_id);

	return 0;
}


/* check whether memory at (regno + off) is accessible for t = (read | write)
 * if t==write, value_regno is a register which value is stored into memory
 * if t==read, value_regno is a register which will receive the value from memory
 * if t==write && value_regno==-1, some unknown value is stored into memory
 * if t==read && value_regno==-1, don't care what we read from memory
 */
static int check_mem_access(struct bpf_verifier_env *env, int insn_idx, u32 regno,
			    int off, int bpf_size, enum bpf_access_type t,
			    int value_regno, bool strict_alignment_once)
{
	struct bpf_reg_state *regs = cur_regs(env);
	struct bpf_reg_state *reg = regs + regno;
	struct bpf_func_state *state;
	int size, err = 0;

	size = bpf_size_to_bytes(bpf_size);
	if (size < 0)
		return size;

	/* alignment checks will add in reg->off themselves */
	err = check_ptr_alignment(env, reg, off, size, strict_alignment_once);
	if (err)
		return err;

	/* for access checks, reg->off is just part of off */
	off += reg->off;

	if (reg->type == PTR_TO_MAP_VALUE) {
		if (t == BPF_WRITE && value_regno >= 0 &&
		    is_pointer_value(env, value_regno)) {
			verbose(env, "R%d leaks addr into map\n", value_regno);
			return -EACCES;
		}
		err = check_map_access_type(env, regno, off, size, t);
		if (err)
			return err;
		err = check_map_access(env, regno, off, size, false);
		if (!err && t == BPF_READ && value_regno >= 0) {
			struct bpf_map *map = reg->map_ptr;

			/* if map is read-only, track its contents as scalars */
			if (tnum_is_const(reg->var_off) &&
			    bpf_map_is_rdonly(map) &&
			    map->ops->map_direct_value_addr) {
				int map_off = off + reg->var_off.value;
				u64 val = 0;

				err = bpf_map_direct_read(map, map_off, size,
							  &val);
				if (err)
					return err;

				regs[value_regno].type = SCALAR_VALUE;
				__mark_reg_known(&regs[value_regno], val);
			} else {
				mark_reg_unknown(env, regs, value_regno);
			}
		}
	} else if (reg->type == PTR_TO_MEM) {
		if (t == BPF_WRITE && value_regno >= 0 &&
		    is_pointer_value(env, value_regno)) {
			verbose(env, "R%d leaks addr into mem\n", value_regno);
			return -EACCES;
		}
		err = check_mem_region_access(env, regno, off, size,
					      reg->mem_size, false);
		if (!err && t == BPF_READ && value_regno >= 0)
			mark_reg_unknown(env, regs, value_regno);
	} else if (reg->type == PTR_TO_CTX) {
		enum bpf_reg_type reg_type = SCALAR_VALUE;
		u32 btf_id = 0;

		if (t == BPF_WRITE && value_regno >= 0 &&
		    is_pointer_value(env, value_regno)) {
			verbose(env, "R%d leaks addr into ctx\n", value_regno);
			return -EACCES;
		}

		err = check_ctx_reg(env, reg, regno);
		if (err < 0)
			return err;

		err = check_ctx_access(env, insn_idx, off, size, t, &reg_type, &btf_id);
		if (err)
			verbose_linfo(env, insn_idx, "; ");
		if (!err && t == BPF_READ && value_regno >= 0) {
			/* ctx access returns either a scalar, or a
			 * PTR_TO_PACKET[_META,_END]. In the latter
			 * case, we know the offset is zero.
			 */
			if (reg_type == SCALAR_VALUE) {
				mark_reg_unknown(env, regs, value_regno);
			} else {
				mark_reg_known_zero(env, regs,
						    value_regno);
				if (reg_type_may_be_null(reg_type))
					regs[value_regno].id = ++env->id_gen;
				/* A load of ctx field could have different
				 * actual load size with the one encoded in the
				 * insn. When the dst is PTR, it is for sure not
				 * a sub-register.
				 */
				regs[value_regno].subreg_def = DEF_NOT_SUBREG;
				if (reg_type == PTR_TO_BTF_ID ||
				    reg_type == PTR_TO_BTF_ID_OR_NULL)
					regs[value_regno].btf_id = btf_id;
			}
			regs[value_regno].type = reg_type;
		}

	} else if (reg->type == PTR_TO_STACK) {
		off += reg->var_off.value;
		err = check_stack_access(env, reg, off, size);
		if (err)
			return err;

		state = func(env, reg);
		err = update_stack_depth(env, state, off);
		if (err)
			return err;

		if (t == BPF_WRITE)
			err = check_stack_write(env, state, off, size,
						value_regno, insn_idx);
		else
			err = check_stack_read(env, state, off, size,
					       value_regno);
	} else if (reg_is_pkt_pointer(reg)) {
		if (t == BPF_WRITE && !may_access_direct_pkt_data(env, NULL, t)) {
			verbose(env, "cannot write into packet\n");
			return -EACCES;
		}
		if (t == BPF_WRITE && value_regno >= 0 &&
		    is_pointer_value(env, value_regno)) {
			verbose(env, "R%d leaks addr into packet\n",
				value_regno);
			return -EACCES;
		}
		err = check_packet_access(env, regno, off, size, false);
		if (!err && t == BPF_READ && value_regno >= 0)
			mark_reg_unknown(env, regs, value_regno);
	} else if (reg->type == PTR_TO_FLOW_KEYS) {
		if (t == BPF_WRITE && value_regno >= 0 &&
		    is_pointer_value(env, value_regno)) {
			verbose(env, "R%d leaks addr into flow keys\n",
				value_regno);
			return -EACCES;
		}

		err = check_flow_keys_access(env, off, size);
		if (!err && t == BPF_READ && value_regno >= 0)
			mark_reg_unknown(env, regs, value_regno);
	} else if (type_is_sk_pointer(reg->type)) {
		if (t == BPF_WRITE) {
			verbose(env, "R%d cannot write into %s\n",
				regno, reg_type_str[reg->type]);
			return -EACCES;
		}
		err = check_sock_access(env, insn_idx, regno, off, size, t);
		if (!err && value_regno >= 0)
			mark_reg_unknown(env, regs, value_regno);
	} else if (reg->type == PTR_TO_TP_BUFFER) {
		err = check_tp_buffer_access(env, reg, regno, off, size);
		if (!err && t == BPF_READ && value_regno >= 0)
			mark_reg_unknown(env, regs, value_regno);
	} else if (reg->type == PTR_TO_BTF_ID) {
		err = check_ptr_to_btf_access(env, regs, regno, off, size, t,
					      value_regno);
	} else if (reg->type == CONST_PTR_TO_MAP) {
		err = check_ptr_to_map_access(env, regs, regno, off, size, t,
					      value_regno);
	} else if (reg->type == PTR_TO_RDONLY_BUF) {
		if (t == BPF_WRITE) {
			verbose(env, "R%d cannot write into %s\n",
				regno, reg_type_str[reg->type]);
			return -EACCES;
		}
		err = check_buffer_access(env, reg, regno, off, size, false,
					  "rdonly",
					  &env->prog->aux->max_rdonly_access);
		if (!err && value_regno >= 0)
			mark_reg_unknown(env, regs, value_regno);
	} else if (reg->type == PTR_TO_RDWR_BUF) {
		err = check_buffer_access(env, reg, regno, off, size, false,
					  "rdwr",
					  &env->prog->aux->max_rdwr_access);
		if (!err && t == BPF_READ && value_regno >= 0)
			mark_reg_unknown(env, regs, value_regno);
	} else {
		verbose(env, "R%d invalid mem access '%s'\n", regno,
			reg_type_str[reg->type]);
		return -EACCES;
	}

	if (!err && size < BPF_REG_SIZE && value_regno >= 0 && t == BPF_READ &&
	    regs[value_regno].type == SCALAR_VALUE) {
		/* b/h/w load zero-extends, mark upper bits as known 0 */
		coerce_reg_to_size(&regs[value_regno], size);
	}
	return err;
}

static int check_xadd(struct bpf_verifier_env *env, int insn_idx, struct bpf_insn *insn)
{
	int err;

	if ((BPF_SIZE(insn->code) != BPF_W && BPF_SIZE(insn->code) != BPF_DW) ||
	    insn->imm != 0) {
		verbose(env, "BPF_XADD uses reserved fields\n");
		return -EINVAL;
	}

	/* check src1 operand */
	err = check_reg_arg(env, insn->src_reg, SRC_OP);
	if (err)
		return err;

	/* check src2 operand */
	err = check_reg_arg(env, insn->dst_reg, SRC_OP);
	if (err)
		return err;

	if (is_pointer_value(env, insn->src_reg)) {
		verbose(env, "R%d leaks addr into mem\n", insn->src_reg);
		return -EACCES;
	}

	if (is_ctx_reg(env, insn->dst_reg) ||
	    is_pkt_reg(env, insn->dst_reg) ||
	    is_flow_key_reg(env, insn->dst_reg) ||
	    is_sk_reg(env, insn->dst_reg)) {
		verbose(env, "BPF_XADD stores into R%d %s is not allowed\n",
			insn->dst_reg,
			reg_type_str[reg_state(env, insn->dst_reg)->type]);
		return -EACCES;
	}

	/* check whether atomic_add can read the memory */
	err = check_mem_access(env, insn_idx, insn->dst_reg, insn->off,
			       BPF_SIZE(insn->code), BPF_READ, -1, true);
	if (err)
		return err;

	/* check whether atomic_add can write into the same memory */
	return check_mem_access(env, insn_idx, insn->dst_reg, insn->off,
				BPF_SIZE(insn->code), BPF_WRITE, -1, true);
}

static int __check_stack_boundary(struct bpf_verifier_env *env, u32 regno,
				  int off, int access_size,
				  bool zero_size_allowed)
{
	struct bpf_reg_state *reg = reg_state(env, regno);

	if (off >= 0 || off < -MAX_BPF_STACK || off + access_size > 0 ||
	    access_size < 0 || (access_size == 0 && !zero_size_allowed)) {
		if (tnum_is_const(reg->var_off)) {
			verbose(env, "invalid stack type R%d off=%d access_size=%d\n",
				regno, off, access_size);
		} else {
			char tn_buf[48];

			tnum_strn(tn_buf, sizeof(tn_buf), reg->var_off);
			verbose(env, "invalid stack type R%d var_off=%s access_size=%d\n",
				regno, tn_buf, access_size);
		}
		return -EACCES;
	}
	return 0;
}

/* when register 'regno' is passed into function that will read 'access_size'
 * bytes from that pointer, make sure that it's within stack boundary
 * and all elements of stack are initialized.
 * Unlike most pointer bounds-checking functions, this one doesn't take an
 * 'off' argument, so it has to add in reg->off itself.
 */
static int check_stack_boundary(struct bpf_verifier_env *env, int regno,
				int access_size, bool zero_size_allowed,
				struct bpf_call_arg_meta *meta)
{
	struct bpf_reg_state *reg = reg_state(env, regno);
	struct bpf_func_state *state = func(env, reg);
	int err, min_off, max_off, i, j, slot, spi;

	if (tnum_is_const(reg->var_off)) {
		min_off = max_off = reg->var_off.value + reg->off;
		err = __check_stack_boundary(env, regno, min_off, access_size,
					     zero_size_allowed);
		if (err)
			return err;
	} else {
		/* Variable offset is prohibited for unprivileged mode for
		 * simplicity since it requires corresponding support in
		 * Spectre masking for stack ALU.
		 * See also retrieve_ptr_limit().
		 */
		if (!env->bypass_spec_v1) {
			char tn_buf[48];

			tnum_strn(tn_buf, sizeof(tn_buf), reg->var_off);
			verbose(env, "R%d indirect variable offset stack access prohibited for !root, var_off=%s\n",
				regno, tn_buf);
			return -EACCES;
		}
		/* Only initialized buffer on stack is allowed to be accessed
		 * with variable offset. With uninitialized buffer it's hard to
		 * guarantee that whole memory is marked as initialized on
		 * helper return since specific bounds are unknown what may
		 * cause uninitialized stack leaking.
		 */
		if (meta && meta->raw_mode)
			meta = NULL;

		if (reg->smax_value >= BPF_MAX_VAR_OFF ||
		    reg->smax_value <= -BPF_MAX_VAR_OFF) {
			verbose(env, "R%d unbounded indirect variable offset stack access\n",
				regno);
			return -EACCES;
		}
		min_off = reg->smin_value + reg->off;
		max_off = reg->smax_value + reg->off;
		err = __check_stack_boundary(env, regno, min_off, access_size,
					     zero_size_allowed);
		if (err) {
			verbose(env, "R%d min value is outside of stack bound\n",
				regno);
			return err;
		}
		err = __check_stack_boundary(env, regno, max_off, access_size,
					     zero_size_allowed);
		if (err) {
			verbose(env, "R%d max value is outside of stack bound\n",
				regno);
			return err;
		}
	}

	if (meta && meta->raw_mode) {
		meta->access_size = access_size;
		meta->regno = regno;
		return 0;
	}

	for (i = min_off; i < max_off + access_size; i++) {
		u8 *stype;

		slot = -i - 1;
		spi = slot / BPF_REG_SIZE;
		if (state->allocated_stack <= slot)
			goto err;
		stype = &state->stack[spi].slot_type[slot % BPF_REG_SIZE];
		if (*stype == STACK_MISC)
			goto mark;
		if (*stype == STACK_ZERO) {
			/* helper can write anything into the stack */
			*stype = STACK_MISC;
			goto mark;
		}

		if (state->stack[spi].slot_type[0] == STACK_SPILL &&
		    state->stack[spi].spilled_ptr.type == PTR_TO_BTF_ID)
			goto mark;

		if (state->stack[spi].slot_type[0] == STACK_SPILL &&
		    state->stack[spi].spilled_ptr.type == SCALAR_VALUE) {
			__mark_reg_unknown(env, &state->stack[spi].spilled_ptr);
			for (j = 0; j < BPF_REG_SIZE; j++)
				state->stack[spi].slot_type[j] = STACK_MISC;
			goto mark;
		}

err:
		if (tnum_is_const(reg->var_off)) {
			verbose(env, "invalid indirect read from stack off %d+%d size %d\n",
				min_off, i - min_off, access_size);
		} else {
			char tn_buf[48];

			tnum_strn(tn_buf, sizeof(tn_buf), reg->var_off);
			verbose(env, "invalid indirect read from stack var_off %s+%d size %d\n",
				tn_buf, i - min_off, access_size);
		}
		return -EACCES;
mark:
		/* reading any byte out of 8-byte 'spill_slot' will cause
		 * the whole slot to be marked as 'read'
		 */
		mark_reg_read(env, &state->stack[spi].spilled_ptr,
			      state->stack[spi].spilled_ptr.parent,
			      REG_LIVE_READ64);
	}
	return update_stack_depth(env, state, min_off);
}

static int check_helper_mem_access(struct bpf_verifier_env *env, int regno,
				   int access_size, bool zero_size_allowed,
				   struct bpf_call_arg_meta *meta)
{
	struct bpf_reg_state *regs = cur_regs(env), *reg = &regs[regno];

	switch (reg->type) {
	case PTR_TO_PACKET:
	case PTR_TO_PACKET_META:
		return check_packet_access(env, regno, reg->off, access_size,
					   zero_size_allowed);
	case PTR_TO_MAP_VALUE:
		if (check_map_access_type(env, regno, reg->off, access_size,
					  meta && meta->raw_mode ? BPF_WRITE :
					  BPF_READ))
			return -EACCES;
		return check_map_access(env, regno, reg->off, access_size,
					zero_size_allowed);
	case PTR_TO_MEM:
		return check_mem_region_access(env, regno, reg->off,
					       access_size, reg->mem_size,
					       zero_size_allowed);
	case PTR_TO_RDONLY_BUF:
		if (meta && meta->raw_mode)
			return -EACCES;
		return check_buffer_access(env, reg, regno, reg->off,
					   access_size, zero_size_allowed,
					   "rdonly",
					   &env->prog->aux->max_rdonly_access);
	case PTR_TO_RDWR_BUF:
		return check_buffer_access(env, reg, regno, reg->off,
					   access_size, zero_size_allowed,
					   "rdwr",
					   &env->prog->aux->max_rdwr_access);
	case PTR_TO_STACK:
		return check_stack_boundary(env, regno, access_size,
					    zero_size_allowed, meta);
	default: /* scalar_value or invalid ptr */
		/* Allow zero-byte read from NULL, regardless of pointer type */
		if (zero_size_allowed && access_size == 0 &&
		    register_is_null(reg))
			return 0;

		verbose(env, "R%d type=%s expected=%s\n", regno,
			reg_type_str[reg->type],
			reg_type_str[PTR_TO_STACK]);
		return -EACCES;
	}
}

/* Implementation details:
 * bpf_map_lookup returns PTR_TO_MAP_VALUE_OR_NULL
 * Two bpf_map_lookups (even with the same key) will have different reg->id.
 * For traditional PTR_TO_MAP_VALUE the verifier clears reg->id after
 * value_or_null->value transition, since the verifier only cares about
 * the range of access to valid map value pointer and doesn't care about actual
 * address of the map element.
 * For maps with 'struct bpf_spin_lock' inside map value the verifier keeps
 * reg->id > 0 after value_or_null->value transition. By doing so
 * two bpf_map_lookups will be considered two different pointers that
 * point to different bpf_spin_locks.
 * The verifier allows taking only one bpf_spin_lock at a time to avoid
 * dead-locks.
 * Since only one bpf_spin_lock is allowed the checks are simpler than
 * reg_is_refcounted() logic. The verifier needs to remember only
 * one spin_lock instead of array of acquired_refs.
 * cur_state->active_spin_lock remembers which map value element got locked
 * and clears it after bpf_spin_unlock.
 */
static int process_spin_lock(struct bpf_verifier_env *env, int regno,
			     bool is_lock)
{
	struct bpf_reg_state *regs = cur_regs(env), *reg = &regs[regno];
	struct bpf_verifier_state *cur = env->cur_state;
	bool is_const = tnum_is_const(reg->var_off);
	struct bpf_map *map = reg->map_ptr;
	u64 val = reg->var_off.value;

	if (!is_const) {
		verbose(env,
			"R%d doesn't have constant offset. bpf_spin_lock has to be at the constant offset\n",
			regno);
		return -EINVAL;
	}
	if (!map->btf) {
		verbose(env,
			"map '%s' has to have BTF in order to use bpf_spin_lock\n",
			map->name);
		return -EINVAL;
	}
	if (!map_value_has_spin_lock(map)) {
		if (map->spin_lock_off == -E2BIG)
			verbose(env,
				"map '%s' has more than one 'struct bpf_spin_lock'\n",
				map->name);
		else if (map->spin_lock_off == -ENOENT)
			verbose(env,
				"map '%s' doesn't have 'struct bpf_spin_lock'\n",
				map->name);
		else
			verbose(env,
				"map '%s' is not a struct type or bpf_spin_lock is mangled\n",
				map->name);
		return -EINVAL;
	}
	if (map->spin_lock_off != val + reg->off) {
		verbose(env, "off %lld doesn't point to 'struct bpf_spin_lock'\n",
			val + reg->off);
		return -EINVAL;
	}
	if (is_lock) {
		if (cur->active_spin_lock) {
			verbose(env,
				"Locking two bpf_spin_locks are not allowed\n");
			return -EINVAL;
		}
		cur->active_spin_lock = reg->id;
	} else {
		if (!cur->active_spin_lock) {
			verbose(env, "bpf_spin_unlock without taking a lock\n");
			return -EINVAL;
		}
		if (cur->active_spin_lock != reg->id) {
			verbose(env, "bpf_spin_unlock of different lock\n");
			return -EINVAL;
		}
		cur->active_spin_lock = 0;
	}
	return 0;
}

static bool arg_type_is_mem_ptr(enum bpf_arg_type type)
{
	return type == ARG_PTR_TO_MEM ||
	       type == ARG_PTR_TO_MEM_OR_NULL ||
	       type == ARG_PTR_TO_UNINIT_MEM;
}

static bool arg_type_is_mem_size(enum bpf_arg_type type)
{
	return type == ARG_CONST_SIZE ||
	       type == ARG_CONST_SIZE_OR_ZERO;
}

static bool arg_type_is_alloc_size(enum bpf_arg_type type)
{
	return type == ARG_CONST_ALLOC_SIZE_OR_ZERO;
}

static bool arg_type_is_int_ptr(enum bpf_arg_type type)
{
	return type == ARG_PTR_TO_INT ||
	       type == ARG_PTR_TO_LONG;
}

static int int_ptr_type_to_size(enum bpf_arg_type type)
{
	if (type == ARG_PTR_TO_INT)
		return sizeof(u32);
	else if (type == ARG_PTR_TO_LONG)
		return sizeof(u64);

	return -EINVAL;
}

static int resolve_map_arg_type(struct bpf_verifier_env *env,
				 const struct bpf_call_arg_meta *meta,
				 enum bpf_arg_type *arg_type)
{
	if (!meta->map_ptr) {
		/* kernel subsystem misconfigured verifier */
		verbose(env, "invalid map_ptr to access map->type\n");
		return -EACCES;
	}

	switch (meta->map_ptr->map_type) {
	case BPF_MAP_TYPE_SOCKMAP:
	case BPF_MAP_TYPE_SOCKHASH:
		if (*arg_type == ARG_PTR_TO_MAP_VALUE) {
			*arg_type = ARG_PTR_TO_BTF_ID_SOCK_COMMON;
		} else {
			verbose(env, "invalid arg_type for sockmap/sockhash\n");
			return -EINVAL;
		}
		break;

	default:
		break;
	}
	return 0;
}

struct bpf_reg_types {
	const enum bpf_reg_type types[10];
	u32 *btf_id;
};

static const struct bpf_reg_types map_key_value_types = {
	.types = {
		PTR_TO_STACK,
		PTR_TO_PACKET,
		PTR_TO_PACKET_META,
		PTR_TO_MAP_VALUE,
	},
};

static const struct bpf_reg_types sock_types = {
	.types = {
		PTR_TO_SOCK_COMMON,
		PTR_TO_SOCKET,
		PTR_TO_TCP_SOCK,
		PTR_TO_XDP_SOCK,
	},
};

#ifdef CONFIG_NET
static const struct bpf_reg_types btf_id_sock_common_types = {
	.types = {
		PTR_TO_SOCK_COMMON,
		PTR_TO_SOCKET,
		PTR_TO_TCP_SOCK,
		PTR_TO_XDP_SOCK,
		PTR_TO_BTF_ID,
	},
	.btf_id = &btf_sock_ids[BTF_SOCK_TYPE_SOCK_COMMON],
};
#endif

static const struct bpf_reg_types mem_types = {
	.types = {
		PTR_TO_STACK,
		PTR_TO_PACKET,
		PTR_TO_PACKET_META,
		PTR_TO_MAP_VALUE,
		PTR_TO_MEM,
		PTR_TO_RDONLY_BUF,
		PTR_TO_RDWR_BUF,
	},
};

static const struct bpf_reg_types int_ptr_types = {
	.types = {
		PTR_TO_STACK,
		PTR_TO_PACKET,
		PTR_TO_PACKET_META,
		PTR_TO_MAP_VALUE,
	},
};

static const struct bpf_reg_types fullsock_types = { .types = { PTR_TO_SOCKET } };
static const struct bpf_reg_types scalar_types = { .types = { SCALAR_VALUE } };
static const struct bpf_reg_types context_types = { .types = { PTR_TO_CTX } };
static const struct bpf_reg_types alloc_mem_types = { .types = { PTR_TO_MEM } };
static const struct bpf_reg_types const_map_ptr_types = { .types = { CONST_PTR_TO_MAP } };
static const struct bpf_reg_types btf_ptr_types = { .types = { PTR_TO_BTF_ID } };
static const struct bpf_reg_types spin_lock_types = { .types = { PTR_TO_MAP_VALUE } };
static const struct bpf_reg_types percpu_btf_ptr_types = { .types = { PTR_TO_PERCPU_BTF_ID } };

static const struct bpf_reg_types *compatible_reg_types[__BPF_ARG_TYPE_MAX] = {
	[ARG_PTR_TO_MAP_KEY]		= &map_key_value_types,
	[ARG_PTR_TO_MAP_VALUE]		= &map_key_value_types,
	[ARG_PTR_TO_UNINIT_MAP_VALUE]	= &map_key_value_types,
	[ARG_PTR_TO_MAP_VALUE_OR_NULL]	= &map_key_value_types,
	[ARG_CONST_SIZE]		= &scalar_types,
	[ARG_CONST_SIZE_OR_ZERO]	= &scalar_types,
	[ARG_CONST_ALLOC_SIZE_OR_ZERO]	= &scalar_types,
	[ARG_CONST_MAP_PTR]		= &const_map_ptr_types,
	[ARG_PTR_TO_CTX]		= &context_types,
	[ARG_PTR_TO_CTX_OR_NULL]	= &context_types,
	[ARG_PTR_TO_SOCK_COMMON]	= &sock_types,
#ifdef CONFIG_NET
	[ARG_PTR_TO_BTF_ID_SOCK_COMMON]	= &btf_id_sock_common_types,
#endif
	[ARG_PTR_TO_SOCKET]		= &fullsock_types,
	[ARG_PTR_TO_SOCKET_OR_NULL]	= &fullsock_types,
	[ARG_PTR_TO_BTF_ID]		= &btf_ptr_types,
	[ARG_PTR_TO_SPIN_LOCK]		= &spin_lock_types,
	[ARG_PTR_TO_MEM]		= &mem_types,
	[ARG_PTR_TO_MEM_OR_NULL]	= &mem_types,
	[ARG_PTR_TO_UNINIT_MEM]		= &mem_types,
	[ARG_PTR_TO_ALLOC_MEM]		= &alloc_mem_types,
	[ARG_PTR_TO_ALLOC_MEM_OR_NULL]	= &alloc_mem_types,
	[ARG_PTR_TO_INT]		= &int_ptr_types,
	[ARG_PTR_TO_LONG]		= &int_ptr_types,
	[ARG_PTR_TO_PERCPU_BTF_ID]	= &percpu_btf_ptr_types,
};

static int check_reg_type(struct bpf_verifier_env *env, u32 regno,
			  enum bpf_arg_type arg_type,
			  const u32 *arg_btf_id)
{
	struct bpf_reg_state *regs = cur_regs(env), *reg = &regs[regno];
	enum bpf_reg_type expected, type = reg->type;
	const struct bpf_reg_types *compatible;
	int i, j;

	compatible = compatible_reg_types[arg_type];
	if (!compatible) {
		verbose(env, "verifier internal error: unsupported arg type %d\n", arg_type);
		return -EFAULT;
	}

	for (i = 0; i < ARRAY_SIZE(compatible->types); i++) {
		expected = compatible->types[i];
		if (expected == NOT_INIT)
			break;

		if (type == expected)
			goto found;
	}

	verbose(env, "R%d type=%s expected=", regno, reg_type_str[type]);
	for (j = 0; j + 1 < i; j++)
		verbose(env, "%s, ", reg_type_str[compatible->types[j]]);
	verbose(env, "%s\n", reg_type_str[compatible->types[j]]);
	return -EACCES;

found:
	if (type == PTR_TO_BTF_ID) {
		if (!arg_btf_id) {
			if (!compatible->btf_id) {
				verbose(env, "verifier internal error: missing arg compatible BTF ID\n");
				return -EFAULT;
			}
			arg_btf_id = compatible->btf_id;
		}

		if (!btf_struct_ids_match(&env->log, reg->off, reg->btf_id,
					  *arg_btf_id)) {
			verbose(env, "R%d is of type %s but %s is expected\n",
				regno, kernel_type_name(reg->btf_id),
				kernel_type_name(*arg_btf_id));
			return -EACCES;
		}

		if (!tnum_is_const(reg->var_off) || reg->var_off.value) {
			verbose(env, "R%d is a pointer to in-kernel struct with non-zero offset\n",
				regno);
			return -EACCES;
		}
	}

	return 0;
}

static int check_func_arg(struct bpf_verifier_env *env, u32 arg,
			  struct bpf_call_arg_meta *meta,
			  const struct bpf_func_proto *fn)
{
	u32 regno = BPF_REG_1 + arg;
	struct bpf_reg_state *regs = cur_regs(env), *reg = &regs[regno];
	enum bpf_arg_type arg_type = fn->arg_type[arg];
	enum bpf_reg_type type = reg->type;
	int err = 0;

	if (arg_type == ARG_DONTCARE)
		return 0;

	err = check_reg_arg(env, regno, SRC_OP);
	if (err)
		return err;

	if (arg_type == ARG_ANYTHING) {
		if (is_pointer_value(env, regno)) {
			verbose(env, "R%d leaks addr into helper function\n",
				regno);
			return -EACCES;
		}
		return 0;
	}

	if (type_is_pkt_pointer(type) &&
	    !may_access_direct_pkt_data(env, meta, BPF_READ)) {
		verbose(env, "helper access to the packet is not allowed\n");
		return -EACCES;
	}

	if (arg_type == ARG_PTR_TO_MAP_VALUE ||
	    arg_type == ARG_PTR_TO_UNINIT_MAP_VALUE ||
	    arg_type == ARG_PTR_TO_MAP_VALUE_OR_NULL) {
		err = resolve_map_arg_type(env, meta, &arg_type);
		if (err)
			return err;
	}

	if (register_is_null(reg) && arg_type_may_be_null(arg_type))
		/* A NULL register has a SCALAR_VALUE type, so skip
		 * type checking.
		 */
		goto skip_type_check;

	err = check_reg_type(env, regno, arg_type, fn->arg_btf_id[arg]);
	if (err)
		return err;

	if (type == PTR_TO_CTX) {
		err = check_ctx_reg(env, reg, regno);
		if (err < 0)
			return err;
	}

skip_type_check:
	if (reg->ref_obj_id) {
		if (meta->ref_obj_id) {
			verbose(env, "verifier internal error: more than one arg with ref_obj_id R%d %u %u\n",
				regno, reg->ref_obj_id,
				meta->ref_obj_id);
			return -EFAULT;
		}
		meta->ref_obj_id = reg->ref_obj_id;
	}

	if (arg_type == ARG_CONST_MAP_PTR) {
		/* bpf_map_xxx(map_ptr) call: remember that map_ptr */
		meta->map_ptr = reg->map_ptr;
	} else if (arg_type == ARG_PTR_TO_MAP_KEY) {
		/* bpf_map_xxx(..., map_ptr, ..., key) call:
		 * check that [key, key + map->key_size) are within
		 * stack limits and initialized
		 */
		if (!meta->map_ptr) {
			/* in function declaration map_ptr must come before
			 * map_key, so that it's verified and known before
			 * we have to check map_key here. Otherwise it means
			 * that kernel subsystem misconfigured verifier
			 */
			verbose(env, "invalid map_ptr to access map->key\n");
			return -EACCES;
		}
		err = check_helper_mem_access(env, regno,
					      meta->map_ptr->key_size, false,
					      NULL);
	} else if (arg_type == ARG_PTR_TO_MAP_VALUE ||
		   (arg_type == ARG_PTR_TO_MAP_VALUE_OR_NULL &&
		    !register_is_null(reg)) ||
		   arg_type == ARG_PTR_TO_UNINIT_MAP_VALUE) {
		/* bpf_map_xxx(..., map_ptr, ..., value) call:
		 * check [value, value + map->value_size) validity
		 */
		if (!meta->map_ptr) {
			/* kernel subsystem misconfigured verifier */
			verbose(env, "invalid map_ptr to access map->value\n");
			return -EACCES;
		}
		meta->raw_mode = (arg_type == ARG_PTR_TO_UNINIT_MAP_VALUE);
		err = check_helper_mem_access(env, regno,
					      meta->map_ptr->value_size, false,
					      meta);
	} else if (arg_type == ARG_PTR_TO_PERCPU_BTF_ID) {
		if (!reg->btf_id) {
			verbose(env, "Helper has invalid btf_id in R%d\n", regno);
			return -EACCES;
		}
		meta->ret_btf_id = reg->btf_id;
	} else if (arg_type == ARG_PTR_TO_SPIN_LOCK) {
		if (meta->func_id == BPF_FUNC_spin_lock) {
			if (process_spin_lock(env, regno, true))
				return -EACCES;
		} else if (meta->func_id == BPF_FUNC_spin_unlock) {
			if (process_spin_lock(env, regno, false))
				return -EACCES;
		} else {
			verbose(env, "verifier internal error\n");
			return -EFAULT;
		}
	} else if (arg_type_is_mem_ptr(arg_type)) {
		/* The access to this pointer is only checked when we hit the
		 * next is_mem_size argument below.
		 */
		meta->raw_mode = (arg_type == ARG_PTR_TO_UNINIT_MEM);
	} else if (arg_type_is_mem_size(arg_type)) {
		bool zero_size_allowed = (arg_type == ARG_CONST_SIZE_OR_ZERO);

		/* This is used to refine r0 return value bounds for helpers
		 * that enforce this value as an upper bound on return values.
		 * See do_refine_retval_range() for helpers that can refine
		 * the return value. C type of helper is u32 so we pull register
		 * bound from umax_value however, if negative verifier errors
		 * out. Only upper bounds can be learned because retval is an
		 * int type and negative retvals are allowed.
		 */
		meta->msize_max_value = reg->umax_value;

		/* The register is SCALAR_VALUE; the access check
		 * happens using its boundaries.
		 */
		if (!tnum_is_const(reg->var_off))
			/* For unprivileged variable accesses, disable raw
			 * mode so that the program is required to
			 * initialize all the memory that the helper could
			 * just partially fill up.
			 */
			meta = NULL;

		if (reg->smin_value < 0) {
			verbose(env, "R%d min value is negative, either use unsigned or 'var &= const'\n",
				regno);
			return -EACCES;
		}

		if (reg->umin_value == 0) {
			err = check_helper_mem_access(env, regno - 1, 0,
						      zero_size_allowed,
						      meta);
			if (err)
				return err;
		}

		if (reg->umax_value >= BPF_MAX_VAR_SIZ) {
			verbose(env, "R%d unbounded memory access, use 'var &= const' or 'if (var < const)'\n",
				regno);
			return -EACCES;
		}
		err = check_helper_mem_access(env, regno - 1,
					      reg->umax_value,
					      zero_size_allowed, meta);
		if (!err)
			err = mark_chain_precision(env, regno);
	} else if (arg_type_is_alloc_size(arg_type)) {
		if (!tnum_is_const(reg->var_off)) {
			verbose(env, "R%d unbounded size, use 'var &= const' or 'if (var < const)'\n",
				regno);
			return -EACCES;
		}
		meta->mem_size = reg->var_off.value;
	} else if (arg_type_is_int_ptr(arg_type)) {
		int size = int_ptr_type_to_size(arg_type);

		err = check_helper_mem_access(env, regno, size, false, meta);
		if (err)
			return err;
		err = check_ptr_alignment(env, reg, 0, size, true);
	}

	return err;
}

static bool may_update_sockmap(struct bpf_verifier_env *env, int func_id)
{
	enum bpf_attach_type eatype = env->prog->expected_attach_type;
	enum bpf_prog_type type = resolve_prog_type(env->prog);

	if (func_id != BPF_FUNC_map_update_elem)
		return false;

	/* It's not possible to get access to a locked struct sock in these
	 * contexts, so updating is safe.
	 */
	switch (type) {
	case BPF_PROG_TYPE_TRACING:
		if (eatype == BPF_TRACE_ITER)
			return true;
		break;
	case BPF_PROG_TYPE_SOCKET_FILTER:
	case BPF_PROG_TYPE_SCHED_CLS:
	case BPF_PROG_TYPE_SCHED_ACT:
	case BPF_PROG_TYPE_XDP:
	case BPF_PROG_TYPE_SK_REUSEPORT:
	case BPF_PROG_TYPE_FLOW_DISSECTOR:
	case BPF_PROG_TYPE_SK_LOOKUP:
		return true;
	default:
		break;
	}

	verbose(env, "cannot update sockmap in this context\n");
	return false;
}

static bool allow_tail_call_in_subprogs(struct bpf_verifier_env *env)
{
	return env->prog->jit_requested && IS_ENABLED(CONFIG_X86_64);
}

static int check_map_func_compatibility(struct bpf_verifier_env *env,
					struct bpf_map *map, int func_id)
{
	if (!map)
		return 0;

	/* We need a two way check, first is from map perspective ... */
	switch (map->map_type) {
	case BPF_MAP_TYPE_PROG_ARRAY:
		if (func_id != BPF_FUNC_tail_call)
			goto error;
		break;
	case BPF_MAP_TYPE_PERF_EVENT_ARRAY:
		if (func_id != BPF_FUNC_perf_event_read &&
		    func_id != BPF_FUNC_perf_event_output &&
		    func_id != BPF_FUNC_skb_output &&
		    func_id != BPF_FUNC_perf_event_read_value &&
		    func_id != BPF_FUNC_xdp_output)
			goto error;
		break;
	case BPF_MAP_TYPE_RINGBUF:
		if (func_id != BPF_FUNC_ringbuf_output &&
		    func_id != BPF_FUNC_ringbuf_reserve &&
		    func_id != BPF_FUNC_ringbuf_submit &&
		    func_id != BPF_FUNC_ringbuf_discard &&
		    func_id != BPF_FUNC_ringbuf_query)
			goto error;
		break;
	case BPF_MAP_TYPE_STACK_TRACE:
		if (func_id != BPF_FUNC_get_stackid)
			goto error;
		break;
	case BPF_MAP_TYPE_CGROUP_ARRAY:
		if (func_id != BPF_FUNC_skb_under_cgroup &&
		    func_id != BPF_FUNC_current_task_under_cgroup)
			goto error;
		break;
	case BPF_MAP_TYPE_CGROUP_STORAGE:
	case BPF_MAP_TYPE_PERCPU_CGROUP_STORAGE:
		if (func_id != BPF_FUNC_get_local_storage)
			goto error;
		break;
	case BPF_MAP_TYPE_DEVMAP:
	case BPF_MAP_TYPE_DEVMAP_HASH:
		if (func_id != BPF_FUNC_redirect_map &&
		    func_id != BPF_FUNC_map_lookup_elem)
			goto error;
		break;
	/* Restrict bpf side of cpumap and xskmap, open when use-cases
	 * appear.
	 */
	case BPF_MAP_TYPE_CPUMAP:
		if (func_id != BPF_FUNC_redirect_map)
			goto error;
		break;
	case BPF_MAP_TYPE_XSKMAP:
		if (func_id != BPF_FUNC_redirect_map &&
		    func_id != BPF_FUNC_map_lookup_elem)
			goto error;
		break;
	case BPF_MAP_TYPE_ARRAY_OF_MAPS:
	case BPF_MAP_TYPE_HASH_OF_MAPS:
		if (func_id != BPF_FUNC_map_lookup_elem)
			goto error;
		break;
	case BPF_MAP_TYPE_SOCKMAP:
		if (func_id != BPF_FUNC_sk_redirect_map &&
		    func_id != BPF_FUNC_sock_map_update &&
		    func_id != BPF_FUNC_map_delete_elem &&
		    func_id != BPF_FUNC_msg_redirect_map &&
		    func_id != BPF_FUNC_sk_select_reuseport &&
		    func_id != BPF_FUNC_map_lookup_elem &&
		    !may_update_sockmap(env, func_id))
			goto error;
		break;
	case BPF_MAP_TYPE_SOCKHASH:
		if (func_id != BPF_FUNC_sk_redirect_hash &&
		    func_id != BPF_FUNC_sock_hash_update &&
		    func_id != BPF_FUNC_map_delete_elem &&
		    func_id != BPF_FUNC_msg_redirect_hash &&
		    func_id != BPF_FUNC_sk_select_reuseport &&
		    func_id != BPF_FUNC_map_lookup_elem &&
		    !may_update_sockmap(env, func_id))
			goto error;
		break;
	case BPF_MAP_TYPE_REUSEPORT_SOCKARRAY:
		if (func_id != BPF_FUNC_sk_select_reuseport)
			goto error;
		break;
	case BPF_MAP_TYPE_QUEUE:
	case BPF_MAP_TYPE_STACK:
		if (func_id != BPF_FUNC_map_peek_elem &&
		    func_id != BPF_FUNC_map_pop_elem &&
		    func_id != BPF_FUNC_map_push_elem)
			goto error;
		break;
	case BPF_MAP_TYPE_SK_STORAGE:
		if (func_id != BPF_FUNC_sk_storage_get &&
		    func_id != BPF_FUNC_sk_storage_delete)
			goto error;
		break;
	case BPF_MAP_TYPE_INODE_STORAGE:
		if (func_id != BPF_FUNC_inode_storage_get &&
		    func_id != BPF_FUNC_inode_storage_delete)
			goto error;
		break;
	default:
		break;
	}

	/* ... and second from the function itself. */
	switch (func_id) {
	case BPF_FUNC_tail_call:
		if (map->map_type != BPF_MAP_TYPE_PROG_ARRAY)
			goto error;
		if (env->subprog_cnt > 1 && !allow_tail_call_in_subprogs(env)) {
			verbose(env, "tail_calls are not allowed in non-JITed programs with bpf-to-bpf calls\n");
			return -EINVAL;
		}
		break;
	case BPF_FUNC_perf_event_read:
	case BPF_FUNC_perf_event_output:
	case BPF_FUNC_perf_event_read_value:
	case BPF_FUNC_skb_output:
	case BPF_FUNC_xdp_output:
		if (map->map_type != BPF_MAP_TYPE_PERF_EVENT_ARRAY)
			goto error;
		break;
	case BPF_FUNC_get_stackid:
		if (map->map_type != BPF_MAP_TYPE_STACK_TRACE)
			goto error;
		break;
	case BPF_FUNC_current_task_under_cgroup:
	case BPF_FUNC_skb_under_cgroup:
		if (map->map_type != BPF_MAP_TYPE_CGROUP_ARRAY)
			goto error;
		break;
	case BPF_FUNC_redirect_map:
		if (map->map_type != BPF_MAP_TYPE_DEVMAP &&
		    map->map_type != BPF_MAP_TYPE_DEVMAP_HASH &&
		    map->map_type != BPF_MAP_TYPE_CPUMAP &&
		    map->map_type != BPF_MAP_TYPE_XSKMAP)
			goto error;
		break;
	case BPF_FUNC_sk_redirect_map:
	case BPF_FUNC_msg_redirect_map:
	case BPF_FUNC_sock_map_update:
		if (map->map_type != BPF_MAP_TYPE_SOCKMAP)
			goto error;
		break;
	case BPF_FUNC_sk_redirect_hash:
	case BPF_FUNC_msg_redirect_hash:
	case BPF_FUNC_sock_hash_update:
		if (map->map_type != BPF_MAP_TYPE_SOCKHASH)
			goto error;
		break;
	case BPF_FUNC_get_local_storage:
		if (map->map_type != BPF_MAP_TYPE_CGROUP_STORAGE &&
		    map->map_type != BPF_MAP_TYPE_PERCPU_CGROUP_STORAGE)
			goto error;
		break;
	case BPF_FUNC_sk_select_reuseport:
		if (map->map_type != BPF_MAP_TYPE_REUSEPORT_SOCKARRAY &&
		    map->map_type != BPF_MAP_TYPE_SOCKMAP &&
		    map->map_type != BPF_MAP_TYPE_SOCKHASH)
			goto error;
		break;
	case BPF_FUNC_map_peek_elem:
	case BPF_FUNC_map_pop_elem:
	case BPF_FUNC_map_push_elem:
		if (map->map_type != BPF_MAP_TYPE_QUEUE &&
		    map->map_type != BPF_MAP_TYPE_STACK)
			goto error;
		break;
	case BPF_FUNC_sk_storage_get:
	case BPF_FUNC_sk_storage_delete:
		if (map->map_type != BPF_MAP_TYPE_SK_STORAGE)
			goto error;
		break;
	case BPF_FUNC_inode_storage_get:
	case BPF_FUNC_inode_storage_delete:
		if (map->map_type != BPF_MAP_TYPE_INODE_STORAGE)
			goto error;
		break;
	default:
		break;
	}

	return 0;
error:
	verbose(env, "cannot pass map_type %d into func %s#%d\n",
		map->map_type, func_id_name(func_id), func_id);
	return -EINVAL;
}

static bool check_raw_mode_ok(const struct bpf_func_proto *fn)
{
	int count = 0;

	if (fn->arg1_type == ARG_PTR_TO_UNINIT_MEM)
		count++;
	if (fn->arg2_type == ARG_PTR_TO_UNINIT_MEM)
		count++;
	if (fn->arg3_type == ARG_PTR_TO_UNINIT_MEM)
		count++;
	if (fn->arg4_type == ARG_PTR_TO_UNINIT_MEM)
		count++;
	if (fn->arg5_type == ARG_PTR_TO_UNINIT_MEM)
		count++;

	/* We only support one arg being in raw mode at the moment,
	 * which is sufficient for the helper functions we have
	 * right now.
	 */
	return count <= 1;
}

static bool check_args_pair_invalid(enum bpf_arg_type arg_curr,
				    enum bpf_arg_type arg_next)
{
	return (arg_type_is_mem_ptr(arg_curr) &&
	        !arg_type_is_mem_size(arg_next)) ||
	       (!arg_type_is_mem_ptr(arg_curr) &&
		arg_type_is_mem_size(arg_next));
}

static bool check_arg_pair_ok(const struct bpf_func_proto *fn)
{
	/* bpf_xxx(..., buf, len) call will access 'len'
	 * bytes from memory 'buf'. Both arg types need
	 * to be paired, so make sure there's no buggy
	 * helper function specification.
	 */
	if (arg_type_is_mem_size(fn->arg1_type) ||
	    arg_type_is_mem_ptr(fn->arg5_type)  ||
	    check_args_pair_invalid(fn->arg1_type, fn->arg2_type) ||
	    check_args_pair_invalid(fn->arg2_type, fn->arg3_type) ||
	    check_args_pair_invalid(fn->arg3_type, fn->arg4_type) ||
	    check_args_pair_invalid(fn->arg4_type, fn->arg5_type))
		return false;

	return true;
}

static bool check_refcount_ok(const struct bpf_func_proto *fn, int func_id)
{
	int count = 0;

	if (arg_type_may_be_refcounted(fn->arg1_type))
		count++;
	if (arg_type_may_be_refcounted(fn->arg2_type))
		count++;
	if (arg_type_may_be_refcounted(fn->arg3_type))
		count++;
	if (arg_type_may_be_refcounted(fn->arg4_type))
		count++;
	if (arg_type_may_be_refcounted(fn->arg5_type))
		count++;

	/* A reference acquiring function cannot acquire
	 * another refcounted ptr.
	 */
	if (may_be_acquire_function(func_id) && count)
		return false;

	/* We only support one arg being unreferenced at the moment,
	 * which is sufficient for the helper functions we have right now.
	 */
	return count <= 1;
}

static bool check_btf_id_ok(const struct bpf_func_proto *fn)
{
	int i;

	for (i = 0; i < ARRAY_SIZE(fn->arg_type); i++) {
		if (fn->arg_type[i] == ARG_PTR_TO_BTF_ID && !fn->arg_btf_id[i])
			return false;

		if (fn->arg_type[i] != ARG_PTR_TO_BTF_ID && fn->arg_btf_id[i])
			return false;
	}

	return true;
}

static int check_func_proto(const struct bpf_func_proto *fn, int func_id)
{
	return check_raw_mode_ok(fn) &&
	       check_arg_pair_ok(fn) &&
	       check_btf_id_ok(fn) &&
	       check_refcount_ok(fn, func_id) ? 0 : -EINVAL;
}

/* Packet data might have moved, any old PTR_TO_PACKET[_META,_END]
 * are now invalid, so turn them into unknown SCALAR_VALUE.
 */
static void __clear_all_pkt_pointers(struct bpf_verifier_env *env,
				     struct bpf_func_state *state)
{
	struct bpf_reg_state *regs = state->regs, *reg;
	int i;

	for (i = 0; i < MAX_BPF_REG; i++)
		if (reg_is_pkt_pointer_any(&regs[i]))
			mark_reg_unknown(env, regs, i);

	bpf_for_each_spilled_reg(i, state, reg) {
		if (!reg)
			continue;
		if (reg_is_pkt_pointer_any(reg))
			__mark_reg_unknown(env, reg);
	}
}

static void clear_all_pkt_pointers(struct bpf_verifier_env *env)
{
	struct bpf_verifier_state *vstate = env->cur_state;
	int i;

	for (i = 0; i <= vstate->curframe; i++)
		__clear_all_pkt_pointers(env, vstate->frame[i]);
}

static void release_reg_references(struct bpf_verifier_env *env,
				   struct bpf_func_state *state,
				   int ref_obj_id)
{
	struct bpf_reg_state *regs = state->regs, *reg;
	int i;

	for (i = 0; i < MAX_BPF_REG; i++)
		if (regs[i].ref_obj_id == ref_obj_id)
			mark_reg_unknown(env, regs, i);

	bpf_for_each_spilled_reg(i, state, reg) {
		if (!reg)
			continue;
		if (reg->ref_obj_id == ref_obj_id)
			__mark_reg_unknown(env, reg);
	}
}

/* The pointer with the specified id has released its reference to kernel
 * resources. Identify all copies of the same pointer and clear the reference.
 */
static int release_reference(struct bpf_verifier_env *env,
			     int ref_obj_id)
{
	struct bpf_verifier_state *vstate = env->cur_state;
	int err;
	int i;

	err = release_reference_state(cur_func(env), ref_obj_id);
	if (err)
		return err;

	for (i = 0; i <= vstate->curframe; i++)
		release_reg_references(env, vstate->frame[i], ref_obj_id);

	return 0;
}

static void clear_caller_saved_regs(struct bpf_verifier_env *env,
				    struct bpf_reg_state *regs)
{
	int i;

	/* after the call registers r0 - r5 were scratched */
	for (i = 0; i < CALLER_SAVED_REGS; i++) {
		mark_reg_not_init(env, regs, caller_saved[i]);
		check_reg_arg(env, caller_saved[i], DST_OP_NO_MARK);
	}
}

static int check_func_call(struct bpf_verifier_env *env, struct bpf_insn *insn,
			   int *insn_idx)
{
	struct bpf_verifier_state *state = env->cur_state;
	struct bpf_func_info_aux *func_info_aux;
	struct bpf_func_state *caller, *callee;
	int i, err, subprog, target_insn;
	bool is_global = false;

	if (state->curframe + 1 >= MAX_CALL_FRAMES) {
		verbose(env, "the call stack of %d frames is too deep\n",
			state->curframe + 2);
		return -E2BIG;
	}

	target_insn = *insn_idx + insn->imm;
	subprog = find_subprog(env, target_insn + 1);
	if (subprog < 0) {
		verbose(env, "verifier bug. No program starts at insn %d\n",
			target_insn + 1);
		return -EFAULT;
	}

	caller = state->frame[state->curframe];
	if (state->frame[state->curframe + 1]) {
		verbose(env, "verifier bug. Frame %d already allocated\n",
			state->curframe + 1);
		return -EFAULT;
	}

	func_info_aux = env->prog->aux->func_info_aux;
	if (func_info_aux)
		is_global = func_info_aux[subprog].linkage == BTF_FUNC_GLOBAL;
	err = btf_check_func_arg_match(env, subprog, caller->regs);
	if (err == -EFAULT)
		return err;
	if (is_global) {
		if (err) {
			verbose(env, "Caller passes invalid args into func#%d\n",
				subprog);
			return err;
		} else {
			if (env->log.level & BPF_LOG_LEVEL)
				verbose(env,
					"Func#%d is global and valid. Skipping.\n",
					subprog);
			clear_caller_saved_regs(env, caller->regs);

			/* All global functions return SCALAR_VALUE */
			mark_reg_unknown(env, caller->regs, BPF_REG_0);

			/* continue with next insn after call */
			return 0;
		}
	}

	callee = kzalloc(sizeof(*callee), GFP_KERNEL);
	if (!callee)
		return -ENOMEM;
	state->frame[state->curframe + 1] = callee;

	/* callee cannot access r0, r6 - r9 for reading and has to write
	 * into its own stack before reading from it.
	 * callee can read/write into caller's stack
	 */
	init_func_state(env, callee,
			/* remember the callsite, it will be used by bpf_exit */
			*insn_idx /* callsite */,
			state->curframe + 1 /* frameno within this callchain */,
			subprog /* subprog number within this prog */);

	/* Transfer references to the callee */
	err = transfer_reference_state(callee, caller);
	if (err)
		return err;

	/* copy r1 - r5 args that callee can access.  The copy includes parent
	 * pointers, which connects us up to the liveness chain
	 */
	for (i = BPF_REG_1; i <= BPF_REG_5; i++)
		callee->regs[i] = caller->regs[i];

	clear_caller_saved_regs(env, caller->regs);

	/* only increment it after check_reg_arg() finished */
	state->curframe++;

	/* and go analyze first insn of the callee */
	*insn_idx = target_insn;

	if (env->log.level & BPF_LOG_LEVEL) {
		verbose(env, "caller:\n");
		print_verifier_state(env, caller);
		verbose(env, "callee:\n");
		print_verifier_state(env, callee);
	}
	return 0;
}

static int prepare_func_exit(struct bpf_verifier_env *env, int *insn_idx)
{
	struct bpf_verifier_state *state = env->cur_state;
	struct bpf_func_state *caller, *callee;
	struct bpf_reg_state *r0;
	int err;

	callee = state->frame[state->curframe];
	r0 = &callee->regs[BPF_REG_0];
	if (r0->type == PTR_TO_STACK) {
		/* technically it's ok to return caller's stack pointer
		 * (or caller's caller's pointer) back to the caller,
		 * since these pointers are valid. Only current stack
		 * pointer will be invalid as soon as function exits,
		 * but let's be conservative
		 */
		verbose(env, "cannot return stack pointer to the caller\n");
		return -EINVAL;
	}

	state->curframe--;
	caller = state->frame[state->curframe];
	/* return to the caller whatever r0 had in the callee */
	caller->regs[BPF_REG_0] = *r0;

	/* Transfer references to the caller */
	err = transfer_reference_state(caller, callee);
	if (err)
		return err;

	*insn_idx = callee->callsite + 1;
	if (env->log.level & BPF_LOG_LEVEL) {
		verbose(env, "returning from callee:\n");
		print_verifier_state(env, callee);
		verbose(env, "to caller at %d:\n", *insn_idx);
		print_verifier_state(env, caller);
	}
	/* clear everything in the callee */
	free_func_state(callee);
	state->frame[state->curframe + 1] = NULL;
	return 0;
}

static void do_refine_retval_range(struct bpf_reg_state *regs, int ret_type,
				   int func_id,
				   struct bpf_call_arg_meta *meta)
{
	struct bpf_reg_state *ret_reg = &regs[BPF_REG_0];

	if (ret_type != RET_INTEGER ||
	    (func_id != BPF_FUNC_get_stack &&
	     func_id != BPF_FUNC_probe_read_str &&
	     func_id != BPF_FUNC_probe_read_kernel_str &&
	     func_id != BPF_FUNC_probe_read_user_str))
		return;

	ret_reg->smax_value = meta->msize_max_value;
	ret_reg->s32_max_value = meta->msize_max_value;
	ret_reg->smin_value = -MAX_ERRNO;
	ret_reg->s32_min_value = -MAX_ERRNO;
	__reg_deduce_bounds(ret_reg);
	__reg_bound_offset(ret_reg);
	__update_reg_bounds(ret_reg);
}

static int
record_func_map(struct bpf_verifier_env *env, struct bpf_call_arg_meta *meta,
		int func_id, int insn_idx)
{
	struct bpf_insn_aux_data *aux = &env->insn_aux_data[insn_idx];
	struct bpf_map *map = meta->map_ptr;

	if (func_id != BPF_FUNC_tail_call &&
	    func_id != BPF_FUNC_map_lookup_elem &&
	    func_id != BPF_FUNC_map_update_elem &&
	    func_id != BPF_FUNC_map_delete_elem &&
	    func_id != BPF_FUNC_map_push_elem &&
	    func_id != BPF_FUNC_map_pop_elem &&
	    func_id != BPF_FUNC_map_peek_elem)
		return 0;

	if (map == NULL) {
		verbose(env, "kernel subsystem misconfigured verifier\n");
		return -EINVAL;
	}

	/* In case of read-only, some additional restrictions
	 * need to be applied in order to prevent altering the
	 * state of the map from program side.
	 */
	if ((map->map_flags & BPF_F_RDONLY_PROG) &&
	    (func_id == BPF_FUNC_map_delete_elem ||
	     func_id == BPF_FUNC_map_update_elem ||
	     func_id == BPF_FUNC_map_push_elem ||
	     func_id == BPF_FUNC_map_pop_elem)) {
		verbose(env, "write into map forbidden\n");
		return -EACCES;
	}

	if (!BPF_MAP_PTR(aux->map_ptr_state))
		bpf_map_ptr_store(aux, meta->map_ptr,
				  !meta->map_ptr->bypass_spec_v1);
	else if (BPF_MAP_PTR(aux->map_ptr_state) != meta->map_ptr)
		bpf_map_ptr_store(aux, BPF_MAP_PTR_POISON,
				  !meta->map_ptr->bypass_spec_v1);
	return 0;
}

static int
record_func_key(struct bpf_verifier_env *env, struct bpf_call_arg_meta *meta,
		int func_id, int insn_idx)
{
	struct bpf_insn_aux_data *aux = &env->insn_aux_data[insn_idx];
	struct bpf_reg_state *regs = cur_regs(env), *reg;
	struct bpf_map *map = meta->map_ptr;
	struct tnum range;
	u64 val;
	int err;

	if (func_id != BPF_FUNC_tail_call)
		return 0;
	if (!map || map->map_type != BPF_MAP_TYPE_PROG_ARRAY) {
		verbose(env, "kernel subsystem misconfigured verifier\n");
		return -EINVAL;
	}

	range = tnum_range(0, map->max_entries - 1);
	reg = &regs[BPF_REG_3];

	if (!register_is_const(reg) || !tnum_in(range, reg->var_off)) {
		bpf_map_key_store(aux, BPF_MAP_KEY_POISON);
		return 0;
	}

	err = mark_chain_precision(env, BPF_REG_3);
	if (err)
		return err;

	val = reg->var_off.value;
	if (bpf_map_key_unseen(aux))
		bpf_map_key_store(aux, val);
	else if (!bpf_map_key_poisoned(aux) &&
		  bpf_map_key_immediate(aux) != val)
		bpf_map_key_store(aux, BPF_MAP_KEY_POISON);
	return 0;
}

static int check_reference_leak(struct bpf_verifier_env *env)
{
	struct bpf_func_state *state = cur_func(env);
	int i;

	for (i = 0; i < state->acquired_refs; i++) {
		verbose(env, "Unreleased reference id=%d alloc_insn=%d\n",
			state->refs[i].id, state->refs[i].insn_idx);
	}
	return state->acquired_refs ? -EINVAL : 0;
}

static int check_helper_call(struct bpf_verifier_env *env, int func_id, int insn_idx)
{
	const struct bpf_func_proto *fn = NULL;
	struct bpf_reg_state *regs;
	struct bpf_call_arg_meta meta;
	bool changes_data;
	int i, err;

	/* find function prototype */
	if (func_id < 0 || func_id >= __BPF_FUNC_MAX_ID) {
		verbose(env, "invalid func %s#%d\n", func_id_name(func_id),
			func_id);
		return -EINVAL;
	}

	if (env->ops->get_func_proto)
		fn = env->ops->get_func_proto(func_id, env->prog);
	if (!fn) {
		verbose(env, "unknown func %s#%d\n", func_id_name(func_id),
			func_id);
		return -EINVAL;
	}

	/* eBPF programs must be GPL compatible to use GPL-ed functions */
	if (!env->prog->gpl_compatible && fn->gpl_only) {
		verbose(env, "cannot call GPL-restricted function from non-GPL compatible program\n");
		return -EINVAL;
	}

	if (fn->allowed && !fn->allowed(env->prog)) {
		verbose(env, "helper call is not allowed in probe\n");
		return -EINVAL;
	}

	/* With LD_ABS/IND some JITs save/restore skb from r1. */
	changes_data = bpf_helper_changes_pkt_data(fn->func);
	if (changes_data && fn->arg1_type != ARG_PTR_TO_CTX) {
		verbose(env, "kernel subsystem misconfigured func %s#%d: r1 != ctx\n",
			func_id_name(func_id), func_id);
		return -EINVAL;
	}

	memset(&meta, 0, sizeof(meta));
	meta.pkt_access = fn->pkt_access;

	err = check_func_proto(fn, func_id);
	if (err) {
		verbose(env, "kernel subsystem misconfigured func %s#%d\n",
			func_id_name(func_id), func_id);
		return err;
	}

	meta.func_id = func_id;
	/* check args */
	for (i = 0; i < 5; i++) {
		err = check_func_arg(env, i, &meta, fn);
		if (err)
			return err;
	}

	err = record_func_map(env, &meta, func_id, insn_idx);
	if (err)
		return err;

	err = record_func_key(env, &meta, func_id, insn_idx);
	if (err)
		return err;

	/* Mark slots with STACK_MISC in case of raw mode, stack offset
	 * is inferred from register state.
	 */
	for (i = 0; i < meta.access_size; i++) {
		err = check_mem_access(env, insn_idx, meta.regno, i, BPF_B,
				       BPF_WRITE, -1, false);
		if (err)
			return err;
	}

	if (func_id == BPF_FUNC_tail_call) {
		err = check_reference_leak(env);
		if (err) {
			verbose(env, "tail_call would lead to reference leak\n");
			return err;
		}
	} else if (is_release_function(func_id)) {
		err = release_reference(env, meta.ref_obj_id);
		if (err) {
			verbose(env, "func %s#%d reference has not been acquired before\n",
				func_id_name(func_id), func_id);
			return err;
		}
	}

	regs = cur_regs(env);

	/* check that flags argument in get_local_storage(map, flags) is 0,
	 * this is required because get_local_storage() can't return an error.
	 */
	if (func_id == BPF_FUNC_get_local_storage &&
	    !register_is_null(&regs[BPF_REG_2])) {
		verbose(env, "get_local_storage() doesn't support non-zero flags\n");
		return -EINVAL;
	}

	/* reset caller saved regs */
	for (i = 0; i < CALLER_SAVED_REGS; i++) {
		mark_reg_not_init(env, regs, caller_saved[i]);
		check_reg_arg(env, caller_saved[i], DST_OP_NO_MARK);
	}

	/* helper call returns 64-bit value. */
	regs[BPF_REG_0].subreg_def = DEF_NOT_SUBREG;

	/* update return register (already marked as written above) */
	if (fn->ret_type == RET_INTEGER) {
		/* sets type to SCALAR_VALUE */
		mark_reg_unknown(env, regs, BPF_REG_0);
	} else if (fn->ret_type == RET_VOID) {
		regs[BPF_REG_0].type = NOT_INIT;
	} else if (fn->ret_type == RET_PTR_TO_MAP_VALUE_OR_NULL ||
		   fn->ret_type == RET_PTR_TO_MAP_VALUE) {
		/* There is no offset yet applied, variable or fixed */
		mark_reg_known_zero(env, regs, BPF_REG_0);
		/* remember map_ptr, so that check_map_access()
		 * can check 'value_size' boundary of memory access
		 * to map element returned from bpf_map_lookup_elem()
		 */
		if (meta.map_ptr == NULL) {
			verbose(env,
				"kernel subsystem misconfigured verifier\n");
			return -EINVAL;
		}
		regs[BPF_REG_0].map_ptr = meta.map_ptr;
		if (fn->ret_type == RET_PTR_TO_MAP_VALUE) {
			regs[BPF_REG_0].type = PTR_TO_MAP_VALUE;
			if (map_value_has_spin_lock(meta.map_ptr))
				regs[BPF_REG_0].id = ++env->id_gen;
		} else {
			regs[BPF_REG_0].type = PTR_TO_MAP_VALUE_OR_NULL;
		}
	} else if (fn->ret_type == RET_PTR_TO_SOCKET_OR_NULL) {
		mark_reg_known_zero(env, regs, BPF_REG_0);
		regs[BPF_REG_0].type = PTR_TO_SOCKET_OR_NULL;
	} else if (fn->ret_type == RET_PTR_TO_SOCK_COMMON_OR_NULL) {
		mark_reg_known_zero(env, regs, BPF_REG_0);
		regs[BPF_REG_0].type = PTR_TO_SOCK_COMMON_OR_NULL;
	} else if (fn->ret_type == RET_PTR_TO_TCP_SOCK_OR_NULL) {
		mark_reg_known_zero(env, regs, BPF_REG_0);
		regs[BPF_REG_0].type = PTR_TO_TCP_SOCK_OR_NULL;
	} else if (fn->ret_type == RET_PTR_TO_ALLOC_MEM_OR_NULL) {
		mark_reg_known_zero(env, regs, BPF_REG_0);
		regs[BPF_REG_0].type = PTR_TO_MEM_OR_NULL;
		regs[BPF_REG_0].mem_size = meta.mem_size;
	} else if (fn->ret_type == RET_PTR_TO_MEM_OR_BTF_ID_OR_NULL ||
		   fn->ret_type == RET_PTR_TO_MEM_OR_BTF_ID) {
		const struct btf_type *t;

		mark_reg_known_zero(env, regs, BPF_REG_0);
		t = btf_type_skip_modifiers(btf_vmlinux, meta.ret_btf_id, NULL);
		if (!btf_type_is_struct(t)) {
			u32 tsize;
			const struct btf_type *ret;
			const char *tname;

			/* resolve the type size of ksym. */
			ret = btf_resolve_size(btf_vmlinux, t, &tsize);
			if (IS_ERR(ret)) {
				tname = btf_name_by_offset(btf_vmlinux, t->name_off);
				verbose(env, "unable to resolve the size of type '%s': %ld\n",
					tname, PTR_ERR(ret));
				return -EINVAL;
			}
			regs[BPF_REG_0].type =
				fn->ret_type == RET_PTR_TO_MEM_OR_BTF_ID ?
				PTR_TO_MEM : PTR_TO_MEM_OR_NULL;
			regs[BPF_REG_0].mem_size = tsize;
		} else {
			regs[BPF_REG_0].type =
				fn->ret_type == RET_PTR_TO_MEM_OR_BTF_ID ?
				PTR_TO_BTF_ID : PTR_TO_BTF_ID_OR_NULL;
			regs[BPF_REG_0].btf_id = meta.ret_btf_id;
		}
	} else if (fn->ret_type == RET_PTR_TO_BTF_ID_OR_NULL) {
		int ret_btf_id;

		mark_reg_known_zero(env, regs, BPF_REG_0);
		regs[BPF_REG_0].type = PTR_TO_BTF_ID_OR_NULL;
		ret_btf_id = *fn->ret_btf_id;
		if (ret_btf_id == 0) {
			verbose(env, "invalid return type %d of func %s#%d\n",
				fn->ret_type, func_id_name(func_id), func_id);
			return -EINVAL;
		}
		regs[BPF_REG_0].btf_id = ret_btf_id;
	} else {
		verbose(env, "unknown return type %d of func %s#%d\n",
			fn->ret_type, func_id_name(func_id), func_id);
		return -EINVAL;
	}

	if (reg_type_may_be_null(regs[BPF_REG_0].type))
		regs[BPF_REG_0].id = ++env->id_gen;

	if (is_ptr_cast_function(func_id)) {
		/* For release_reference() */
		regs[BPF_REG_0].ref_obj_id = meta.ref_obj_id;
	} else if (is_acquire_function(func_id, meta.map_ptr)) {
		int id = acquire_reference_state(env, insn_idx);

		if (id < 0)
			return id;
		/* For mark_ptr_or_null_reg() */
		regs[BPF_REG_0].id = id;
		/* For release_reference() */
		regs[BPF_REG_0].ref_obj_id = id;
	}

	do_refine_retval_range(regs, fn->ret_type, func_id, &meta);

	err = check_map_func_compatibility(env, meta.map_ptr, func_id);
	if (err)
		return err;

	if ((func_id == BPF_FUNC_get_stack ||
	     func_id == BPF_FUNC_get_task_stack) &&
	    !env->prog->has_callchain_buf) {
		const char *err_str;

#ifdef CONFIG_PERF_EVENTS
		err = get_callchain_buffers(sysctl_perf_event_max_stack);
		err_str = "cannot get callchain buffer for func %s#%d\n";
#else
		err = -ENOTSUPP;
		err_str = "func %s#%d not supported without CONFIG_PERF_EVENTS\n";
#endif
		if (err) {
			verbose(env, err_str, func_id_name(func_id), func_id);
			return err;
		}

		env->prog->has_callchain_buf = true;
	}

	if (func_id == BPF_FUNC_get_stackid || func_id == BPF_FUNC_get_stack)
		env->prog->call_get_stack = true;

	if (changes_data)
		clear_all_pkt_pointers(env);
	return 0;
}

static bool signed_add_overflows(s64 a, s64 b)
{
	/* Do the add in u64, where overflow is well-defined */
	s64 res = (s64)((u64)a + (u64)b);

	if (b < 0)
		return res > a;
	return res < a;
}

static bool signed_add32_overflows(s64 a, s64 b)
{
	/* Do the add in u32, where overflow is well-defined */
	s32 res = (s32)((u32)a + (u32)b);

	if (b < 0)
		return res > a;
	return res < a;
}

static bool signed_sub_overflows(s32 a, s32 b)
{
	/* Do the sub in u64, where overflow is well-defined */
	s64 res = (s64)((u64)a - (u64)b);

	if (b < 0)
		return res < a;
	return res > a;
}

static bool signed_sub32_overflows(s32 a, s32 b)
{
	/* Do the sub in u64, where overflow is well-defined */
	s32 res = (s32)((u32)a - (u32)b);

	if (b < 0)
		return res < a;
	return res > a;
}

static bool check_reg_sane_offset(struct bpf_verifier_env *env,
				  const struct bpf_reg_state *reg,
				  enum bpf_reg_type type)
{
	bool known = tnum_is_const(reg->var_off);
	s64 val = reg->var_off.value;
	s64 smin = reg->smin_value;

	if (known && (val >= BPF_MAX_VAR_OFF || val <= -BPF_MAX_VAR_OFF)) {
		verbose(env, "math between %s pointer and %lld is not allowed\n",
			reg_type_str[type], val);
		return false;
	}

	if (reg->off >= BPF_MAX_VAR_OFF || reg->off <= -BPF_MAX_VAR_OFF) {
		verbose(env, "%s pointer offset %d is not allowed\n",
			reg_type_str[type], reg->off);
		return false;
	}

	if (smin == S64_MIN) {
		verbose(env, "math between %s pointer and register with unbounded min value is not allowed\n",
			reg_type_str[type]);
		return false;
	}

	if (smin >= BPF_MAX_VAR_OFF || smin <= -BPF_MAX_VAR_OFF) {
		verbose(env, "value %lld makes %s pointer be out of bounds\n",
			smin, reg_type_str[type]);
		return false;
	}

	return true;
}

static struct bpf_insn_aux_data *cur_aux(struct bpf_verifier_env *env)
{
	return &env->insn_aux_data[env->insn_idx];
}

static int retrieve_ptr_limit(const struct bpf_reg_state *ptr_reg,
			      u32 *ptr_limit, u8 opcode, bool off_is_neg)
{
	bool mask_to_left = (opcode == BPF_ADD &&  off_is_neg) ||
			    (opcode == BPF_SUB && !off_is_neg);
	u32 off;

	switch (ptr_reg->type) {
	case PTR_TO_STACK:
		/* Indirect variable offset stack access is prohibited in
		 * unprivileged mode so it's not handled here.
		 */
		off = ptr_reg->off + ptr_reg->var_off.value;
		if (mask_to_left)
			*ptr_limit = MAX_BPF_STACK + off;
		else
			*ptr_limit = -off;
		return 0;
	case PTR_TO_MAP_VALUE:
		if (mask_to_left) {
			*ptr_limit = ptr_reg->umax_value + ptr_reg->off;
		} else {
			off = ptr_reg->smin_value + ptr_reg->off;
			*ptr_limit = ptr_reg->map_ptr->value_size - off;
		}
		return 0;
	default:
		return -EINVAL;
	}
}

static bool can_skip_alu_sanitation(const struct bpf_verifier_env *env,
				    const struct bpf_insn *insn)
{
	return env->bypass_spec_v1 || BPF_SRC(insn->code) == BPF_K;
}

static int update_alu_sanitation_state(struct bpf_insn_aux_data *aux,
				       u32 alu_state, u32 alu_limit)
{
	/* If we arrived here from different branches with different
	 * state or limits to sanitize, then this won't work.
	 */
	if (aux->alu_state &&
	    (aux->alu_state != alu_state ||
	     aux->alu_limit != alu_limit))
		return -EACCES;

	/* Corresponding fixup done in fixup_bpf_calls(). */
	aux->alu_state = alu_state;
	aux->alu_limit = alu_limit;
	return 0;
}

static int sanitize_val_alu(struct bpf_verifier_env *env,
			    struct bpf_insn *insn)
{
	struct bpf_insn_aux_data *aux = cur_aux(env);

	if (can_skip_alu_sanitation(env, insn))
		return 0;

	return update_alu_sanitation_state(aux, BPF_ALU_NON_POINTER, 0);
}

static int sanitize_ptr_alu(struct bpf_verifier_env *env,
			    struct bpf_insn *insn,
			    const struct bpf_reg_state *ptr_reg,
			    struct bpf_reg_state *dst_reg,
			    bool off_is_neg)
{
	struct bpf_verifier_state *vstate = env->cur_state;
	struct bpf_insn_aux_data *aux = cur_aux(env);
	bool ptr_is_dst_reg = ptr_reg == dst_reg;
	u8 opcode = BPF_OP(insn->code);
	u32 alu_state, alu_limit;
	struct bpf_reg_state tmp;
	bool ret;

	if (can_skip_alu_sanitation(env, insn))
		return 0;

	/* We already marked aux for masking from non-speculative
	 * paths, thus we got here in the first place. We only care
	 * to explore bad access from here.
	 */
	if (vstate->speculative)
		goto do_sim;

	alu_state  = off_is_neg ? BPF_ALU_NEG_VALUE : 0;
	alu_state |= ptr_is_dst_reg ?
		     BPF_ALU_SANITIZE_SRC : BPF_ALU_SANITIZE_DST;

	if (retrieve_ptr_limit(ptr_reg, &alu_limit, opcode, off_is_neg))
		return 0;
	if (update_alu_sanitation_state(aux, alu_state, alu_limit))
		return -EACCES;
do_sim:
	/* Simulate and find potential out-of-bounds access under
	 * speculative execution from truncation as a result of
	 * masking when off was not within expected range. If off
	 * sits in dst, then we temporarily need to move ptr there
	 * to simulate dst (== 0) +/-= ptr. Needed, for example,
	 * for cases where we use K-based arithmetic in one direction
	 * and truncated reg-based in the other in order to explore
	 * bad access.
	 */
	if (!ptr_is_dst_reg) {
		tmp = *dst_reg;
		*dst_reg = *ptr_reg;
	}
	ret = push_stack(env, env->insn_idx + 1, env->insn_idx, true);
	if (!ptr_is_dst_reg && ret)
		*dst_reg = tmp;
	return !ret ? -EFAULT : 0;
}

/* Handles arithmetic on a pointer and a scalar: computes new min/max and var_off.
 * Caller should also handle BPF_MOV case separately.
 * If we return -EACCES, caller may want to try again treating pointer as a
 * scalar.  So we only emit a diagnostic if !env->allow_ptr_leaks.
 */
static int adjust_ptr_min_max_vals(struct bpf_verifier_env *env,
				   struct bpf_insn *insn,
				   const struct bpf_reg_state *ptr_reg,
				   const struct bpf_reg_state *off_reg)
{
	struct bpf_verifier_state *vstate = env->cur_state;
	struct bpf_func_state *state = vstate->frame[vstate->curframe];
	struct bpf_reg_state *regs = state->regs, *dst_reg;
	bool known = tnum_is_const(off_reg->var_off);
	s64 smin_val = off_reg->smin_value, smax_val = off_reg->smax_value,
	    smin_ptr = ptr_reg->smin_value, smax_ptr = ptr_reg->smax_value;
	u64 umin_val = off_reg->umin_value, umax_val = off_reg->umax_value,
	    umin_ptr = ptr_reg->umin_value, umax_ptr = ptr_reg->umax_value;
	u32 dst = insn->dst_reg, src = insn->src_reg;
	u8 opcode = BPF_OP(insn->code);
	int ret;

	dst_reg = &regs[dst];

	if ((known && (smin_val != smax_val || umin_val != umax_val)) ||
	    smin_val > smax_val || umin_val > umax_val) {
		/* Taint dst register if offset had invalid bounds derived from
		 * e.g. dead branches.
		 */
		__mark_reg_unknown(env, dst_reg);
		return 0;
	}

	if (BPF_CLASS(insn->code) != BPF_ALU64) {
		/* 32-bit ALU ops on pointers produce (meaningless) scalars */
		if (opcode == BPF_SUB && env->allow_ptr_leaks) {
			__mark_reg_unknown(env, dst_reg);
			return 0;
		}

		verbose(env,
			"R%d 32-bit pointer arithmetic prohibited\n",
			dst);
		return -EACCES;
	}

	switch (ptr_reg->type) {
	case PTR_TO_MAP_VALUE_OR_NULL:
		verbose(env, "R%d pointer arithmetic on %s prohibited, null-check it first\n",
			dst, reg_type_str[ptr_reg->type]);
		return -EACCES;
	case CONST_PTR_TO_MAP:
		/* smin_val represents the known value */
		if (known && smin_val == 0 && opcode == BPF_ADD)
			break;
<<<<<<< HEAD
		/* fall-through */
=======
		fallthrough;
>>>>>>> d1988041
	case PTR_TO_PACKET_END:
	case PTR_TO_SOCKET:
	case PTR_TO_SOCKET_OR_NULL:
	case PTR_TO_SOCK_COMMON:
	case PTR_TO_SOCK_COMMON_OR_NULL:
	case PTR_TO_TCP_SOCK:
	case PTR_TO_TCP_SOCK_OR_NULL:
	case PTR_TO_XDP_SOCK:
		verbose(env, "R%d pointer arithmetic on %s prohibited\n",
			dst, reg_type_str[ptr_reg->type]);
		return -EACCES;
	case PTR_TO_MAP_VALUE:
		if (!env->allow_ptr_leaks && !known && (smin_val < 0) != (smax_val < 0)) {
			verbose(env, "R%d has unknown scalar with mixed signed bounds, pointer arithmetic with it prohibited for !root\n",
				off_reg == dst_reg ? dst : src);
			return -EACCES;
		}
		fallthrough;
	default:
		break;
	}

	/* In case of 'scalar += pointer', dst_reg inherits pointer type and id.
	 * The id may be overwritten later if we create a new variable offset.
	 */
	dst_reg->type = ptr_reg->type;
	dst_reg->id = ptr_reg->id;

	if (!check_reg_sane_offset(env, off_reg, ptr_reg->type) ||
	    !check_reg_sane_offset(env, ptr_reg, ptr_reg->type))
		return -EINVAL;

	/* pointer types do not carry 32-bit bounds at the moment. */
	__mark_reg32_unbounded(dst_reg);

	switch (opcode) {
	case BPF_ADD:
		ret = sanitize_ptr_alu(env, insn, ptr_reg, dst_reg, smin_val < 0);
		if (ret < 0) {
			verbose(env, "R%d tried to add from different maps or paths\n", dst);
			return ret;
		}
		/* We can take a fixed offset as long as it doesn't overflow
		 * the s32 'off' field
		 */
		if (known && (ptr_reg->off + smin_val ==
			      (s64)(s32)(ptr_reg->off + smin_val))) {
			/* pointer += K.  Accumulate it into fixed offset */
			dst_reg->smin_value = smin_ptr;
			dst_reg->smax_value = smax_ptr;
			dst_reg->umin_value = umin_ptr;
			dst_reg->umax_value = umax_ptr;
			dst_reg->var_off = ptr_reg->var_off;
			dst_reg->off = ptr_reg->off + smin_val;
			dst_reg->raw = ptr_reg->raw;
			break;
		}
		/* A new variable offset is created.  Note that off_reg->off
		 * == 0, since it's a scalar.
		 * dst_reg gets the pointer type and since some positive
		 * integer value was added to the pointer, give it a new 'id'
		 * if it's a PTR_TO_PACKET.
		 * this creates a new 'base' pointer, off_reg (variable) gets
		 * added into the variable offset, and we copy the fixed offset
		 * from ptr_reg.
		 */
		if (signed_add_overflows(smin_ptr, smin_val) ||
		    signed_add_overflows(smax_ptr, smax_val)) {
			dst_reg->smin_value = S64_MIN;
			dst_reg->smax_value = S64_MAX;
		} else {
			dst_reg->smin_value = smin_ptr + smin_val;
			dst_reg->smax_value = smax_ptr + smax_val;
		}
		if (umin_ptr + umin_val < umin_ptr ||
		    umax_ptr + umax_val < umax_ptr) {
			dst_reg->umin_value = 0;
			dst_reg->umax_value = U64_MAX;
		} else {
			dst_reg->umin_value = umin_ptr + umin_val;
			dst_reg->umax_value = umax_ptr + umax_val;
		}
		dst_reg->var_off = tnum_add(ptr_reg->var_off, off_reg->var_off);
		dst_reg->off = ptr_reg->off;
		dst_reg->raw = ptr_reg->raw;
		if (reg_is_pkt_pointer(ptr_reg)) {
			dst_reg->id = ++env->id_gen;
			/* something was added to pkt_ptr, set range to zero */
			dst_reg->raw = 0;
		}
		break;
	case BPF_SUB:
		ret = sanitize_ptr_alu(env, insn, ptr_reg, dst_reg, smin_val < 0);
		if (ret < 0) {
			verbose(env, "R%d tried to sub from different maps or paths\n", dst);
			return ret;
		}
		if (dst_reg == off_reg) {
			/* scalar -= pointer.  Creates an unknown scalar */
			verbose(env, "R%d tried to subtract pointer from scalar\n",
				dst);
			return -EACCES;
		}
		/* We don't allow subtraction from FP, because (according to
		 * test_verifier.c test "invalid fp arithmetic", JITs might not
		 * be able to deal with it.
		 */
		if (ptr_reg->type == PTR_TO_STACK) {
			verbose(env, "R%d subtraction from stack pointer prohibited\n",
				dst);
			return -EACCES;
		}
		if (known && (ptr_reg->off - smin_val ==
			      (s64)(s32)(ptr_reg->off - smin_val))) {
			/* pointer -= K.  Subtract it from fixed offset */
			dst_reg->smin_value = smin_ptr;
			dst_reg->smax_value = smax_ptr;
			dst_reg->umin_value = umin_ptr;
			dst_reg->umax_value = umax_ptr;
			dst_reg->var_off = ptr_reg->var_off;
			dst_reg->id = ptr_reg->id;
			dst_reg->off = ptr_reg->off - smin_val;
			dst_reg->raw = ptr_reg->raw;
			break;
		}
		/* A new variable offset is created.  If the subtrahend is known
		 * nonnegative, then any reg->range we had before is still good.
		 */
		if (signed_sub_overflows(smin_ptr, smax_val) ||
		    signed_sub_overflows(smax_ptr, smin_val)) {
			/* Overflow possible, we know nothing */
			dst_reg->smin_value = S64_MIN;
			dst_reg->smax_value = S64_MAX;
		} else {
			dst_reg->smin_value = smin_ptr - smax_val;
			dst_reg->smax_value = smax_ptr - smin_val;
		}
		if (umin_ptr < umax_val) {
			/* Overflow possible, we know nothing */
			dst_reg->umin_value = 0;
			dst_reg->umax_value = U64_MAX;
		} else {
			/* Cannot overflow (as long as bounds are consistent) */
			dst_reg->umin_value = umin_ptr - umax_val;
			dst_reg->umax_value = umax_ptr - umin_val;
		}
		dst_reg->var_off = tnum_sub(ptr_reg->var_off, off_reg->var_off);
		dst_reg->off = ptr_reg->off;
		dst_reg->raw = ptr_reg->raw;
		if (reg_is_pkt_pointer(ptr_reg)) {
			dst_reg->id = ++env->id_gen;
			/* something was added to pkt_ptr, set range to zero */
			if (smin_val < 0)
				dst_reg->raw = 0;
		}
		break;
	case BPF_AND:
	case BPF_OR:
	case BPF_XOR:
		/* bitwise ops on pointers are troublesome, prohibit. */
		verbose(env, "R%d bitwise operator %s on pointer prohibited\n",
			dst, bpf_alu_string[opcode >> 4]);
		return -EACCES;
	default:
		/* other operators (e.g. MUL,LSH) produce non-pointer results */
		verbose(env, "R%d pointer arithmetic with %s operator prohibited\n",
			dst, bpf_alu_string[opcode >> 4]);
		return -EACCES;
	}

	if (!check_reg_sane_offset(env, dst_reg, ptr_reg->type))
		return -EINVAL;

	__update_reg_bounds(dst_reg);
	__reg_deduce_bounds(dst_reg);
	__reg_bound_offset(dst_reg);

	/* For unprivileged we require that resulting offset must be in bounds
	 * in order to be able to sanitize access later on.
	 */
	if (!env->bypass_spec_v1) {
		if (dst_reg->type == PTR_TO_MAP_VALUE &&
		    check_map_access(env, dst, dst_reg->off, 1, false)) {
			verbose(env, "R%d pointer arithmetic of map value goes out of range, "
				"prohibited for !root\n", dst);
			return -EACCES;
		} else if (dst_reg->type == PTR_TO_STACK &&
			   check_stack_access(env, dst_reg, dst_reg->off +
					      dst_reg->var_off.value, 1)) {
			verbose(env, "R%d stack pointer arithmetic goes out of range, "
				"prohibited for !root\n", dst);
			return -EACCES;
		}
	}

	return 0;
}

static void scalar32_min_max_add(struct bpf_reg_state *dst_reg,
				 struct bpf_reg_state *src_reg)
{
	s32 smin_val = src_reg->s32_min_value;
	s32 smax_val = src_reg->s32_max_value;
	u32 umin_val = src_reg->u32_min_value;
	u32 umax_val = src_reg->u32_max_value;

	if (signed_add32_overflows(dst_reg->s32_min_value, smin_val) ||
	    signed_add32_overflows(dst_reg->s32_max_value, smax_val)) {
		dst_reg->s32_min_value = S32_MIN;
		dst_reg->s32_max_value = S32_MAX;
	} else {
		dst_reg->s32_min_value += smin_val;
		dst_reg->s32_max_value += smax_val;
	}
	if (dst_reg->u32_min_value + umin_val < umin_val ||
	    dst_reg->u32_max_value + umax_val < umax_val) {
		dst_reg->u32_min_value = 0;
		dst_reg->u32_max_value = U32_MAX;
	} else {
		dst_reg->u32_min_value += umin_val;
		dst_reg->u32_max_value += umax_val;
	}
}

static void scalar_min_max_add(struct bpf_reg_state *dst_reg,
			       struct bpf_reg_state *src_reg)
{
	s64 smin_val = src_reg->smin_value;
	s64 smax_val = src_reg->smax_value;
	u64 umin_val = src_reg->umin_value;
	u64 umax_val = src_reg->umax_value;

	if (signed_add_overflows(dst_reg->smin_value, smin_val) ||
	    signed_add_overflows(dst_reg->smax_value, smax_val)) {
		dst_reg->smin_value = S64_MIN;
		dst_reg->smax_value = S64_MAX;
	} else {
		dst_reg->smin_value += smin_val;
		dst_reg->smax_value += smax_val;
	}
	if (dst_reg->umin_value + umin_val < umin_val ||
	    dst_reg->umax_value + umax_val < umax_val) {
		dst_reg->umin_value = 0;
		dst_reg->umax_value = U64_MAX;
	} else {
		dst_reg->umin_value += umin_val;
		dst_reg->umax_value += umax_val;
	}
}

static void scalar32_min_max_sub(struct bpf_reg_state *dst_reg,
				 struct bpf_reg_state *src_reg)
{
	s32 smin_val = src_reg->s32_min_value;
	s32 smax_val = src_reg->s32_max_value;
	u32 umin_val = src_reg->u32_min_value;
	u32 umax_val = src_reg->u32_max_value;

	if (signed_sub32_overflows(dst_reg->s32_min_value, smax_val) ||
	    signed_sub32_overflows(dst_reg->s32_max_value, smin_val)) {
		/* Overflow possible, we know nothing */
		dst_reg->s32_min_value = S32_MIN;
		dst_reg->s32_max_value = S32_MAX;
	} else {
		dst_reg->s32_min_value -= smax_val;
		dst_reg->s32_max_value -= smin_val;
	}
	if (dst_reg->u32_min_value < umax_val) {
		/* Overflow possible, we know nothing */
		dst_reg->u32_min_value = 0;
		dst_reg->u32_max_value = U32_MAX;
	} else {
		/* Cannot overflow (as long as bounds are consistent) */
		dst_reg->u32_min_value -= umax_val;
		dst_reg->u32_max_value -= umin_val;
	}
}

static void scalar_min_max_sub(struct bpf_reg_state *dst_reg,
			       struct bpf_reg_state *src_reg)
{
	s64 smin_val = src_reg->smin_value;
	s64 smax_val = src_reg->smax_value;
	u64 umin_val = src_reg->umin_value;
	u64 umax_val = src_reg->umax_value;

	if (signed_sub_overflows(dst_reg->smin_value, smax_val) ||
	    signed_sub_overflows(dst_reg->smax_value, smin_val)) {
		/* Overflow possible, we know nothing */
		dst_reg->smin_value = S64_MIN;
		dst_reg->smax_value = S64_MAX;
	} else {
		dst_reg->smin_value -= smax_val;
		dst_reg->smax_value -= smin_val;
	}
	if (dst_reg->umin_value < umax_val) {
		/* Overflow possible, we know nothing */
		dst_reg->umin_value = 0;
		dst_reg->umax_value = U64_MAX;
	} else {
		/* Cannot overflow (as long as bounds are consistent) */
		dst_reg->umin_value -= umax_val;
		dst_reg->umax_value -= umin_val;
	}
}

static void scalar32_min_max_mul(struct bpf_reg_state *dst_reg,
				 struct bpf_reg_state *src_reg)
{
	s32 smin_val = src_reg->s32_min_value;
	u32 umin_val = src_reg->u32_min_value;
	u32 umax_val = src_reg->u32_max_value;

	if (smin_val < 0 || dst_reg->s32_min_value < 0) {
		/* Ain't nobody got time to multiply that sign */
		__mark_reg32_unbounded(dst_reg);
		return;
	}
	/* Both values are positive, so we can work with unsigned and
	 * copy the result to signed (unless it exceeds S32_MAX).
	 */
	if (umax_val > U16_MAX || dst_reg->u32_max_value > U16_MAX) {
		/* Potential overflow, we know nothing */
		__mark_reg32_unbounded(dst_reg);
		return;
	}
	dst_reg->u32_min_value *= umin_val;
	dst_reg->u32_max_value *= umax_val;
	if (dst_reg->u32_max_value > S32_MAX) {
		/* Overflow possible, we know nothing */
		dst_reg->s32_min_value = S32_MIN;
		dst_reg->s32_max_value = S32_MAX;
	} else {
		dst_reg->s32_min_value = dst_reg->u32_min_value;
		dst_reg->s32_max_value = dst_reg->u32_max_value;
	}
}

static void scalar_min_max_mul(struct bpf_reg_state *dst_reg,
			       struct bpf_reg_state *src_reg)
{
	s64 smin_val = src_reg->smin_value;
	u64 umin_val = src_reg->umin_value;
	u64 umax_val = src_reg->umax_value;

	if (smin_val < 0 || dst_reg->smin_value < 0) {
		/* Ain't nobody got time to multiply that sign */
		__mark_reg64_unbounded(dst_reg);
		return;
	}
	/* Both values are positive, so we can work with unsigned and
	 * copy the result to signed (unless it exceeds S64_MAX).
	 */
	if (umax_val > U32_MAX || dst_reg->umax_value > U32_MAX) {
		/* Potential overflow, we know nothing */
		__mark_reg64_unbounded(dst_reg);
		return;
	}
	dst_reg->umin_value *= umin_val;
	dst_reg->umax_value *= umax_val;
	if (dst_reg->umax_value > S64_MAX) {
		/* Overflow possible, we know nothing */
		dst_reg->smin_value = S64_MIN;
		dst_reg->smax_value = S64_MAX;
	} else {
		dst_reg->smin_value = dst_reg->umin_value;
		dst_reg->smax_value = dst_reg->umax_value;
	}
}

static void scalar32_min_max_and(struct bpf_reg_state *dst_reg,
				 struct bpf_reg_state *src_reg)
{
	bool src_known = tnum_subreg_is_const(src_reg->var_off);
	bool dst_known = tnum_subreg_is_const(dst_reg->var_off);
	struct tnum var32_off = tnum_subreg(dst_reg->var_off);
	s32 smin_val = src_reg->s32_min_value;
	u32 umax_val = src_reg->u32_max_value;

	/* Assuming scalar64_min_max_and will be called so its safe
	 * to skip updating register for known 32-bit case.
	 */
	if (src_known && dst_known)
		return;

	/* We get our minimum from the var_off, since that's inherently
	 * bitwise.  Our maximum is the minimum of the operands' maxima.
	 */
	dst_reg->u32_min_value = var32_off.value;
	dst_reg->u32_max_value = min(dst_reg->u32_max_value, umax_val);
	if (dst_reg->s32_min_value < 0 || smin_val < 0) {
		/* Lose signed bounds when ANDing negative numbers,
		 * ain't nobody got time for that.
		 */
		dst_reg->s32_min_value = S32_MIN;
		dst_reg->s32_max_value = S32_MAX;
	} else {
		/* ANDing two positives gives a positive, so safe to
		 * cast result into s64.
		 */
		dst_reg->s32_min_value = dst_reg->u32_min_value;
		dst_reg->s32_max_value = dst_reg->u32_max_value;
	}

}

static void scalar_min_max_and(struct bpf_reg_state *dst_reg,
			       struct bpf_reg_state *src_reg)
{
	bool src_known = tnum_is_const(src_reg->var_off);
	bool dst_known = tnum_is_const(dst_reg->var_off);
	s64 smin_val = src_reg->smin_value;
	u64 umax_val = src_reg->umax_value;

	if (src_known && dst_known) {
		__mark_reg_known(dst_reg, dst_reg->var_off.value);
		return;
	}

	/* We get our minimum from the var_off, since that's inherently
	 * bitwise.  Our maximum is the minimum of the operands' maxima.
	 */
	dst_reg->umin_value = dst_reg->var_off.value;
	dst_reg->umax_value = min(dst_reg->umax_value, umax_val);
	if (dst_reg->smin_value < 0 || smin_val < 0) {
		/* Lose signed bounds when ANDing negative numbers,
		 * ain't nobody got time for that.
		 */
		dst_reg->smin_value = S64_MIN;
		dst_reg->smax_value = S64_MAX;
	} else {
		/* ANDing two positives gives a positive, so safe to
		 * cast result into s64.
		 */
		dst_reg->smin_value = dst_reg->umin_value;
		dst_reg->smax_value = dst_reg->umax_value;
	}
	/* We may learn something more from the var_off */
	__update_reg_bounds(dst_reg);
}

static void scalar32_min_max_or(struct bpf_reg_state *dst_reg,
				struct bpf_reg_state *src_reg)
{
	bool src_known = tnum_subreg_is_const(src_reg->var_off);
	bool dst_known = tnum_subreg_is_const(dst_reg->var_off);
	struct tnum var32_off = tnum_subreg(dst_reg->var_off);
	s32 smin_val = src_reg->s32_min_value;
	u32 umin_val = src_reg->u32_min_value;

	/* Assuming scalar64_min_max_or will be called so it is safe
	 * to skip updating register for known case.
	 */
	if (src_known && dst_known)
		return;

	/* We get our maximum from the var_off, and our minimum is the
	 * maximum of the operands' minima
	 */
	dst_reg->u32_min_value = max(dst_reg->u32_min_value, umin_val);
	dst_reg->u32_max_value = var32_off.value | var32_off.mask;
	if (dst_reg->s32_min_value < 0 || smin_val < 0) {
		/* Lose signed bounds when ORing negative numbers,
		 * ain't nobody got time for that.
		 */
		dst_reg->s32_min_value = S32_MIN;
		dst_reg->s32_max_value = S32_MAX;
	} else {
		/* ORing two positives gives a positive, so safe to
		 * cast result into s64.
		 */
		dst_reg->s32_min_value = dst_reg->u32_min_value;
		dst_reg->s32_max_value = dst_reg->u32_max_value;
	}
}

static void scalar_min_max_or(struct bpf_reg_state *dst_reg,
			      struct bpf_reg_state *src_reg)
{
	bool src_known = tnum_is_const(src_reg->var_off);
	bool dst_known = tnum_is_const(dst_reg->var_off);
	s64 smin_val = src_reg->smin_value;
	u64 umin_val = src_reg->umin_value;

	if (src_known && dst_known) {
		__mark_reg_known(dst_reg, dst_reg->var_off.value);
		return;
	}

	/* We get our maximum from the var_off, and our minimum is the
	 * maximum of the operands' minima
	 */
	dst_reg->umin_value = max(dst_reg->umin_value, umin_val);
	dst_reg->umax_value = dst_reg->var_off.value | dst_reg->var_off.mask;
	if (dst_reg->smin_value < 0 || smin_val < 0) {
		/* Lose signed bounds when ORing negative numbers,
		 * ain't nobody got time for that.
		 */
		dst_reg->smin_value = S64_MIN;
		dst_reg->smax_value = S64_MAX;
	} else {
		/* ORing two positives gives a positive, so safe to
		 * cast result into s64.
		 */
		dst_reg->smin_value = dst_reg->umin_value;
		dst_reg->smax_value = dst_reg->umax_value;
	}
	/* We may learn something more from the var_off */
	__update_reg_bounds(dst_reg);
}

static void scalar32_min_max_xor(struct bpf_reg_state *dst_reg,
				 struct bpf_reg_state *src_reg)
{
	bool src_known = tnum_subreg_is_const(src_reg->var_off);
	bool dst_known = tnum_subreg_is_const(dst_reg->var_off);
	struct tnum var32_off = tnum_subreg(dst_reg->var_off);
	s32 smin_val = src_reg->s32_min_value;

	/* Assuming scalar64_min_max_xor will be called so it is safe
	 * to skip updating register for known case.
	 */
	if (src_known && dst_known)
		return;

	/* We get both minimum and maximum from the var32_off. */
	dst_reg->u32_min_value = var32_off.value;
	dst_reg->u32_max_value = var32_off.value | var32_off.mask;

	if (dst_reg->s32_min_value >= 0 && smin_val >= 0) {
		/* XORing two positive sign numbers gives a positive,
		 * so safe to cast u32 result into s32.
		 */
		dst_reg->s32_min_value = dst_reg->u32_min_value;
		dst_reg->s32_max_value = dst_reg->u32_max_value;
	} else {
		dst_reg->s32_min_value = S32_MIN;
		dst_reg->s32_max_value = S32_MAX;
	}
}

static void scalar_min_max_xor(struct bpf_reg_state *dst_reg,
			       struct bpf_reg_state *src_reg)
{
	bool src_known = tnum_is_const(src_reg->var_off);
	bool dst_known = tnum_is_const(dst_reg->var_off);
	s64 smin_val = src_reg->smin_value;

	if (src_known && dst_known) {
		/* dst_reg->var_off.value has been updated earlier */
		__mark_reg_known(dst_reg, dst_reg->var_off.value);
		return;
	}

	/* We get both minimum and maximum from the var_off. */
	dst_reg->umin_value = dst_reg->var_off.value;
	dst_reg->umax_value = dst_reg->var_off.value | dst_reg->var_off.mask;

	if (dst_reg->smin_value >= 0 && smin_val >= 0) {
		/* XORing two positive sign numbers gives a positive,
		 * so safe to cast u64 result into s64.
		 */
		dst_reg->smin_value = dst_reg->umin_value;
		dst_reg->smax_value = dst_reg->umax_value;
	} else {
		dst_reg->smin_value = S64_MIN;
		dst_reg->smax_value = S64_MAX;
	}

	__update_reg_bounds(dst_reg);
}

static void __scalar32_min_max_lsh(struct bpf_reg_state *dst_reg,
				   u64 umin_val, u64 umax_val)
{
	/* We lose all sign bit information (except what we can pick
	 * up from var_off)
	 */
	dst_reg->s32_min_value = S32_MIN;
	dst_reg->s32_max_value = S32_MAX;
	/* If we might shift our top bit out, then we know nothing */
	if (umax_val > 31 || dst_reg->u32_max_value > 1ULL << (31 - umax_val)) {
		dst_reg->u32_min_value = 0;
		dst_reg->u32_max_value = U32_MAX;
	} else {
		dst_reg->u32_min_value <<= umin_val;
		dst_reg->u32_max_value <<= umax_val;
	}
}

static void scalar32_min_max_lsh(struct bpf_reg_state *dst_reg,
				 struct bpf_reg_state *src_reg)
{
	u32 umax_val = src_reg->u32_max_value;
	u32 umin_val = src_reg->u32_min_value;
	/* u32 alu operation will zext upper bits */
	struct tnum subreg = tnum_subreg(dst_reg->var_off);

	__scalar32_min_max_lsh(dst_reg, umin_val, umax_val);
	dst_reg->var_off = tnum_subreg(tnum_lshift(subreg, umin_val));
	/* Not required but being careful mark reg64 bounds as unknown so
	 * that we are forced to pick them up from tnum and zext later and
	 * if some path skips this step we are still safe.
	 */
	__mark_reg64_unbounded(dst_reg);
	__update_reg32_bounds(dst_reg);
}

static void __scalar64_min_max_lsh(struct bpf_reg_state *dst_reg,
				   u64 umin_val, u64 umax_val)
{
	/* Special case <<32 because it is a common compiler pattern to sign
	 * extend subreg by doing <<32 s>>32. In this case if 32bit bounds are
	 * positive we know this shift will also be positive so we can track
	 * bounds correctly. Otherwise we lose all sign bit information except
	 * what we can pick up from var_off. Perhaps we can generalize this
	 * later to shifts of any length.
	 */
	if (umin_val == 32 && umax_val == 32 && dst_reg->s32_max_value >= 0)
		dst_reg->smax_value = (s64)dst_reg->s32_max_value << 32;
	else
		dst_reg->smax_value = S64_MAX;

	if (umin_val == 32 && umax_val == 32 && dst_reg->s32_min_value >= 0)
		dst_reg->smin_value = (s64)dst_reg->s32_min_value << 32;
	else
		dst_reg->smin_value = S64_MIN;

	/* If we might shift our top bit out, then we know nothing */
	if (dst_reg->umax_value > 1ULL << (63 - umax_val)) {
		dst_reg->umin_value = 0;
		dst_reg->umax_value = U64_MAX;
	} else {
		dst_reg->umin_value <<= umin_val;
		dst_reg->umax_value <<= umax_val;
	}
}

static void scalar_min_max_lsh(struct bpf_reg_state *dst_reg,
			       struct bpf_reg_state *src_reg)
{
	u64 umax_val = src_reg->umax_value;
	u64 umin_val = src_reg->umin_value;

	/* scalar64 calc uses 32bit unshifted bounds so must be called first */
	__scalar64_min_max_lsh(dst_reg, umin_val, umax_val);
	__scalar32_min_max_lsh(dst_reg, umin_val, umax_val);

	dst_reg->var_off = tnum_lshift(dst_reg->var_off, umin_val);
	/* We may learn something more from the var_off */
	__update_reg_bounds(dst_reg);
}

static void scalar32_min_max_rsh(struct bpf_reg_state *dst_reg,
				 struct bpf_reg_state *src_reg)
{
	struct tnum subreg = tnum_subreg(dst_reg->var_off);
	u32 umax_val = src_reg->u32_max_value;
	u32 umin_val = src_reg->u32_min_value;

	/* BPF_RSH is an unsigned shift.  If the value in dst_reg might
	 * be negative, then either:
	 * 1) src_reg might be zero, so the sign bit of the result is
	 *    unknown, so we lose our signed bounds
	 * 2) it's known negative, thus the unsigned bounds capture the
	 *    signed bounds
	 * 3) the signed bounds cross zero, so they tell us nothing
	 *    about the result
	 * If the value in dst_reg is known nonnegative, then again the
	 * unsigned bounts capture the signed bounds.
	 * Thus, in all cases it suffices to blow away our signed bounds
	 * and rely on inferring new ones from the unsigned bounds and
	 * var_off of the result.
	 */
	dst_reg->s32_min_value = S32_MIN;
	dst_reg->s32_max_value = S32_MAX;

	dst_reg->var_off = tnum_rshift(subreg, umin_val);
	dst_reg->u32_min_value >>= umax_val;
	dst_reg->u32_max_value >>= umin_val;

	__mark_reg64_unbounded(dst_reg);
	__update_reg32_bounds(dst_reg);
}

static void scalar_min_max_rsh(struct bpf_reg_state *dst_reg,
			       struct bpf_reg_state *src_reg)
{
	u64 umax_val = src_reg->umax_value;
	u64 umin_val = src_reg->umin_value;

	/* BPF_RSH is an unsigned shift.  If the value in dst_reg might
	 * be negative, then either:
	 * 1) src_reg might be zero, so the sign bit of the result is
	 *    unknown, so we lose our signed bounds
	 * 2) it's known negative, thus the unsigned bounds capture the
	 *    signed bounds
	 * 3) the signed bounds cross zero, so they tell us nothing
	 *    about the result
	 * If the value in dst_reg is known nonnegative, then again the
	 * unsigned bounts capture the signed bounds.
	 * Thus, in all cases it suffices to blow away our signed bounds
	 * and rely on inferring new ones from the unsigned bounds and
	 * var_off of the result.
	 */
	dst_reg->smin_value = S64_MIN;
	dst_reg->smax_value = S64_MAX;
	dst_reg->var_off = tnum_rshift(dst_reg->var_off, umin_val);
	dst_reg->umin_value >>= umax_val;
	dst_reg->umax_value >>= umin_val;

	/* Its not easy to operate on alu32 bounds here because it depends
	 * on bits being shifted in. Take easy way out and mark unbounded
	 * so we can recalculate later from tnum.
	 */
	__mark_reg32_unbounded(dst_reg);
	__update_reg_bounds(dst_reg);
}

static void scalar32_min_max_arsh(struct bpf_reg_state *dst_reg,
				  struct bpf_reg_state *src_reg)
{
	u64 umin_val = src_reg->u32_min_value;

	/* Upon reaching here, src_known is true and
	 * umax_val is equal to umin_val.
	 */
	dst_reg->s32_min_value = (u32)(((s32)dst_reg->s32_min_value) >> umin_val);
	dst_reg->s32_max_value = (u32)(((s32)dst_reg->s32_max_value) >> umin_val);

	dst_reg->var_off = tnum_arshift(tnum_subreg(dst_reg->var_off), umin_val, 32);

	/* blow away the dst_reg umin_value/umax_value and rely on
	 * dst_reg var_off to refine the result.
	 */
	dst_reg->u32_min_value = 0;
	dst_reg->u32_max_value = U32_MAX;

	__mark_reg64_unbounded(dst_reg);
	__update_reg32_bounds(dst_reg);
}

static void scalar_min_max_arsh(struct bpf_reg_state *dst_reg,
				struct bpf_reg_state *src_reg)
{
	u64 umin_val = src_reg->umin_value;

	/* Upon reaching here, src_known is true and umax_val is equal
	 * to umin_val.
	 */
	dst_reg->smin_value >>= umin_val;
	dst_reg->smax_value >>= umin_val;

	dst_reg->var_off = tnum_arshift(dst_reg->var_off, umin_val, 64);

	/* blow away the dst_reg umin_value/umax_value and rely on
	 * dst_reg var_off to refine the result.
	 */
	dst_reg->umin_value = 0;
	dst_reg->umax_value = U64_MAX;

	/* Its not easy to operate on alu32 bounds here because it depends
	 * on bits being shifted in from upper 32-bits. Take easy way out
	 * and mark unbounded so we can recalculate later from tnum.
	 */
	__mark_reg32_unbounded(dst_reg);
	__update_reg_bounds(dst_reg);
}

/* WARNING: This function does calculations on 64-bit values, but the actual
 * execution may occur on 32-bit values. Therefore, things like bitshifts
 * need extra checks in the 32-bit case.
 */
static int adjust_scalar_min_max_vals(struct bpf_verifier_env *env,
				      struct bpf_insn *insn,
				      struct bpf_reg_state *dst_reg,
				      struct bpf_reg_state src_reg)
{
	struct bpf_reg_state *regs = cur_regs(env);
	u8 opcode = BPF_OP(insn->code);
	bool src_known;
	s64 smin_val, smax_val;
	u64 umin_val, umax_val;
	s32 s32_min_val, s32_max_val;
	u32 u32_min_val, u32_max_val;
	u64 insn_bitness = (BPF_CLASS(insn->code) == BPF_ALU64) ? 64 : 32;
	u32 dst = insn->dst_reg;
	int ret;
	bool alu32 = (BPF_CLASS(insn->code) != BPF_ALU64);

	smin_val = src_reg.smin_value;
	smax_val = src_reg.smax_value;
	umin_val = src_reg.umin_value;
	umax_val = src_reg.umax_value;

	s32_min_val = src_reg.s32_min_value;
	s32_max_val = src_reg.s32_max_value;
	u32_min_val = src_reg.u32_min_value;
	u32_max_val = src_reg.u32_max_value;

	if (alu32) {
		src_known = tnum_subreg_is_const(src_reg.var_off);
		if ((src_known &&
		     (s32_min_val != s32_max_val || u32_min_val != u32_max_val)) ||
		    s32_min_val > s32_max_val || u32_min_val > u32_max_val) {
			/* Taint dst register if offset had invalid bounds
			 * derived from e.g. dead branches.
			 */
			__mark_reg_unknown(env, dst_reg);
			return 0;
		}
	} else {
		src_known = tnum_is_const(src_reg.var_off);
		if ((src_known &&
		     (smin_val != smax_val || umin_val != umax_val)) ||
		    smin_val > smax_val || umin_val > umax_val) {
			/* Taint dst register if offset had invalid bounds
			 * derived from e.g. dead branches.
			 */
			__mark_reg_unknown(env, dst_reg);
			return 0;
		}
	}

	if (!src_known &&
	    opcode != BPF_ADD && opcode != BPF_SUB && opcode != BPF_AND) {
		__mark_reg_unknown(env, dst_reg);
		return 0;
	}

	/* Calculate sign/unsigned bounds and tnum for alu32 and alu64 bit ops.
	 * There are two classes of instructions: The first class we track both
	 * alu32 and alu64 sign/unsigned bounds independently this provides the
	 * greatest amount of precision when alu operations are mixed with jmp32
	 * operations. These operations are BPF_ADD, BPF_SUB, BPF_MUL, BPF_ADD,
	 * and BPF_OR. This is possible because these ops have fairly easy to
	 * understand and calculate behavior in both 32-bit and 64-bit alu ops.
	 * See alu32 verifier tests for examples. The second class of
	 * operations, BPF_LSH, BPF_RSH, and BPF_ARSH, however are not so easy
	 * with regards to tracking sign/unsigned bounds because the bits may
	 * cross subreg boundaries in the alu64 case. When this happens we mark
	 * the reg unbounded in the subreg bound space and use the resulting
	 * tnum to calculate an approximation of the sign/unsigned bounds.
	 */
	switch (opcode) {
	case BPF_ADD:
		ret = sanitize_val_alu(env, insn);
		if (ret < 0) {
			verbose(env, "R%d tried to add from different pointers or scalars\n", dst);
			return ret;
		}
		scalar32_min_max_add(dst_reg, &src_reg);
		scalar_min_max_add(dst_reg, &src_reg);
		dst_reg->var_off = tnum_add(dst_reg->var_off, src_reg.var_off);
		break;
	case BPF_SUB:
		ret = sanitize_val_alu(env, insn);
		if (ret < 0) {
			verbose(env, "R%d tried to sub from different pointers or scalars\n", dst);
			return ret;
		}
		scalar32_min_max_sub(dst_reg, &src_reg);
		scalar_min_max_sub(dst_reg, &src_reg);
		dst_reg->var_off = tnum_sub(dst_reg->var_off, src_reg.var_off);
		break;
	case BPF_MUL:
		dst_reg->var_off = tnum_mul(dst_reg->var_off, src_reg.var_off);
		scalar32_min_max_mul(dst_reg, &src_reg);
		scalar_min_max_mul(dst_reg, &src_reg);
		break;
	case BPF_AND:
		dst_reg->var_off = tnum_and(dst_reg->var_off, src_reg.var_off);
		scalar32_min_max_and(dst_reg, &src_reg);
		scalar_min_max_and(dst_reg, &src_reg);
		break;
	case BPF_OR:
		dst_reg->var_off = tnum_or(dst_reg->var_off, src_reg.var_off);
		scalar32_min_max_or(dst_reg, &src_reg);
		scalar_min_max_or(dst_reg, &src_reg);
		break;
	case BPF_XOR:
		dst_reg->var_off = tnum_xor(dst_reg->var_off, src_reg.var_off);
		scalar32_min_max_xor(dst_reg, &src_reg);
		scalar_min_max_xor(dst_reg, &src_reg);
		break;
	case BPF_LSH:
		if (umax_val >= insn_bitness) {
			/* Shifts greater than 31 or 63 are undefined.
			 * This includes shifts by a negative number.
			 */
			mark_reg_unknown(env, regs, insn->dst_reg);
			break;
		}
		if (alu32)
			scalar32_min_max_lsh(dst_reg, &src_reg);
		else
			scalar_min_max_lsh(dst_reg, &src_reg);
		break;
	case BPF_RSH:
		if (umax_val >= insn_bitness) {
			/* Shifts greater than 31 or 63 are undefined.
			 * This includes shifts by a negative number.
			 */
			mark_reg_unknown(env, regs, insn->dst_reg);
			break;
		}
		if (alu32)
			scalar32_min_max_rsh(dst_reg, &src_reg);
		else
			scalar_min_max_rsh(dst_reg, &src_reg);
		break;
	case BPF_ARSH:
		if (umax_val >= insn_bitness) {
			/* Shifts greater than 31 or 63 are undefined.
			 * This includes shifts by a negative number.
			 */
			mark_reg_unknown(env, regs, insn->dst_reg);
			break;
		}
		if (alu32)
			scalar32_min_max_arsh(dst_reg, &src_reg);
		else
			scalar_min_max_arsh(dst_reg, &src_reg);
		break;
	default:
		mark_reg_unknown(env, regs, insn->dst_reg);
		break;
	}

	/* ALU32 ops are zero extended into 64bit register */
	if (alu32)
		zext_32_to_64(dst_reg);

	__update_reg_bounds(dst_reg);
	__reg_deduce_bounds(dst_reg);
	__reg_bound_offset(dst_reg);
	return 0;
}

/* Handles ALU ops other than BPF_END, BPF_NEG and BPF_MOV: computes new min/max
 * and var_off.
 */
static int adjust_reg_min_max_vals(struct bpf_verifier_env *env,
				   struct bpf_insn *insn)
{
	struct bpf_verifier_state *vstate = env->cur_state;
	struct bpf_func_state *state = vstate->frame[vstate->curframe];
	struct bpf_reg_state *regs = state->regs, *dst_reg, *src_reg;
	struct bpf_reg_state *ptr_reg = NULL, off_reg = {0};
	u8 opcode = BPF_OP(insn->code);
	int err;

	dst_reg = &regs[insn->dst_reg];
	src_reg = NULL;
	if (dst_reg->type != SCALAR_VALUE)
		ptr_reg = dst_reg;
	else
		/* Make sure ID is cleared otherwise dst_reg min/max could be
		 * incorrectly propagated into other registers by find_equal_scalars()
		 */
		dst_reg->id = 0;
	if (BPF_SRC(insn->code) == BPF_X) {
		src_reg = &regs[insn->src_reg];
		if (src_reg->type != SCALAR_VALUE) {
			if (dst_reg->type != SCALAR_VALUE) {
				/* Combining two pointers by any ALU op yields
				 * an arbitrary scalar. Disallow all math except
				 * pointer subtraction
				 */
				if (opcode == BPF_SUB && env->allow_ptr_leaks) {
					mark_reg_unknown(env, regs, insn->dst_reg);
					return 0;
				}
				verbose(env, "R%d pointer %s pointer prohibited\n",
					insn->dst_reg,
					bpf_alu_string[opcode >> 4]);
				return -EACCES;
			} else {
				/* scalar += pointer
				 * This is legal, but we have to reverse our
				 * src/dest handling in computing the range
				 */
				err = mark_chain_precision(env, insn->dst_reg);
				if (err)
					return err;
				return adjust_ptr_min_max_vals(env, insn,
							       src_reg, dst_reg);
			}
		} else if (ptr_reg) {
			/* pointer += scalar */
			err = mark_chain_precision(env, insn->src_reg);
			if (err)
				return err;
			return adjust_ptr_min_max_vals(env, insn,
						       dst_reg, src_reg);
		}
	} else {
		/* Pretend the src is a reg with a known value, since we only
		 * need to be able to read from this state.
		 */
		off_reg.type = SCALAR_VALUE;
		__mark_reg_known(&off_reg, insn->imm);
		src_reg = &off_reg;
		if (ptr_reg) /* pointer += K */
			return adjust_ptr_min_max_vals(env, insn,
						       ptr_reg, src_reg);
	}

	/* Got here implies adding two SCALAR_VALUEs */
	if (WARN_ON_ONCE(ptr_reg)) {
		print_verifier_state(env, state);
		verbose(env, "verifier internal error: unexpected ptr_reg\n");
		return -EINVAL;
	}
	if (WARN_ON(!src_reg)) {
		print_verifier_state(env, state);
		verbose(env, "verifier internal error: no src_reg\n");
		return -EINVAL;
	}
	return adjust_scalar_min_max_vals(env, insn, dst_reg, *src_reg);
}

/* check validity of 32-bit and 64-bit arithmetic operations */
static int check_alu_op(struct bpf_verifier_env *env, struct bpf_insn *insn)
{
	struct bpf_reg_state *regs = cur_regs(env);
	u8 opcode = BPF_OP(insn->code);
	int err;

	if (opcode == BPF_END || opcode == BPF_NEG) {
		if (opcode == BPF_NEG) {
			if (BPF_SRC(insn->code) != 0 ||
			    insn->src_reg != BPF_REG_0 ||
			    insn->off != 0 || insn->imm != 0) {
				verbose(env, "BPF_NEG uses reserved fields\n");
				return -EINVAL;
			}
		} else {
			if (insn->src_reg != BPF_REG_0 || insn->off != 0 ||
			    (insn->imm != 16 && insn->imm != 32 && insn->imm != 64) ||
			    BPF_CLASS(insn->code) == BPF_ALU64) {
				verbose(env, "BPF_END uses reserved fields\n");
				return -EINVAL;
			}
		}

		/* check src operand */
		err = check_reg_arg(env, insn->dst_reg, SRC_OP);
		if (err)
			return err;

		if (is_pointer_value(env, insn->dst_reg)) {
			verbose(env, "R%d pointer arithmetic prohibited\n",
				insn->dst_reg);
			return -EACCES;
		}

		/* check dest operand */
		err = check_reg_arg(env, insn->dst_reg, DST_OP);
		if (err)
			return err;

	} else if (opcode == BPF_MOV) {

		if (BPF_SRC(insn->code) == BPF_X) {
			if (insn->imm != 0 || insn->off != 0) {
				verbose(env, "BPF_MOV uses reserved fields\n");
				return -EINVAL;
			}

			/* check src operand */
			err = check_reg_arg(env, insn->src_reg, SRC_OP);
			if (err)
				return err;
		} else {
			if (insn->src_reg != BPF_REG_0 || insn->off != 0) {
				verbose(env, "BPF_MOV uses reserved fields\n");
				return -EINVAL;
			}
		}

		/* check dest operand, mark as required later */
		err = check_reg_arg(env, insn->dst_reg, DST_OP_NO_MARK);
		if (err)
			return err;

		if (BPF_SRC(insn->code) == BPF_X) {
			struct bpf_reg_state *src_reg = regs + insn->src_reg;
			struct bpf_reg_state *dst_reg = regs + insn->dst_reg;

			if (BPF_CLASS(insn->code) == BPF_ALU64) {
				/* case: R1 = R2
				 * copy register state to dest reg
				 */
				if (src_reg->type == SCALAR_VALUE && !src_reg->id)
					/* Assign src and dst registers the same ID
					 * that will be used by find_equal_scalars()
					 * to propagate min/max range.
					 */
					src_reg->id = ++env->id_gen;
				*dst_reg = *src_reg;
				dst_reg->live |= REG_LIVE_WRITTEN;
				dst_reg->subreg_def = DEF_NOT_SUBREG;
			} else {
				/* R1 = (u32) R2 */
				if (is_pointer_value(env, insn->src_reg)) {
					verbose(env,
						"R%d partial copy of pointer\n",
						insn->src_reg);
					return -EACCES;
				} else if (src_reg->type == SCALAR_VALUE) {
					*dst_reg = *src_reg;
					/* Make sure ID is cleared otherwise
					 * dst_reg min/max could be incorrectly
					 * propagated into src_reg by find_equal_scalars()
					 */
					dst_reg->id = 0;
					dst_reg->live |= REG_LIVE_WRITTEN;
					dst_reg->subreg_def = env->insn_idx + 1;
				} else {
					mark_reg_unknown(env, regs,
							 insn->dst_reg);
				}
				zext_32_to_64(dst_reg);
			}
		} else {
			/* case: R = imm
			 * remember the value we stored into this reg
			 */
			/* clear any state __mark_reg_known doesn't set */
			mark_reg_unknown(env, regs, insn->dst_reg);
			regs[insn->dst_reg].type = SCALAR_VALUE;
			if (BPF_CLASS(insn->code) == BPF_ALU64) {
				__mark_reg_known(regs + insn->dst_reg,
						 insn->imm);
			} else {
				__mark_reg_known(regs + insn->dst_reg,
						 (u32)insn->imm);
			}
		}

	} else if (opcode > BPF_END) {
		verbose(env, "invalid BPF_ALU opcode %x\n", opcode);
		return -EINVAL;

	} else {	/* all other ALU ops: and, sub, xor, add, ... */

		if (BPF_SRC(insn->code) == BPF_X) {
			if (insn->imm != 0 || insn->off != 0) {
				verbose(env, "BPF_ALU uses reserved fields\n");
				return -EINVAL;
			}
			/* check src1 operand */
			err = check_reg_arg(env, insn->src_reg, SRC_OP);
			if (err)
				return err;
		} else {
			if (insn->src_reg != BPF_REG_0 || insn->off != 0) {
				verbose(env, "BPF_ALU uses reserved fields\n");
				return -EINVAL;
			}
		}

		/* check src2 operand */
		err = check_reg_arg(env, insn->dst_reg, SRC_OP);
		if (err)
			return err;

		if ((opcode == BPF_MOD || opcode == BPF_DIV) &&
		    BPF_SRC(insn->code) == BPF_K && insn->imm == 0) {
			verbose(env, "div by zero\n");
			return -EINVAL;
		}

		if ((opcode == BPF_LSH || opcode == BPF_RSH ||
		     opcode == BPF_ARSH) && BPF_SRC(insn->code) == BPF_K) {
			int size = BPF_CLASS(insn->code) == BPF_ALU64 ? 64 : 32;

			if (insn->imm < 0 || insn->imm >= size) {
				verbose(env, "invalid shift %d\n", insn->imm);
				return -EINVAL;
			}
		}

		/* check dest operand */
		err = check_reg_arg(env, insn->dst_reg, DST_OP_NO_MARK);
		if (err)
			return err;

		return adjust_reg_min_max_vals(env, insn);
	}

	return 0;
}

static void __find_good_pkt_pointers(struct bpf_func_state *state,
				     struct bpf_reg_state *dst_reg,
				     enum bpf_reg_type type, u16 new_range)
{
	struct bpf_reg_state *reg;
	int i;

	for (i = 0; i < MAX_BPF_REG; i++) {
		reg = &state->regs[i];
		if (reg->type == type && reg->id == dst_reg->id)
			/* keep the maximum range already checked */
			reg->range = max(reg->range, new_range);
	}

	bpf_for_each_spilled_reg(i, state, reg) {
		if (!reg)
			continue;
		if (reg->type == type && reg->id == dst_reg->id)
			reg->range = max(reg->range, new_range);
	}
}

static void find_good_pkt_pointers(struct bpf_verifier_state *vstate,
				   struct bpf_reg_state *dst_reg,
				   enum bpf_reg_type type,
				   bool range_right_open)
{
	u16 new_range;
	int i;

	if (dst_reg->off < 0 ||
	    (dst_reg->off == 0 && range_right_open))
		/* This doesn't give us any range */
		return;

	if (dst_reg->umax_value > MAX_PACKET_OFF ||
	    dst_reg->umax_value + dst_reg->off > MAX_PACKET_OFF)
		/* Risk of overflow.  For instance, ptr + (1<<63) may be less
		 * than pkt_end, but that's because it's also less than pkt.
		 */
		return;

	new_range = dst_reg->off;
	if (range_right_open)
		new_range--;

	/* Examples for register markings:
	 *
	 * pkt_data in dst register:
	 *
	 *   r2 = r3;
	 *   r2 += 8;
	 *   if (r2 > pkt_end) goto <handle exception>
	 *   <access okay>
	 *
	 *   r2 = r3;
	 *   r2 += 8;
	 *   if (r2 < pkt_end) goto <access okay>
	 *   <handle exception>
	 *
	 *   Where:
	 *     r2 == dst_reg, pkt_end == src_reg
	 *     r2=pkt(id=n,off=8,r=0)
	 *     r3=pkt(id=n,off=0,r=0)
	 *
	 * pkt_data in src register:
	 *
	 *   r2 = r3;
	 *   r2 += 8;
	 *   if (pkt_end >= r2) goto <access okay>
	 *   <handle exception>
	 *
	 *   r2 = r3;
	 *   r2 += 8;
	 *   if (pkt_end <= r2) goto <handle exception>
	 *   <access okay>
	 *
	 *   Where:
	 *     pkt_end == dst_reg, r2 == src_reg
	 *     r2=pkt(id=n,off=8,r=0)
	 *     r3=pkt(id=n,off=0,r=0)
	 *
	 * Find register r3 and mark its range as r3=pkt(id=n,off=0,r=8)
	 * or r3=pkt(id=n,off=0,r=8-1), so that range of bytes [r3, r3 + 8)
	 * and [r3, r3 + 8-1) respectively is safe to access depending on
	 * the check.
	 */

	/* If our ids match, then we must have the same max_value.  And we
	 * don't care about the other reg's fixed offset, since if it's too big
	 * the range won't allow anything.
	 * dst_reg->off is known < MAX_PACKET_OFF, therefore it fits in a u16.
	 */
	for (i = 0; i <= vstate->curframe; i++)
		__find_good_pkt_pointers(vstate->frame[i], dst_reg, type,
					 new_range);
}

static int is_branch32_taken(struct bpf_reg_state *reg, u32 val, u8 opcode)
{
	struct tnum subreg = tnum_subreg(reg->var_off);
	s32 sval = (s32)val;

	switch (opcode) {
	case BPF_JEQ:
		if (tnum_is_const(subreg))
			return !!tnum_equals_const(subreg, val);
		break;
	case BPF_JNE:
		if (tnum_is_const(subreg))
			return !tnum_equals_const(subreg, val);
		break;
	case BPF_JSET:
		if ((~subreg.mask & subreg.value) & val)
			return 1;
		if (!((subreg.mask | subreg.value) & val))
			return 0;
		break;
	case BPF_JGT:
		if (reg->u32_min_value > val)
			return 1;
		else if (reg->u32_max_value <= val)
			return 0;
		break;
	case BPF_JSGT:
		if (reg->s32_min_value > sval)
			return 1;
		else if (reg->s32_max_value < sval)
			return 0;
		break;
	case BPF_JLT:
		if (reg->u32_max_value < val)
			return 1;
		else if (reg->u32_min_value >= val)
			return 0;
		break;
	case BPF_JSLT:
		if (reg->s32_max_value < sval)
			return 1;
		else if (reg->s32_min_value >= sval)
			return 0;
		break;
	case BPF_JGE:
		if (reg->u32_min_value >= val)
			return 1;
		else if (reg->u32_max_value < val)
			return 0;
		break;
	case BPF_JSGE:
		if (reg->s32_min_value >= sval)
			return 1;
		else if (reg->s32_max_value < sval)
			return 0;
		break;
	case BPF_JLE:
		if (reg->u32_max_value <= val)
			return 1;
		else if (reg->u32_min_value > val)
			return 0;
		break;
	case BPF_JSLE:
		if (reg->s32_max_value <= sval)
			return 1;
		else if (reg->s32_min_value > sval)
			return 0;
		break;
	}

	return -1;
}


static int is_branch64_taken(struct bpf_reg_state *reg, u64 val, u8 opcode)
{
	s64 sval = (s64)val;

	switch (opcode) {
	case BPF_JEQ:
		if (tnum_is_const(reg->var_off))
			return !!tnum_equals_const(reg->var_off, val);
		break;
	case BPF_JNE:
		if (tnum_is_const(reg->var_off))
			return !tnum_equals_const(reg->var_off, val);
		break;
	case BPF_JSET:
		if ((~reg->var_off.mask & reg->var_off.value) & val)
			return 1;
		if (!((reg->var_off.mask | reg->var_off.value) & val))
			return 0;
		break;
	case BPF_JGT:
		if (reg->umin_value > val)
			return 1;
		else if (reg->umax_value <= val)
			return 0;
		break;
	case BPF_JSGT:
		if (reg->smin_value > sval)
			return 1;
		else if (reg->smax_value < sval)
			return 0;
		break;
	case BPF_JLT:
		if (reg->umax_value < val)
			return 1;
		else if (reg->umin_value >= val)
			return 0;
		break;
	case BPF_JSLT:
		if (reg->smax_value < sval)
			return 1;
		else if (reg->smin_value >= sval)
			return 0;
		break;
	case BPF_JGE:
		if (reg->umin_value >= val)
			return 1;
		else if (reg->umax_value < val)
			return 0;
		break;
	case BPF_JSGE:
		if (reg->smin_value >= sval)
			return 1;
		else if (reg->smax_value < sval)
			return 0;
		break;
	case BPF_JLE:
		if (reg->umax_value <= val)
			return 1;
		else if (reg->umin_value > val)
			return 0;
		break;
	case BPF_JSLE:
		if (reg->smax_value <= sval)
			return 1;
		else if (reg->smin_value > sval)
			return 0;
		break;
	}

	return -1;
}

/* compute branch direction of the expression "if (reg opcode val) goto target;"
 * and return:
 *  1 - branch will be taken and "goto target" will be executed
 *  0 - branch will not be taken and fall-through to next insn
 * -1 - unknown. Example: "if (reg < 5)" is unknown when register value
 *      range [0,10]
 */
static int is_branch_taken(struct bpf_reg_state *reg, u64 val, u8 opcode,
			   bool is_jmp32)
{
	if (__is_pointer_value(false, reg)) {
		if (!reg_type_not_null(reg->type))
			return -1;

		/* If pointer is valid tests against zero will fail so we can
		 * use this to direct branch taken.
		 */
		if (val != 0)
			return -1;

		switch (opcode) {
		case BPF_JEQ:
			return 0;
		case BPF_JNE:
			return 1;
		default:
			return -1;
		}
	}

	if (is_jmp32)
		return is_branch32_taken(reg, val, opcode);
	return is_branch64_taken(reg, val, opcode);
}

/* Adjusts the register min/max values in the case that the dst_reg is the
 * variable register that we are working on, and src_reg is a constant or we're
 * simply doing a BPF_K check.
 * In JEQ/JNE cases we also adjust the var_off values.
 */
static void reg_set_min_max(struct bpf_reg_state *true_reg,
			    struct bpf_reg_state *false_reg,
			    u64 val, u32 val32,
			    u8 opcode, bool is_jmp32)
{
	struct tnum false_32off = tnum_subreg(false_reg->var_off);
	struct tnum false_64off = false_reg->var_off;
	struct tnum true_32off = tnum_subreg(true_reg->var_off);
	struct tnum true_64off = true_reg->var_off;
	s64 sval = (s64)val;
	s32 sval32 = (s32)val32;

	/* If the dst_reg is a pointer, we can't learn anything about its
	 * variable offset from the compare (unless src_reg were a pointer into
	 * the same object, but we don't bother with that.
	 * Since false_reg and true_reg have the same type by construction, we
	 * only need to check one of them for pointerness.
	 */
	if (__is_pointer_value(false, false_reg))
		return;

	switch (opcode) {
	case BPF_JEQ:
	case BPF_JNE:
	{
		struct bpf_reg_state *reg =
			opcode == BPF_JEQ ? true_reg : false_reg;

		/* JEQ/JNE comparison doesn't change the register equivalence.
		 * r1 = r2;
		 * if (r1 == 42) goto label;
		 * ...
		 * label: // here both r1 and r2 are known to be 42.
		 *
		 * Hence when marking register as known preserve it's ID.
		 */
		if (is_jmp32)
			__mark_reg32_known(reg, val32);
		else
			___mark_reg_known(reg, val);
		break;
	}
	case BPF_JSET:
		if (is_jmp32) {
			false_32off = tnum_and(false_32off, tnum_const(~val32));
			if (is_power_of_2(val32))
				true_32off = tnum_or(true_32off,
						     tnum_const(val32));
		} else {
			false_64off = tnum_and(false_64off, tnum_const(~val));
			if (is_power_of_2(val))
				true_64off = tnum_or(true_64off,
						     tnum_const(val));
		}
		break;
	case BPF_JGE:
	case BPF_JGT:
	{
		if (is_jmp32) {
			u32 false_umax = opcode == BPF_JGT ? val32  : val32 - 1;
			u32 true_umin = opcode == BPF_JGT ? val32 + 1 : val32;

			false_reg->u32_max_value = min(false_reg->u32_max_value,
						       false_umax);
			true_reg->u32_min_value = max(true_reg->u32_min_value,
						      true_umin);
		} else {
			u64 false_umax = opcode == BPF_JGT ? val    : val - 1;
			u64 true_umin = opcode == BPF_JGT ? val + 1 : val;

			false_reg->umax_value = min(false_reg->umax_value, false_umax);
			true_reg->umin_value = max(true_reg->umin_value, true_umin);
		}
		break;
	}
	case BPF_JSGE:
	case BPF_JSGT:
	{
		if (is_jmp32) {
			s32 false_smax = opcode == BPF_JSGT ? sval32    : sval32 - 1;
			s32 true_smin = opcode == BPF_JSGT ? sval32 + 1 : sval32;

			false_reg->s32_max_value = min(false_reg->s32_max_value, false_smax);
			true_reg->s32_min_value = max(true_reg->s32_min_value, true_smin);
		} else {
			s64 false_smax = opcode == BPF_JSGT ? sval    : sval - 1;
			s64 true_smin = opcode == BPF_JSGT ? sval + 1 : sval;

			false_reg->smax_value = min(false_reg->smax_value, false_smax);
			true_reg->smin_value = max(true_reg->smin_value, true_smin);
		}
		break;
	}
	case BPF_JLE:
	case BPF_JLT:
	{
		if (is_jmp32) {
			u32 false_umin = opcode == BPF_JLT ? val32  : val32 + 1;
			u32 true_umax = opcode == BPF_JLT ? val32 - 1 : val32;

			false_reg->u32_min_value = max(false_reg->u32_min_value,
						       false_umin);
			true_reg->u32_max_value = min(true_reg->u32_max_value,
						      true_umax);
		} else {
			u64 false_umin = opcode == BPF_JLT ? val    : val + 1;
			u64 true_umax = opcode == BPF_JLT ? val - 1 : val;

			false_reg->umin_value = max(false_reg->umin_value, false_umin);
			true_reg->umax_value = min(true_reg->umax_value, true_umax);
		}
		break;
	}
	case BPF_JSLE:
	case BPF_JSLT:
	{
		if (is_jmp32) {
			s32 false_smin = opcode == BPF_JSLT ? sval32    : sval32 + 1;
			s32 true_smax = opcode == BPF_JSLT ? sval32 - 1 : sval32;

			false_reg->s32_min_value = max(false_reg->s32_min_value, false_smin);
			true_reg->s32_max_value = min(true_reg->s32_max_value, true_smax);
		} else {
			s64 false_smin = opcode == BPF_JSLT ? sval    : sval + 1;
			s64 true_smax = opcode == BPF_JSLT ? sval - 1 : sval;

			false_reg->smin_value = max(false_reg->smin_value, false_smin);
			true_reg->smax_value = min(true_reg->smax_value, true_smax);
		}
		break;
	}
	default:
		return;
	}

	if (is_jmp32) {
		false_reg->var_off = tnum_or(tnum_clear_subreg(false_64off),
					     tnum_subreg(false_32off));
		true_reg->var_off = tnum_or(tnum_clear_subreg(true_64off),
					    tnum_subreg(true_32off));
		__reg_combine_32_into_64(false_reg);
		__reg_combine_32_into_64(true_reg);
	} else {
		false_reg->var_off = false_64off;
		true_reg->var_off = true_64off;
		__reg_combine_64_into_32(false_reg);
		__reg_combine_64_into_32(true_reg);
	}
}

/* Same as above, but for the case that dst_reg holds a constant and src_reg is
 * the variable reg.
 */
static void reg_set_min_max_inv(struct bpf_reg_state *true_reg,
				struct bpf_reg_state *false_reg,
				u64 val, u32 val32,
				u8 opcode, bool is_jmp32)
{
	/* How can we transform "a <op> b" into "b <op> a"? */
	static const u8 opcode_flip[16] = {
		/* these stay the same */
		[BPF_JEQ  >> 4] = BPF_JEQ,
		[BPF_JNE  >> 4] = BPF_JNE,
		[BPF_JSET >> 4] = BPF_JSET,
		/* these swap "lesser" and "greater" (L and G in the opcodes) */
		[BPF_JGE  >> 4] = BPF_JLE,
		[BPF_JGT  >> 4] = BPF_JLT,
		[BPF_JLE  >> 4] = BPF_JGE,
		[BPF_JLT  >> 4] = BPF_JGT,
		[BPF_JSGE >> 4] = BPF_JSLE,
		[BPF_JSGT >> 4] = BPF_JSLT,
		[BPF_JSLE >> 4] = BPF_JSGE,
		[BPF_JSLT >> 4] = BPF_JSGT
	};
	opcode = opcode_flip[opcode >> 4];
	/* This uses zero as "not present in table"; luckily the zero opcode,
	 * BPF_JA, can't get here.
	 */
	if (opcode)
		reg_set_min_max(true_reg, false_reg, val, val32, opcode, is_jmp32);
}

/* Regs are known to be equal, so intersect their min/max/var_off */
static void __reg_combine_min_max(struct bpf_reg_state *src_reg,
				  struct bpf_reg_state *dst_reg)
{
	src_reg->umin_value = dst_reg->umin_value = max(src_reg->umin_value,
							dst_reg->umin_value);
	src_reg->umax_value = dst_reg->umax_value = min(src_reg->umax_value,
							dst_reg->umax_value);
	src_reg->smin_value = dst_reg->smin_value = max(src_reg->smin_value,
							dst_reg->smin_value);
	src_reg->smax_value = dst_reg->smax_value = min(src_reg->smax_value,
							dst_reg->smax_value);
	src_reg->var_off = dst_reg->var_off = tnum_intersect(src_reg->var_off,
							     dst_reg->var_off);
	/* We might have learned new bounds from the var_off. */
	__update_reg_bounds(src_reg);
	__update_reg_bounds(dst_reg);
	/* We might have learned something about the sign bit. */
	__reg_deduce_bounds(src_reg);
	__reg_deduce_bounds(dst_reg);
	/* We might have learned some bits from the bounds. */
	__reg_bound_offset(src_reg);
	__reg_bound_offset(dst_reg);
	/* Intersecting with the old var_off might have improved our bounds
	 * slightly.  e.g. if umax was 0x7f...f and var_off was (0; 0xf...fc),
	 * then new var_off is (0; 0x7f...fc) which improves our umax.
	 */
	__update_reg_bounds(src_reg);
	__update_reg_bounds(dst_reg);
}

static void reg_combine_min_max(struct bpf_reg_state *true_src,
				struct bpf_reg_state *true_dst,
				struct bpf_reg_state *false_src,
				struct bpf_reg_state *false_dst,
				u8 opcode)
{
	switch (opcode) {
	case BPF_JEQ:
		__reg_combine_min_max(true_src, true_dst);
		break;
	case BPF_JNE:
		__reg_combine_min_max(false_src, false_dst);
		break;
	}
}

static void mark_ptr_or_null_reg(struct bpf_func_state *state,
				 struct bpf_reg_state *reg, u32 id,
				 bool is_null)
{
	if (reg_type_may_be_null(reg->type) && reg->id == id &&
	    !WARN_ON_ONCE(!reg->id)) {
		/* Old offset (both fixed and variable parts) should
		 * have been known-zero, because we don't allow pointer
		 * arithmetic on pointers that might be NULL.
		 */
		if (WARN_ON_ONCE(reg->smin_value || reg->smax_value ||
				 !tnum_equals_const(reg->var_off, 0) ||
				 reg->off)) {
			__mark_reg_known_zero(reg);
			reg->off = 0;
		}
		if (is_null) {
			reg->type = SCALAR_VALUE;
		} else if (reg->type == PTR_TO_MAP_VALUE_OR_NULL) {
			const struct bpf_map *map = reg->map_ptr;

			if (map->inner_map_meta) {
				reg->type = CONST_PTR_TO_MAP;
				reg->map_ptr = map->inner_map_meta;
			} else if (map->map_type == BPF_MAP_TYPE_XSKMAP) {
				reg->type = PTR_TO_XDP_SOCK;
			} else if (map->map_type == BPF_MAP_TYPE_SOCKMAP ||
				   map->map_type == BPF_MAP_TYPE_SOCKHASH) {
				reg->type = PTR_TO_SOCKET;
			} else {
				reg->type = PTR_TO_MAP_VALUE;
			}
		} else if (reg->type == PTR_TO_SOCKET_OR_NULL) {
			reg->type = PTR_TO_SOCKET;
		} else if (reg->type == PTR_TO_SOCK_COMMON_OR_NULL) {
			reg->type = PTR_TO_SOCK_COMMON;
		} else if (reg->type == PTR_TO_TCP_SOCK_OR_NULL) {
			reg->type = PTR_TO_TCP_SOCK;
		} else if (reg->type == PTR_TO_BTF_ID_OR_NULL) {
			reg->type = PTR_TO_BTF_ID;
		} else if (reg->type == PTR_TO_MEM_OR_NULL) {
			reg->type = PTR_TO_MEM;
		} else if (reg->type == PTR_TO_RDONLY_BUF_OR_NULL) {
			reg->type = PTR_TO_RDONLY_BUF;
		} else if (reg->type == PTR_TO_RDWR_BUF_OR_NULL) {
			reg->type = PTR_TO_RDWR_BUF;
		}
		if (is_null) {
			/* We don't need id and ref_obj_id from this point
			 * onwards anymore, thus we should better reset it,
			 * so that state pruning has chances to take effect.
			 */
			reg->id = 0;
			reg->ref_obj_id = 0;
		} else if (!reg_may_point_to_spin_lock(reg)) {
			/* For not-NULL ptr, reg->ref_obj_id will be reset
			 * in release_reg_references().
			 *
			 * reg->id is still used by spin_lock ptr. Other
			 * than spin_lock ptr type, reg->id can be reset.
			 */
			reg->id = 0;
		}
	}
}

static void __mark_ptr_or_null_regs(struct bpf_func_state *state, u32 id,
				    bool is_null)
{
	struct bpf_reg_state *reg;
	int i;

	for (i = 0; i < MAX_BPF_REG; i++)
		mark_ptr_or_null_reg(state, &state->regs[i], id, is_null);

	bpf_for_each_spilled_reg(i, state, reg) {
		if (!reg)
			continue;
		mark_ptr_or_null_reg(state, reg, id, is_null);
	}
}

/* The logic is similar to find_good_pkt_pointers(), both could eventually
 * be folded together at some point.
 */
static void mark_ptr_or_null_regs(struct bpf_verifier_state *vstate, u32 regno,
				  bool is_null)
{
	struct bpf_func_state *state = vstate->frame[vstate->curframe];
	struct bpf_reg_state *regs = state->regs;
	u32 ref_obj_id = regs[regno].ref_obj_id;
	u32 id = regs[regno].id;
	int i;

	if (ref_obj_id && ref_obj_id == id && is_null)
		/* regs[regno] is in the " == NULL" branch.
		 * No one could have freed the reference state before
		 * doing the NULL check.
		 */
		WARN_ON_ONCE(release_reference_state(state, id));

	for (i = 0; i <= vstate->curframe; i++)
		__mark_ptr_or_null_regs(vstate->frame[i], id, is_null);
}

static bool try_match_pkt_pointers(const struct bpf_insn *insn,
				   struct bpf_reg_state *dst_reg,
				   struct bpf_reg_state *src_reg,
				   struct bpf_verifier_state *this_branch,
				   struct bpf_verifier_state *other_branch)
{
	if (BPF_SRC(insn->code) != BPF_X)
		return false;

	/* Pointers are always 64-bit. */
	if (BPF_CLASS(insn->code) == BPF_JMP32)
		return false;

	switch (BPF_OP(insn->code)) {
	case BPF_JGT:
		if ((dst_reg->type == PTR_TO_PACKET &&
		     src_reg->type == PTR_TO_PACKET_END) ||
		    (dst_reg->type == PTR_TO_PACKET_META &&
		     reg_is_init_pkt_pointer(src_reg, PTR_TO_PACKET))) {
			/* pkt_data' > pkt_end, pkt_meta' > pkt_data */
			find_good_pkt_pointers(this_branch, dst_reg,
					       dst_reg->type, false);
		} else if ((dst_reg->type == PTR_TO_PACKET_END &&
			    src_reg->type == PTR_TO_PACKET) ||
			   (reg_is_init_pkt_pointer(dst_reg, PTR_TO_PACKET) &&
			    src_reg->type == PTR_TO_PACKET_META)) {
			/* pkt_end > pkt_data', pkt_data > pkt_meta' */
			find_good_pkt_pointers(other_branch, src_reg,
					       src_reg->type, true);
		} else {
			return false;
		}
		break;
	case BPF_JLT:
		if ((dst_reg->type == PTR_TO_PACKET &&
		     src_reg->type == PTR_TO_PACKET_END) ||
		    (dst_reg->type == PTR_TO_PACKET_META &&
		     reg_is_init_pkt_pointer(src_reg, PTR_TO_PACKET))) {
			/* pkt_data' < pkt_end, pkt_meta' < pkt_data */
			find_good_pkt_pointers(other_branch, dst_reg,
					       dst_reg->type, true);
		} else if ((dst_reg->type == PTR_TO_PACKET_END &&
			    src_reg->type == PTR_TO_PACKET) ||
			   (reg_is_init_pkt_pointer(dst_reg, PTR_TO_PACKET) &&
			    src_reg->type == PTR_TO_PACKET_META)) {
			/* pkt_end < pkt_data', pkt_data > pkt_meta' */
			find_good_pkt_pointers(this_branch, src_reg,
					       src_reg->type, false);
		} else {
			return false;
		}
		break;
	case BPF_JGE:
		if ((dst_reg->type == PTR_TO_PACKET &&
		     src_reg->type == PTR_TO_PACKET_END) ||
		    (dst_reg->type == PTR_TO_PACKET_META &&
		     reg_is_init_pkt_pointer(src_reg, PTR_TO_PACKET))) {
			/* pkt_data' >= pkt_end, pkt_meta' >= pkt_data */
			find_good_pkt_pointers(this_branch, dst_reg,
					       dst_reg->type, true);
		} else if ((dst_reg->type == PTR_TO_PACKET_END &&
			    src_reg->type == PTR_TO_PACKET) ||
			   (reg_is_init_pkt_pointer(dst_reg, PTR_TO_PACKET) &&
			    src_reg->type == PTR_TO_PACKET_META)) {
			/* pkt_end >= pkt_data', pkt_data >= pkt_meta' */
			find_good_pkt_pointers(other_branch, src_reg,
					       src_reg->type, false);
		} else {
			return false;
		}
		break;
	case BPF_JLE:
		if ((dst_reg->type == PTR_TO_PACKET &&
		     src_reg->type == PTR_TO_PACKET_END) ||
		    (dst_reg->type == PTR_TO_PACKET_META &&
		     reg_is_init_pkt_pointer(src_reg, PTR_TO_PACKET))) {
			/* pkt_data' <= pkt_end, pkt_meta' <= pkt_data */
			find_good_pkt_pointers(other_branch, dst_reg,
					       dst_reg->type, false);
		} else if ((dst_reg->type == PTR_TO_PACKET_END &&
			    src_reg->type == PTR_TO_PACKET) ||
			   (reg_is_init_pkt_pointer(dst_reg, PTR_TO_PACKET) &&
			    src_reg->type == PTR_TO_PACKET_META)) {
			/* pkt_end <= pkt_data', pkt_data <= pkt_meta' */
			find_good_pkt_pointers(this_branch, src_reg,
					       src_reg->type, true);
		} else {
			return false;
		}
		break;
	default:
		return false;
	}

	return true;
}

static void find_equal_scalars(struct bpf_verifier_state *vstate,
			       struct bpf_reg_state *known_reg)
{
	struct bpf_func_state *state;
	struct bpf_reg_state *reg;
	int i, j;

	for (i = 0; i <= vstate->curframe; i++) {
		state = vstate->frame[i];
		for (j = 0; j < MAX_BPF_REG; j++) {
			reg = &state->regs[j];
			if (reg->type == SCALAR_VALUE && reg->id == known_reg->id)
				*reg = *known_reg;
		}

		bpf_for_each_spilled_reg(j, state, reg) {
			if (!reg)
				continue;
			if (reg->type == SCALAR_VALUE && reg->id == known_reg->id)
				*reg = *known_reg;
		}
	}
}

static int check_cond_jmp_op(struct bpf_verifier_env *env,
			     struct bpf_insn *insn, int *insn_idx)
{
	struct bpf_verifier_state *this_branch = env->cur_state;
	struct bpf_verifier_state *other_branch;
	struct bpf_reg_state *regs = this_branch->frame[this_branch->curframe]->regs;
	struct bpf_reg_state *dst_reg, *other_branch_regs, *src_reg = NULL;
	u8 opcode = BPF_OP(insn->code);
	bool is_jmp32;
	int pred = -1;
	int err;

	/* Only conditional jumps are expected to reach here. */
	if (opcode == BPF_JA || opcode > BPF_JSLE) {
		verbose(env, "invalid BPF_JMP/JMP32 opcode %x\n", opcode);
		return -EINVAL;
	}

	if (BPF_SRC(insn->code) == BPF_X) {
		if (insn->imm != 0) {
			verbose(env, "BPF_JMP/JMP32 uses reserved fields\n");
			return -EINVAL;
		}

		/* check src1 operand */
		err = check_reg_arg(env, insn->src_reg, SRC_OP);
		if (err)
			return err;

		if (is_pointer_value(env, insn->src_reg)) {
			verbose(env, "R%d pointer comparison prohibited\n",
				insn->src_reg);
			return -EACCES;
		}
		src_reg = &regs[insn->src_reg];
	} else {
		if (insn->src_reg != BPF_REG_0) {
			verbose(env, "BPF_JMP/JMP32 uses reserved fields\n");
			return -EINVAL;
		}
	}

	/* check src2 operand */
	err = check_reg_arg(env, insn->dst_reg, SRC_OP);
	if (err)
		return err;

	dst_reg = &regs[insn->dst_reg];
	is_jmp32 = BPF_CLASS(insn->code) == BPF_JMP32;

	if (BPF_SRC(insn->code) == BPF_K) {
		pred = is_branch_taken(dst_reg, insn->imm, opcode, is_jmp32);
	} else if (src_reg->type == SCALAR_VALUE &&
		   is_jmp32 && tnum_is_const(tnum_subreg(src_reg->var_off))) {
		pred = is_branch_taken(dst_reg,
				       tnum_subreg(src_reg->var_off).value,
				       opcode,
				       is_jmp32);
	} else if (src_reg->type == SCALAR_VALUE &&
		   !is_jmp32 && tnum_is_const(src_reg->var_off)) {
		pred = is_branch_taken(dst_reg,
				       src_reg->var_off.value,
				       opcode,
				       is_jmp32);
	}

	if (pred >= 0) {
		/* If we get here with a dst_reg pointer type it is because
		 * above is_branch_taken() special cased the 0 comparison.
		 */
		if (!__is_pointer_value(false, dst_reg))
			err = mark_chain_precision(env, insn->dst_reg);
		if (BPF_SRC(insn->code) == BPF_X && !err)
			err = mark_chain_precision(env, insn->src_reg);
		if (err)
			return err;
	}
	if (pred == 1) {
		/* only follow the goto, ignore fall-through */
		*insn_idx += insn->off;
		return 0;
	} else if (pred == 0) {
		/* only follow fall-through branch, since
		 * that's where the program will go
		 */
		return 0;
	}

	other_branch = push_stack(env, *insn_idx + insn->off + 1, *insn_idx,
				  false);
	if (!other_branch)
		return -EFAULT;
	other_branch_regs = other_branch->frame[other_branch->curframe]->regs;

	/* detect if we are comparing against a constant value so we can adjust
	 * our min/max values for our dst register.
	 * this is only legit if both are scalars (or pointers to the same
	 * object, I suppose, but we don't support that right now), because
	 * otherwise the different base pointers mean the offsets aren't
	 * comparable.
	 */
	if (BPF_SRC(insn->code) == BPF_X) {
		struct bpf_reg_state *src_reg = &regs[insn->src_reg];

		if (dst_reg->type == SCALAR_VALUE &&
		    src_reg->type == SCALAR_VALUE) {
			if (tnum_is_const(src_reg->var_off) ||
			    (is_jmp32 &&
			     tnum_is_const(tnum_subreg(src_reg->var_off))))
				reg_set_min_max(&other_branch_regs[insn->dst_reg],
						dst_reg,
						src_reg->var_off.value,
						tnum_subreg(src_reg->var_off).value,
						opcode, is_jmp32);
			else if (tnum_is_const(dst_reg->var_off) ||
				 (is_jmp32 &&
				  tnum_is_const(tnum_subreg(dst_reg->var_off))))
				reg_set_min_max_inv(&other_branch_regs[insn->src_reg],
						    src_reg,
						    dst_reg->var_off.value,
						    tnum_subreg(dst_reg->var_off).value,
						    opcode, is_jmp32);
			else if (!is_jmp32 &&
				 (opcode == BPF_JEQ || opcode == BPF_JNE))
				/* Comparing for equality, we can combine knowledge */
				reg_combine_min_max(&other_branch_regs[insn->src_reg],
						    &other_branch_regs[insn->dst_reg],
						    src_reg, dst_reg, opcode);
			if (src_reg->id &&
			    !WARN_ON_ONCE(src_reg->id != other_branch_regs[insn->src_reg].id)) {
				find_equal_scalars(this_branch, src_reg);
				find_equal_scalars(other_branch, &other_branch_regs[insn->src_reg]);
			}

		}
	} else if (dst_reg->type == SCALAR_VALUE) {
		reg_set_min_max(&other_branch_regs[insn->dst_reg],
					dst_reg, insn->imm, (u32)insn->imm,
					opcode, is_jmp32);
	}

	if (dst_reg->type == SCALAR_VALUE && dst_reg->id &&
	    !WARN_ON_ONCE(dst_reg->id != other_branch_regs[insn->dst_reg].id)) {
		find_equal_scalars(this_branch, dst_reg);
		find_equal_scalars(other_branch, &other_branch_regs[insn->dst_reg]);
	}

	/* detect if R == 0 where R is returned from bpf_map_lookup_elem().
	 * NOTE: these optimizations below are related with pointer comparison
	 *       which will never be JMP32.
	 */
	if (!is_jmp32 && BPF_SRC(insn->code) == BPF_K &&
	    insn->imm == 0 && (opcode == BPF_JEQ || opcode == BPF_JNE) &&
	    reg_type_may_be_null(dst_reg->type)) {
		/* Mark all identical registers in each branch as either
		 * safe or unknown depending R == 0 or R != 0 conditional.
		 */
		mark_ptr_or_null_regs(this_branch, insn->dst_reg,
				      opcode == BPF_JNE);
		mark_ptr_or_null_regs(other_branch, insn->dst_reg,
				      opcode == BPF_JEQ);
	} else if (!try_match_pkt_pointers(insn, dst_reg, &regs[insn->src_reg],
					   this_branch, other_branch) &&
		   is_pointer_value(env, insn->dst_reg)) {
		verbose(env, "R%d pointer comparison prohibited\n",
			insn->dst_reg);
		return -EACCES;
	}
	if (env->log.level & BPF_LOG_LEVEL)
		print_verifier_state(env, this_branch->frame[this_branch->curframe]);
	return 0;
}

/* verify BPF_LD_IMM64 instruction */
static int check_ld_imm(struct bpf_verifier_env *env, struct bpf_insn *insn)
{
	struct bpf_insn_aux_data *aux = cur_aux(env);
	struct bpf_reg_state *regs = cur_regs(env);
	struct bpf_reg_state *dst_reg;
	struct bpf_map *map;
	int err;

	if (BPF_SIZE(insn->code) != BPF_DW) {
		verbose(env, "invalid BPF_LD_IMM insn\n");
		return -EINVAL;
	}
	if (insn->off != 0) {
		verbose(env, "BPF_LD_IMM64 uses reserved fields\n");
		return -EINVAL;
	}

	err = check_reg_arg(env, insn->dst_reg, DST_OP);
	if (err)
		return err;

	dst_reg = &regs[insn->dst_reg];
	if (insn->src_reg == 0) {
		u64 imm = ((u64)(insn + 1)->imm << 32) | (u32)insn->imm;

		dst_reg->type = SCALAR_VALUE;
		__mark_reg_known(&regs[insn->dst_reg], imm);
		return 0;
	}

	if (insn->src_reg == BPF_PSEUDO_BTF_ID) {
		mark_reg_known_zero(env, regs, insn->dst_reg);

		dst_reg->type = aux->btf_var.reg_type;
		switch (dst_reg->type) {
		case PTR_TO_MEM:
			dst_reg->mem_size = aux->btf_var.mem_size;
			break;
		case PTR_TO_BTF_ID:
		case PTR_TO_PERCPU_BTF_ID:
			dst_reg->btf_id = aux->btf_var.btf_id;
			break;
		default:
			verbose(env, "bpf verifier is misconfigured\n");
			return -EFAULT;
		}
		return 0;
	}

	map = env->used_maps[aux->map_index];
	mark_reg_known_zero(env, regs, insn->dst_reg);
	dst_reg->map_ptr = map;

	if (insn->src_reg == BPF_PSEUDO_MAP_VALUE) {
		dst_reg->type = PTR_TO_MAP_VALUE;
		dst_reg->off = aux->map_off;
		if (map_value_has_spin_lock(map))
			dst_reg->id = ++env->id_gen;
	} else if (insn->src_reg == BPF_PSEUDO_MAP_FD) {
		dst_reg->type = CONST_PTR_TO_MAP;
	} else {
		verbose(env, "bpf verifier is misconfigured\n");
		return -EINVAL;
	}

	return 0;
}

static bool may_access_skb(enum bpf_prog_type type)
{
	switch (type) {
	case BPF_PROG_TYPE_SOCKET_FILTER:
	case BPF_PROG_TYPE_SCHED_CLS:
	case BPF_PROG_TYPE_SCHED_ACT:
		return true;
	default:
		return false;
	}
}

/* verify safety of LD_ABS|LD_IND instructions:
 * - they can only appear in the programs where ctx == skb
 * - since they are wrappers of function calls, they scratch R1-R5 registers,
 *   preserve R6-R9, and store return value into R0
 *
 * Implicit input:
 *   ctx == skb == R6 == CTX
 *
 * Explicit input:
 *   SRC == any register
 *   IMM == 32-bit immediate
 *
 * Output:
 *   R0 - 8/16/32-bit skb data converted to cpu endianness
 */
static int check_ld_abs(struct bpf_verifier_env *env, struct bpf_insn *insn)
{
	struct bpf_reg_state *regs = cur_regs(env);
	static const int ctx_reg = BPF_REG_6;
	u8 mode = BPF_MODE(insn->code);
	int i, err;

	if (!may_access_skb(resolve_prog_type(env->prog))) {
		verbose(env, "BPF_LD_[ABS|IND] instructions not allowed for this program type\n");
		return -EINVAL;
	}

	if (!env->ops->gen_ld_abs) {
		verbose(env, "bpf verifier is misconfigured\n");
		return -EINVAL;
	}

	if (insn->dst_reg != BPF_REG_0 || insn->off != 0 ||
	    BPF_SIZE(insn->code) == BPF_DW ||
	    (mode == BPF_ABS && insn->src_reg != BPF_REG_0)) {
		verbose(env, "BPF_LD_[ABS|IND] uses reserved fields\n");
		return -EINVAL;
	}

	/* check whether implicit source operand (register R6) is readable */
	err = check_reg_arg(env, ctx_reg, SRC_OP);
	if (err)
		return err;

	/* Disallow usage of BPF_LD_[ABS|IND] with reference tracking, as
	 * gen_ld_abs() may terminate the program at runtime, leading to
	 * reference leak.
	 */
	err = check_reference_leak(env);
	if (err) {
		verbose(env, "BPF_LD_[ABS|IND] cannot be mixed with socket references\n");
		return err;
	}

	if (env->cur_state->active_spin_lock) {
		verbose(env, "BPF_LD_[ABS|IND] cannot be used inside bpf_spin_lock-ed region\n");
		return -EINVAL;
	}

	if (regs[ctx_reg].type != PTR_TO_CTX) {
		verbose(env,
			"at the time of BPF_LD_ABS|IND R6 != pointer to skb\n");
		return -EINVAL;
	}

	if (mode == BPF_IND) {
		/* check explicit source operand */
		err = check_reg_arg(env, insn->src_reg, SRC_OP);
		if (err)
			return err;
	}

	err = check_ctx_reg(env, &regs[ctx_reg], ctx_reg);
	if (err < 0)
		return err;

	/* reset caller saved regs to unreadable */
	for (i = 0; i < CALLER_SAVED_REGS; i++) {
		mark_reg_not_init(env, regs, caller_saved[i]);
		check_reg_arg(env, caller_saved[i], DST_OP_NO_MARK);
	}

	/* mark destination R0 register as readable, since it contains
	 * the value fetched from the packet.
	 * Already marked as written above.
	 */
	mark_reg_unknown(env, regs, BPF_REG_0);
	/* ld_abs load up to 32-bit skb data. */
	regs[BPF_REG_0].subreg_def = env->insn_idx + 1;
	return 0;
}

static int check_return_code(struct bpf_verifier_env *env)
{
	struct tnum enforce_attach_type_range = tnum_unknown;
	const struct bpf_prog *prog = env->prog;
	struct bpf_reg_state *reg;
	struct tnum range = tnum_range(0, 1);
	enum bpf_prog_type prog_type = resolve_prog_type(env->prog);
	int err;
	const bool is_subprog = env->cur_state->frame[0]->subprogno;

	/* LSM and struct_ops func-ptr's return type could be "void" */
	if (!is_subprog &&
	    (prog_type == BPF_PROG_TYPE_STRUCT_OPS ||
	     prog_type == BPF_PROG_TYPE_LSM) &&
	    !prog->aux->attach_func_proto->type)
		return 0;

	/* eBPF calling convetion is such that R0 is used
	 * to return the value from eBPF program.
	 * Make sure that it's readable at this time
	 * of bpf_exit, which means that program wrote
	 * something into it earlier
	 */
	err = check_reg_arg(env, BPF_REG_0, SRC_OP);
	if (err)
		return err;

	if (is_pointer_value(env, BPF_REG_0)) {
		verbose(env, "R0 leaks addr as return value\n");
		return -EACCES;
	}

	reg = cur_regs(env) + BPF_REG_0;
	if (is_subprog) {
		if (reg->type != SCALAR_VALUE) {
			verbose(env, "At subprogram exit the register R0 is not a scalar value (%s)\n",
				reg_type_str[reg->type]);
			return -EINVAL;
		}
		return 0;
	}

	switch (prog_type) {
	case BPF_PROG_TYPE_CGROUP_SOCK_ADDR:
		if (env->prog->expected_attach_type == BPF_CGROUP_UDP4_RECVMSG ||
		    env->prog->expected_attach_type == BPF_CGROUP_UDP6_RECVMSG ||
		    env->prog->expected_attach_type == BPF_CGROUP_INET4_GETPEERNAME ||
		    env->prog->expected_attach_type == BPF_CGROUP_INET6_GETPEERNAME ||
		    env->prog->expected_attach_type == BPF_CGROUP_INET4_GETSOCKNAME ||
		    env->prog->expected_attach_type == BPF_CGROUP_INET6_GETSOCKNAME)
			range = tnum_range(1, 1);
		break;
	case BPF_PROG_TYPE_CGROUP_SKB:
		if (env->prog->expected_attach_type == BPF_CGROUP_INET_EGRESS) {
			range = tnum_range(0, 3);
			enforce_attach_type_range = tnum_range(2, 3);
		}
		break;
	case BPF_PROG_TYPE_CGROUP_SOCK:
	case BPF_PROG_TYPE_SOCK_OPS:
	case BPF_PROG_TYPE_CGROUP_DEVICE:
	case BPF_PROG_TYPE_CGROUP_SYSCTL:
	case BPF_PROG_TYPE_CGROUP_SOCKOPT:
		break;
	case BPF_PROG_TYPE_RAW_TRACEPOINT:
		if (!env->prog->aux->attach_btf_id)
			return 0;
		range = tnum_const(0);
		break;
	case BPF_PROG_TYPE_TRACING:
		switch (env->prog->expected_attach_type) {
		case BPF_TRACE_FENTRY:
		case BPF_TRACE_FEXIT:
			range = tnum_const(0);
			break;
		case BPF_TRACE_RAW_TP:
		case BPF_MODIFY_RETURN:
			return 0;
		case BPF_TRACE_ITER:
			break;
		default:
			return -ENOTSUPP;
		}
		break;
	case BPF_PROG_TYPE_SK_LOOKUP:
		range = tnum_range(SK_DROP, SK_PASS);
		break;
	case BPF_PROG_TYPE_EXT:
		/* freplace program can return anything as its return value
		 * depends on the to-be-replaced kernel func or bpf program.
		 */
	default:
		return 0;
	}

	if (reg->type != SCALAR_VALUE) {
		verbose(env, "At program exit the register R0 is not a known value (%s)\n",
			reg_type_str[reg->type]);
		return -EINVAL;
	}

	if (!tnum_in(range, reg->var_off)) {
		char tn_buf[48];

		verbose(env, "At program exit the register R0 ");
		if (!tnum_is_unknown(reg->var_off)) {
			tnum_strn(tn_buf, sizeof(tn_buf), reg->var_off);
			verbose(env, "has value %s", tn_buf);
		} else {
			verbose(env, "has unknown scalar value");
		}
		tnum_strn(tn_buf, sizeof(tn_buf), range);
		verbose(env, " should have been in %s\n", tn_buf);
		return -EINVAL;
	}

	if (!tnum_is_unknown(enforce_attach_type_range) &&
	    tnum_in(enforce_attach_type_range, reg->var_off))
		env->prog->enforce_expected_attach_type = 1;
	return 0;
}

/* non-recursive DFS pseudo code
 * 1  procedure DFS-iterative(G,v):
 * 2      label v as discovered
 * 3      let S be a stack
 * 4      S.push(v)
 * 5      while S is not empty
 * 6            t <- S.pop()
 * 7            if t is what we're looking for:
 * 8                return t
 * 9            for all edges e in G.adjacentEdges(t) do
 * 10               if edge e is already labelled
 * 11                   continue with the next edge
 * 12               w <- G.adjacentVertex(t,e)
 * 13               if vertex w is not discovered and not explored
 * 14                   label e as tree-edge
 * 15                   label w as discovered
 * 16                   S.push(w)
 * 17                   continue at 5
 * 18               else if vertex w is discovered
 * 19                   label e as back-edge
 * 20               else
 * 21                   // vertex w is explored
 * 22                   label e as forward- or cross-edge
 * 23           label t as explored
 * 24           S.pop()
 *
 * convention:
 * 0x10 - discovered
 * 0x11 - discovered and fall-through edge labelled
 * 0x12 - discovered and fall-through and branch edges labelled
 * 0x20 - explored
 */

enum {
	DISCOVERED = 0x10,
	EXPLORED = 0x20,
	FALLTHROUGH = 1,
	BRANCH = 2,
};

static u32 state_htab_size(struct bpf_verifier_env *env)
{
	return env->prog->len;
}

static struct bpf_verifier_state_list **explored_state(
					struct bpf_verifier_env *env,
					int idx)
{
	struct bpf_verifier_state *cur = env->cur_state;
	struct bpf_func_state *state = cur->frame[cur->curframe];

	return &env->explored_states[(idx ^ state->callsite) % state_htab_size(env)];
}

static void init_explored_state(struct bpf_verifier_env *env, int idx)
{
	env->insn_aux_data[idx].prune_point = true;
}

/* t, w, e - match pseudo-code above:
 * t - index of current instruction
 * w - next instruction
 * e - edge
 */
static int push_insn(int t, int w, int e, struct bpf_verifier_env *env,
		     bool loop_ok)
{
	int *insn_stack = env->cfg.insn_stack;
	int *insn_state = env->cfg.insn_state;

	if (e == FALLTHROUGH && insn_state[t] >= (DISCOVERED | FALLTHROUGH))
		return 0;

	if (e == BRANCH && insn_state[t] >= (DISCOVERED | BRANCH))
		return 0;

	if (w < 0 || w >= env->prog->len) {
		verbose_linfo(env, t, "%d: ", t);
		verbose(env, "jump out of range from insn %d to %d\n", t, w);
		return -EINVAL;
	}

	if (e == BRANCH)
		/* mark branch target for state pruning */
		init_explored_state(env, w);

	if (insn_state[w] == 0) {
		/* tree-edge */
		insn_state[t] = DISCOVERED | e;
		insn_state[w] = DISCOVERED;
		if (env->cfg.cur_stack >= env->prog->len)
			return -E2BIG;
		insn_stack[env->cfg.cur_stack++] = w;
		return 1;
	} else if ((insn_state[w] & 0xF0) == DISCOVERED) {
		if (loop_ok && env->bpf_capable)
			return 0;
		verbose_linfo(env, t, "%d: ", t);
		verbose_linfo(env, w, "%d: ", w);
		verbose(env, "back-edge from insn %d to %d\n", t, w);
		return -EINVAL;
	} else if (insn_state[w] == EXPLORED) {
		/* forward- or cross-edge */
		insn_state[t] = DISCOVERED | e;
	} else {
		verbose(env, "insn state internal bug\n");
		return -EFAULT;
	}
	return 0;
}

/* non-recursive depth-first-search to detect loops in BPF program
 * loop == back-edge in directed graph
 */
static int check_cfg(struct bpf_verifier_env *env)
{
	struct bpf_insn *insns = env->prog->insnsi;
	int insn_cnt = env->prog->len;
	int *insn_stack, *insn_state;
	int ret = 0;
	int i, t;

	insn_state = env->cfg.insn_state = kvcalloc(insn_cnt, sizeof(int), GFP_KERNEL);
	if (!insn_state)
		return -ENOMEM;

	insn_stack = env->cfg.insn_stack = kvcalloc(insn_cnt, sizeof(int), GFP_KERNEL);
	if (!insn_stack) {
		kvfree(insn_state);
		return -ENOMEM;
	}

	insn_state[0] = DISCOVERED; /* mark 1st insn as discovered */
	insn_stack[0] = 0; /* 0 is the first instruction */
	env->cfg.cur_stack = 1;

peek_stack:
	if (env->cfg.cur_stack == 0)
		goto check_state;
	t = insn_stack[env->cfg.cur_stack - 1];

	if (BPF_CLASS(insns[t].code) == BPF_JMP ||
	    BPF_CLASS(insns[t].code) == BPF_JMP32) {
		u8 opcode = BPF_OP(insns[t].code);

		if (opcode == BPF_EXIT) {
			goto mark_explored;
		} else if (opcode == BPF_CALL) {
			ret = push_insn(t, t + 1, FALLTHROUGH, env, false);
			if (ret == 1)
				goto peek_stack;
			else if (ret < 0)
				goto err_free;
			if (t + 1 < insn_cnt)
				init_explored_state(env, t + 1);
			if (insns[t].src_reg == BPF_PSEUDO_CALL) {
				init_explored_state(env, t);
				ret = push_insn(t, t + insns[t].imm + 1, BRANCH,
						env, false);
				if (ret == 1)
					goto peek_stack;
				else if (ret < 0)
					goto err_free;
			}
		} else if (opcode == BPF_JA) {
			if (BPF_SRC(insns[t].code) != BPF_K) {
				ret = -EINVAL;
				goto err_free;
			}
			/* unconditional jump with single edge */
			ret = push_insn(t, t + insns[t].off + 1,
					FALLTHROUGH, env, true);
			if (ret == 1)
				goto peek_stack;
			else if (ret < 0)
				goto err_free;
			/* unconditional jmp is not a good pruning point,
			 * but it's marked, since backtracking needs
			 * to record jmp history in is_state_visited().
			 */
			init_explored_state(env, t + insns[t].off + 1);
			/* tell verifier to check for equivalent states
			 * after every call and jump
			 */
			if (t + 1 < insn_cnt)
				init_explored_state(env, t + 1);
		} else {
			/* conditional jump with two edges */
			init_explored_state(env, t);
			ret = push_insn(t, t + 1, FALLTHROUGH, env, true);
			if (ret == 1)
				goto peek_stack;
			else if (ret < 0)
				goto err_free;

			ret = push_insn(t, t + insns[t].off + 1, BRANCH, env, true);
			if (ret == 1)
				goto peek_stack;
			else if (ret < 0)
				goto err_free;
		}
	} else {
		/* all other non-branch instructions with single
		 * fall-through edge
		 */
		ret = push_insn(t, t + 1, FALLTHROUGH, env, false);
		if (ret == 1)
			goto peek_stack;
		else if (ret < 0)
			goto err_free;
	}

mark_explored:
	insn_state[t] = EXPLORED;
	if (env->cfg.cur_stack-- <= 0) {
		verbose(env, "pop stack internal bug\n");
		ret = -EFAULT;
		goto err_free;
	}
	goto peek_stack;

check_state:
	for (i = 0; i < insn_cnt; i++) {
		if (insn_state[i] != EXPLORED) {
			verbose(env, "unreachable insn %d\n", i);
			ret = -EINVAL;
			goto err_free;
		}
	}
	ret = 0; /* cfg looks good */

err_free:
	kvfree(insn_state);
	kvfree(insn_stack);
	env->cfg.insn_state = env->cfg.insn_stack = NULL;
	return ret;
}

static int check_abnormal_return(struct bpf_verifier_env *env)
{
	int i;

	for (i = 1; i < env->subprog_cnt; i++) {
		if (env->subprog_info[i].has_ld_abs) {
			verbose(env, "LD_ABS is not allowed in subprogs without BTF\n");
			return -EINVAL;
		}
		if (env->subprog_info[i].has_tail_call) {
			verbose(env, "tail_call is not allowed in subprogs without BTF\n");
			return -EINVAL;
		}
	}
	return 0;
}

/* The minimum supported BTF func info size */
#define MIN_BPF_FUNCINFO_SIZE	8
#define MAX_FUNCINFO_REC_SIZE	252

static int check_btf_func(struct bpf_verifier_env *env,
			  const union bpf_attr *attr,
			  union bpf_attr __user *uattr)
{
	const struct btf_type *type, *func_proto, *ret_type;
	u32 i, nfuncs, urec_size, min_size;
	u32 krec_size = sizeof(struct bpf_func_info);
	struct bpf_func_info *krecord;
	struct bpf_func_info_aux *info_aux = NULL;
	struct bpf_prog *prog;
	const struct btf *btf;
	void __user *urecord;
	u32 prev_offset = 0;
	bool scalar_return;
	int ret = -ENOMEM;

	nfuncs = attr->func_info_cnt;
	if (!nfuncs) {
		if (check_abnormal_return(env))
			return -EINVAL;
		return 0;
	}

	if (nfuncs != env->subprog_cnt) {
		verbose(env, "number of funcs in func_info doesn't match number of subprogs\n");
		return -EINVAL;
	}

	urec_size = attr->func_info_rec_size;
	if (urec_size < MIN_BPF_FUNCINFO_SIZE ||
	    urec_size > MAX_FUNCINFO_REC_SIZE ||
	    urec_size % sizeof(u32)) {
		verbose(env, "invalid func info rec size %u\n", urec_size);
		return -EINVAL;
	}

	prog = env->prog;
	btf = prog->aux->btf;

	urecord = u64_to_user_ptr(attr->func_info);
	min_size = min_t(u32, krec_size, urec_size);

	krecord = kvcalloc(nfuncs, krec_size, GFP_KERNEL | __GFP_NOWARN);
	if (!krecord)
		return -ENOMEM;
	info_aux = kcalloc(nfuncs, sizeof(*info_aux), GFP_KERNEL | __GFP_NOWARN);
	if (!info_aux)
		goto err_free;

	for (i = 0; i < nfuncs; i++) {
		ret = bpf_check_uarg_tail_zero(urecord, krec_size, urec_size);
		if (ret) {
			if (ret == -E2BIG) {
				verbose(env, "nonzero tailing record in func info");
				/* set the size kernel expects so loader can zero
				 * out the rest of the record.
				 */
				if (put_user(min_size, &uattr->func_info_rec_size))
					ret = -EFAULT;
			}
			goto err_free;
		}

		if (copy_from_user(&krecord[i], urecord, min_size)) {
			ret = -EFAULT;
			goto err_free;
		}

		/* check insn_off */
		ret = -EINVAL;
		if (i == 0) {
			if (krecord[i].insn_off) {
				verbose(env,
					"nonzero insn_off %u for the first func info record",
					krecord[i].insn_off);
				goto err_free;
			}
		} else if (krecord[i].insn_off <= prev_offset) {
			verbose(env,
				"same or smaller insn offset (%u) than previous func info record (%u)",
				krecord[i].insn_off, prev_offset);
			goto err_free;
		}

		if (env->subprog_info[i].start != krecord[i].insn_off) {
			verbose(env, "func_info BTF section doesn't match subprog layout in BPF program\n");
			goto err_free;
		}

		/* check type_id */
		type = btf_type_by_id(btf, krecord[i].type_id);
		if (!type || !btf_type_is_func(type)) {
			verbose(env, "invalid type id %d in func info",
				krecord[i].type_id);
			goto err_free;
		}
		info_aux[i].linkage = BTF_INFO_VLEN(type->info);

		func_proto = btf_type_by_id(btf, type->type);
		if (unlikely(!func_proto || !btf_type_is_func_proto(func_proto)))
			/* btf_func_check() already verified it during BTF load */
			goto err_free;
		ret_type = btf_type_skip_modifiers(btf, func_proto->type, NULL);
		scalar_return =
			btf_type_is_small_int(ret_type) || btf_type_is_enum(ret_type);
		if (i && !scalar_return && env->subprog_info[i].has_ld_abs) {
			verbose(env, "LD_ABS is only allowed in functions that return 'int'.\n");
			goto err_free;
		}
		if (i && !scalar_return && env->subprog_info[i].has_tail_call) {
			verbose(env, "tail_call is only allowed in functions that return 'int'.\n");
			goto err_free;
		}

		prev_offset = krecord[i].insn_off;
		urecord += urec_size;
	}

	prog->aux->func_info = krecord;
	prog->aux->func_info_cnt = nfuncs;
	prog->aux->func_info_aux = info_aux;
	return 0;

err_free:
	kvfree(krecord);
	kfree(info_aux);
	return ret;
}

static void adjust_btf_func(struct bpf_verifier_env *env)
{
	struct bpf_prog_aux *aux = env->prog->aux;
	int i;

	if (!aux->func_info)
		return;

	for (i = 0; i < env->subprog_cnt; i++)
		aux->func_info[i].insn_off = env->subprog_info[i].start;
}

#define MIN_BPF_LINEINFO_SIZE	(offsetof(struct bpf_line_info, line_col) + \
		sizeof(((struct bpf_line_info *)(0))->line_col))
#define MAX_LINEINFO_REC_SIZE	MAX_FUNCINFO_REC_SIZE

static int check_btf_line(struct bpf_verifier_env *env,
			  const union bpf_attr *attr,
			  union bpf_attr __user *uattr)
{
	u32 i, s, nr_linfo, ncopy, expected_size, rec_size, prev_offset = 0;
	struct bpf_subprog_info *sub;
	struct bpf_line_info *linfo;
	struct bpf_prog *prog;
	const struct btf *btf;
	void __user *ulinfo;
	int err;

	nr_linfo = attr->line_info_cnt;
	if (!nr_linfo)
		return 0;

	rec_size = attr->line_info_rec_size;
	if (rec_size < MIN_BPF_LINEINFO_SIZE ||
	    rec_size > MAX_LINEINFO_REC_SIZE ||
	    rec_size & (sizeof(u32) - 1))
		return -EINVAL;

	/* Need to zero it in case the userspace may
	 * pass in a smaller bpf_line_info object.
	 */
	linfo = kvcalloc(nr_linfo, sizeof(struct bpf_line_info),
			 GFP_KERNEL | __GFP_NOWARN);
	if (!linfo)
		return -ENOMEM;

	prog = env->prog;
	btf = prog->aux->btf;

	s = 0;
	sub = env->subprog_info;
	ulinfo = u64_to_user_ptr(attr->line_info);
	expected_size = sizeof(struct bpf_line_info);
	ncopy = min_t(u32, expected_size, rec_size);
	for (i = 0; i < nr_linfo; i++) {
		err = bpf_check_uarg_tail_zero(ulinfo, expected_size, rec_size);
		if (err) {
			if (err == -E2BIG) {
				verbose(env, "nonzero tailing record in line_info");
				if (put_user(expected_size,
					     &uattr->line_info_rec_size))
					err = -EFAULT;
			}
			goto err_free;
		}

		if (copy_from_user(&linfo[i], ulinfo, ncopy)) {
			err = -EFAULT;
			goto err_free;
		}

		/*
		 * Check insn_off to ensure
		 * 1) strictly increasing AND
		 * 2) bounded by prog->len
		 *
		 * The linfo[0].insn_off == 0 check logically falls into
		 * the later "missing bpf_line_info for func..." case
		 * because the first linfo[0].insn_off must be the
		 * first sub also and the first sub must have
		 * subprog_info[0].start == 0.
		 */
		if ((i && linfo[i].insn_off <= prev_offset) ||
		    linfo[i].insn_off >= prog->len) {
			verbose(env, "Invalid line_info[%u].insn_off:%u (prev_offset:%u prog->len:%u)\n",
				i, linfo[i].insn_off, prev_offset,
				prog->len);
			err = -EINVAL;
			goto err_free;
		}

		if (!prog->insnsi[linfo[i].insn_off].code) {
			verbose(env,
				"Invalid insn code at line_info[%u].insn_off\n",
				i);
			err = -EINVAL;
			goto err_free;
		}

		if (!btf_name_by_offset(btf, linfo[i].line_off) ||
		    !btf_name_by_offset(btf, linfo[i].file_name_off)) {
			verbose(env, "Invalid line_info[%u].line_off or .file_name_off\n", i);
			err = -EINVAL;
			goto err_free;
		}

		if (s != env->subprog_cnt) {
			if (linfo[i].insn_off == sub[s].start) {
				sub[s].linfo_idx = i;
				s++;
			} else if (sub[s].start < linfo[i].insn_off) {
				verbose(env, "missing bpf_line_info for func#%u\n", s);
				err = -EINVAL;
				goto err_free;
			}
		}

		prev_offset = linfo[i].insn_off;
		ulinfo += rec_size;
	}

	if (s != env->subprog_cnt) {
		verbose(env, "missing bpf_line_info for %u funcs starting from func#%u\n",
			env->subprog_cnt - s, s);
		err = -EINVAL;
		goto err_free;
	}

	prog->aux->linfo = linfo;
	prog->aux->nr_linfo = nr_linfo;

	return 0;

err_free:
	kvfree(linfo);
	return err;
}

static int check_btf_info(struct bpf_verifier_env *env,
			  const union bpf_attr *attr,
			  union bpf_attr __user *uattr)
{
	struct btf *btf;
	int err;

	if (!attr->func_info_cnt && !attr->line_info_cnt) {
		if (check_abnormal_return(env))
			return -EINVAL;
		return 0;
	}

	btf = btf_get_by_fd(attr->prog_btf_fd);
	if (IS_ERR(btf))
		return PTR_ERR(btf);
	env->prog->aux->btf = btf;

	err = check_btf_func(env, attr, uattr);
	if (err)
		return err;

	err = check_btf_line(env, attr, uattr);
	if (err)
		return err;

	return 0;
}

/* check %cur's range satisfies %old's */
static bool range_within(struct bpf_reg_state *old,
			 struct bpf_reg_state *cur)
{
	return old->umin_value <= cur->umin_value &&
	       old->umax_value >= cur->umax_value &&
	       old->smin_value <= cur->smin_value &&
	       old->smax_value >= cur->smax_value;
}

/* Maximum number of register states that can exist at once */
#define ID_MAP_SIZE	(MAX_BPF_REG + MAX_BPF_STACK / BPF_REG_SIZE)
struct idpair {
	u32 old;
	u32 cur;
};

/* If in the old state two registers had the same id, then they need to have
 * the same id in the new state as well.  But that id could be different from
 * the old state, so we need to track the mapping from old to new ids.
 * Once we have seen that, say, a reg with old id 5 had new id 9, any subsequent
 * regs with old id 5 must also have new id 9 for the new state to be safe.  But
 * regs with a different old id could still have new id 9, we don't care about
 * that.
 * So we look through our idmap to see if this old id has been seen before.  If
 * so, we require the new id to match; otherwise, we add the id pair to the map.
 */
static bool check_ids(u32 old_id, u32 cur_id, struct idpair *idmap)
{
	unsigned int i;

	for (i = 0; i < ID_MAP_SIZE; i++) {
		if (!idmap[i].old) {
			/* Reached an empty slot; haven't seen this id before */
			idmap[i].old = old_id;
			idmap[i].cur = cur_id;
			return true;
		}
		if (idmap[i].old == old_id)
			return idmap[i].cur == cur_id;
	}
	/* We ran out of idmap slots, which should be impossible */
	WARN_ON_ONCE(1);
	return false;
}

static void clean_func_state(struct bpf_verifier_env *env,
			     struct bpf_func_state *st)
{
	enum bpf_reg_liveness live;
	int i, j;

	for (i = 0; i < BPF_REG_FP; i++) {
		live = st->regs[i].live;
		/* liveness must not touch this register anymore */
		st->regs[i].live |= REG_LIVE_DONE;
		if (!(live & REG_LIVE_READ))
			/* since the register is unused, clear its state
			 * to make further comparison simpler
			 */
			__mark_reg_not_init(env, &st->regs[i]);
	}

	for (i = 0; i < st->allocated_stack / BPF_REG_SIZE; i++) {
		live = st->stack[i].spilled_ptr.live;
		/* liveness must not touch this stack slot anymore */
		st->stack[i].spilled_ptr.live |= REG_LIVE_DONE;
		if (!(live & REG_LIVE_READ)) {
			__mark_reg_not_init(env, &st->stack[i].spilled_ptr);
			for (j = 0; j < BPF_REG_SIZE; j++)
				st->stack[i].slot_type[j] = STACK_INVALID;
		}
	}
}

static void clean_verifier_state(struct bpf_verifier_env *env,
				 struct bpf_verifier_state *st)
{
	int i;

	if (st->frame[0]->regs[0].live & REG_LIVE_DONE)
		/* all regs in this state in all frames were already marked */
		return;

	for (i = 0; i <= st->curframe; i++)
		clean_func_state(env, st->frame[i]);
}

/* the parentage chains form a tree.
 * the verifier states are added to state lists at given insn and
 * pushed into state stack for future exploration.
 * when the verifier reaches bpf_exit insn some of the verifer states
 * stored in the state lists have their final liveness state already,
 * but a lot of states will get revised from liveness point of view when
 * the verifier explores other branches.
 * Example:
 * 1: r0 = 1
 * 2: if r1 == 100 goto pc+1
 * 3: r0 = 2
 * 4: exit
 * when the verifier reaches exit insn the register r0 in the state list of
 * insn 2 will be seen as !REG_LIVE_READ. Then the verifier pops the other_branch
 * of insn 2 and goes exploring further. At the insn 4 it will walk the
 * parentage chain from insn 4 into insn 2 and will mark r0 as REG_LIVE_READ.
 *
 * Since the verifier pushes the branch states as it sees them while exploring
 * the program the condition of walking the branch instruction for the second
 * time means that all states below this branch were already explored and
 * their final liveness markes are already propagated.
 * Hence when the verifier completes the search of state list in is_state_visited()
 * we can call this clean_live_states() function to mark all liveness states
 * as REG_LIVE_DONE to indicate that 'parent' pointers of 'struct bpf_reg_state'
 * will not be used.
 * This function also clears the registers and stack for states that !READ
 * to simplify state merging.
 *
 * Important note here that walking the same branch instruction in the callee
 * doesn't meant that the states are DONE. The verifier has to compare
 * the callsites
 */
static void clean_live_states(struct bpf_verifier_env *env, int insn,
			      struct bpf_verifier_state *cur)
{
	struct bpf_verifier_state_list *sl;
	int i;

	sl = *explored_state(env, insn);
	while (sl) {
		if (sl->state.branches)
			goto next;
		if (sl->state.insn_idx != insn ||
		    sl->state.curframe != cur->curframe)
			goto next;
		for (i = 0; i <= cur->curframe; i++)
			if (sl->state.frame[i]->callsite != cur->frame[i]->callsite)
				goto next;
		clean_verifier_state(env, &sl->state);
next:
		sl = sl->next;
	}
}

/* Returns true if (rold safe implies rcur safe) */
static bool regsafe(struct bpf_reg_state *rold, struct bpf_reg_state *rcur,
		    struct idpair *idmap)
{
	bool equal;

	if (!(rold->live & REG_LIVE_READ))
		/* explored state didn't use this */
		return true;

	equal = memcmp(rold, rcur, offsetof(struct bpf_reg_state, parent)) == 0;

	if (rold->type == PTR_TO_STACK)
		/* two stack pointers are equal only if they're pointing to
		 * the same stack frame, since fp-8 in foo != fp-8 in bar
		 */
		return equal && rold->frameno == rcur->frameno;

	if (equal)
		return true;

	if (rold->type == NOT_INIT)
		/* explored state can't have used this */
		return true;
	if (rcur->type == NOT_INIT)
		return false;
	switch (rold->type) {
	case SCALAR_VALUE:
		if (rcur->type == SCALAR_VALUE) {
			if (!rold->precise && !rcur->precise)
				return true;
			/* new val must satisfy old val knowledge */
			return range_within(rold, rcur) &&
			       tnum_in(rold->var_off, rcur->var_off);
		} else {
			/* We're trying to use a pointer in place of a scalar.
			 * Even if the scalar was unbounded, this could lead to
			 * pointer leaks because scalars are allowed to leak
			 * while pointers are not. We could make this safe in
			 * special cases if root is calling us, but it's
			 * probably not worth the hassle.
			 */
			return false;
		}
	case PTR_TO_MAP_VALUE:
		/* If the new min/max/var_off satisfy the old ones and
		 * everything else matches, we are OK.
		 * 'id' is not compared, since it's only used for maps with
		 * bpf_spin_lock inside map element and in such cases if
		 * the rest of the prog is valid for one map element then
		 * it's valid for all map elements regardless of the key
		 * used in bpf_map_lookup()
		 */
		return memcmp(rold, rcur, offsetof(struct bpf_reg_state, id)) == 0 &&
		       range_within(rold, rcur) &&
		       tnum_in(rold->var_off, rcur->var_off);
	case PTR_TO_MAP_VALUE_OR_NULL:
		/* a PTR_TO_MAP_VALUE could be safe to use as a
		 * PTR_TO_MAP_VALUE_OR_NULL into the same map.
		 * However, if the old PTR_TO_MAP_VALUE_OR_NULL then got NULL-
		 * checked, doing so could have affected others with the same
		 * id, and we can't check for that because we lost the id when
		 * we converted to a PTR_TO_MAP_VALUE.
		 */
		if (rcur->type != PTR_TO_MAP_VALUE_OR_NULL)
			return false;
		if (memcmp(rold, rcur, offsetof(struct bpf_reg_state, id)))
			return false;
		/* Check our ids match any regs they're supposed to */
		return check_ids(rold->id, rcur->id, idmap);
	case PTR_TO_PACKET_META:
	case PTR_TO_PACKET:
		if (rcur->type != rold->type)
			return false;
		/* We must have at least as much range as the old ptr
		 * did, so that any accesses which were safe before are
		 * still safe.  This is true even if old range < old off,
		 * since someone could have accessed through (ptr - k), or
		 * even done ptr -= k in a register, to get a safe access.
		 */
		if (rold->range > rcur->range)
			return false;
		/* If the offsets don't match, we can't trust our alignment;
		 * nor can we be sure that we won't fall out of range.
		 */
		if (rold->off != rcur->off)
			return false;
		/* id relations must be preserved */
		if (rold->id && !check_ids(rold->id, rcur->id, idmap))
			return false;
		/* new val must satisfy old val knowledge */
		return range_within(rold, rcur) &&
		       tnum_in(rold->var_off, rcur->var_off);
	case PTR_TO_CTX:
	case CONST_PTR_TO_MAP:
	case PTR_TO_PACKET_END:
	case PTR_TO_FLOW_KEYS:
	case PTR_TO_SOCKET:
	case PTR_TO_SOCKET_OR_NULL:
	case PTR_TO_SOCK_COMMON:
	case PTR_TO_SOCK_COMMON_OR_NULL:
	case PTR_TO_TCP_SOCK:
	case PTR_TO_TCP_SOCK_OR_NULL:
	case PTR_TO_XDP_SOCK:
		/* Only valid matches are exact, which memcmp() above
		 * would have accepted
		 */
	default:
		/* Don't know what's going on, just say it's not safe */
		return false;
	}

	/* Shouldn't get here; if we do, say it's not safe */
	WARN_ON_ONCE(1);
	return false;
}

static bool stacksafe(struct bpf_func_state *old,
		      struct bpf_func_state *cur,
		      struct idpair *idmap)
{
	int i, spi;

	/* walk slots of the explored stack and ignore any additional
	 * slots in the current stack, since explored(safe) state
	 * didn't use them
	 */
	for (i = 0; i < old->allocated_stack; i++) {
		spi = i / BPF_REG_SIZE;

		if (!(old->stack[spi].spilled_ptr.live & REG_LIVE_READ)) {
			i += BPF_REG_SIZE - 1;
			/* explored state didn't use this */
			continue;
		}

		if (old->stack[spi].slot_type[i % BPF_REG_SIZE] == STACK_INVALID)
			continue;

		/* explored stack has more populated slots than current stack
		 * and these slots were used
		 */
		if (i >= cur->allocated_stack)
			return false;

		/* if old state was safe with misc data in the stack
		 * it will be safe with zero-initialized stack.
		 * The opposite is not true
		 */
		if (old->stack[spi].slot_type[i % BPF_REG_SIZE] == STACK_MISC &&
		    cur->stack[spi].slot_type[i % BPF_REG_SIZE] == STACK_ZERO)
			continue;
		if (old->stack[spi].slot_type[i % BPF_REG_SIZE] !=
		    cur->stack[spi].slot_type[i % BPF_REG_SIZE])
			/* Ex: old explored (safe) state has STACK_SPILL in
			 * this stack slot, but current has STACK_MISC ->
			 * this verifier states are not equivalent,
			 * return false to continue verification of this path
			 */
			return false;
		if (i % BPF_REG_SIZE)
			continue;
		if (old->stack[spi].slot_type[0] != STACK_SPILL)
			continue;
		if (!regsafe(&old->stack[spi].spilled_ptr,
			     &cur->stack[spi].spilled_ptr,
			     idmap))
			/* when explored and current stack slot are both storing
			 * spilled registers, check that stored pointers types
			 * are the same as well.
			 * Ex: explored safe path could have stored
			 * (bpf_reg_state) {.type = PTR_TO_STACK, .off = -8}
			 * but current path has stored:
			 * (bpf_reg_state) {.type = PTR_TO_STACK, .off = -16}
			 * such verifier states are not equivalent.
			 * return false to continue verification of this path
			 */
			return false;
	}
	return true;
}

static bool refsafe(struct bpf_func_state *old, struct bpf_func_state *cur)
{
	if (old->acquired_refs != cur->acquired_refs)
		return false;
	return !memcmp(old->refs, cur->refs,
		       sizeof(*old->refs) * old->acquired_refs);
}

/* compare two verifier states
 *
 * all states stored in state_list are known to be valid, since
 * verifier reached 'bpf_exit' instruction through them
 *
 * this function is called when verifier exploring different branches of
 * execution popped from the state stack. If it sees an old state that has
 * more strict register state and more strict stack state then this execution
 * branch doesn't need to be explored further, since verifier already
 * concluded that more strict state leads to valid finish.
 *
 * Therefore two states are equivalent if register state is more conservative
 * and explored stack state is more conservative than the current one.
 * Example:
 *       explored                   current
 * (slot1=INV slot2=MISC) == (slot1=MISC slot2=MISC)
 * (slot1=MISC slot2=MISC) != (slot1=INV slot2=MISC)
 *
 * In other words if current stack state (one being explored) has more
 * valid slots than old one that already passed validation, it means
 * the verifier can stop exploring and conclude that current state is valid too
 *
 * Similarly with registers. If explored state has register type as invalid
 * whereas register type in current state is meaningful, it means that
 * the current state will reach 'bpf_exit' instruction safely
 */
static bool func_states_equal(struct bpf_func_state *old,
			      struct bpf_func_state *cur)
{
	struct idpair *idmap;
	bool ret = false;
	int i;

	idmap = kcalloc(ID_MAP_SIZE, sizeof(struct idpair), GFP_KERNEL);
	/* If we failed to allocate the idmap, just say it's not safe */
	if (!idmap)
		return false;

	for (i = 0; i < MAX_BPF_REG; i++) {
		if (!regsafe(&old->regs[i], &cur->regs[i], idmap))
			goto out_free;
	}

	if (!stacksafe(old, cur, idmap))
		goto out_free;

	if (!refsafe(old, cur))
		goto out_free;
	ret = true;
out_free:
	kfree(idmap);
	return ret;
}

static bool states_equal(struct bpf_verifier_env *env,
			 struct bpf_verifier_state *old,
			 struct bpf_verifier_state *cur)
{
	int i;

	if (old->curframe != cur->curframe)
		return false;

	/* Verification state from speculative execution simulation
	 * must never prune a non-speculative execution one.
	 */
	if (old->speculative && !cur->speculative)
		return false;

	if (old->active_spin_lock != cur->active_spin_lock)
		return false;

	/* for states to be equal callsites have to be the same
	 * and all frame states need to be equivalent
	 */
	for (i = 0; i <= old->curframe; i++) {
		if (old->frame[i]->callsite != cur->frame[i]->callsite)
			return false;
		if (!func_states_equal(old->frame[i], cur->frame[i]))
			return false;
	}
	return true;
}

/* Return 0 if no propagation happened. Return negative error code if error
 * happened. Otherwise, return the propagated bit.
 */
static int propagate_liveness_reg(struct bpf_verifier_env *env,
				  struct bpf_reg_state *reg,
				  struct bpf_reg_state *parent_reg)
{
	u8 parent_flag = parent_reg->live & REG_LIVE_READ;
	u8 flag = reg->live & REG_LIVE_READ;
	int err;

	/* When comes here, read flags of PARENT_REG or REG could be any of
	 * REG_LIVE_READ64, REG_LIVE_READ32, REG_LIVE_NONE. There is no need
	 * of propagation if PARENT_REG has strongest REG_LIVE_READ64.
	 */
	if (parent_flag == REG_LIVE_READ64 ||
	    /* Or if there is no read flag from REG. */
	    !flag ||
	    /* Or if the read flag from REG is the same as PARENT_REG. */
	    parent_flag == flag)
		return 0;

	err = mark_reg_read(env, reg, parent_reg, flag);
	if (err)
		return err;

	return flag;
}

/* A write screens off any subsequent reads; but write marks come from the
 * straight-line code between a state and its parent.  When we arrive at an
 * equivalent state (jump target or such) we didn't arrive by the straight-line
 * code, so read marks in the state must propagate to the parent regardless
 * of the state's write marks. That's what 'parent == state->parent' comparison
 * in mark_reg_read() is for.
 */
static int propagate_liveness(struct bpf_verifier_env *env,
			      const struct bpf_verifier_state *vstate,
			      struct bpf_verifier_state *vparent)
{
	struct bpf_reg_state *state_reg, *parent_reg;
	struct bpf_func_state *state, *parent;
	int i, frame, err = 0;

	if (vparent->curframe != vstate->curframe) {
		WARN(1, "propagate_live: parent frame %d current frame %d\n",
		     vparent->curframe, vstate->curframe);
		return -EFAULT;
	}
	/* Propagate read liveness of registers... */
	BUILD_BUG_ON(BPF_REG_FP + 1 != MAX_BPF_REG);
	for (frame = 0; frame <= vstate->curframe; frame++) {
		parent = vparent->frame[frame];
		state = vstate->frame[frame];
		parent_reg = parent->regs;
		state_reg = state->regs;
		/* We don't need to worry about FP liveness, it's read-only */
		for (i = frame < vstate->curframe ? BPF_REG_6 : 0; i < BPF_REG_FP; i++) {
			err = propagate_liveness_reg(env, &state_reg[i],
						     &parent_reg[i]);
			if (err < 0)
				return err;
			if (err == REG_LIVE_READ64)
				mark_insn_zext(env, &parent_reg[i]);
		}

		/* Propagate stack slots. */
		for (i = 0; i < state->allocated_stack / BPF_REG_SIZE &&
			    i < parent->allocated_stack / BPF_REG_SIZE; i++) {
			parent_reg = &parent->stack[i].spilled_ptr;
			state_reg = &state->stack[i].spilled_ptr;
			err = propagate_liveness_reg(env, state_reg,
						     parent_reg);
			if (err < 0)
				return err;
		}
	}
	return 0;
}

/* find precise scalars in the previous equivalent state and
 * propagate them into the current state
 */
static int propagate_precision(struct bpf_verifier_env *env,
			       const struct bpf_verifier_state *old)
{
	struct bpf_reg_state *state_reg;
	struct bpf_func_state *state;
	int i, err = 0;

	state = old->frame[old->curframe];
	state_reg = state->regs;
	for (i = 0; i < BPF_REG_FP; i++, state_reg++) {
		if (state_reg->type != SCALAR_VALUE ||
		    !state_reg->precise)
			continue;
		if (env->log.level & BPF_LOG_LEVEL2)
			verbose(env, "propagating r%d\n", i);
		err = mark_chain_precision(env, i);
		if (err < 0)
			return err;
	}

	for (i = 0; i < state->allocated_stack / BPF_REG_SIZE; i++) {
		if (state->stack[i].slot_type[0] != STACK_SPILL)
			continue;
		state_reg = &state->stack[i].spilled_ptr;
		if (state_reg->type != SCALAR_VALUE ||
		    !state_reg->precise)
			continue;
		if (env->log.level & BPF_LOG_LEVEL2)
			verbose(env, "propagating fp%d\n",
				(-i - 1) * BPF_REG_SIZE);
		err = mark_chain_precision_stack(env, i);
		if (err < 0)
			return err;
	}
	return 0;
}

static bool states_maybe_looping(struct bpf_verifier_state *old,
				 struct bpf_verifier_state *cur)
{
	struct bpf_func_state *fold, *fcur;
	int i, fr = cur->curframe;

	if (old->curframe != fr)
		return false;

	fold = old->frame[fr];
	fcur = cur->frame[fr];
	for (i = 0; i < MAX_BPF_REG; i++)
		if (memcmp(&fold->regs[i], &fcur->regs[i],
			   offsetof(struct bpf_reg_state, parent)))
			return false;
	return true;
}


static int is_state_visited(struct bpf_verifier_env *env, int insn_idx)
{
	struct bpf_verifier_state_list *new_sl;
	struct bpf_verifier_state_list *sl, **pprev;
	struct bpf_verifier_state *cur = env->cur_state, *new;
	int i, j, err, states_cnt = 0;
	bool add_new_state = env->test_state_freq ? true : false;

	cur->last_insn_idx = env->prev_insn_idx;
	if (!env->insn_aux_data[insn_idx].prune_point)
		/* this 'insn_idx' instruction wasn't marked, so we will not
		 * be doing state search here
		 */
		return 0;

	/* bpf progs typically have pruning point every 4 instructions
	 * http://vger.kernel.org/bpfconf2019.html#session-1
	 * Do not add new state for future pruning if the verifier hasn't seen
	 * at least 2 jumps and at least 8 instructions.
	 * This heuristics helps decrease 'total_states' and 'peak_states' metric.
	 * In tests that amounts to up to 50% reduction into total verifier
	 * memory consumption and 20% verifier time speedup.
	 */
	if (env->jmps_processed - env->prev_jmps_processed >= 2 &&
	    env->insn_processed - env->prev_insn_processed >= 8)
		add_new_state = true;

	pprev = explored_state(env, insn_idx);
	sl = *pprev;

	clean_live_states(env, insn_idx, cur);

	while (sl) {
		states_cnt++;
		if (sl->state.insn_idx != insn_idx)
			goto next;
		if (sl->state.branches) {
			if (states_maybe_looping(&sl->state, cur) &&
			    states_equal(env, &sl->state, cur)) {
				verbose_linfo(env, insn_idx, "; ");
				verbose(env, "infinite loop detected at insn %d\n", insn_idx);
				return -EINVAL;
			}
			/* if the verifier is processing a loop, avoid adding new state
			 * too often, since different loop iterations have distinct
			 * states and may not help future pruning.
			 * This threshold shouldn't be too low to make sure that
			 * a loop with large bound will be rejected quickly.
			 * The most abusive loop will be:
			 * r1 += 1
			 * if r1 < 1000000 goto pc-2
			 * 1M insn_procssed limit / 100 == 10k peak states.
			 * This threshold shouldn't be too high either, since states
			 * at the end of the loop are likely to be useful in pruning.
			 */
			if (env->jmps_processed - env->prev_jmps_processed < 20 &&
			    env->insn_processed - env->prev_insn_processed < 100)
				add_new_state = false;
			goto miss;
		}
		if (states_equal(env, &sl->state, cur)) {
			sl->hit_cnt++;
			/* reached equivalent register/stack state,
			 * prune the search.
			 * Registers read by the continuation are read by us.
			 * If we have any write marks in env->cur_state, they
			 * will prevent corresponding reads in the continuation
			 * from reaching our parent (an explored_state).  Our
			 * own state will get the read marks recorded, but
			 * they'll be immediately forgotten as we're pruning
			 * this state and will pop a new one.
			 */
			err = propagate_liveness(env, &sl->state, cur);

			/* if previous state reached the exit with precision and
			 * current state is equivalent to it (except precsion marks)
			 * the precision needs to be propagated back in
			 * the current state.
			 */
			err = err ? : push_jmp_history(env, cur);
			err = err ? : propagate_precision(env, &sl->state);
			if (err)
				return err;
			return 1;
		}
miss:
		/* when new state is not going to be added do not increase miss count.
		 * Otherwise several loop iterations will remove the state
		 * recorded earlier. The goal of these heuristics is to have
		 * states from some iterations of the loop (some in the beginning
		 * and some at the end) to help pruning.
		 */
		if (add_new_state)
			sl->miss_cnt++;
		/* heuristic to determine whether this state is beneficial
		 * to keep checking from state equivalence point of view.
		 * Higher numbers increase max_states_per_insn and verification time,
		 * but do not meaningfully decrease insn_processed.
		 */
		if (sl->miss_cnt > sl->hit_cnt * 3 + 3) {
			/* the state is unlikely to be useful. Remove it to
			 * speed up verification
			 */
			*pprev = sl->next;
			if (sl->state.frame[0]->regs[0].live & REG_LIVE_DONE) {
				u32 br = sl->state.branches;

				WARN_ONCE(br,
					  "BUG live_done but branches_to_explore %d\n",
					  br);
				free_verifier_state(&sl->state, false);
				kfree(sl);
				env->peak_states--;
			} else {
				/* cannot free this state, since parentage chain may
				 * walk it later. Add it for free_list instead to
				 * be freed at the end of verification
				 */
				sl->next = env->free_list;
				env->free_list = sl;
			}
			sl = *pprev;
			continue;
		}
next:
		pprev = &sl->next;
		sl = *pprev;
	}

	if (env->max_states_per_insn < states_cnt)
		env->max_states_per_insn = states_cnt;

	if (!env->bpf_capable && states_cnt > BPF_COMPLEXITY_LIMIT_STATES)
		return push_jmp_history(env, cur);

	if (!add_new_state)
		return push_jmp_history(env, cur);

	/* There were no equivalent states, remember the current one.
	 * Technically the current state is not proven to be safe yet,
	 * but it will either reach outer most bpf_exit (which means it's safe)
	 * or it will be rejected. When there are no loops the verifier won't be
	 * seeing this tuple (frame[0].callsite, frame[1].callsite, .. insn_idx)
	 * again on the way to bpf_exit.
	 * When looping the sl->state.branches will be > 0 and this state
	 * will not be considered for equivalence until branches == 0.
	 */
	new_sl = kzalloc(sizeof(struct bpf_verifier_state_list), GFP_KERNEL);
	if (!new_sl)
		return -ENOMEM;
	env->total_states++;
	env->peak_states++;
	env->prev_jmps_processed = env->jmps_processed;
	env->prev_insn_processed = env->insn_processed;

	/* add new state to the head of linked list */
	new = &new_sl->state;
	err = copy_verifier_state(new, cur);
	if (err) {
		free_verifier_state(new, false);
		kfree(new_sl);
		return err;
	}
	new->insn_idx = insn_idx;
	WARN_ONCE(new->branches != 1,
		  "BUG is_state_visited:branches_to_explore=%d insn %d\n", new->branches, insn_idx);

	cur->parent = new;
	cur->first_insn_idx = insn_idx;
	clear_jmp_history(cur);
	new_sl->next = *explored_state(env, insn_idx);
	*explored_state(env, insn_idx) = new_sl;
	/* connect new state to parentage chain. Current frame needs all
	 * registers connected. Only r6 - r9 of the callers are alive (pushed
	 * to the stack implicitly by JITs) so in callers' frames connect just
	 * r6 - r9 as an optimization. Callers will have r1 - r5 connected to
	 * the state of the call instruction (with WRITTEN set), and r0 comes
	 * from callee with its full parentage chain, anyway.
	 */
	/* clear write marks in current state: the writes we did are not writes
	 * our child did, so they don't screen off its reads from us.
	 * (There are no read marks in current state, because reads always mark
	 * their parent and current state never has children yet.  Only
	 * explored_states can get read marks.)
	 */
	for (j = 0; j <= cur->curframe; j++) {
		for (i = j < cur->curframe ? BPF_REG_6 : 0; i < BPF_REG_FP; i++)
			cur->frame[j]->regs[i].parent = &new->frame[j]->regs[i];
		for (i = 0; i < BPF_REG_FP; i++)
			cur->frame[j]->regs[i].live = REG_LIVE_NONE;
	}

	/* all stack frames are accessible from callee, clear them all */
	for (j = 0; j <= cur->curframe; j++) {
		struct bpf_func_state *frame = cur->frame[j];
		struct bpf_func_state *newframe = new->frame[j];

		for (i = 0; i < frame->allocated_stack / BPF_REG_SIZE; i++) {
			frame->stack[i].spilled_ptr.live = REG_LIVE_NONE;
			frame->stack[i].spilled_ptr.parent =
						&newframe->stack[i].spilled_ptr;
		}
	}
	return 0;
}

/* Return true if it's OK to have the same insn return a different type. */
static bool reg_type_mismatch_ok(enum bpf_reg_type type)
{
	switch (type) {
	case PTR_TO_CTX:
	case PTR_TO_SOCKET:
	case PTR_TO_SOCKET_OR_NULL:
	case PTR_TO_SOCK_COMMON:
	case PTR_TO_SOCK_COMMON_OR_NULL:
	case PTR_TO_TCP_SOCK:
	case PTR_TO_TCP_SOCK_OR_NULL:
	case PTR_TO_XDP_SOCK:
	case PTR_TO_BTF_ID:
	case PTR_TO_BTF_ID_OR_NULL:
		return false;
	default:
		return true;
	}
}

/* If an instruction was previously used with particular pointer types, then we
 * need to be careful to avoid cases such as the below, where it may be ok
 * for one branch accessing the pointer, but not ok for the other branch:
 *
 * R1 = sock_ptr
 * goto X;
 * ...
 * R1 = some_other_valid_ptr;
 * goto X;
 * ...
 * R2 = *(u32 *)(R1 + 0);
 */
static bool reg_type_mismatch(enum bpf_reg_type src, enum bpf_reg_type prev)
{
	return src != prev && (!reg_type_mismatch_ok(src) ||
			       !reg_type_mismatch_ok(prev));
}

static int do_check(struct bpf_verifier_env *env)
{
	bool pop_log = !(env->log.level & BPF_LOG_LEVEL2);
	struct bpf_verifier_state *state = env->cur_state;
	struct bpf_insn *insns = env->prog->insnsi;
	struct bpf_reg_state *regs;
	int insn_cnt = env->prog->len;
	bool do_print_state = false;
	int prev_insn_idx = -1;

	for (;;) {
		struct bpf_insn *insn;
		u8 class;
		int err;

		env->prev_insn_idx = prev_insn_idx;
		if (env->insn_idx >= insn_cnt) {
			verbose(env, "invalid insn idx %d insn_cnt %d\n",
				env->insn_idx, insn_cnt);
			return -EFAULT;
		}

		insn = &insns[env->insn_idx];
		class = BPF_CLASS(insn->code);

		if (++env->insn_processed > BPF_COMPLEXITY_LIMIT_INSNS) {
			verbose(env,
				"BPF program is too large. Processed %d insn\n",
				env->insn_processed);
			return -E2BIG;
		}

		err = is_state_visited(env, env->insn_idx);
		if (err < 0)
			return err;
		if (err == 1) {
			/* found equivalent state, can prune the search */
			if (env->log.level & BPF_LOG_LEVEL) {
				if (do_print_state)
					verbose(env, "\nfrom %d to %d%s: safe\n",
						env->prev_insn_idx, env->insn_idx,
						env->cur_state->speculative ?
						" (speculative execution)" : "");
				else
					verbose(env, "%d: safe\n", env->insn_idx);
			}
			goto process_bpf_exit;
		}

		if (signal_pending(current))
			return -EAGAIN;

		if (need_resched())
			cond_resched();

		if (env->log.level & BPF_LOG_LEVEL2 ||
		    (env->log.level & BPF_LOG_LEVEL && do_print_state)) {
			if (env->log.level & BPF_LOG_LEVEL2)
				verbose(env, "%d:", env->insn_idx);
			else
				verbose(env, "\nfrom %d to %d%s:",
					env->prev_insn_idx, env->insn_idx,
					env->cur_state->speculative ?
					" (speculative execution)" : "");
			print_verifier_state(env, state->frame[state->curframe]);
			do_print_state = false;
		}

		if (env->log.level & BPF_LOG_LEVEL) {
			const struct bpf_insn_cbs cbs = {
				.cb_print	= verbose,
				.private_data	= env,
			};

			verbose_linfo(env, env->insn_idx, "; ");
			verbose(env, "%d: ", env->insn_idx);
			print_bpf_insn(&cbs, insn, env->allow_ptr_leaks);
		}

		if (bpf_prog_is_dev_bound(env->prog->aux)) {
			err = bpf_prog_offload_verify_insn(env, env->insn_idx,
							   env->prev_insn_idx);
			if (err)
				return err;
		}

		regs = cur_regs(env);
		env->insn_aux_data[env->insn_idx].seen = env->pass_cnt;
		prev_insn_idx = env->insn_idx;

		if (class == BPF_ALU || class == BPF_ALU64) {
			err = check_alu_op(env, insn);
			if (err)
				return err;

		} else if (class == BPF_LDX) {
			enum bpf_reg_type *prev_src_type, src_reg_type;

			/* check for reserved fields is already done */

			/* check src operand */
			err = check_reg_arg(env, insn->src_reg, SRC_OP);
			if (err)
				return err;

			err = check_reg_arg(env, insn->dst_reg, DST_OP_NO_MARK);
			if (err)
				return err;

			src_reg_type = regs[insn->src_reg].type;

			/* check that memory (src_reg + off) is readable,
			 * the state of dst_reg will be updated by this func
			 */
			err = check_mem_access(env, env->insn_idx, insn->src_reg,
					       insn->off, BPF_SIZE(insn->code),
					       BPF_READ, insn->dst_reg, false);
			if (err)
				return err;

			prev_src_type = &env->insn_aux_data[env->insn_idx].ptr_type;

			if (*prev_src_type == NOT_INIT) {
				/* saw a valid insn
				 * dst_reg = *(u32 *)(src_reg + off)
				 * save type to validate intersecting paths
				 */
				*prev_src_type = src_reg_type;

			} else if (reg_type_mismatch(src_reg_type, *prev_src_type)) {
				/* ABuser program is trying to use the same insn
				 * dst_reg = *(u32*) (src_reg + off)
				 * with different pointer types:
				 * src_reg == ctx in one branch and
				 * src_reg == stack|map in some other branch.
				 * Reject it.
				 */
				verbose(env, "same insn cannot be used with different pointers\n");
				return -EINVAL;
			}

		} else if (class == BPF_STX) {
			enum bpf_reg_type *prev_dst_type, dst_reg_type;

			if (BPF_MODE(insn->code) == BPF_XADD) {
				err = check_xadd(env, env->insn_idx, insn);
				if (err)
					return err;
				env->insn_idx++;
				continue;
			}

			/* check src1 operand */
			err = check_reg_arg(env, insn->src_reg, SRC_OP);
			if (err)
				return err;
			/* check src2 operand */
			err = check_reg_arg(env, insn->dst_reg, SRC_OP);
			if (err)
				return err;

			dst_reg_type = regs[insn->dst_reg].type;

			/* check that memory (dst_reg + off) is writeable */
			err = check_mem_access(env, env->insn_idx, insn->dst_reg,
					       insn->off, BPF_SIZE(insn->code),
					       BPF_WRITE, insn->src_reg, false);
			if (err)
				return err;

			prev_dst_type = &env->insn_aux_data[env->insn_idx].ptr_type;

			if (*prev_dst_type == NOT_INIT) {
				*prev_dst_type = dst_reg_type;
			} else if (reg_type_mismatch(dst_reg_type, *prev_dst_type)) {
				verbose(env, "same insn cannot be used with different pointers\n");
				return -EINVAL;
			}

		} else if (class == BPF_ST) {
			if (BPF_MODE(insn->code) != BPF_MEM ||
			    insn->src_reg != BPF_REG_0) {
				verbose(env, "BPF_ST uses reserved fields\n");
				return -EINVAL;
			}
			/* check src operand */
			err = check_reg_arg(env, insn->dst_reg, SRC_OP);
			if (err)
				return err;

			if (is_ctx_reg(env, insn->dst_reg)) {
				verbose(env, "BPF_ST stores into R%d %s is not allowed\n",
					insn->dst_reg,
					reg_type_str[reg_state(env, insn->dst_reg)->type]);
				return -EACCES;
			}

			/* check that memory (dst_reg + off) is writeable */
			err = check_mem_access(env, env->insn_idx, insn->dst_reg,
					       insn->off, BPF_SIZE(insn->code),
					       BPF_WRITE, -1, false);
			if (err)
				return err;

		} else if (class == BPF_JMP || class == BPF_JMP32) {
			u8 opcode = BPF_OP(insn->code);

			env->jmps_processed++;
			if (opcode == BPF_CALL) {
				if (BPF_SRC(insn->code) != BPF_K ||
				    insn->off != 0 ||
				    (insn->src_reg != BPF_REG_0 &&
				     insn->src_reg != BPF_PSEUDO_CALL) ||
				    insn->dst_reg != BPF_REG_0 ||
				    class == BPF_JMP32) {
					verbose(env, "BPF_CALL uses reserved fields\n");
					return -EINVAL;
				}

				if (env->cur_state->active_spin_lock &&
				    (insn->src_reg == BPF_PSEUDO_CALL ||
				     insn->imm != BPF_FUNC_spin_unlock)) {
					verbose(env, "function calls are not allowed while holding a lock\n");
					return -EINVAL;
				}
				if (insn->src_reg == BPF_PSEUDO_CALL)
					err = check_func_call(env, insn, &env->insn_idx);
				else
					err = check_helper_call(env, insn->imm, env->insn_idx);
				if (err)
					return err;

			} else if (opcode == BPF_JA) {
				if (BPF_SRC(insn->code) != BPF_K ||
				    insn->imm != 0 ||
				    insn->src_reg != BPF_REG_0 ||
				    insn->dst_reg != BPF_REG_0 ||
				    class == BPF_JMP32) {
					verbose(env, "BPF_JA uses reserved fields\n");
					return -EINVAL;
				}

				env->insn_idx += insn->off + 1;
				continue;

			} else if (opcode == BPF_EXIT) {
				if (BPF_SRC(insn->code) != BPF_K ||
				    insn->imm != 0 ||
				    insn->src_reg != BPF_REG_0 ||
				    insn->dst_reg != BPF_REG_0 ||
				    class == BPF_JMP32) {
					verbose(env, "BPF_EXIT uses reserved fields\n");
					return -EINVAL;
				}

				if (env->cur_state->active_spin_lock) {
					verbose(env, "bpf_spin_unlock is missing\n");
					return -EINVAL;
				}

				if (state->curframe) {
					/* exit from nested function */
					err = prepare_func_exit(env, &env->insn_idx);
					if (err)
						return err;
					do_print_state = true;
					continue;
				}

				err = check_reference_leak(env);
				if (err)
					return err;

				err = check_return_code(env);
				if (err)
					return err;
process_bpf_exit:
				update_branch_counts(env, env->cur_state);
				err = pop_stack(env, &prev_insn_idx,
						&env->insn_idx, pop_log);
				if (err < 0) {
					if (err != -ENOENT)
						return err;
					break;
				} else {
					do_print_state = true;
					continue;
				}
			} else {
				err = check_cond_jmp_op(env, insn, &env->insn_idx);
				if (err)
					return err;
			}
		} else if (class == BPF_LD) {
			u8 mode = BPF_MODE(insn->code);

			if (mode == BPF_ABS || mode == BPF_IND) {
				err = check_ld_abs(env, insn);
				if (err)
					return err;

			} else if (mode == BPF_IMM) {
				err = check_ld_imm(env, insn);
				if (err)
					return err;

				env->insn_idx++;
				env->insn_aux_data[env->insn_idx].seen = env->pass_cnt;
			} else {
				verbose(env, "invalid BPF_LD mode\n");
				return -EINVAL;
			}
		} else {
			verbose(env, "unknown insn class %d\n", class);
			return -EINVAL;
		}

		env->insn_idx++;
	}

	return 0;
}

/* replace pseudo btf_id with kernel symbol address */
static int check_pseudo_btf_id(struct bpf_verifier_env *env,
			       struct bpf_insn *insn,
			       struct bpf_insn_aux_data *aux)
{
	const struct btf_var_secinfo *vsi;
	const struct btf_type *datasec;
	const struct btf_type *t;
	const char *sym_name;
	bool percpu = false;
	u32 type, id = insn->imm;
	s32 datasec_id;
	u64 addr;
	int i;

	if (!btf_vmlinux) {
		verbose(env, "kernel is missing BTF, make sure CONFIG_DEBUG_INFO_BTF=y is specified in Kconfig.\n");
		return -EINVAL;
	}

	if (insn[1].imm != 0) {
		verbose(env, "reserved field (insn[1].imm) is used in pseudo_btf_id ldimm64 insn.\n");
		return -EINVAL;
	}

	t = btf_type_by_id(btf_vmlinux, id);
	if (!t) {
		verbose(env, "ldimm64 insn specifies invalid btf_id %d.\n", id);
		return -ENOENT;
	}

	if (!btf_type_is_var(t)) {
		verbose(env, "pseudo btf_id %d in ldimm64 isn't KIND_VAR.\n",
			id);
		return -EINVAL;
	}

	sym_name = btf_name_by_offset(btf_vmlinux, t->name_off);
	addr = kallsyms_lookup_name(sym_name);
	if (!addr) {
		verbose(env, "ldimm64 failed to find the address for kernel symbol '%s'.\n",
			sym_name);
		return -ENOENT;
	}

	datasec_id = btf_find_by_name_kind(btf_vmlinux, ".data..percpu",
					   BTF_KIND_DATASEC);
	if (datasec_id > 0) {
		datasec = btf_type_by_id(btf_vmlinux, datasec_id);
		for_each_vsi(i, datasec, vsi) {
			if (vsi->type == id) {
				percpu = true;
				break;
			}
		}
	}

	insn[0].imm = (u32)addr;
	insn[1].imm = addr >> 32;

	type = t->type;
	t = btf_type_skip_modifiers(btf_vmlinux, type, NULL);
	if (percpu) {
		aux->btf_var.reg_type = PTR_TO_PERCPU_BTF_ID;
		aux->btf_var.btf_id = type;
	} else if (!btf_type_is_struct(t)) {
		const struct btf_type *ret;
		const char *tname;
		u32 tsize;

		/* resolve the type size of ksym. */
		ret = btf_resolve_size(btf_vmlinux, t, &tsize);
		if (IS_ERR(ret)) {
			tname = btf_name_by_offset(btf_vmlinux, t->name_off);
			verbose(env, "ldimm64 unable to resolve the size of type '%s': %ld\n",
				tname, PTR_ERR(ret));
			return -EINVAL;
		}
		aux->btf_var.reg_type = PTR_TO_MEM;
		aux->btf_var.mem_size = tsize;
	} else {
		aux->btf_var.reg_type = PTR_TO_BTF_ID;
		aux->btf_var.btf_id = type;
	}
	return 0;
}

static int check_map_prealloc(struct bpf_map *map)
{
	return (map->map_type != BPF_MAP_TYPE_HASH &&
		map->map_type != BPF_MAP_TYPE_PERCPU_HASH &&
		map->map_type != BPF_MAP_TYPE_HASH_OF_MAPS) ||
		!(map->map_flags & BPF_F_NO_PREALLOC);
}

static bool is_tracing_prog_type(enum bpf_prog_type type)
{
	switch (type) {
	case BPF_PROG_TYPE_KPROBE:
	case BPF_PROG_TYPE_TRACEPOINT:
	case BPF_PROG_TYPE_PERF_EVENT:
	case BPF_PROG_TYPE_RAW_TRACEPOINT:
		return true;
	default:
		return false;
	}
}

static bool is_preallocated_map(struct bpf_map *map)
{
	if (!check_map_prealloc(map))
		return false;
	if (map->inner_map_meta && !check_map_prealloc(map->inner_map_meta))
		return false;
	return true;
}

static int check_map_prog_compatibility(struct bpf_verifier_env *env,
					struct bpf_map *map,
					struct bpf_prog *prog)

{
	enum bpf_prog_type prog_type = resolve_prog_type(prog);
	/*
	 * Validate that trace type programs use preallocated hash maps.
	 *
	 * For programs attached to PERF events this is mandatory as the
	 * perf NMI can hit any arbitrary code sequence.
	 *
	 * All other trace types using preallocated hash maps are unsafe as
	 * well because tracepoint or kprobes can be inside locked regions
	 * of the memory allocator or at a place where a recursion into the
	 * memory allocator would see inconsistent state.
	 *
	 * On RT enabled kernels run-time allocation of all trace type
	 * programs is strictly prohibited due to lock type constraints. On
	 * !RT kernels it is allowed for backwards compatibility reasons for
	 * now, but warnings are emitted so developers are made aware of
	 * the unsafety and can fix their programs before this is enforced.
	 */
	if (is_tracing_prog_type(prog_type) && !is_preallocated_map(map)) {
		if (prog_type == BPF_PROG_TYPE_PERF_EVENT) {
			verbose(env, "perf_event programs can only use preallocated hash map\n");
			return -EINVAL;
		}
		if (IS_ENABLED(CONFIG_PREEMPT_RT)) {
			verbose(env, "trace type programs can only use preallocated hash map\n");
			return -EINVAL;
		}
		WARN_ONCE(1, "trace type BPF program uses run-time allocation\n");
		verbose(env, "trace type programs with run-time allocated hash maps are unsafe. Switch to preallocated hash maps.\n");
	}

	if ((is_tracing_prog_type(prog_type) ||
	     prog_type == BPF_PROG_TYPE_SOCKET_FILTER) &&
	    map_value_has_spin_lock(map)) {
		verbose(env, "tracing progs cannot use bpf_spin_lock yet\n");
		return -EINVAL;
	}

	if ((bpf_prog_is_dev_bound(prog->aux) || bpf_map_is_dev_bound(map)) &&
	    !bpf_offload_prog_map_match(prog, map)) {
		verbose(env, "offload device mismatch between prog and map\n");
		return -EINVAL;
	}

	if (map->map_type == BPF_MAP_TYPE_STRUCT_OPS) {
		verbose(env, "bpf_struct_ops map cannot be used in prog\n");
		return -EINVAL;
	}

	if (prog->aux->sleepable)
		switch (map->map_type) {
		case BPF_MAP_TYPE_HASH:
		case BPF_MAP_TYPE_LRU_HASH:
		case BPF_MAP_TYPE_ARRAY:
			if (!is_preallocated_map(map)) {
				verbose(env,
					"Sleepable programs can only use preallocated hash maps\n");
				return -EINVAL;
			}
			break;
		default:
			verbose(env,
				"Sleepable programs can only use array and hash maps\n");
			return -EINVAL;
		}

	return 0;
}

static bool bpf_map_is_cgroup_storage(struct bpf_map *map)
{
	return (map->map_type == BPF_MAP_TYPE_CGROUP_STORAGE ||
		map->map_type == BPF_MAP_TYPE_PERCPU_CGROUP_STORAGE);
}

/* find and rewrite pseudo imm in ld_imm64 instructions:
 *
 * 1. if it accesses map FD, replace it with actual map pointer.
 * 2. if it accesses btf_id of a VAR, replace it with pointer to the var.
 *
 * NOTE: btf_vmlinux is required for converting pseudo btf_id.
 */
static int resolve_pseudo_ldimm64(struct bpf_verifier_env *env)
{
	struct bpf_insn *insn = env->prog->insnsi;
	int insn_cnt = env->prog->len;
	int i, j, err;

	err = bpf_prog_calc_tag(env->prog);
	if (err)
		return err;

	for (i = 0; i < insn_cnt; i++, insn++) {
		if (BPF_CLASS(insn->code) == BPF_LDX &&
		    (BPF_MODE(insn->code) != BPF_MEM || insn->imm != 0)) {
			verbose(env, "BPF_LDX uses reserved fields\n");
			return -EINVAL;
		}

		if (BPF_CLASS(insn->code) == BPF_STX &&
		    ((BPF_MODE(insn->code) != BPF_MEM &&
		      BPF_MODE(insn->code) != BPF_XADD) || insn->imm != 0)) {
			verbose(env, "BPF_STX uses reserved fields\n");
			return -EINVAL;
		}

		if (insn[0].code == (BPF_LD | BPF_IMM | BPF_DW)) {
			struct bpf_insn_aux_data *aux;
			struct bpf_map *map;
			struct fd f;
			u64 addr;

			if (i == insn_cnt - 1 || insn[1].code != 0 ||
			    insn[1].dst_reg != 0 || insn[1].src_reg != 0 ||
			    insn[1].off != 0) {
				verbose(env, "invalid bpf_ld_imm64 insn\n");
				return -EINVAL;
			}

			if (insn[0].src_reg == 0)
				/* valid generic load 64-bit imm */
				goto next_insn;

			if (insn[0].src_reg == BPF_PSEUDO_BTF_ID) {
				aux = &env->insn_aux_data[i];
				err = check_pseudo_btf_id(env, insn, aux);
				if (err)
					return err;
				goto next_insn;
			}

			/* In final convert_pseudo_ld_imm64() step, this is
			 * converted into regular 64-bit imm load insn.
			 */
			if ((insn[0].src_reg != BPF_PSEUDO_MAP_FD &&
			     insn[0].src_reg != BPF_PSEUDO_MAP_VALUE) ||
			    (insn[0].src_reg == BPF_PSEUDO_MAP_FD &&
			     insn[1].imm != 0)) {
				verbose(env,
					"unrecognized bpf_ld_imm64 insn\n");
				return -EINVAL;
			}

			f = fdget(insn[0].imm);
			map = __bpf_map_get(f);
			if (IS_ERR(map)) {
				verbose(env, "fd %d is not pointing to valid bpf_map\n",
					insn[0].imm);
				return PTR_ERR(map);
			}

			err = check_map_prog_compatibility(env, map, env->prog);
			if (err) {
				fdput(f);
				return err;
			}

			aux = &env->insn_aux_data[i];
			if (insn->src_reg == BPF_PSEUDO_MAP_FD) {
				addr = (unsigned long)map;
			} else {
				u32 off = insn[1].imm;

				if (off >= BPF_MAX_VAR_OFF) {
					verbose(env, "direct value offset of %u is not allowed\n", off);
					fdput(f);
					return -EINVAL;
				}

				if (!map->ops->map_direct_value_addr) {
					verbose(env, "no direct value access support for this map type\n");
					fdput(f);
					return -EINVAL;
				}

				err = map->ops->map_direct_value_addr(map, &addr, off);
				if (err) {
					verbose(env, "invalid access to map value pointer, value_size=%u off=%u\n",
						map->value_size, off);
					fdput(f);
					return err;
				}

				aux->map_off = off;
				addr += off;
			}

			insn[0].imm = (u32)addr;
			insn[1].imm = addr >> 32;

			/* check whether we recorded this map already */
			for (j = 0; j < env->used_map_cnt; j++) {
				if (env->used_maps[j] == map) {
					aux->map_index = j;
					fdput(f);
					goto next_insn;
				}
			}

			if (env->used_map_cnt >= MAX_USED_MAPS) {
				fdput(f);
				return -E2BIG;
			}

			/* hold the map. If the program is rejected by verifier,
			 * the map will be released by release_maps() or it
			 * will be used by the valid program until it's unloaded
			 * and all maps are released in free_used_maps()
			 */
			bpf_map_inc(map);

			aux->map_index = env->used_map_cnt;
			env->used_maps[env->used_map_cnt++] = map;

			if (bpf_map_is_cgroup_storage(map) &&
			    bpf_cgroup_storage_assign(env->prog->aux, map)) {
				verbose(env, "only one cgroup storage of each type is allowed\n");
				fdput(f);
				return -EBUSY;
			}

			fdput(f);
next_insn:
			insn++;
			i++;
			continue;
		}

		/* Basic sanity check before we invest more work here. */
		if (!bpf_opcode_in_insntable(insn->code)) {
			verbose(env, "unknown opcode %02x\n", insn->code);
			return -EINVAL;
		}
	}

	/* now all pseudo BPF_LD_IMM64 instructions load valid
	 * 'struct bpf_map *' into a register instead of user map_fd.
	 * These pointers will be used later by verifier to validate map access.
	 */
	return 0;
}

/* drop refcnt of maps used by the rejected program */
static void release_maps(struct bpf_verifier_env *env)
{
	__bpf_free_used_maps(env->prog->aux, env->used_maps,
			     env->used_map_cnt);
}

/* convert pseudo BPF_LD_IMM64 into generic BPF_LD_IMM64 */
static void convert_pseudo_ld_imm64(struct bpf_verifier_env *env)
{
	struct bpf_insn *insn = env->prog->insnsi;
	int insn_cnt = env->prog->len;
	int i;

	for (i = 0; i < insn_cnt; i++, insn++)
		if (insn->code == (BPF_LD | BPF_IMM | BPF_DW))
			insn->src_reg = 0;
}

/* single env->prog->insni[off] instruction was replaced with the range
 * insni[off, off + cnt).  Adjust corresponding insn_aux_data by copying
 * [0, off) and [off, end) to new locations, so the patched range stays zero
 */
static int adjust_insn_aux_data(struct bpf_verifier_env *env,
				struct bpf_prog *new_prog, u32 off, u32 cnt)
{
	struct bpf_insn_aux_data *new_data, *old_data = env->insn_aux_data;
	struct bpf_insn *insn = new_prog->insnsi;
	u32 prog_len;
	int i;

	/* aux info at OFF always needs adjustment, no matter fast path
	 * (cnt == 1) is taken or not. There is no guarantee INSN at OFF is the
	 * original insn at old prog.
	 */
	old_data[off].zext_dst = insn_has_def32(env, insn + off + cnt - 1);

	if (cnt == 1)
		return 0;
	prog_len = new_prog->len;
	new_data = vzalloc(array_size(prog_len,
				      sizeof(struct bpf_insn_aux_data)));
	if (!new_data)
		return -ENOMEM;
	memcpy(new_data, old_data, sizeof(struct bpf_insn_aux_data) * off);
	memcpy(new_data + off + cnt - 1, old_data + off,
	       sizeof(struct bpf_insn_aux_data) * (prog_len - off - cnt + 1));
	for (i = off; i < off + cnt - 1; i++) {
		new_data[i].seen = env->pass_cnt;
		new_data[i].zext_dst = insn_has_def32(env, insn + i);
	}
	env->insn_aux_data = new_data;
	vfree(old_data);
	return 0;
}

static void adjust_subprog_starts(struct bpf_verifier_env *env, u32 off, u32 len)
{
	int i;

	if (len == 1)
		return;
	/* NOTE: fake 'exit' subprog should be updated as well. */
	for (i = 0; i <= env->subprog_cnt; i++) {
		if (env->subprog_info[i].start <= off)
			continue;
		env->subprog_info[i].start += len - 1;
	}
}

static void adjust_poke_descs(struct bpf_prog *prog, u32 len)
{
	struct bpf_jit_poke_descriptor *tab = prog->aux->poke_tab;
	int i, sz = prog->aux->size_poke_tab;
	struct bpf_jit_poke_descriptor *desc;

	for (i = 0; i < sz; i++) {
		desc = &tab[i];
		desc->insn_idx += len - 1;
	}
}

static struct bpf_prog *bpf_patch_insn_data(struct bpf_verifier_env *env, u32 off,
					    const struct bpf_insn *patch, u32 len)
{
	struct bpf_prog *new_prog;

	new_prog = bpf_patch_insn_single(env->prog, off, patch, len);
	if (IS_ERR(new_prog)) {
		if (PTR_ERR(new_prog) == -ERANGE)
			verbose(env,
				"insn %d cannot be patched due to 16-bit range\n",
				env->insn_aux_data[off].orig_idx);
		return NULL;
	}
	if (adjust_insn_aux_data(env, new_prog, off, len))
		return NULL;
	adjust_subprog_starts(env, off, len);
	adjust_poke_descs(new_prog, len);
	return new_prog;
}

static int adjust_subprog_starts_after_remove(struct bpf_verifier_env *env,
					      u32 off, u32 cnt)
{
	int i, j;

	/* find first prog starting at or after off (first to remove) */
	for (i = 0; i < env->subprog_cnt; i++)
		if (env->subprog_info[i].start >= off)
			break;
	/* find first prog starting at or after off + cnt (first to stay) */
	for (j = i; j < env->subprog_cnt; j++)
		if (env->subprog_info[j].start >= off + cnt)
			break;
	/* if j doesn't start exactly at off + cnt, we are just removing
	 * the front of previous prog
	 */
	if (env->subprog_info[j].start != off + cnt)
		j--;

	if (j > i) {
		struct bpf_prog_aux *aux = env->prog->aux;
		int move;

		/* move fake 'exit' subprog as well */
		move = env->subprog_cnt + 1 - j;

		memmove(env->subprog_info + i,
			env->subprog_info + j,
			sizeof(*env->subprog_info) * move);
		env->subprog_cnt -= j - i;

		/* remove func_info */
		if (aux->func_info) {
			move = aux->func_info_cnt - j;

			memmove(aux->func_info + i,
				aux->func_info + j,
				sizeof(*aux->func_info) * move);
			aux->func_info_cnt -= j - i;
			/* func_info->insn_off is set after all code rewrites,
			 * in adjust_btf_func() - no need to adjust
			 */
		}
	} else {
		/* convert i from "first prog to remove" to "first to adjust" */
		if (env->subprog_info[i].start == off)
			i++;
	}

	/* update fake 'exit' subprog as well */
	for (; i <= env->subprog_cnt; i++)
		env->subprog_info[i].start -= cnt;

	return 0;
}

static int bpf_adj_linfo_after_remove(struct bpf_verifier_env *env, u32 off,
				      u32 cnt)
{
	struct bpf_prog *prog = env->prog;
	u32 i, l_off, l_cnt, nr_linfo;
	struct bpf_line_info *linfo;

	nr_linfo = prog->aux->nr_linfo;
	if (!nr_linfo)
		return 0;

	linfo = prog->aux->linfo;

	/* find first line info to remove, count lines to be removed */
	for (i = 0; i < nr_linfo; i++)
		if (linfo[i].insn_off >= off)
			break;

	l_off = i;
	l_cnt = 0;
	for (; i < nr_linfo; i++)
		if (linfo[i].insn_off < off + cnt)
			l_cnt++;
		else
			break;

	/* First live insn doesn't match first live linfo, it needs to "inherit"
	 * last removed linfo.  prog is already modified, so prog->len == off
	 * means no live instructions after (tail of the program was removed).
	 */
	if (prog->len != off && l_cnt &&
	    (i == nr_linfo || linfo[i].insn_off != off + cnt)) {
		l_cnt--;
		linfo[--i].insn_off = off + cnt;
	}

	/* remove the line info which refer to the removed instructions */
	if (l_cnt) {
		memmove(linfo + l_off, linfo + i,
			sizeof(*linfo) * (nr_linfo - i));

		prog->aux->nr_linfo -= l_cnt;
		nr_linfo = prog->aux->nr_linfo;
	}

	/* pull all linfo[i].insn_off >= off + cnt in by cnt */
	for (i = l_off; i < nr_linfo; i++)
		linfo[i].insn_off -= cnt;

	/* fix up all subprogs (incl. 'exit') which start >= off */
	for (i = 0; i <= env->subprog_cnt; i++)
		if (env->subprog_info[i].linfo_idx > l_off) {
			/* program may have started in the removed region but
			 * may not be fully removed
			 */
			if (env->subprog_info[i].linfo_idx >= l_off + l_cnt)
				env->subprog_info[i].linfo_idx -= l_cnt;
			else
				env->subprog_info[i].linfo_idx = l_off;
		}

	return 0;
}

static int verifier_remove_insns(struct bpf_verifier_env *env, u32 off, u32 cnt)
{
	struct bpf_insn_aux_data *aux_data = env->insn_aux_data;
	unsigned int orig_prog_len = env->prog->len;
	int err;

	if (bpf_prog_is_dev_bound(env->prog->aux))
		bpf_prog_offload_remove_insns(env, off, cnt);

	err = bpf_remove_insns(env->prog, off, cnt);
	if (err)
		return err;

	err = adjust_subprog_starts_after_remove(env, off, cnt);
	if (err)
		return err;

	err = bpf_adj_linfo_after_remove(env, off, cnt);
	if (err)
		return err;

	memmove(aux_data + off,	aux_data + off + cnt,
		sizeof(*aux_data) * (orig_prog_len - off - cnt));

	return 0;
}

/* The verifier does more data flow analysis than llvm and will not
 * explore branches that are dead at run time. Malicious programs can
 * have dead code too. Therefore replace all dead at-run-time code
 * with 'ja -1'.
 *
 * Just nops are not optimal, e.g. if they would sit at the end of the
 * program and through another bug we would manage to jump there, then
 * we'd execute beyond program memory otherwise. Returning exception
 * code also wouldn't work since we can have subprogs where the dead
 * code could be located.
 */
static void sanitize_dead_code(struct bpf_verifier_env *env)
{
	struct bpf_insn_aux_data *aux_data = env->insn_aux_data;
	struct bpf_insn trap = BPF_JMP_IMM(BPF_JA, 0, 0, -1);
	struct bpf_insn *insn = env->prog->insnsi;
	const int insn_cnt = env->prog->len;
	int i;

	for (i = 0; i < insn_cnt; i++) {
		if (aux_data[i].seen)
			continue;
		memcpy(insn + i, &trap, sizeof(trap));
	}
}

static bool insn_is_cond_jump(u8 code)
{
	u8 op;

	if (BPF_CLASS(code) == BPF_JMP32)
		return true;

	if (BPF_CLASS(code) != BPF_JMP)
		return false;

	op = BPF_OP(code);
	return op != BPF_JA && op != BPF_EXIT && op != BPF_CALL;
}

static void opt_hard_wire_dead_code_branches(struct bpf_verifier_env *env)
{
	struct bpf_insn_aux_data *aux_data = env->insn_aux_data;
	struct bpf_insn ja = BPF_JMP_IMM(BPF_JA, 0, 0, 0);
	struct bpf_insn *insn = env->prog->insnsi;
	const int insn_cnt = env->prog->len;
	int i;

	for (i = 0; i < insn_cnt; i++, insn++) {
		if (!insn_is_cond_jump(insn->code))
			continue;

		if (!aux_data[i + 1].seen)
			ja.off = insn->off;
		else if (!aux_data[i + 1 + insn->off].seen)
			ja.off = 0;
		else
			continue;

		if (bpf_prog_is_dev_bound(env->prog->aux))
			bpf_prog_offload_replace_insn(env, i, &ja);

		memcpy(insn, &ja, sizeof(ja));
	}
}

static int opt_remove_dead_code(struct bpf_verifier_env *env)
{
	struct bpf_insn_aux_data *aux_data = env->insn_aux_data;
	int insn_cnt = env->prog->len;
	int i, err;

	for (i = 0; i < insn_cnt; i++) {
		int j;

		j = 0;
		while (i + j < insn_cnt && !aux_data[i + j].seen)
			j++;
		if (!j)
			continue;

		err = verifier_remove_insns(env, i, j);
		if (err)
			return err;
		insn_cnt = env->prog->len;
	}

	return 0;
}

static int opt_remove_nops(struct bpf_verifier_env *env)
{
	const struct bpf_insn ja = BPF_JMP_IMM(BPF_JA, 0, 0, 0);
	struct bpf_insn *insn = env->prog->insnsi;
	int insn_cnt = env->prog->len;
	int i, err;

	for (i = 0; i < insn_cnt; i++) {
		if (memcmp(&insn[i], &ja, sizeof(ja)))
			continue;

		err = verifier_remove_insns(env, i, 1);
		if (err)
			return err;
		insn_cnt--;
		i--;
	}

	return 0;
}

static int opt_subreg_zext_lo32_rnd_hi32(struct bpf_verifier_env *env,
					 const union bpf_attr *attr)
{
	struct bpf_insn *patch, zext_patch[2], rnd_hi32_patch[4];
	struct bpf_insn_aux_data *aux = env->insn_aux_data;
	int i, patch_len, delta = 0, len = env->prog->len;
	struct bpf_insn *insns = env->prog->insnsi;
	struct bpf_prog *new_prog;
	bool rnd_hi32;

	rnd_hi32 = attr->prog_flags & BPF_F_TEST_RND_HI32;
	zext_patch[1] = BPF_ZEXT_REG(0);
	rnd_hi32_patch[1] = BPF_ALU64_IMM(BPF_MOV, BPF_REG_AX, 0);
	rnd_hi32_patch[2] = BPF_ALU64_IMM(BPF_LSH, BPF_REG_AX, 32);
	rnd_hi32_patch[3] = BPF_ALU64_REG(BPF_OR, 0, BPF_REG_AX);
	for (i = 0; i < len; i++) {
		int adj_idx = i + delta;
		struct bpf_insn insn;

		insn = insns[adj_idx];
		if (!aux[adj_idx].zext_dst) {
			u8 code, class;
			u32 imm_rnd;

			if (!rnd_hi32)
				continue;

			code = insn.code;
			class = BPF_CLASS(code);
			if (insn_no_def(&insn))
				continue;

			/* NOTE: arg "reg" (the fourth one) is only used for
			 *       BPF_STX which has been ruled out in above
			 *       check, it is safe to pass NULL here.
			 */
			if (is_reg64(env, &insn, insn.dst_reg, NULL, DST_OP)) {
				if (class == BPF_LD &&
				    BPF_MODE(code) == BPF_IMM)
					i++;
				continue;
			}

			/* ctx load could be transformed into wider load. */
			if (class == BPF_LDX &&
			    aux[adj_idx].ptr_type == PTR_TO_CTX)
				continue;

			imm_rnd = get_random_int();
			rnd_hi32_patch[0] = insn;
			rnd_hi32_patch[1].imm = imm_rnd;
			rnd_hi32_patch[3].dst_reg = insn.dst_reg;
			patch = rnd_hi32_patch;
			patch_len = 4;
			goto apply_patch_buffer;
		}

		if (!bpf_jit_needs_zext())
			continue;

		zext_patch[0] = insn;
		zext_patch[1].dst_reg = insn.dst_reg;
		zext_patch[1].src_reg = insn.dst_reg;
		patch = zext_patch;
		patch_len = 2;
apply_patch_buffer:
		new_prog = bpf_patch_insn_data(env, adj_idx, patch, patch_len);
		if (!new_prog)
			return -ENOMEM;
		env->prog = new_prog;
		insns = new_prog->insnsi;
		aux = env->insn_aux_data;
		delta += patch_len - 1;
	}

	return 0;
}

/* convert load instructions that access fields of a context type into a
 * sequence of instructions that access fields of the underlying structure:
 *     struct __sk_buff    -> struct sk_buff
 *     struct bpf_sock_ops -> struct sock
 */
static int convert_ctx_accesses(struct bpf_verifier_env *env)
{
	const struct bpf_verifier_ops *ops = env->ops;
	int i, cnt, size, ctx_field_size, delta = 0;
	const int insn_cnt = env->prog->len;
	struct bpf_insn insn_buf[16], *insn;
	u32 target_size, size_default, off;
	struct bpf_prog *new_prog;
	enum bpf_access_type type;
	bool is_narrower_load;

	if (ops->gen_prologue || env->seen_direct_write) {
		if (!ops->gen_prologue) {
			verbose(env, "bpf verifier is misconfigured\n");
			return -EINVAL;
		}
		cnt = ops->gen_prologue(insn_buf, env->seen_direct_write,
					env->prog);
		if (cnt >= ARRAY_SIZE(insn_buf)) {
			verbose(env, "bpf verifier is misconfigured\n");
			return -EINVAL;
		} else if (cnt) {
			new_prog = bpf_patch_insn_data(env, 0, insn_buf, cnt);
			if (!new_prog)
				return -ENOMEM;

			env->prog = new_prog;
			delta += cnt - 1;
		}
	}

	if (bpf_prog_is_dev_bound(env->prog->aux))
		return 0;

	insn = env->prog->insnsi + delta;

	for (i = 0; i < insn_cnt; i++, insn++) {
		bpf_convert_ctx_access_t convert_ctx_access;

		if (insn->code == (BPF_LDX | BPF_MEM | BPF_B) ||
		    insn->code == (BPF_LDX | BPF_MEM | BPF_H) ||
		    insn->code == (BPF_LDX | BPF_MEM | BPF_W) ||
		    insn->code == (BPF_LDX | BPF_MEM | BPF_DW))
			type = BPF_READ;
		else if (insn->code == (BPF_STX | BPF_MEM | BPF_B) ||
			 insn->code == (BPF_STX | BPF_MEM | BPF_H) ||
			 insn->code == (BPF_STX | BPF_MEM | BPF_W) ||
			 insn->code == (BPF_STX | BPF_MEM | BPF_DW))
			type = BPF_WRITE;
		else
			continue;

		if (type == BPF_WRITE &&
		    env->insn_aux_data[i + delta].sanitize_stack_off) {
			struct bpf_insn patch[] = {
				/* Sanitize suspicious stack slot with zero.
				 * There are no memory dependencies for this store,
				 * since it's only using frame pointer and immediate
				 * constant of zero
				 */
				BPF_ST_MEM(BPF_DW, BPF_REG_FP,
					   env->insn_aux_data[i + delta].sanitize_stack_off,
					   0),
				/* the original STX instruction will immediately
				 * overwrite the same stack slot with appropriate value
				 */
				*insn,
			};

			cnt = ARRAY_SIZE(patch);
			new_prog = bpf_patch_insn_data(env, i + delta, patch, cnt);
			if (!new_prog)
				return -ENOMEM;

			delta    += cnt - 1;
			env->prog = new_prog;
			insn      = new_prog->insnsi + i + delta;
			continue;
		}

		switch (env->insn_aux_data[i + delta].ptr_type) {
		case PTR_TO_CTX:
			if (!ops->convert_ctx_access)
				continue;
			convert_ctx_access = ops->convert_ctx_access;
			break;
		case PTR_TO_SOCKET:
		case PTR_TO_SOCK_COMMON:
			convert_ctx_access = bpf_sock_convert_ctx_access;
			break;
		case PTR_TO_TCP_SOCK:
			convert_ctx_access = bpf_tcp_sock_convert_ctx_access;
			break;
		case PTR_TO_XDP_SOCK:
			convert_ctx_access = bpf_xdp_sock_convert_ctx_access;
			break;
		case PTR_TO_BTF_ID:
			if (type == BPF_READ) {
				insn->code = BPF_LDX | BPF_PROBE_MEM |
					BPF_SIZE((insn)->code);
				env->prog->aux->num_exentries++;
			} else if (resolve_prog_type(env->prog) != BPF_PROG_TYPE_STRUCT_OPS) {
				verbose(env, "Writes through BTF pointers are not allowed\n");
				return -EINVAL;
			}
			continue;
		default:
			continue;
		}

		ctx_field_size = env->insn_aux_data[i + delta].ctx_field_size;
		size = BPF_LDST_BYTES(insn);

		/* If the read access is a narrower load of the field,
		 * convert to a 4/8-byte load, to minimum program type specific
		 * convert_ctx_access changes. If conversion is successful,
		 * we will apply proper mask to the result.
		 */
		is_narrower_load = size < ctx_field_size;
		size_default = bpf_ctx_off_adjust_machine(ctx_field_size);
		off = insn->off;
		if (is_narrower_load) {
			u8 size_code;

			if (type == BPF_WRITE) {
				verbose(env, "bpf verifier narrow ctx access misconfigured\n");
				return -EINVAL;
			}

			size_code = BPF_H;
			if (ctx_field_size == 4)
				size_code = BPF_W;
			else if (ctx_field_size == 8)
				size_code = BPF_DW;

			insn->off = off & ~(size_default - 1);
			insn->code = BPF_LDX | BPF_MEM | size_code;
		}

		target_size = 0;
		cnt = convert_ctx_access(type, insn, insn_buf, env->prog,
					 &target_size);
		if (cnt == 0 || cnt >= ARRAY_SIZE(insn_buf) ||
		    (ctx_field_size && !target_size)) {
			verbose(env, "bpf verifier is misconfigured\n");
			return -EINVAL;
		}

		if (is_narrower_load && size < target_size) {
			u8 shift = bpf_ctx_narrow_access_offset(
				off, size, size_default) * 8;
			if (ctx_field_size <= 4) {
				if (shift)
					insn_buf[cnt++] = BPF_ALU32_IMM(BPF_RSH,
									insn->dst_reg,
									shift);
				insn_buf[cnt++] = BPF_ALU32_IMM(BPF_AND, insn->dst_reg,
								(1 << size * 8) - 1);
			} else {
				if (shift)
					insn_buf[cnt++] = BPF_ALU64_IMM(BPF_RSH,
									insn->dst_reg,
									shift);
				insn_buf[cnt++] = BPF_ALU64_IMM(BPF_AND, insn->dst_reg,
								(1ULL << size * 8) - 1);
			}
		}

		new_prog = bpf_patch_insn_data(env, i + delta, insn_buf, cnt);
		if (!new_prog)
			return -ENOMEM;

		delta += cnt - 1;

		/* keep walking new program and skip insns we just inserted */
		env->prog = new_prog;
		insn      = new_prog->insnsi + i + delta;
	}

	return 0;
}

static int jit_subprogs(struct bpf_verifier_env *env)
{
	struct bpf_prog *prog = env->prog, **func, *tmp;
	int i, j, subprog_start, subprog_end = 0, len, subprog;
	struct bpf_map *map_ptr;
	struct bpf_insn *insn;
	void *old_bpf_func;
	int err, num_exentries;

	if (env->subprog_cnt <= 1)
		return 0;

	for (i = 0, insn = prog->insnsi; i < prog->len; i++, insn++) {
		if (insn->code != (BPF_JMP | BPF_CALL) ||
		    insn->src_reg != BPF_PSEUDO_CALL)
			continue;
		/* Upon error here we cannot fall back to interpreter but
		 * need a hard reject of the program. Thus -EFAULT is
		 * propagated in any case.
		 */
		subprog = find_subprog(env, i + insn->imm + 1);
		if (subprog < 0) {
			WARN_ONCE(1, "verifier bug. No program starts at insn %d\n",
				  i + insn->imm + 1);
			return -EFAULT;
		}
		/* temporarily remember subprog id inside insn instead of
		 * aux_data, since next loop will split up all insns into funcs
		 */
		insn->off = subprog;
		/* remember original imm in case JIT fails and fallback
		 * to interpreter will be needed
		 */
		env->insn_aux_data[i].call_imm = insn->imm;
		/* point imm to __bpf_call_base+1 from JITs point of view */
		insn->imm = 1;
	}

	err = bpf_prog_alloc_jited_linfo(prog);
	if (err)
		goto out_undo_insn;

	err = -ENOMEM;
	func = kcalloc(env->subprog_cnt, sizeof(prog), GFP_KERNEL);
	if (!func)
		goto out_undo_insn;

	for (i = 0; i < env->subprog_cnt; i++) {
		subprog_start = subprog_end;
		subprog_end = env->subprog_info[i + 1].start;

		len = subprog_end - subprog_start;
		/* BPF_PROG_RUN doesn't call subprogs directly,
		 * hence main prog stats include the runtime of subprogs.
		 * subprogs don't have IDs and not reachable via prog_get_next_id
		 * func[i]->aux->stats will never be accessed and stays NULL
		 */
		func[i] = bpf_prog_alloc_no_stats(bpf_prog_size(len), GFP_USER);
		if (!func[i])
			goto out_free;
		memcpy(func[i]->insnsi, &prog->insnsi[subprog_start],
		       len * sizeof(struct bpf_insn));
		func[i]->type = prog->type;
		func[i]->len = len;
		if (bpf_prog_calc_tag(func[i]))
			goto out_free;
		func[i]->is_func = 1;
		func[i]->aux->func_idx = i;
		/* the btf and func_info will be freed only at prog->aux */
		func[i]->aux->btf = prog->aux->btf;
		func[i]->aux->func_info = prog->aux->func_info;

		for (j = 0; j < prog->aux->size_poke_tab; j++) {
			u32 insn_idx = prog->aux->poke_tab[j].insn_idx;
			int ret;

			if (!(insn_idx >= subprog_start &&
			      insn_idx <= subprog_end))
				continue;

			ret = bpf_jit_add_poke_descriptor(func[i],
							  &prog->aux->poke_tab[j]);
			if (ret < 0) {
				verbose(env, "adding tail call poke descriptor failed\n");
				goto out_free;
			}

			func[i]->insnsi[insn_idx - subprog_start].imm = ret + 1;

			map_ptr = func[i]->aux->poke_tab[ret].tail_call.map;
			ret = map_ptr->ops->map_poke_track(map_ptr, func[i]->aux);
			if (ret < 0) {
				verbose(env, "tracking tail call prog failed\n");
				goto out_free;
			}
		}

		/* Use bpf_prog_F_tag to indicate functions in stack traces.
		 * Long term would need debug info to populate names
		 */
		func[i]->aux->name[0] = 'F';
		func[i]->aux->stack_depth = env->subprog_info[i].stack_depth;
		func[i]->jit_requested = 1;
		func[i]->aux->linfo = prog->aux->linfo;
		func[i]->aux->nr_linfo = prog->aux->nr_linfo;
		func[i]->aux->jited_linfo = prog->aux->jited_linfo;
		func[i]->aux->linfo_idx = env->subprog_info[i].linfo_idx;
		num_exentries = 0;
		insn = func[i]->insnsi;
		for (j = 0; j < func[i]->len; j++, insn++) {
			if (BPF_CLASS(insn->code) == BPF_LDX &&
			    BPF_MODE(insn->code) == BPF_PROBE_MEM)
				num_exentries++;
		}
		func[i]->aux->num_exentries = num_exentries;
		func[i]->aux->tail_call_reachable = env->subprog_info[i].tail_call_reachable;
		func[i] = bpf_int_jit_compile(func[i]);
		if (!func[i]->jited) {
			err = -ENOTSUPP;
			goto out_free;
		}
		cond_resched();
	}

	/* Untrack main program's aux structs so that during map_poke_run()
	 * we will not stumble upon the unfilled poke descriptors; each
	 * of the main program's poke descs got distributed across subprogs
	 * and got tracked onto map, so we are sure that none of them will
	 * be missed after the operation below
	 */
	for (i = 0; i < prog->aux->size_poke_tab; i++) {
		map_ptr = prog->aux->poke_tab[i].tail_call.map;

		map_ptr->ops->map_poke_untrack(map_ptr, prog->aux);
	}

	/* at this point all bpf functions were successfully JITed
	 * now populate all bpf_calls with correct addresses and
	 * run last pass of JIT
	 */
	for (i = 0; i < env->subprog_cnt; i++) {
		insn = func[i]->insnsi;
		for (j = 0; j < func[i]->len; j++, insn++) {
			if (insn->code != (BPF_JMP | BPF_CALL) ||
			    insn->src_reg != BPF_PSEUDO_CALL)
				continue;
			subprog = insn->off;
			insn->imm = BPF_CAST_CALL(func[subprog]->bpf_func) -
				    __bpf_call_base;
		}

		/* we use the aux data to keep a list of the start addresses
		 * of the JITed images for each function in the program
		 *
		 * for some architectures, such as powerpc64, the imm field
		 * might not be large enough to hold the offset of the start
		 * address of the callee's JITed image from __bpf_call_base
		 *
		 * in such cases, we can lookup the start address of a callee
		 * by using its subprog id, available from the off field of
		 * the call instruction, as an index for this list
		 */
		func[i]->aux->func = func;
		func[i]->aux->func_cnt = env->subprog_cnt;
	}
	for (i = 0; i < env->subprog_cnt; i++) {
		old_bpf_func = func[i]->bpf_func;
		tmp = bpf_int_jit_compile(func[i]);
		if (tmp != func[i] || func[i]->bpf_func != old_bpf_func) {
			verbose(env, "JIT doesn't support bpf-to-bpf calls\n");
			err = -ENOTSUPP;
			goto out_free;
		}
		cond_resched();
	}

	/* finally lock prog and jit images for all functions and
	 * populate kallsysm
	 */
	for (i = 0; i < env->subprog_cnt; i++) {
		bpf_prog_lock_ro(func[i]);
		bpf_prog_kallsyms_add(func[i]);
	}

	/* Last step: make now unused interpreter insns from main
	 * prog consistent for later dump requests, so they can
	 * later look the same as if they were interpreted only.
	 */
	for (i = 0, insn = prog->insnsi; i < prog->len; i++, insn++) {
		if (insn->code != (BPF_JMP | BPF_CALL) ||
		    insn->src_reg != BPF_PSEUDO_CALL)
			continue;
		insn->off = env->insn_aux_data[i].call_imm;
		subprog = find_subprog(env, i + insn->off + 1);
		insn->imm = subprog;
	}

	prog->jited = 1;
	prog->bpf_func = func[0]->bpf_func;
	prog->aux->func = func;
	prog->aux->func_cnt = env->subprog_cnt;
	bpf_prog_free_unused_jited_linfo(prog);
	return 0;
out_free:
	for (i = 0; i < env->subprog_cnt; i++) {
		if (!func[i])
			continue;

		for (j = 0; j < func[i]->aux->size_poke_tab; j++) {
			map_ptr = func[i]->aux->poke_tab[j].tail_call.map;
			map_ptr->ops->map_poke_untrack(map_ptr, func[i]->aux);
		}
		bpf_jit_free(func[i]);
	}
	kfree(func);
out_undo_insn:
	/* cleanup main prog to be interpreted */
	prog->jit_requested = 0;
	for (i = 0, insn = prog->insnsi; i < prog->len; i++, insn++) {
		if (insn->code != (BPF_JMP | BPF_CALL) ||
		    insn->src_reg != BPF_PSEUDO_CALL)
			continue;
		insn->off = 0;
		insn->imm = env->insn_aux_data[i].call_imm;
	}
	bpf_prog_free_jited_linfo(prog);
	return err;
}

static int fixup_call_args(struct bpf_verifier_env *env)
{
#ifndef CONFIG_BPF_JIT_ALWAYS_ON
	struct bpf_prog *prog = env->prog;
	struct bpf_insn *insn = prog->insnsi;
	int i, depth;
#endif
	int err = 0;

	if (env->prog->jit_requested &&
	    !bpf_prog_is_dev_bound(env->prog->aux)) {
		err = jit_subprogs(env);
		if (err == 0)
			return 0;
		if (err == -EFAULT)
			return err;
	}
#ifndef CONFIG_BPF_JIT_ALWAYS_ON
	if (env->subprog_cnt > 1 && env->prog->aux->tail_call_reachable) {
		/* When JIT fails the progs with bpf2bpf calls and tail_calls
		 * have to be rejected, since interpreter doesn't support them yet.
		 */
		verbose(env, "tail_calls are not allowed in non-JITed programs with bpf-to-bpf calls\n");
		return -EINVAL;
	}
	for (i = 0; i < prog->len; i++, insn++) {
		if (insn->code != (BPF_JMP | BPF_CALL) ||
		    insn->src_reg != BPF_PSEUDO_CALL)
			continue;
		depth = get_callee_stack_depth(env, insn, i);
		if (depth < 0)
			return depth;
		bpf_patch_call_args(insn, depth);
	}
	err = 0;
#endif
	return err;
}

/* fixup insn->imm field of bpf_call instructions
 * and inline eligible helpers as explicit sequence of BPF instructions
 *
 * this function is called after eBPF program passed verification
 */
static int fixup_bpf_calls(struct bpf_verifier_env *env)
{
	struct bpf_prog *prog = env->prog;
	bool expect_blinding = bpf_jit_blinding_enabled(prog);
	struct bpf_insn *insn = prog->insnsi;
	const struct bpf_func_proto *fn;
	const int insn_cnt = prog->len;
	const struct bpf_map_ops *ops;
	struct bpf_insn_aux_data *aux;
	struct bpf_insn insn_buf[16];
	struct bpf_prog *new_prog;
	struct bpf_map *map_ptr;
	int i, ret, cnt, delta = 0;

	for (i = 0; i < insn_cnt; i++, insn++) {
		if (insn->code == (BPF_ALU64 | BPF_MOD | BPF_X) ||
		    insn->code == (BPF_ALU64 | BPF_DIV | BPF_X) ||
		    insn->code == (BPF_ALU | BPF_MOD | BPF_X) ||
		    insn->code == (BPF_ALU | BPF_DIV | BPF_X)) {
			bool is64 = BPF_CLASS(insn->code) == BPF_ALU64;
			struct bpf_insn mask_and_div[] = {
				BPF_MOV32_REG(insn->src_reg, insn->src_reg),
				/* Rx div 0 -> 0 */
				BPF_JMP_IMM(BPF_JNE, insn->src_reg, 0, 2),
				BPF_ALU32_REG(BPF_XOR, insn->dst_reg, insn->dst_reg),
				BPF_JMP_IMM(BPF_JA, 0, 0, 1),
				*insn,
			};
			struct bpf_insn mask_and_mod[] = {
				BPF_MOV32_REG(insn->src_reg, insn->src_reg),
				/* Rx mod 0 -> Rx */
				BPF_JMP_IMM(BPF_JEQ, insn->src_reg, 0, 1),
				*insn,
			};
			struct bpf_insn *patchlet;

			if (insn->code == (BPF_ALU64 | BPF_DIV | BPF_X) ||
			    insn->code == (BPF_ALU | BPF_DIV | BPF_X)) {
				patchlet = mask_and_div + (is64 ? 1 : 0);
				cnt = ARRAY_SIZE(mask_and_div) - (is64 ? 1 : 0);
			} else {
				patchlet = mask_and_mod + (is64 ? 1 : 0);
				cnt = ARRAY_SIZE(mask_and_mod) - (is64 ? 1 : 0);
			}

			new_prog = bpf_patch_insn_data(env, i + delta, patchlet, cnt);
			if (!new_prog)
				return -ENOMEM;

			delta    += cnt - 1;
			env->prog = prog = new_prog;
			insn      = new_prog->insnsi + i + delta;
			continue;
		}

		if (BPF_CLASS(insn->code) == BPF_LD &&
		    (BPF_MODE(insn->code) == BPF_ABS ||
		     BPF_MODE(insn->code) == BPF_IND)) {
			cnt = env->ops->gen_ld_abs(insn, insn_buf);
			if (cnt == 0 || cnt >= ARRAY_SIZE(insn_buf)) {
				verbose(env, "bpf verifier is misconfigured\n");
				return -EINVAL;
			}

			new_prog = bpf_patch_insn_data(env, i + delta, insn_buf, cnt);
			if (!new_prog)
				return -ENOMEM;

			delta    += cnt - 1;
			env->prog = prog = new_prog;
			insn      = new_prog->insnsi + i + delta;
			continue;
		}

		if (insn->code == (BPF_ALU64 | BPF_ADD | BPF_X) ||
		    insn->code == (BPF_ALU64 | BPF_SUB | BPF_X)) {
			const u8 code_add = BPF_ALU64 | BPF_ADD | BPF_X;
			const u8 code_sub = BPF_ALU64 | BPF_SUB | BPF_X;
			struct bpf_insn insn_buf[16];
			struct bpf_insn *patch = &insn_buf[0];
			bool issrc, isneg;
			u32 off_reg;

			aux = &env->insn_aux_data[i + delta];
			if (!aux->alu_state ||
			    aux->alu_state == BPF_ALU_NON_POINTER)
				continue;

			isneg = aux->alu_state & BPF_ALU_NEG_VALUE;
			issrc = (aux->alu_state & BPF_ALU_SANITIZE) ==
				BPF_ALU_SANITIZE_SRC;

			off_reg = issrc ? insn->src_reg : insn->dst_reg;
			if (isneg)
				*patch++ = BPF_ALU64_IMM(BPF_MUL, off_reg, -1);
			*patch++ = BPF_MOV32_IMM(BPF_REG_AX, aux->alu_limit - 1);
			*patch++ = BPF_ALU64_REG(BPF_SUB, BPF_REG_AX, off_reg);
			*patch++ = BPF_ALU64_REG(BPF_OR, BPF_REG_AX, off_reg);
			*patch++ = BPF_ALU64_IMM(BPF_NEG, BPF_REG_AX, 0);
			*patch++ = BPF_ALU64_IMM(BPF_ARSH, BPF_REG_AX, 63);
			if (issrc) {
				*patch++ = BPF_ALU64_REG(BPF_AND, BPF_REG_AX,
							 off_reg);
				insn->src_reg = BPF_REG_AX;
			} else {
				*patch++ = BPF_ALU64_REG(BPF_AND, off_reg,
							 BPF_REG_AX);
			}
			if (isneg)
				insn->code = insn->code == code_add ?
					     code_sub : code_add;
			*patch++ = *insn;
			if (issrc && isneg)
				*patch++ = BPF_ALU64_IMM(BPF_MUL, off_reg, -1);
			cnt = patch - insn_buf;

			new_prog = bpf_patch_insn_data(env, i + delta, insn_buf, cnt);
			if (!new_prog)
				return -ENOMEM;

			delta    += cnt - 1;
			env->prog = prog = new_prog;
			insn      = new_prog->insnsi + i + delta;
			continue;
		}

		if (insn->code != (BPF_JMP | BPF_CALL))
			continue;
		if (insn->src_reg == BPF_PSEUDO_CALL)
			continue;

		if (insn->imm == BPF_FUNC_get_route_realm)
			prog->dst_needed = 1;
		if (insn->imm == BPF_FUNC_get_prandom_u32)
			bpf_user_rnd_init_once();
		if (insn->imm == BPF_FUNC_override_return)
			prog->kprobe_override = 1;
		if (insn->imm == BPF_FUNC_tail_call) {
			/* If we tail call into other programs, we
			 * cannot make any assumptions since they can
			 * be replaced dynamically during runtime in
			 * the program array.
			 */
			prog->cb_access = 1;
			if (!allow_tail_call_in_subprogs(env))
				prog->aux->stack_depth = MAX_BPF_STACK;
			prog->aux->max_pkt_offset = MAX_PACKET_OFF;

			/* mark bpf_tail_call as different opcode to avoid
			 * conditional branch in the interpeter for every normal
			 * call and to prevent accidental JITing by JIT compiler
			 * that doesn't support bpf_tail_call yet
			 */
			insn->imm = 0;
			insn->code = BPF_JMP | BPF_TAIL_CALL;

			aux = &env->insn_aux_data[i + delta];
			if (env->bpf_capable && !expect_blinding &&
			    prog->jit_requested &&
			    !bpf_map_key_poisoned(aux) &&
			    !bpf_map_ptr_poisoned(aux) &&
			    !bpf_map_ptr_unpriv(aux)) {
				struct bpf_jit_poke_descriptor desc = {
					.reason = BPF_POKE_REASON_TAIL_CALL,
					.tail_call.map = BPF_MAP_PTR(aux->map_ptr_state),
					.tail_call.key = bpf_map_key_immediate(aux),
					.insn_idx = i + delta,
				};

				ret = bpf_jit_add_poke_descriptor(prog, &desc);
				if (ret < 0) {
					verbose(env, "adding tail call poke descriptor failed\n");
					return ret;
				}

				insn->imm = ret + 1;
				continue;
			}

			if (!bpf_map_ptr_unpriv(aux))
				continue;

			/* instead of changing every JIT dealing with tail_call
			 * emit two extra insns:
			 * if (index >= max_entries) goto out;
			 * index &= array->index_mask;
			 * to avoid out-of-bounds cpu speculation
			 */
			if (bpf_map_ptr_poisoned(aux)) {
				verbose(env, "tail_call abusing map_ptr\n");
				return -EINVAL;
			}

			map_ptr = BPF_MAP_PTR(aux->map_ptr_state);
			insn_buf[0] = BPF_JMP_IMM(BPF_JGE, BPF_REG_3,
						  map_ptr->max_entries, 2);
			insn_buf[1] = BPF_ALU32_IMM(BPF_AND, BPF_REG_3,
						    container_of(map_ptr,
								 struct bpf_array,
								 map)->index_mask);
			insn_buf[2] = *insn;
			cnt = 3;
			new_prog = bpf_patch_insn_data(env, i + delta, insn_buf, cnt);
			if (!new_prog)
				return -ENOMEM;

			delta    += cnt - 1;
			env->prog = prog = new_prog;
			insn      = new_prog->insnsi + i + delta;
			continue;
		}

		/* BPF_EMIT_CALL() assumptions in some of the map_gen_lookup
		 * and other inlining handlers are currently limited to 64 bit
		 * only.
		 */
		if (prog->jit_requested && BITS_PER_LONG == 64 &&
		    (insn->imm == BPF_FUNC_map_lookup_elem ||
		     insn->imm == BPF_FUNC_map_update_elem ||
		     insn->imm == BPF_FUNC_map_delete_elem ||
		     insn->imm == BPF_FUNC_map_push_elem   ||
		     insn->imm == BPF_FUNC_map_pop_elem    ||
		     insn->imm == BPF_FUNC_map_peek_elem)) {
			aux = &env->insn_aux_data[i + delta];
			if (bpf_map_ptr_poisoned(aux))
				goto patch_call_imm;

			map_ptr = BPF_MAP_PTR(aux->map_ptr_state);
			ops = map_ptr->ops;
			if (insn->imm == BPF_FUNC_map_lookup_elem &&
			    ops->map_gen_lookup) {
				cnt = ops->map_gen_lookup(map_ptr, insn_buf);
				if (cnt == -EOPNOTSUPP)
					goto patch_map_ops_generic;
				if (cnt <= 0 || cnt >= ARRAY_SIZE(insn_buf)) {
					verbose(env, "bpf verifier is misconfigured\n");
					return -EINVAL;
				}

				new_prog = bpf_patch_insn_data(env, i + delta,
							       insn_buf, cnt);
				if (!new_prog)
					return -ENOMEM;

				delta    += cnt - 1;
				env->prog = prog = new_prog;
				insn      = new_prog->insnsi + i + delta;
				continue;
			}

			BUILD_BUG_ON(!__same_type(ops->map_lookup_elem,
				     (void *(*)(struct bpf_map *map, void *key))NULL));
			BUILD_BUG_ON(!__same_type(ops->map_delete_elem,
				     (int (*)(struct bpf_map *map, void *key))NULL));
			BUILD_BUG_ON(!__same_type(ops->map_update_elem,
				     (int (*)(struct bpf_map *map, void *key, void *value,
					      u64 flags))NULL));
			BUILD_BUG_ON(!__same_type(ops->map_push_elem,
				     (int (*)(struct bpf_map *map, void *value,
					      u64 flags))NULL));
			BUILD_BUG_ON(!__same_type(ops->map_pop_elem,
				     (int (*)(struct bpf_map *map, void *value))NULL));
			BUILD_BUG_ON(!__same_type(ops->map_peek_elem,
				     (int (*)(struct bpf_map *map, void *value))NULL));
patch_map_ops_generic:
			switch (insn->imm) {
			case BPF_FUNC_map_lookup_elem:
				insn->imm = BPF_CAST_CALL(ops->map_lookup_elem) -
					    __bpf_call_base;
				continue;
			case BPF_FUNC_map_update_elem:
				insn->imm = BPF_CAST_CALL(ops->map_update_elem) -
					    __bpf_call_base;
				continue;
			case BPF_FUNC_map_delete_elem:
				insn->imm = BPF_CAST_CALL(ops->map_delete_elem) -
					    __bpf_call_base;
				continue;
			case BPF_FUNC_map_push_elem:
				insn->imm = BPF_CAST_CALL(ops->map_push_elem) -
					    __bpf_call_base;
				continue;
			case BPF_FUNC_map_pop_elem:
				insn->imm = BPF_CAST_CALL(ops->map_pop_elem) -
					    __bpf_call_base;
				continue;
			case BPF_FUNC_map_peek_elem:
				insn->imm = BPF_CAST_CALL(ops->map_peek_elem) -
					    __bpf_call_base;
				continue;
			}

			goto patch_call_imm;
		}

		if (prog->jit_requested && BITS_PER_LONG == 64 &&
		    insn->imm == BPF_FUNC_jiffies64) {
			struct bpf_insn ld_jiffies_addr[2] = {
				BPF_LD_IMM64(BPF_REG_0,
					     (unsigned long)&jiffies),
			};

			insn_buf[0] = ld_jiffies_addr[0];
			insn_buf[1] = ld_jiffies_addr[1];
			insn_buf[2] = BPF_LDX_MEM(BPF_DW, BPF_REG_0,
						  BPF_REG_0, 0);
			cnt = 3;

			new_prog = bpf_patch_insn_data(env, i + delta, insn_buf,
						       cnt);
			if (!new_prog)
				return -ENOMEM;

			delta    += cnt - 1;
			env->prog = prog = new_prog;
			insn      = new_prog->insnsi + i + delta;
			continue;
		}

patch_call_imm:
		fn = env->ops->get_func_proto(insn->imm, env->prog);
		/* all functions that have prototype and verifier allowed
		 * programs to call them, must be real in-kernel functions
		 */
		if (!fn->func) {
			verbose(env,
				"kernel subsystem misconfigured func %s#%d\n",
				func_id_name(insn->imm), insn->imm);
			return -EFAULT;
		}
		insn->imm = fn->func - __bpf_call_base;
	}

	/* Since poke tab is now finalized, publish aux to tracker. */
	for (i = 0; i < prog->aux->size_poke_tab; i++) {
		map_ptr = prog->aux->poke_tab[i].tail_call.map;
		if (!map_ptr->ops->map_poke_track ||
		    !map_ptr->ops->map_poke_untrack ||
		    !map_ptr->ops->map_poke_run) {
			verbose(env, "bpf verifier is misconfigured\n");
			return -EINVAL;
		}

		ret = map_ptr->ops->map_poke_track(map_ptr, prog->aux);
		if (ret < 0) {
			verbose(env, "tracking tail call prog failed\n");
			return ret;
		}
	}

	return 0;
}

static void free_states(struct bpf_verifier_env *env)
{
	struct bpf_verifier_state_list *sl, *sln;
	int i;

	sl = env->free_list;
	while (sl) {
		sln = sl->next;
		free_verifier_state(&sl->state, false);
		kfree(sl);
		sl = sln;
	}
	env->free_list = NULL;

	if (!env->explored_states)
		return;

	for (i = 0; i < state_htab_size(env); i++) {
		sl = env->explored_states[i];

		while (sl) {
			sln = sl->next;
			free_verifier_state(&sl->state, false);
			kfree(sl);
			sl = sln;
		}
		env->explored_states[i] = NULL;
	}
}

/* The verifier is using insn_aux_data[] to store temporary data during
 * verification and to store information for passes that run after the
 * verification like dead code sanitization. do_check_common() for subprogram N
 * may analyze many other subprograms. sanitize_insn_aux_data() clears all
 * temporary data after do_check_common() finds that subprogram N cannot be
 * verified independently. pass_cnt counts the number of times
 * do_check_common() was run and insn->aux->seen tells the pass number
 * insn_aux_data was touched. These variables are compared to clear temporary
 * data from failed pass. For testing and experiments do_check_common() can be
 * run multiple times even when prior attempt to verify is unsuccessful.
 */
static void sanitize_insn_aux_data(struct bpf_verifier_env *env)
{
	struct bpf_insn *insn = env->prog->insnsi;
	struct bpf_insn_aux_data *aux;
	int i, class;

	for (i = 0; i < env->prog->len; i++) {
		class = BPF_CLASS(insn[i].code);
		if (class != BPF_LDX && class != BPF_STX)
			continue;
		aux = &env->insn_aux_data[i];
		if (aux->seen != env->pass_cnt)
			continue;
		memset(aux, 0, offsetof(typeof(*aux), orig_idx));
	}
}

static int do_check_common(struct bpf_verifier_env *env, int subprog)
{
	bool pop_log = !(env->log.level & BPF_LOG_LEVEL2);
	struct bpf_verifier_state *state;
	struct bpf_reg_state *regs;
	int ret, i;

	env->prev_linfo = NULL;
	env->pass_cnt++;

	state = kzalloc(sizeof(struct bpf_verifier_state), GFP_KERNEL);
	if (!state)
		return -ENOMEM;
	state->curframe = 0;
	state->speculative = false;
	state->branches = 1;
	state->frame[0] = kzalloc(sizeof(struct bpf_func_state), GFP_KERNEL);
	if (!state->frame[0]) {
		kfree(state);
		return -ENOMEM;
	}
	env->cur_state = state;
	init_func_state(env, state->frame[0],
			BPF_MAIN_FUNC /* callsite */,
			0 /* frameno */,
			subprog);

	regs = state->frame[state->curframe]->regs;
	if (subprog || env->prog->type == BPF_PROG_TYPE_EXT) {
		ret = btf_prepare_func_args(env, subprog, regs);
		if (ret)
			goto out;
		for (i = BPF_REG_1; i <= BPF_REG_5; i++) {
			if (regs[i].type == PTR_TO_CTX)
				mark_reg_known_zero(env, regs, i);
			else if (regs[i].type == SCALAR_VALUE)
				mark_reg_unknown(env, regs, i);
		}
	} else {
		/* 1st arg to a function */
		regs[BPF_REG_1].type = PTR_TO_CTX;
		mark_reg_known_zero(env, regs, BPF_REG_1);
		ret = btf_check_func_arg_match(env, subprog, regs);
		if (ret == -EFAULT)
			/* unlikely verifier bug. abort.
			 * ret == 0 and ret < 0 are sadly acceptable for
			 * main() function due to backward compatibility.
			 * Like socket filter program may be written as:
			 * int bpf_prog(struct pt_regs *ctx)
			 * and never dereference that ctx in the program.
			 * 'struct pt_regs' is a type mismatch for socket
			 * filter that should be using 'struct __sk_buff'.
			 */
			goto out;
	}

	ret = do_check(env);
out:
	/* check for NULL is necessary, since cur_state can be freed inside
	 * do_check() under memory pressure.
	 */
	if (env->cur_state) {
		free_verifier_state(env->cur_state, true);
		env->cur_state = NULL;
	}
	while (!pop_stack(env, NULL, NULL, false));
	if (!ret && pop_log)
		bpf_vlog_reset(&env->log, 0);
	free_states(env);
	if (ret)
		/* clean aux data in case subprog was rejected */
		sanitize_insn_aux_data(env);
	return ret;
}

/* Verify all global functions in a BPF program one by one based on their BTF.
 * All global functions must pass verification. Otherwise the whole program is rejected.
 * Consider:
 * int bar(int);
 * int foo(int f)
 * {
 *    return bar(f);
 * }
 * int bar(int b)
 * {
 *    ...
 * }
 * foo() will be verified first for R1=any_scalar_value. During verification it
 * will be assumed that bar() already verified successfully and call to bar()
 * from foo() will be checked for type match only. Later bar() will be verified
 * independently to check that it's safe for R1=any_scalar_value.
 */
static int do_check_subprogs(struct bpf_verifier_env *env)
{
	struct bpf_prog_aux *aux = env->prog->aux;
	int i, ret;

	if (!aux->func_info)
		return 0;

	for (i = 1; i < env->subprog_cnt; i++) {
		if (aux->func_info_aux[i].linkage != BTF_FUNC_GLOBAL)
			continue;
		env->insn_idx = env->subprog_info[i].start;
		WARN_ON_ONCE(env->insn_idx == 0);
		ret = do_check_common(env, i);
		if (ret) {
			return ret;
		} else if (env->log.level & BPF_LOG_LEVEL) {
			verbose(env,
				"Func#%d is safe for any args that match its prototype\n",
				i);
		}
	}
	return 0;
}

static int do_check_main(struct bpf_verifier_env *env)
{
	int ret;

	env->insn_idx = 0;
	ret = do_check_common(env, 0);
	if (!ret)
		env->prog->aux->stack_depth = env->subprog_info[0].stack_depth;
	return ret;
}


static void print_verification_stats(struct bpf_verifier_env *env)
{
	int i;

	if (env->log.level & BPF_LOG_STATS) {
		verbose(env, "verification time %lld usec\n",
			div_u64(env->verification_time, 1000));
		verbose(env, "stack depth ");
		for (i = 0; i < env->subprog_cnt; i++) {
			u32 depth = env->subprog_info[i].stack_depth;

			verbose(env, "%d", depth);
			if (i + 1 < env->subprog_cnt)
				verbose(env, "+");
		}
		verbose(env, "\n");
	}
	verbose(env, "processed %d insns (limit %d) max_states_per_insn %d "
		"total_states %d peak_states %d mark_read %d\n",
		env->insn_processed, BPF_COMPLEXITY_LIMIT_INSNS,
		env->max_states_per_insn, env->total_states,
		env->peak_states, env->longest_mark_read_walk);
}

static int check_struct_ops_btf_id(struct bpf_verifier_env *env)
{
	const struct btf_type *t, *func_proto;
	const struct bpf_struct_ops *st_ops;
	const struct btf_member *member;
	struct bpf_prog *prog = env->prog;
	u32 btf_id, member_idx;
	const char *mname;

	btf_id = prog->aux->attach_btf_id;
	st_ops = bpf_struct_ops_find(btf_id);
	if (!st_ops) {
		verbose(env, "attach_btf_id %u is not a supported struct\n",
			btf_id);
		return -ENOTSUPP;
	}

	t = st_ops->type;
	member_idx = prog->expected_attach_type;
	if (member_idx >= btf_type_vlen(t)) {
		verbose(env, "attach to invalid member idx %u of struct %s\n",
			member_idx, st_ops->name);
		return -EINVAL;
	}

	member = &btf_type_member(t)[member_idx];
	mname = btf_name_by_offset(btf_vmlinux, member->name_off);
	func_proto = btf_type_resolve_func_ptr(btf_vmlinux, member->type,
					       NULL);
	if (!func_proto) {
		verbose(env, "attach to invalid member %s(@idx %u) of struct %s\n",
			mname, member_idx, st_ops->name);
		return -EINVAL;
	}

	if (st_ops->check_member) {
		int err = st_ops->check_member(t, member);

		if (err) {
			verbose(env, "attach to unsupported member %s of struct %s\n",
				mname, st_ops->name);
			return err;
		}
	}

	prog->aux->attach_func_proto = func_proto;
	prog->aux->attach_func_name = mname;
	env->ops = st_ops->verifier_ops;

	return 0;
}
#define SECURITY_PREFIX "security_"

static int check_attach_modify_return(unsigned long addr, const char *func_name)
{
	if (within_error_injection_list(addr) ||
	    !strncmp(SECURITY_PREFIX, func_name, sizeof(SECURITY_PREFIX) - 1))
		return 0;

	return -EINVAL;
}

/* non exhaustive list of sleepable bpf_lsm_*() functions */
BTF_SET_START(btf_sleepable_lsm_hooks)
#ifdef CONFIG_BPF_LSM
BTF_ID(func, bpf_lsm_bprm_committed_creds)
#else
BTF_ID_UNUSED
#endif
BTF_SET_END(btf_sleepable_lsm_hooks)

static int check_sleepable_lsm_hook(u32 btf_id)
{
	return btf_id_set_contains(&btf_sleepable_lsm_hooks, btf_id);
}

/* list of non-sleepable functions that are otherwise on
 * ALLOW_ERROR_INJECTION list
 */
BTF_SET_START(btf_non_sleepable_error_inject)
/* Three functions below can be called from sleepable and non-sleepable context.
 * Assume non-sleepable from bpf safety point of view.
 */
BTF_ID(func, __add_to_page_cache_locked)
BTF_ID(func, should_fail_alloc_page)
BTF_ID(func, should_failslab)
BTF_SET_END(btf_non_sleepable_error_inject)

static int check_non_sleepable_error_inject(u32 btf_id)
{
	return btf_id_set_contains(&btf_non_sleepable_error_inject, btf_id);
}

int bpf_check_attach_target(struct bpf_verifier_log *log,
			    const struct bpf_prog *prog,
			    const struct bpf_prog *tgt_prog,
			    u32 btf_id,
			    struct bpf_attach_target_info *tgt_info)
{
	bool prog_extension = prog->type == BPF_PROG_TYPE_EXT;
	const char prefix[] = "btf_trace_";
	int ret = 0, subprog = -1, i;
	const struct btf_type *t;
	bool conservative = true;
	const char *tname;
	struct btf *btf;
	long addr = 0;

	if (!btf_id) {
		bpf_log(log, "Tracing programs must provide btf_id\n");
		return -EINVAL;
	}
	btf = tgt_prog ? tgt_prog->aux->btf : btf_vmlinux;
	if (!btf) {
		bpf_log(log,
			"FENTRY/FEXIT program can only be attached to another program annotated with BTF\n");
		return -EINVAL;
	}
	t = btf_type_by_id(btf, btf_id);
	if (!t) {
		bpf_log(log, "attach_btf_id %u is invalid\n", btf_id);
		return -EINVAL;
	}
	tname = btf_name_by_offset(btf, t->name_off);
	if (!tname) {
		bpf_log(log, "attach_btf_id %u doesn't have a name\n", btf_id);
		return -EINVAL;
	}
	if (tgt_prog) {
		struct bpf_prog_aux *aux = tgt_prog->aux;

		for (i = 0; i < aux->func_info_cnt; i++)
			if (aux->func_info[i].type_id == btf_id) {
				subprog = i;
				break;
			}
		if (subprog == -1) {
			bpf_log(log, "Subprog %s doesn't exist\n", tname);
			return -EINVAL;
		}
		conservative = aux->func_info_aux[subprog].unreliable;
		if (prog_extension) {
			if (conservative) {
				bpf_log(log,
					"Cannot replace static functions\n");
				return -EINVAL;
			}
			if (!prog->jit_requested) {
				bpf_log(log,
					"Extension programs should be JITed\n");
				return -EINVAL;
			}
		}
		if (!tgt_prog->jited) {
			bpf_log(log, "Can attach to only JITed progs\n");
			return -EINVAL;
		}
		if (tgt_prog->type == prog->type) {
			/* Cannot fentry/fexit another fentry/fexit program.
			 * Cannot attach program extension to another extension.
			 * It's ok to attach fentry/fexit to extension program.
			 */
			bpf_log(log, "Cannot recursively attach\n");
			return -EINVAL;
		}
		if (tgt_prog->type == BPF_PROG_TYPE_TRACING &&
		    prog_extension &&
		    (tgt_prog->expected_attach_type == BPF_TRACE_FENTRY ||
		     tgt_prog->expected_attach_type == BPF_TRACE_FEXIT)) {
			/* Program extensions can extend all program types
			 * except fentry/fexit. The reason is the following.
			 * The fentry/fexit programs are used for performance
			 * analysis, stats and can be attached to any program
			 * type except themselves. When extension program is
			 * replacing XDP function it is necessary to allow
			 * performance analysis of all functions. Both original
			 * XDP program and its program extension. Hence
			 * attaching fentry/fexit to BPF_PROG_TYPE_EXT is
			 * allowed. If extending of fentry/fexit was allowed it
			 * would be possible to create long call chain
			 * fentry->extension->fentry->extension beyond
			 * reasonable stack size. Hence extending fentry is not
			 * allowed.
			 */
			bpf_log(log, "Cannot extend fentry/fexit\n");
			return -EINVAL;
		}
	} else {
		if (prog_extension) {
			bpf_log(log, "Cannot replace kernel functions\n");
			return -EINVAL;
		}
	}

	switch (prog->expected_attach_type) {
	case BPF_TRACE_RAW_TP:
		if (tgt_prog) {
			bpf_log(log,
				"Only FENTRY/FEXIT progs are attachable to another BPF prog\n");
			return -EINVAL;
		}
		if (!btf_type_is_typedef(t)) {
			bpf_log(log, "attach_btf_id %u is not a typedef\n",
				btf_id);
			return -EINVAL;
		}
		if (strncmp(prefix, tname, sizeof(prefix) - 1)) {
			bpf_log(log, "attach_btf_id %u points to wrong type name %s\n",
				btf_id, tname);
			return -EINVAL;
		}
		tname += sizeof(prefix) - 1;
		t = btf_type_by_id(btf, t->type);
		if (!btf_type_is_ptr(t))
			/* should never happen in valid vmlinux build */
			return -EINVAL;
		t = btf_type_by_id(btf, t->type);
		if (!btf_type_is_func_proto(t))
			/* should never happen in valid vmlinux build */
			return -EINVAL;

		break;
	case BPF_TRACE_ITER:
		if (!btf_type_is_func(t)) {
			bpf_log(log, "attach_btf_id %u is not a function\n",
				btf_id);
			return -EINVAL;
		}
		t = btf_type_by_id(btf, t->type);
		if (!btf_type_is_func_proto(t))
			return -EINVAL;
		ret = btf_distill_func_proto(log, btf, t, tname, &tgt_info->fmodel);
		if (ret)
			return ret;
		break;
	default:
		if (!prog_extension)
			return -EINVAL;
		fallthrough;
	case BPF_MODIFY_RETURN:
	case BPF_LSM_MAC:
	case BPF_TRACE_FENTRY:
	case BPF_TRACE_FEXIT:
		if (!btf_type_is_func(t)) {
			bpf_log(log, "attach_btf_id %u is not a function\n",
				btf_id);
			return -EINVAL;
		}
		if (prog_extension &&
		    btf_check_type_match(log, prog, btf, t))
			return -EINVAL;
		t = btf_type_by_id(btf, t->type);
		if (!btf_type_is_func_proto(t))
			return -EINVAL;

		if ((prog->aux->saved_dst_prog_type || prog->aux->saved_dst_attach_type) &&
		    (!tgt_prog || prog->aux->saved_dst_prog_type != tgt_prog->type ||
		     prog->aux->saved_dst_attach_type != tgt_prog->expected_attach_type))
			return -EINVAL;

		if (tgt_prog && conservative)
			t = NULL;

		ret = btf_distill_func_proto(log, btf, t, tname, &tgt_info->fmodel);
		if (ret < 0)
			return ret;

		if (tgt_prog) {
			if (subprog == 0)
				addr = (long) tgt_prog->bpf_func;
			else
				addr = (long) tgt_prog->aux->func[subprog]->bpf_func;
		} else {
			addr = kallsyms_lookup_name(tname);
			if (!addr) {
				bpf_log(log,
					"The address of function %s cannot be found\n",
					tname);
				return -ENOENT;
			}
		}

<<<<<<< HEAD
		if (prog->expected_attach_type == BPF_MODIFY_RETURN) {
			if (tgt_prog) {
				verbose(env, "can't modify return codes of BPF programs\n");
				ret = -EINVAL;
				goto out;
			}
			ret = check_attach_modify_return(prog, addr);
			if (ret)
				verbose(env, "%s() is not modifiable\n",
					prog->aux->attach_func_name);
=======
		if (prog->aux->sleepable) {
			ret = -EINVAL;
			switch (prog->type) {
			case BPF_PROG_TYPE_TRACING:
				/* fentry/fexit/fmod_ret progs can be sleepable only if they are
				 * attached to ALLOW_ERROR_INJECTION and are not in denylist.
				 */
				if (!check_non_sleepable_error_inject(btf_id) &&
				    within_error_injection_list(addr))
					ret = 0;
				break;
			case BPF_PROG_TYPE_LSM:
				/* LSM progs check that they are attached to bpf_lsm_*() funcs.
				 * Only some of them are sleepable.
				 */
				if (check_sleepable_lsm_hook(btf_id))
					ret = 0;
				break;
			default:
				break;
			}
			if (ret) {
				bpf_log(log, "%s is not sleepable\n", tname);
				return ret;
			}
		} else if (prog->expected_attach_type == BPF_MODIFY_RETURN) {
			if (tgt_prog) {
				bpf_log(log, "can't modify return codes of BPF programs\n");
				return -EINVAL;
			}
			ret = check_attach_modify_return(addr, tname);
			if (ret) {
				bpf_log(log, "%s() is not modifiable\n", tname);
				return ret;
			}
>>>>>>> d1988041
		}

		break;
	}
	tgt_info->tgt_addr = addr;
	tgt_info->tgt_name = tname;
	tgt_info->tgt_type = t;
	return 0;
}

static int check_attach_btf_id(struct bpf_verifier_env *env)
{
	struct bpf_prog *prog = env->prog;
	struct bpf_prog *tgt_prog = prog->aux->dst_prog;
	struct bpf_attach_target_info tgt_info = {};
	u32 btf_id = prog->aux->attach_btf_id;
	struct bpf_trampoline *tr;
	int ret;
	u64 key;

	if (prog->aux->sleepable && prog->type != BPF_PROG_TYPE_TRACING &&
	    prog->type != BPF_PROG_TYPE_LSM) {
		verbose(env, "Only fentry/fexit/fmod_ret and lsm programs can be sleepable\n");
		return -EINVAL;
	}

	if (prog->type == BPF_PROG_TYPE_STRUCT_OPS)
		return check_struct_ops_btf_id(env);

	if (prog->type != BPF_PROG_TYPE_TRACING &&
	    prog->type != BPF_PROG_TYPE_LSM &&
	    prog->type != BPF_PROG_TYPE_EXT)
		return 0;

	ret = bpf_check_attach_target(&env->log, prog, tgt_prog, btf_id, &tgt_info);
	if (ret)
		return ret;

	if (tgt_prog && prog->type == BPF_PROG_TYPE_EXT) {
		/* to make freplace equivalent to their targets, they need to
		 * inherit env->ops and expected_attach_type for the rest of the
		 * verification
		 */
		env->ops = bpf_verifier_ops[tgt_prog->type];
		prog->expected_attach_type = tgt_prog->expected_attach_type;
	}

	/* store info about the attachment target that will be used later */
	prog->aux->attach_func_proto = tgt_info.tgt_type;
	prog->aux->attach_func_name = tgt_info.tgt_name;

	if (tgt_prog) {
		prog->aux->saved_dst_prog_type = tgt_prog->type;
		prog->aux->saved_dst_attach_type = tgt_prog->expected_attach_type;
	}

	if (prog->expected_attach_type == BPF_TRACE_RAW_TP) {
		prog->aux->attach_btf_trace = true;
		return 0;
	} else if (prog->expected_attach_type == BPF_TRACE_ITER) {
		if (!bpf_iter_prog_supported(prog))
			return -EINVAL;
		return 0;
	}

	if (prog->type == BPF_PROG_TYPE_LSM) {
		ret = bpf_lsm_verify_prog(&env->log, prog);
		if (ret < 0)
			return ret;
	}

	key = bpf_trampoline_compute_key(tgt_prog, btf_id);
	tr = bpf_trampoline_get(key, &tgt_info);
	if (!tr)
		return -ENOMEM;

	prog->aux->dst_trampoline = tr;
	return 0;
}

struct btf *bpf_get_btf_vmlinux(void)
{
	if (!btf_vmlinux && IS_ENABLED(CONFIG_DEBUG_INFO_BTF)) {
		mutex_lock(&bpf_verifier_lock);
		if (!btf_vmlinux)
			btf_vmlinux = btf_parse_vmlinux();
		mutex_unlock(&bpf_verifier_lock);
	}
	return btf_vmlinux;
}

int bpf_check(struct bpf_prog **prog, union bpf_attr *attr,
	      union bpf_attr __user *uattr)
{
	u64 start_time = ktime_get_ns();
	struct bpf_verifier_env *env;
	struct bpf_verifier_log *log;
	int i, len, ret = -EINVAL;
	bool is_priv;

	/* no program is valid */
	if (ARRAY_SIZE(bpf_verifier_ops) == 0)
		return -EINVAL;

	/* 'struct bpf_verifier_env' can be global, but since it's not small,
	 * allocate/free it every time bpf_check() is called
	 */
	env = kzalloc(sizeof(struct bpf_verifier_env), GFP_KERNEL);
	if (!env)
		return -ENOMEM;
	log = &env->log;

	len = (*prog)->len;
	env->insn_aux_data =
		vzalloc(array_size(sizeof(struct bpf_insn_aux_data), len));
	ret = -ENOMEM;
	if (!env->insn_aux_data)
		goto err_free_env;
	for (i = 0; i < len; i++)
		env->insn_aux_data[i].orig_idx = i;
	env->prog = *prog;
	env->ops = bpf_verifier_ops[env->prog->type];
	is_priv = bpf_capable();

	bpf_get_btf_vmlinux();

	/* grab the mutex to protect few globals used by verifier */
	if (!is_priv)
		mutex_lock(&bpf_verifier_lock);

	if (attr->log_level || attr->log_buf || attr->log_size) {
		/* user requested verbose verifier output
		 * and supplied buffer to store the verification trace
		 */
		log->level = attr->log_level;
		log->ubuf = (char __user *) (unsigned long) attr->log_buf;
		log->len_total = attr->log_size;

		ret = -EINVAL;
		/* log attributes have to be sane */
		if (log->len_total < 128 || log->len_total > UINT_MAX >> 2 ||
		    !log->level || !log->ubuf || log->level & ~BPF_LOG_MASK)
			goto err_unlock;
	}

	if (IS_ERR(btf_vmlinux)) {
		/* Either gcc or pahole or kernel are broken. */
		verbose(env, "in-kernel BTF is malformed\n");
		ret = PTR_ERR(btf_vmlinux);
		goto skip_full_check;
	}

	env->strict_alignment = !!(attr->prog_flags & BPF_F_STRICT_ALIGNMENT);
	if (!IS_ENABLED(CONFIG_HAVE_EFFICIENT_UNALIGNED_ACCESS))
		env->strict_alignment = true;
	if (attr->prog_flags & BPF_F_ANY_ALIGNMENT)
		env->strict_alignment = false;

	env->allow_ptr_leaks = bpf_allow_ptr_leaks();
	env->allow_ptr_to_map_access = bpf_allow_ptr_to_map_access();
	env->bypass_spec_v1 = bpf_bypass_spec_v1();
	env->bypass_spec_v4 = bpf_bypass_spec_v4();
	env->bpf_capable = bpf_capable();

	if (is_priv)
		env->test_state_freq = attr->prog_flags & BPF_F_TEST_STATE_FREQ;

	if (bpf_prog_is_dev_bound(env->prog->aux)) {
		ret = bpf_prog_offload_verifier_prep(env->prog);
		if (ret)
			goto skip_full_check;
	}

	env->explored_states = kvcalloc(state_htab_size(env),
				       sizeof(struct bpf_verifier_state_list *),
				       GFP_USER);
	ret = -ENOMEM;
	if (!env->explored_states)
		goto skip_full_check;

	ret = check_subprogs(env);
	if (ret < 0)
		goto skip_full_check;

	ret = check_btf_info(env, attr, uattr);
	if (ret < 0)
		goto skip_full_check;

	ret = check_attach_btf_id(env);
	if (ret)
		goto skip_full_check;

	ret = resolve_pseudo_ldimm64(env);
	if (ret < 0)
		goto skip_full_check;

	ret = check_cfg(env);
	if (ret < 0)
		goto skip_full_check;

	ret = do_check_subprogs(env);
	ret = ret ?: do_check_main(env);

	if (ret == 0 && bpf_prog_is_dev_bound(env->prog->aux))
		ret = bpf_prog_offload_finalize(env);

skip_full_check:
	kvfree(env->explored_states);

	if (ret == 0)
		ret = check_max_stack_depth(env);

	/* instruction rewrites happen after this point */
	if (is_priv) {
		if (ret == 0)
			opt_hard_wire_dead_code_branches(env);
		if (ret == 0)
			ret = opt_remove_dead_code(env);
		if (ret == 0)
			ret = opt_remove_nops(env);
	} else {
		if (ret == 0)
			sanitize_dead_code(env);
	}

	if (ret == 0)
		/* program is valid, convert *(u32*)(ctx + off) accesses */
		ret = convert_ctx_accesses(env);

	if (ret == 0)
		ret = fixup_bpf_calls(env);

	/* do 32-bit optimization after insn patching has done so those patched
	 * insns could be handled correctly.
	 */
	if (ret == 0 && !bpf_prog_is_dev_bound(env->prog->aux)) {
		ret = opt_subreg_zext_lo32_rnd_hi32(env, attr);
		env->prog->aux->verifier_zext = bpf_jit_needs_zext() ? !ret
								     : false;
	}

	if (ret == 0)
		ret = fixup_call_args(env);

	env->verification_time = ktime_get_ns() - start_time;
	print_verification_stats(env);

	if (log->level && bpf_verifier_log_full(log))
		ret = -ENOSPC;
	if (log->level && !log->ubuf) {
		ret = -EFAULT;
		goto err_release_maps;
	}

	if (ret == 0 && env->used_map_cnt) {
		/* if program passed verifier, update used_maps in bpf_prog_info */
		env->prog->aux->used_maps = kmalloc_array(env->used_map_cnt,
							  sizeof(env->used_maps[0]),
							  GFP_KERNEL);

		if (!env->prog->aux->used_maps) {
			ret = -ENOMEM;
			goto err_release_maps;
		}

		memcpy(env->prog->aux->used_maps, env->used_maps,
		       sizeof(env->used_maps[0]) * env->used_map_cnt);
		env->prog->aux->used_map_cnt = env->used_map_cnt;

		/* program is valid. Convert pseudo bpf_ld_imm64 into generic
		 * bpf_ld_imm64 instructions
		 */
		convert_pseudo_ld_imm64(env);
	}

	if (ret == 0)
		adjust_btf_func(env);

err_release_maps:
	if (!env->prog->aux->used_maps)
		/* if we didn't copy map pointers into bpf_prog_info, release
		 * them now. Otherwise free_used_maps() will release them.
		 */
		release_maps(env);

	/* extension progs temporarily inherit the attach_type of their targets
	   for verification purposes, so set it back to zero before returning
	 */
	if (env->prog->type == BPF_PROG_TYPE_EXT)
		env->prog->expected_attach_type = 0;

	*prog = env->prog;
err_unlock:
	if (!is_priv)
		mutex_unlock(&bpf_verifier_lock);
	vfree(env->insn_aux_data);
err_free_env:
	kfree(env);
	return ret;
}<|MERGE_RESOLUTION|>--- conflicted
+++ resolved
@@ -1516,12 +1516,9 @@
 		    insn[i].imm == BPF_FUNC_tail_call &&
 		    insn[i].src_reg != BPF_PSEUDO_CALL)
 			subprog[cur_subprog].has_tail_call = true;
-<<<<<<< HEAD
-=======
 		if (BPF_CLASS(code) == BPF_LD &&
 		    (BPF_MODE(code) == BPF_ABS || BPF_MODE(code) == BPF_IND))
 			subprog[cur_subprog].has_ld_abs = true;
->>>>>>> d1988041
 		if (BPF_CLASS(code) != BPF_JMP && BPF_CLASS(code) != BPF_JMP32)
 			goto next;
 		if (BPF_OP(code) == BPF_EXIT || BPF_OP(code) == BPF_CALL)
@@ -5500,11 +5497,7 @@
 		/* smin_val represents the known value */
 		if (known && smin_val == 0 && opcode == BPF_ADD)
 			break;
-<<<<<<< HEAD
-		/* fall-through */
-=======
 		fallthrough;
->>>>>>> d1988041
 	case PTR_TO_PACKET_END:
 	case PTR_TO_SOCKET:
 	case PTR_TO_SOCKET_OR_NULL:
@@ -11693,18 +11686,6 @@
 			}
 		}
 
-<<<<<<< HEAD
-		if (prog->expected_attach_type == BPF_MODIFY_RETURN) {
-			if (tgt_prog) {
-				verbose(env, "can't modify return codes of BPF programs\n");
-				ret = -EINVAL;
-				goto out;
-			}
-			ret = check_attach_modify_return(prog, addr);
-			if (ret)
-				verbose(env, "%s() is not modifiable\n",
-					prog->aux->attach_func_name);
-=======
 		if (prog->aux->sleepable) {
 			ret = -EINVAL;
 			switch (prog->type) {
@@ -11740,7 +11721,6 @@
 				bpf_log(log, "%s() is not modifiable\n", tname);
 				return ret;
 			}
->>>>>>> d1988041
 		}
 
 		break;
