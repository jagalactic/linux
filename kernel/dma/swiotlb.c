// SPDX-License-Identifier: GPL-2.0-only
/*
 * Dynamic DMA mapping support.
 *
 * This implementation is a fallback for platforms that do not support
 * I/O TLBs (aka DMA address translation hardware).
 * Copyright (C) 2000 Asit Mallick <Asit.K.Mallick@intel.com>
 * Copyright (C) 2000 Goutham Rao <goutham.rao@intel.com>
 * Copyright (C) 2000, 2003 Hewlett-Packard Co
 *	David Mosberger-Tang <davidm@hpl.hp.com>
 *
 * 03/05/07 davidm	Switch from PCI-DMA to generic device DMA API.
 * 00/12/13 davidm	Rename to swiotlb.c and add mark_clean() to avoid
 *			unnecessary i-cache flushing.
 * 04/07/.. ak		Better overflow handling. Assorted fixes.
 * 05/09/10 linville	Add support for syncing ranges, support syncing for
 *			DMA_BIDIRECTIONAL mappings, miscellaneous cleanup.
 * 08/12/11 beckyb	Add highmem support
 */

#define pr_fmt(fmt) "software IO TLB: " fmt

#include <linux/cache.h>
#include <linux/dma-direct.h>
#include <linux/mm.h>
#include <linux/export.h>
#include <linux/spinlock.h>
#include <linux/string.h>
#include <linux/swiotlb.h>
#include <linux/pfn.h>
#include <linux/types.h>
#include <linux/ctype.h>
#include <linux/highmem.h>
#include <linux/gfp.h>
#include <linux/scatterlist.h>
#include <linux/mem_encrypt.h>
#include <linux/set_memory.h>
#ifdef CONFIG_DEBUG_FS
#include <linux/debugfs.h>
#endif

#include <asm/io.h>
#include <asm/dma.h>

#include <linux/init.h>
#include <linux/memblock.h>
#include <linux/iommu-helper.h>

#define CREATE_TRACE_POINTS
#include <trace/events/swiotlb.h>

#define OFFSET(val,align) ((unsigned long)	\
	                   ( (val) & ( (align) - 1)))

#define SLABS_PER_PAGE (1 << (PAGE_SHIFT - IO_TLB_SHIFT))

/*
 * Minimum IO TLB size to bother booting with.  Systems with mainly
 * 64bit capable cards will only lightly use the swiotlb.  If we can't
 * allocate a contiguous 1MB, we're probably in trouble anyway.
 */
#define IO_TLB_MIN_SLABS ((1<<20) >> IO_TLB_SHIFT)

enum swiotlb_force swiotlb_force;

/*
 * Used to do a quick range check in swiotlb_tbl_unmap_single and
 * swiotlb_tbl_sync_single_*, to see if the memory was in fact allocated by this
 * API.
 */
phys_addr_t io_tlb_start, io_tlb_end;

/*
 * The number of IO TLB blocks (in groups of 64) between io_tlb_start and
 * io_tlb_end.  This is command line adjustable via setup_io_tlb_npages.
 */
static unsigned long io_tlb_nslabs;

/*
 * The number of used IO TLB block
 */
static unsigned long io_tlb_used;

/*
 * This is a free list describing the number of free entries available from
 * each index
 */
static unsigned int *io_tlb_list;
static unsigned int io_tlb_index;

/*
 * Max segment that we can provide which (if pages are contingous) will
 * not be bounced (unless SWIOTLB_FORCE is set).
 */
unsigned int max_segment;

/*
 * We need to save away the original address corresponding to a mapped entry
 * for the sync operations.
 */
#define INVALID_PHYS_ADDR (~(phys_addr_t)0)
static phys_addr_t *io_tlb_orig_addr;

/*
 * Protect the above data structures in the map and unmap calls
 */
static DEFINE_SPINLOCK(io_tlb_lock);

static int late_alloc;

static int __init
setup_io_tlb_npages(char *str)
{
	if (isdigit(*str)) {
		io_tlb_nslabs = simple_strtoul(str, &str, 0);
		/* avoid tail segment of size < IO_TLB_SEGSIZE */
		io_tlb_nslabs = ALIGN(io_tlb_nslabs, IO_TLB_SEGSIZE);
	}
	if (*str == ',')
		++str;
	if (!strcmp(str, "force")) {
		swiotlb_force = SWIOTLB_FORCE;
	} else if (!strcmp(str, "noforce")) {
		swiotlb_force = SWIOTLB_NO_FORCE;
		io_tlb_nslabs = 1;
	}

	return 0;
}
early_param("swiotlb", setup_io_tlb_npages);

static bool no_iotlb_memory;

unsigned long swiotlb_nr_tbl(void)
{
	return unlikely(no_iotlb_memory) ? 0 : io_tlb_nslabs;
}
EXPORT_SYMBOL_GPL(swiotlb_nr_tbl);

unsigned int swiotlb_max_segment(void)
{
	return unlikely(no_iotlb_memory) ? 0 : max_segment;
}
EXPORT_SYMBOL_GPL(swiotlb_max_segment);

void swiotlb_set_max_segment(unsigned int val)
{
	if (swiotlb_force == SWIOTLB_FORCE)
		max_segment = 1;
	else
		max_segment = rounddown(val, PAGE_SIZE);
}

/* default to 64MB */
#define IO_TLB_DEFAULT_SIZE (64UL<<20)
unsigned long swiotlb_size_or_default(void)
{
	unsigned long size;

	size = io_tlb_nslabs << IO_TLB_SHIFT;

	return size ? size : (IO_TLB_DEFAULT_SIZE);
}

void swiotlb_print_info(void)
{
	unsigned long bytes = io_tlb_nslabs << IO_TLB_SHIFT;

	if (no_iotlb_memory) {
		pr_warn("No low mem\n");
		return;
	}

	pr_info("mapped [mem %#010llx-%#010llx] (%luMB)\n",
	       (unsigned long long)io_tlb_start,
	       (unsigned long long)io_tlb_end,
	       bytes >> 20);
}

/*
 * Early SWIOTLB allocation may be too early to allow an architecture to
 * perform the desired operations.  This function allows the architecture to
 * call SWIOTLB when the operations are possible.  It needs to be called
 * before the SWIOTLB memory is used.
 */
void __init swiotlb_update_mem_attributes(void)
{
	void *vaddr;
	unsigned long bytes;

	if (no_iotlb_memory || late_alloc)
		return;

	vaddr = phys_to_virt(io_tlb_start);
	bytes = PAGE_ALIGN(io_tlb_nslabs << IO_TLB_SHIFT);
	set_memory_decrypted((unsigned long)vaddr, bytes >> PAGE_SHIFT);
	memset(vaddr, 0, bytes);
}

int __init swiotlb_init_with_tbl(char *tlb, unsigned long nslabs, int verbose)
{
	unsigned long i, bytes;
	size_t alloc_size;

	bytes = nslabs << IO_TLB_SHIFT;

	io_tlb_nslabs = nslabs;
	io_tlb_start = __pa(tlb);
	io_tlb_end = io_tlb_start + bytes;

	/*
	 * Allocate and initialize the free list array.  This array is used
	 * to find contiguous free memory regions of size up to IO_TLB_SEGSIZE
	 * between io_tlb_start and io_tlb_end.
	 */
	alloc_size = PAGE_ALIGN(io_tlb_nslabs * sizeof(int));
	io_tlb_list = memblock_alloc(alloc_size, PAGE_SIZE);
	if (!io_tlb_list)
		panic("%s: Failed to allocate %zu bytes align=0x%lx\n",
		      __func__, alloc_size, PAGE_SIZE);

	alloc_size = PAGE_ALIGN(io_tlb_nslabs * sizeof(phys_addr_t));
	io_tlb_orig_addr = memblock_alloc(alloc_size, PAGE_SIZE);
	if (!io_tlb_orig_addr)
		panic("%s: Failed to allocate %zu bytes align=0x%lx\n",
		      __func__, alloc_size, PAGE_SIZE);

	for (i = 0; i < io_tlb_nslabs; i++) {
		io_tlb_list[i] = IO_TLB_SEGSIZE - OFFSET(i, IO_TLB_SEGSIZE);
		io_tlb_orig_addr[i] = INVALID_PHYS_ADDR;
	}
	io_tlb_index = 0;

	if (verbose)
		swiotlb_print_info();

	swiotlb_set_max_segment(io_tlb_nslabs << IO_TLB_SHIFT);
	return 0;
}

/*
 * Statically reserve bounce buffer space and initialize bounce buffer data
 * structures for the software IO TLB used to implement the DMA API.
 */
void  __init
swiotlb_init(int verbose)
{
	size_t default_size = IO_TLB_DEFAULT_SIZE;
	unsigned char *vstart;
	unsigned long bytes;

	if (!io_tlb_nslabs) {
		io_tlb_nslabs = (default_size >> IO_TLB_SHIFT);
		io_tlb_nslabs = ALIGN(io_tlb_nslabs, IO_TLB_SEGSIZE);
	}

	bytes = io_tlb_nslabs << IO_TLB_SHIFT;

	/* Get IO TLB memory from the low pages */
	vstart = memblock_alloc_low(PAGE_ALIGN(bytes), PAGE_SIZE);
	if (vstart && !swiotlb_init_with_tbl(vstart, io_tlb_nslabs, verbose))
		return;

	if (io_tlb_start)
		memblock_free_early(io_tlb_start,
				    PAGE_ALIGN(io_tlb_nslabs << IO_TLB_SHIFT));
	pr_warn("Cannot allocate buffer");
	no_iotlb_memory = true;
}

/*
 * Systems with larger DMA zones (those that don't support ISA) can
 * initialize the swiotlb later using the slab allocator if needed.
 * This should be just like above, but with some error catching.
 */
int
swiotlb_late_init_with_default_size(size_t default_size)
{
	unsigned long bytes, req_nslabs = io_tlb_nslabs;
	unsigned char *vstart = NULL;
	unsigned int order;
	int rc = 0;

	if (!io_tlb_nslabs) {
		io_tlb_nslabs = (default_size >> IO_TLB_SHIFT);
		io_tlb_nslabs = ALIGN(io_tlb_nslabs, IO_TLB_SEGSIZE);
	}

	/*
	 * Get IO TLB memory from the low pages
	 */
	order = get_order(io_tlb_nslabs << IO_TLB_SHIFT);
	io_tlb_nslabs = SLABS_PER_PAGE << order;
	bytes = io_tlb_nslabs << IO_TLB_SHIFT;

	while ((SLABS_PER_PAGE << order) > IO_TLB_MIN_SLABS) {
		vstart = (void *)__get_free_pages(GFP_DMA | __GFP_NOWARN,
						  order);
		if (vstart)
			break;
		order--;
	}

	if (!vstart) {
		io_tlb_nslabs = req_nslabs;
		return -ENOMEM;
	}
	if (order != get_order(bytes)) {
		pr_warn("only able to allocate %ld MB\n",
			(PAGE_SIZE << order) >> 20);
		io_tlb_nslabs = SLABS_PER_PAGE << order;
	}
	rc = swiotlb_late_init_with_tbl(vstart, io_tlb_nslabs);
	if (rc)
		free_pages((unsigned long)vstart, order);

	return rc;
}

static void swiotlb_cleanup(void)
{
	io_tlb_end = 0;
	io_tlb_start = 0;
	io_tlb_nslabs = 0;
	max_segment = 0;
}

int
swiotlb_late_init_with_tbl(char *tlb, unsigned long nslabs)
{
	unsigned long i, bytes;

	bytes = nslabs << IO_TLB_SHIFT;

	io_tlb_nslabs = nslabs;
	io_tlb_start = virt_to_phys(tlb);
	io_tlb_end = io_tlb_start + bytes;

	set_memory_decrypted((unsigned long)tlb, bytes >> PAGE_SHIFT);
	memset(tlb, 0, bytes);

	/*
	 * Allocate and initialize the free list array.  This array is used
	 * to find contiguous free memory regions of size up to IO_TLB_SEGSIZE
	 * between io_tlb_start and io_tlb_end.
	 */
	io_tlb_list = (unsigned int *)__get_free_pages(GFP_KERNEL,
	                              get_order(io_tlb_nslabs * sizeof(int)));
	if (!io_tlb_list)
		goto cleanup3;

	io_tlb_orig_addr = (phys_addr_t *)
		__get_free_pages(GFP_KERNEL,
				 get_order(io_tlb_nslabs *
					   sizeof(phys_addr_t)));
	if (!io_tlb_orig_addr)
		goto cleanup4;

	for (i = 0; i < io_tlb_nslabs; i++) {
		io_tlb_list[i] = IO_TLB_SEGSIZE - OFFSET(i, IO_TLB_SEGSIZE);
		io_tlb_orig_addr[i] = INVALID_PHYS_ADDR;
	}
	io_tlb_index = 0;

	swiotlb_print_info();

	late_alloc = 1;

	swiotlb_set_max_segment(io_tlb_nslabs << IO_TLB_SHIFT);

	return 0;

cleanup4:
	free_pages((unsigned long)io_tlb_list, get_order(io_tlb_nslabs *
	                                                 sizeof(int)));
	io_tlb_list = NULL;
cleanup3:
	swiotlb_cleanup();
	return -ENOMEM;
}

void __init swiotlb_exit(void)
{
	if (!io_tlb_orig_addr)
		return;

	if (late_alloc) {
		free_pages((unsigned long)io_tlb_orig_addr,
			   get_order(io_tlb_nslabs * sizeof(phys_addr_t)));
		free_pages((unsigned long)io_tlb_list, get_order(io_tlb_nslabs *
								 sizeof(int)));
		free_pages((unsigned long)phys_to_virt(io_tlb_start),
			   get_order(io_tlb_nslabs << IO_TLB_SHIFT));
	} else {
		memblock_free_late(__pa(io_tlb_orig_addr),
				   PAGE_ALIGN(io_tlb_nslabs * sizeof(phys_addr_t)));
		memblock_free_late(__pa(io_tlb_list),
				   PAGE_ALIGN(io_tlb_nslabs * sizeof(int)));
		memblock_free_late(io_tlb_start,
				   PAGE_ALIGN(io_tlb_nslabs << IO_TLB_SHIFT));
	}
	swiotlb_cleanup();
}

/*
 * Bounce: copy the swiotlb buffer from or back to the original dma location
 */
static void swiotlb_bounce(phys_addr_t orig_addr, phys_addr_t tlb_addr,
			   size_t size, enum dma_data_direction dir)
{
	unsigned long pfn = PFN_DOWN(orig_addr);
	unsigned char *vaddr = phys_to_virt(tlb_addr);

	if (PageHighMem(pfn_to_page(pfn))) {
		/* The buffer does not have a mapping.  Map it in and copy */
		unsigned int offset = orig_addr & ~PAGE_MASK;
		char *buffer;
		unsigned int sz = 0;
		unsigned long flags;

		while (size) {
			sz = min_t(size_t, PAGE_SIZE - offset, size);

			local_irq_save(flags);
			buffer = kmap_atomic(pfn_to_page(pfn));
			if (dir == DMA_TO_DEVICE)
				memcpy(vaddr, buffer + offset, sz);
			else
				memcpy(buffer + offset, vaddr, sz);
			kunmap_atomic(buffer);
			local_irq_restore(flags);

			size -= sz;
			pfn++;
			vaddr += sz;
			offset = 0;
		}
	} else if (dir == DMA_TO_DEVICE) {
		memcpy(vaddr, phys_to_virt(orig_addr), size);
	} else {
		memcpy(phys_to_virt(orig_addr), vaddr, size);
	}
}

phys_addr_t swiotlb_tbl_map_single(struct device *hwdev,
				   dma_addr_t tbl_dma_addr,
				   phys_addr_t orig_addr,
				   size_t mapping_size,
				   size_t alloc_size,
				   enum dma_data_direction dir,
				   unsigned long attrs)
{
	unsigned long flags;
	phys_addr_t tlb_addr;
	unsigned int nslots, stride, index, wrap;
	int i;
	unsigned long mask;
	unsigned long offset_slots;
	unsigned long max_slots;
	unsigned long tmp_io_tlb_used;

	if (no_iotlb_memory)
		panic("Can not allocate SWIOTLB buffer earlier and can't now provide you with the DMA bounce buffer");

	if (mem_encrypt_active())
		pr_warn_once("Memory encryption is active and system is using DMA bounce buffers\n");

	if (mapping_size > alloc_size) {
		dev_warn_once(hwdev, "Invalid sizes (mapping: %zd bytes, alloc: %zd bytes)",
			      mapping_size, alloc_size);
		return (phys_addr_t)DMA_MAPPING_ERROR;
	}

	mask = dma_get_seg_boundary(hwdev);

	tbl_dma_addr &= mask;

	offset_slots = ALIGN(tbl_dma_addr, 1 << IO_TLB_SHIFT) >> IO_TLB_SHIFT;

	/*
	 * Carefully handle integer overflow which can occur when mask == ~0UL.
	 */
	max_slots = mask + 1
		    ? ALIGN(mask + 1, 1 << IO_TLB_SHIFT) >> IO_TLB_SHIFT
		    : 1UL << (BITS_PER_LONG - IO_TLB_SHIFT);

	/*
	 * For mappings greater than or equal to a page, we limit the stride
	 * (and hence alignment) to a page size.
	 */
	nslots = ALIGN(alloc_size, 1 << IO_TLB_SHIFT) >> IO_TLB_SHIFT;
	if (alloc_size >= PAGE_SIZE)
		stride = (1 << (PAGE_SHIFT - IO_TLB_SHIFT));
	else
		stride = 1;

	BUG_ON(!nslots);

	/*
	 * Find suitable number of IO TLB entries size that will fit this
	 * request and allocate a buffer from that IO TLB pool.
	 */
	spin_lock_irqsave(&io_tlb_lock, flags);

	if (unlikely(nslots > io_tlb_nslabs - io_tlb_used))
		goto not_found;

	index = ALIGN(io_tlb_index, stride);
	if (index >= io_tlb_nslabs)
		index = 0;
	wrap = index;

	do {
		while (iommu_is_span_boundary(index, nslots, offset_slots,
					      max_slots)) {
			index += stride;
			if (index >= io_tlb_nslabs)
				index = 0;
			if (index == wrap)
				goto not_found;
		}

		/*
		 * If we find a slot that indicates we have 'nslots' number of
		 * contiguous buffers, we allocate the buffers from that slot
		 * and mark the entries as '0' indicating unavailable.
		 */
		if (io_tlb_list[index] >= nslots) {
			int count = 0;

			for (i = index; i < (int) (index + nslots); i++)
				io_tlb_list[i] = 0;
			for (i = index - 1; (OFFSET(i, IO_TLB_SEGSIZE) != IO_TLB_SEGSIZE - 1) && io_tlb_list[i]; i--)
				io_tlb_list[i] = ++count;
			tlb_addr = io_tlb_start + (index << IO_TLB_SHIFT);

			/*
			 * Update the indices to avoid searching in the next
			 * round.
			 */
			io_tlb_index = ((index + nslots) < io_tlb_nslabs
					? (index + nslots) : 0);

			goto found;
		}
		index += stride;
		if (index >= io_tlb_nslabs)
			index = 0;
	} while (index != wrap);

not_found:
	tmp_io_tlb_used = io_tlb_used;

	spin_unlock_irqrestore(&io_tlb_lock, flags);
	if (!(attrs & DMA_ATTR_NO_WARN) && printk_ratelimit())
		dev_warn(hwdev, "swiotlb buffer is full (sz: %zd bytes), total %lu (slots), used %lu (slots)\n",
			 alloc_size, io_tlb_nslabs, tmp_io_tlb_used);
	return (phys_addr_t)DMA_MAPPING_ERROR;
found:
	io_tlb_used += nslots;
	spin_unlock_irqrestore(&io_tlb_lock, flags);

	/*
	 * Save away the mapping from the original address to the DMA address.
	 * This is needed when we sync the memory.  Then we sync the buffer if
	 * needed.
	 */
	for (i = 0; i < nslots; i++)
		io_tlb_orig_addr[index+i] = orig_addr + (i << IO_TLB_SHIFT);
	if (!(attrs & DMA_ATTR_SKIP_CPU_SYNC) &&
	    (dir == DMA_TO_DEVICE || dir == DMA_BIDIRECTIONAL))
		swiotlb_bounce(orig_addr, tlb_addr, mapping_size, DMA_TO_DEVICE);

	return tlb_addr;
}

/*
 * tlb_addr is the physical address of the bounce buffer to unmap.
 */
void swiotlb_tbl_unmap_single(struct device *hwdev, phys_addr_t tlb_addr,
			      size_t mapping_size, size_t alloc_size,
			      enum dma_data_direction dir, unsigned long attrs)
{
	unsigned long flags;
	int i, count, nslots = ALIGN(alloc_size, 1 << IO_TLB_SHIFT) >> IO_TLB_SHIFT;
	int index = (tlb_addr - io_tlb_start) >> IO_TLB_SHIFT;
	phys_addr_t orig_addr = io_tlb_orig_addr[index];

	/*
	 * First, sync the memory before unmapping the entry
	 */
	if (orig_addr != INVALID_PHYS_ADDR &&
	    !(attrs & DMA_ATTR_SKIP_CPU_SYNC) &&
	    ((dir == DMA_FROM_DEVICE) || (dir == DMA_BIDIRECTIONAL)))
		swiotlb_bounce(orig_addr, tlb_addr, mapping_size, DMA_FROM_DEVICE);

	/*
	 * Return the buffer to the free list by setting the corresponding
	 * entries to indicate the number of contiguous entries available.
	 * While returning the entries to the free list, we merge the entries
	 * with slots below and above the pool being returned.
	 */
	spin_lock_irqsave(&io_tlb_lock, flags);
	{
		count = ((index + nslots) < ALIGN(index + 1, IO_TLB_SEGSIZE) ?
			 io_tlb_list[index + nslots] : 0);
		/*
		 * Step 1: return the slots to the free list, merging the
		 * slots with superceeding slots
		 */
		for (i = index + nslots - 1; i >= index; i--) {
			io_tlb_list[i] = ++count;
			io_tlb_orig_addr[i] = INVALID_PHYS_ADDR;
		}
		/*
		 * Step 2: merge the returned slots with the preceding slots,
		 * if available (non zero)
		 */
		for (i = index - 1; (OFFSET(i, IO_TLB_SEGSIZE) != IO_TLB_SEGSIZE -1) && io_tlb_list[i]; i--)
			io_tlb_list[i] = ++count;

		io_tlb_used -= nslots;
	}
	spin_unlock_irqrestore(&io_tlb_lock, flags);
}

void swiotlb_tbl_sync_single(struct device *hwdev, phys_addr_t tlb_addr,
			     size_t size, enum dma_data_direction dir,
			     enum dma_sync_target target)
{
	int index = (tlb_addr - io_tlb_start) >> IO_TLB_SHIFT;
	phys_addr_t orig_addr = io_tlb_orig_addr[index];

	if (orig_addr == INVALID_PHYS_ADDR)
		return;
	orig_addr += (unsigned long)tlb_addr & ((1 << IO_TLB_SHIFT) - 1);

	switch (target) {
	case SYNC_FOR_CPU:
		if (likely(dir == DMA_FROM_DEVICE || dir == DMA_BIDIRECTIONAL))
			swiotlb_bounce(orig_addr, tlb_addr,
				       size, DMA_FROM_DEVICE);
		else
			BUG_ON(dir != DMA_TO_DEVICE);
		break;
	case SYNC_FOR_DEVICE:
		if (likely(dir == DMA_TO_DEVICE || dir == DMA_BIDIRECTIONAL))
			swiotlb_bounce(orig_addr, tlb_addr,
				       size, DMA_TO_DEVICE);
		else
			BUG_ON(dir != DMA_FROM_DEVICE);
		break;
	default:
		BUG();
	}
}

<<<<<<< HEAD
static inline bool dma_coherent_ok(struct device *dev, dma_addr_t addr,
		size_t size)
{
	u64 mask = DMA_BIT_MASK(32);

	if (dev && dev->coherent_dma_mask)
		mask = dev->coherent_dma_mask;
	return addr + size - 1 <= mask;
}

static void *
swiotlb_alloc_buffer(struct device *dev, size_t size, dma_addr_t *dma_handle,
		unsigned long attrs)
{
	phys_addr_t phys_addr;

	if (swiotlb_force == SWIOTLB_NO_FORCE)
		goto out_warn;

	phys_addr = swiotlb_tbl_map_single(dev,
			__phys_to_dma(dev, io_tlb_start),
			0, size, DMA_FROM_DEVICE, attrs);
	if (phys_addr == SWIOTLB_MAP_ERROR)
		goto out_warn;

	*dma_handle = __phys_to_dma(dev, phys_addr);
	if (!dma_coherent_ok(dev, *dma_handle, size))
		goto out_unmap;

	memset(phys_to_virt(phys_addr), 0, size);
	return phys_to_virt(phys_addr);

out_unmap:
	dev_warn(dev, "hwdev DMA mask = 0x%016Lx, dev_addr = 0x%016Lx\n",
		(unsigned long long)dev->coherent_dma_mask,
		(unsigned long long)*dma_handle);

	/*
	 * DMA_TO_DEVICE to avoid memcpy in unmap_single.
	 * DMA_ATTR_SKIP_CPU_SYNC is optional.
	 */
	swiotlb_tbl_unmap_single(dev, phys_addr, size, DMA_TO_DEVICE,
			DMA_ATTR_SKIP_CPU_SYNC);
out_warn:
	if (!(attrs & DMA_ATTR_NO_WARN) && printk_ratelimit()) {
		dev_warn(dev,
			"swiotlb: coherent allocation failed, size=%zu\n",
			size);
		dump_stack();
	}
	return NULL;
}

static bool swiotlb_free_buffer(struct device *dev, size_t size,
		dma_addr_t dma_addr)
{
	phys_addr_t phys_addr = dma_to_phys(dev, dma_addr);

	WARN_ON_ONCE(irqs_disabled());

	if (!is_swiotlb_buffer(phys_addr))
		return false;

	/*
	 * DMA_TO_DEVICE to avoid memcpy in swiotlb_tbl_unmap_single.
	 * DMA_ATTR_SKIP_CPU_SYNC is optional.
	 */
	swiotlb_tbl_unmap_single(dev, phys_addr, size, DMA_TO_DEVICE,
				 DMA_ATTR_SKIP_CPU_SYNC);
	return true;
}

=======
>>>>>>> f7688b48
/*
 * Create a swiotlb mapping for the buffer at @phys, and in case of DMAing
 * to the device copy the data into it as well.
 */
bool swiotlb_map(struct device *dev, phys_addr_t *phys, dma_addr_t *dma_addr,
		size_t size, enum dma_data_direction dir, unsigned long attrs)
{
	trace_swiotlb_bounced(dev, *dma_addr, size, swiotlb_force);

<<<<<<< HEAD
	/* Oh well, have to allocate and map a bounce buffer. */
	map = map_single(dev, phys, size, dir, attrs);
	if (map == SWIOTLB_MAP_ERROR)
		return __phys_to_dma(dev, io_tlb_overflow_buffer);
=======
	if (unlikely(swiotlb_force == SWIOTLB_NO_FORCE)) {
		dev_warn_ratelimited(dev,
			"Cannot do DMA to address %pa\n", phys);
		return false;
	}
>>>>>>> f7688b48

	/* Oh well, have to allocate and map a bounce buffer. */
	*phys = swiotlb_tbl_map_single(dev, __phys_to_dma(dev, io_tlb_start),
			*phys, size, size, dir, attrs);
	if (*phys == (phys_addr_t)DMA_MAPPING_ERROR)
		return false;

	/* Ensure that the address returned is DMA'ble */
<<<<<<< HEAD
	if (dma_capable(dev, dev_addr, size))
		return dev_addr;

	attrs |= DMA_ATTR_SKIP_CPU_SYNC;
	swiotlb_tbl_unmap_single(dev, map, size, dir, attrs);

	return __phys_to_dma(dev, io_tlb_overflow_buffer);
}

/*
 * Unmap a single streaming mode DMA translation.  The dma_addr and size must
 * match what was provided for in a previous swiotlb_map_page call.  All
 * other usages are undefined.
 *
 * After this call, reads by the cpu to the buffer are guaranteed to see
 * whatever the device wrote there.
 */
static void unmap_single(struct device *hwdev, dma_addr_t dev_addr,
			 size_t size, enum dma_data_direction dir,
			 unsigned long attrs)
{
	phys_addr_t paddr = dma_to_phys(hwdev, dev_addr);

	BUG_ON(dir == DMA_NONE);

	if (is_swiotlb_buffer(paddr)) {
		swiotlb_tbl_unmap_single(hwdev, paddr, size, dir, attrs);
		return;
	}

	if (dir != DMA_FROM_DEVICE)
		return;

	/*
	 * phys_to_virt doesn't work with hihgmem page but we could
	 * call dma_mark_clean() with hihgmem page here. However, we
	 * are fine since dma_mark_clean() is null on POWERPC. We can
	 * make dma_mark_clean() take a physical address if necessary.
	 */
	dma_mark_clean(phys_to_virt(paddr), size);
}

void swiotlb_unmap_page(struct device *hwdev, dma_addr_t dev_addr,
			size_t size, enum dma_data_direction dir,
			unsigned long attrs)
{
	unmap_single(hwdev, dev_addr, size, dir, attrs);
}

/*
 * Make physical memory consistent for a single streaming mode DMA translation
 * after a transfer.
 *
 * If you perform a swiotlb_map_page() but wish to interrogate the buffer
 * using the cpu, yet do not wish to teardown the dma mapping, you must
 * call this function before doing so.  At the next point you give the dma
 * address back to the card, you must first perform a
 * swiotlb_dma_sync_for_device, and then the device again owns the buffer
 */
static void
swiotlb_sync_single(struct device *hwdev, dma_addr_t dev_addr,
		    size_t size, enum dma_data_direction dir,
		    enum dma_sync_target target)
{
	phys_addr_t paddr = dma_to_phys(hwdev, dev_addr);

	BUG_ON(dir == DMA_NONE);

	if (is_swiotlb_buffer(paddr)) {
		swiotlb_tbl_sync_single(hwdev, paddr, size, dir, target);
		return;
	}

	if (dir != DMA_FROM_DEVICE)
		return;

	dma_mark_clean(phys_to_virt(paddr), size);
}

void
swiotlb_sync_single_for_cpu(struct device *hwdev, dma_addr_t dev_addr,
			    size_t size, enum dma_data_direction dir)
{
	swiotlb_sync_single(hwdev, dev_addr, size, dir, SYNC_FOR_CPU);
}

void
swiotlb_sync_single_for_device(struct device *hwdev, dma_addr_t dev_addr,
			       size_t size, enum dma_data_direction dir)
{
	swiotlb_sync_single(hwdev, dev_addr, size, dir, SYNC_FOR_DEVICE);
}

/*
 * Map a set of buffers described by scatterlist in streaming mode for DMA.
 * This is the scatter-gather version of the above swiotlb_map_page
 * interface.  Here the scatter gather list elements are each tagged with the
 * appropriate dma address and length.  They are obtained via
 * sg_dma_{address,length}(SG).
 *
 * NOTE: An implementation may be able to use a smaller number of
 *       DMA address/length pairs than there are SG table elements.
 *       (for example via virtual mapping capabilities)
 *       The routine returns the number of addr/length pairs actually
 *       used, at most nents.
 *
 * Device ownership issues as mentioned above for swiotlb_map_page are the
 * same here.
 */
int
swiotlb_map_sg_attrs(struct device *hwdev, struct scatterlist *sgl, int nelems,
		     enum dma_data_direction dir, unsigned long attrs)
{
	struct scatterlist *sg;
	int i;

	BUG_ON(dir == DMA_NONE);

	for_each_sg(sgl, sg, nelems, i) {
		phys_addr_t paddr = sg_phys(sg);
		dma_addr_t dev_addr = phys_to_dma(hwdev, paddr);

		if (swiotlb_force == SWIOTLB_FORCE ||
		    !dma_capable(hwdev, dev_addr, sg->length)) {
			phys_addr_t map = map_single(hwdev, sg_phys(sg),
						     sg->length, dir, attrs);
			if (map == SWIOTLB_MAP_ERROR) {
				/* Don't panic here, we expect map_sg users
				   to do proper error handling. */
				attrs |= DMA_ATTR_SKIP_CPU_SYNC;
				swiotlb_unmap_sg_attrs(hwdev, sgl, i, dir,
						       attrs);
				sg_dma_len(sgl) = 0;
				return 0;
			}
			sg->dma_address = __phys_to_dma(hwdev, map);
		} else
			sg->dma_address = dev_addr;
		sg_dma_len(sg) = sg->length;
=======
	*dma_addr = __phys_to_dma(dev, *phys);
	if (unlikely(!dma_capable(dev, *dma_addr, size))) {
		swiotlb_tbl_unmap_single(dev, *phys, size, size, dir,
			attrs | DMA_ATTR_SKIP_CPU_SYNC);
		return false;
>>>>>>> f7688b48
	}

	return true;
}

size_t swiotlb_max_mapping_size(struct device *dev)
{
	return ((size_t)1 << IO_TLB_SHIFT) * IO_TLB_SEGSIZE;
}

bool is_swiotlb_active(void)
{
	/*
	 * When SWIOTLB is initialized, even if io_tlb_start points to physical
	 * address zero, io_tlb_end surely doesn't.
	 */
	return io_tlb_end != 0;
}

#ifdef CONFIG_DEBUG_FS

static int __init swiotlb_create_debugfs(void)
{
	struct dentry *root;

	root = debugfs_create_dir("swiotlb", NULL);
	debugfs_create_ulong("io_tlb_nslabs", 0400, root, &io_tlb_nslabs);
	debugfs_create_ulong("io_tlb_used", 0400, root, &io_tlb_used);
	return 0;
}

late_initcall(swiotlb_create_debugfs);

#endif<|MERGE_RESOLUTION|>--- conflicted
+++ resolved
@@ -655,81 +655,6 @@
 	}
 }
 
-<<<<<<< HEAD
-static inline bool dma_coherent_ok(struct device *dev, dma_addr_t addr,
-		size_t size)
-{
-	u64 mask = DMA_BIT_MASK(32);
-
-	if (dev && dev->coherent_dma_mask)
-		mask = dev->coherent_dma_mask;
-	return addr + size - 1 <= mask;
-}
-
-static void *
-swiotlb_alloc_buffer(struct device *dev, size_t size, dma_addr_t *dma_handle,
-		unsigned long attrs)
-{
-	phys_addr_t phys_addr;
-
-	if (swiotlb_force == SWIOTLB_NO_FORCE)
-		goto out_warn;
-
-	phys_addr = swiotlb_tbl_map_single(dev,
-			__phys_to_dma(dev, io_tlb_start),
-			0, size, DMA_FROM_DEVICE, attrs);
-	if (phys_addr == SWIOTLB_MAP_ERROR)
-		goto out_warn;
-
-	*dma_handle = __phys_to_dma(dev, phys_addr);
-	if (!dma_coherent_ok(dev, *dma_handle, size))
-		goto out_unmap;
-
-	memset(phys_to_virt(phys_addr), 0, size);
-	return phys_to_virt(phys_addr);
-
-out_unmap:
-	dev_warn(dev, "hwdev DMA mask = 0x%016Lx, dev_addr = 0x%016Lx\n",
-		(unsigned long long)dev->coherent_dma_mask,
-		(unsigned long long)*dma_handle);
-
-	/*
-	 * DMA_TO_DEVICE to avoid memcpy in unmap_single.
-	 * DMA_ATTR_SKIP_CPU_SYNC is optional.
-	 */
-	swiotlb_tbl_unmap_single(dev, phys_addr, size, DMA_TO_DEVICE,
-			DMA_ATTR_SKIP_CPU_SYNC);
-out_warn:
-	if (!(attrs & DMA_ATTR_NO_WARN) && printk_ratelimit()) {
-		dev_warn(dev,
-			"swiotlb: coherent allocation failed, size=%zu\n",
-			size);
-		dump_stack();
-	}
-	return NULL;
-}
-
-static bool swiotlb_free_buffer(struct device *dev, size_t size,
-		dma_addr_t dma_addr)
-{
-	phys_addr_t phys_addr = dma_to_phys(dev, dma_addr);
-
-	WARN_ON_ONCE(irqs_disabled());
-
-	if (!is_swiotlb_buffer(phys_addr))
-		return false;
-
-	/*
-	 * DMA_TO_DEVICE to avoid memcpy in swiotlb_tbl_unmap_single.
-	 * DMA_ATTR_SKIP_CPU_SYNC is optional.
-	 */
-	swiotlb_tbl_unmap_single(dev, phys_addr, size, DMA_TO_DEVICE,
-				 DMA_ATTR_SKIP_CPU_SYNC);
-	return true;
-}
-
-=======
->>>>>>> f7688b48
 /*
  * Create a swiotlb mapping for the buffer at @phys, and in case of DMAing
  * to the device copy the data into it as well.
@@ -739,18 +664,11 @@
 {
 	trace_swiotlb_bounced(dev, *dma_addr, size, swiotlb_force);
 
-<<<<<<< HEAD
-	/* Oh well, have to allocate and map a bounce buffer. */
-	map = map_single(dev, phys, size, dir, attrs);
-	if (map == SWIOTLB_MAP_ERROR)
-		return __phys_to_dma(dev, io_tlb_overflow_buffer);
-=======
 	if (unlikely(swiotlb_force == SWIOTLB_NO_FORCE)) {
 		dev_warn_ratelimited(dev,
 			"Cannot do DMA to address %pa\n", phys);
 		return false;
 	}
->>>>>>> f7688b48
 
 	/* Oh well, have to allocate and map a bounce buffer. */
 	*phys = swiotlb_tbl_map_single(dev, __phys_to_dma(dev, io_tlb_start),
@@ -759,153 +677,11 @@
 		return false;
 
 	/* Ensure that the address returned is DMA'ble */
-<<<<<<< HEAD
-	if (dma_capable(dev, dev_addr, size))
-		return dev_addr;
-
-	attrs |= DMA_ATTR_SKIP_CPU_SYNC;
-	swiotlb_tbl_unmap_single(dev, map, size, dir, attrs);
-
-	return __phys_to_dma(dev, io_tlb_overflow_buffer);
-}
-
-/*
- * Unmap a single streaming mode DMA translation.  The dma_addr and size must
- * match what was provided for in a previous swiotlb_map_page call.  All
- * other usages are undefined.
- *
- * After this call, reads by the cpu to the buffer are guaranteed to see
- * whatever the device wrote there.
- */
-static void unmap_single(struct device *hwdev, dma_addr_t dev_addr,
-			 size_t size, enum dma_data_direction dir,
-			 unsigned long attrs)
-{
-	phys_addr_t paddr = dma_to_phys(hwdev, dev_addr);
-
-	BUG_ON(dir == DMA_NONE);
-
-	if (is_swiotlb_buffer(paddr)) {
-		swiotlb_tbl_unmap_single(hwdev, paddr, size, dir, attrs);
-		return;
-	}
-
-	if (dir != DMA_FROM_DEVICE)
-		return;
-
-	/*
-	 * phys_to_virt doesn't work with hihgmem page but we could
-	 * call dma_mark_clean() with hihgmem page here. However, we
-	 * are fine since dma_mark_clean() is null on POWERPC. We can
-	 * make dma_mark_clean() take a physical address if necessary.
-	 */
-	dma_mark_clean(phys_to_virt(paddr), size);
-}
-
-void swiotlb_unmap_page(struct device *hwdev, dma_addr_t dev_addr,
-			size_t size, enum dma_data_direction dir,
-			unsigned long attrs)
-{
-	unmap_single(hwdev, dev_addr, size, dir, attrs);
-}
-
-/*
- * Make physical memory consistent for a single streaming mode DMA translation
- * after a transfer.
- *
- * If you perform a swiotlb_map_page() but wish to interrogate the buffer
- * using the cpu, yet do not wish to teardown the dma mapping, you must
- * call this function before doing so.  At the next point you give the dma
- * address back to the card, you must first perform a
- * swiotlb_dma_sync_for_device, and then the device again owns the buffer
- */
-static void
-swiotlb_sync_single(struct device *hwdev, dma_addr_t dev_addr,
-		    size_t size, enum dma_data_direction dir,
-		    enum dma_sync_target target)
-{
-	phys_addr_t paddr = dma_to_phys(hwdev, dev_addr);
-
-	BUG_ON(dir == DMA_NONE);
-
-	if (is_swiotlb_buffer(paddr)) {
-		swiotlb_tbl_sync_single(hwdev, paddr, size, dir, target);
-		return;
-	}
-
-	if (dir != DMA_FROM_DEVICE)
-		return;
-
-	dma_mark_clean(phys_to_virt(paddr), size);
-}
-
-void
-swiotlb_sync_single_for_cpu(struct device *hwdev, dma_addr_t dev_addr,
-			    size_t size, enum dma_data_direction dir)
-{
-	swiotlb_sync_single(hwdev, dev_addr, size, dir, SYNC_FOR_CPU);
-}
-
-void
-swiotlb_sync_single_for_device(struct device *hwdev, dma_addr_t dev_addr,
-			       size_t size, enum dma_data_direction dir)
-{
-	swiotlb_sync_single(hwdev, dev_addr, size, dir, SYNC_FOR_DEVICE);
-}
-
-/*
- * Map a set of buffers described by scatterlist in streaming mode for DMA.
- * This is the scatter-gather version of the above swiotlb_map_page
- * interface.  Here the scatter gather list elements are each tagged with the
- * appropriate dma address and length.  They are obtained via
- * sg_dma_{address,length}(SG).
- *
- * NOTE: An implementation may be able to use a smaller number of
- *       DMA address/length pairs than there are SG table elements.
- *       (for example via virtual mapping capabilities)
- *       The routine returns the number of addr/length pairs actually
- *       used, at most nents.
- *
- * Device ownership issues as mentioned above for swiotlb_map_page are the
- * same here.
- */
-int
-swiotlb_map_sg_attrs(struct device *hwdev, struct scatterlist *sgl, int nelems,
-		     enum dma_data_direction dir, unsigned long attrs)
-{
-	struct scatterlist *sg;
-	int i;
-
-	BUG_ON(dir == DMA_NONE);
-
-	for_each_sg(sgl, sg, nelems, i) {
-		phys_addr_t paddr = sg_phys(sg);
-		dma_addr_t dev_addr = phys_to_dma(hwdev, paddr);
-
-		if (swiotlb_force == SWIOTLB_FORCE ||
-		    !dma_capable(hwdev, dev_addr, sg->length)) {
-			phys_addr_t map = map_single(hwdev, sg_phys(sg),
-						     sg->length, dir, attrs);
-			if (map == SWIOTLB_MAP_ERROR) {
-				/* Don't panic here, we expect map_sg users
-				   to do proper error handling. */
-				attrs |= DMA_ATTR_SKIP_CPU_SYNC;
-				swiotlb_unmap_sg_attrs(hwdev, sgl, i, dir,
-						       attrs);
-				sg_dma_len(sgl) = 0;
-				return 0;
-			}
-			sg->dma_address = __phys_to_dma(hwdev, map);
-		} else
-			sg->dma_address = dev_addr;
-		sg_dma_len(sg) = sg->length;
-=======
 	*dma_addr = __phys_to_dma(dev, *phys);
 	if (unlikely(!dma_capable(dev, *dma_addr, size))) {
 		swiotlb_tbl_unmap_single(dev, *phys, size, size, dir,
 			attrs | DMA_ATTR_SKIP_CPU_SYNC);
 		return false;
->>>>>>> f7688b48
 	}
 
 	return true;
