// SPDX-License-Identifier: GPL-2.0
/*
 * Copyright (C) 2018 Christoph Hellwig.
 *
 * DMA operations that map physical memory directly without using an IOMMU.
 */
#include <linux/memblock.h> /* for max_pfn */
#include <linux/export.h>
#include <linux/mm.h>
#include <linux/dma-direct.h>
#include <linux/scatterlist.h>
#include <linux/dma-contiguous.h>
#include <linux/dma-noncoherent.h>
#include <linux/pfn.h>
#include <linux/set_memory.h>
#include <linux/swiotlb.h>

/*
 * Most architectures use ZONE_DMA for the first 16 Megabytes, but
 * some use it for entirely different regions:
 */
#ifndef ARCH_ZONE_DMA_BITS
#define ARCH_ZONE_DMA_BITS 24
#endif

static void report_addr(struct device *dev, dma_addr_t dma_addr, size_t size)
{
	if (!dev->dma_mask) {
		dev_err_once(dev, "DMA map on device without dma_mask\n");
	} else if (*dev->dma_mask >= DMA_BIT_MASK(32) || dev->bus_dma_mask) {
		dev_err_once(dev,
			"overflow %pad+%zu of DMA mask %llx bus mask %llx\n",
			&dma_addr, size, *dev->dma_mask, dev->bus_dma_mask);
	}
	WARN_ON_ONCE(1);
}

static inline dma_addr_t phys_to_dma_direct(struct device *dev,
		phys_addr_t phys)
{
	if (force_dma_unencrypted(dev))
		return __phys_to_dma(dev, phys);
	return phys_to_dma(dev, phys);
}

u64 dma_direct_get_required_mask(struct device *dev)
{
	u64 max_dma = phys_to_dma_direct(dev, (max_pfn - 1) << PAGE_SHIFT);

	return (1ULL << (fls64(max_dma) - 1)) * 2 - 1;
}

static gfp_t __dma_direct_optimal_gfp_mask(struct device *dev, u64 dma_mask,
		u64 *phys_mask)
{
	if (dev->bus_dma_mask && dev->bus_dma_mask < dma_mask)
		dma_mask = dev->bus_dma_mask;

	if (force_dma_unencrypted(dev))
		*phys_mask = __dma_to_phys(dev, dma_mask);
	else
		*phys_mask = dma_to_phys(dev, dma_mask);

	/*
	 * Optimistically try the zone that the physical address mask falls
	 * into first.  If that returns memory that isn't actually addressable
	 * we will fallback to the next lower zone and try again.
	 *
	 * Note that GFP_DMA32 and GFP_DMA are no ops without the corresponding
	 * zones.
	 */
	if (*phys_mask <= DMA_BIT_MASK(ARCH_ZONE_DMA_BITS))
		return GFP_DMA;
	if (*phys_mask <= DMA_BIT_MASK(32))
		return GFP_DMA32;
	return 0;
}

static bool dma_coherent_ok(struct device *dev, phys_addr_t phys, size_t size)
{
	return phys_to_dma_direct(dev, phys) + size - 1 <=
			min_not_zero(dev->coherent_dma_mask, dev->bus_dma_mask);
}

struct page *__dma_direct_alloc_pages(struct device *dev, size_t size,
		dma_addr_t *dma_handle, gfp_t gfp, unsigned long attrs)
{
	size_t alloc_size = PAGE_ALIGN(size);
	int node = dev_to_node(dev);
	struct page *page = NULL;
	u64 phys_mask;

	if (attrs & DMA_ATTR_NO_WARN)
		gfp |= __GFP_NOWARN;

	/* we always manually zero the memory once we are done: */
	gfp &= ~__GFP_ZERO;
	gfp |= __dma_direct_optimal_gfp_mask(dev, dev->coherent_dma_mask,
			&phys_mask);
	page = dma_alloc_contiguous(dev, alloc_size, gfp);
	if (page && !dma_coherent_ok(dev, page_to_phys(page), size)) {
		dma_free_contiguous(dev, page, alloc_size);
		page = NULL;
	}
again:
	if (!page)
		page = alloc_pages_node(node, gfp, get_order(alloc_size));
	if (page && !dma_coherent_ok(dev, page_to_phys(page), size)) {
		dma_free_contiguous(dev, page, size);
		page = NULL;

		if (IS_ENABLED(CONFIG_ZONE_DMA32) &&
		    phys_mask < DMA_BIT_MASK(64) &&
		    !(gfp & (GFP_DMA32 | GFP_DMA))) {
			gfp |= GFP_DMA32;
			goto again;
		}

		if (IS_ENABLED(CONFIG_ZONE_DMA) && !(gfp & GFP_DMA)) {
			gfp = (gfp & ~GFP_DMA32) | GFP_DMA;
			goto again;
		}
	}

	return page;
}

void *dma_direct_alloc_pages(struct device *dev, size_t size,
		dma_addr_t *dma_handle, gfp_t gfp, unsigned long attrs)
{
	struct page *page;
	void *ret;

	page = __dma_direct_alloc_pages(dev, size, dma_handle, gfp, attrs);
	if (!page)
		return NULL;

	if ((attrs & DMA_ATTR_NO_KERNEL_MAPPING) &&
	    !force_dma_unencrypted(dev)) {
		/* remove any dirty cache lines on the kernel alias */
		if (!PageHighMem(page))
			arch_dma_prep_coherent(page, size);
		*dma_handle = phys_to_dma(dev, page_to_phys(page));
		/* return the page pointer as the opaque cookie */
		return page;
	}

	if (PageHighMem(page)) {
		/*
		 * Depending on the cma= arguments and per-arch setup
		 * dma_alloc_contiguous could return highmem pages.
		 * Without remapping there is no way to return them here,
		 * so log an error and fail.
		 */
		dev_info(dev, "Rejecting highmem page from CMA.\n");
		__dma_direct_free_pages(dev, size, page);
		return NULL;
	}

	ret = page_address(page);
	if (force_dma_unencrypted(dev)) {
		set_memory_decrypted((unsigned long)ret, 1 << get_order(size));
		*dma_handle = __phys_to_dma(dev, page_to_phys(page));
	} else {
		*dma_handle = phys_to_dma(dev, page_to_phys(page));
	}
	memset(ret, 0, size);

	if (IS_ENABLED(CONFIG_ARCH_HAS_UNCACHED_SEGMENT) &&
	    dma_alloc_need_uncached(dev, attrs)) {
		arch_dma_prep_coherent(page, size);
		ret = uncached_kernel_address(ret);
	}

	return ret;
}

void __dma_direct_free_pages(struct device *dev, size_t size, struct page *page)
{
	dma_free_contiguous(dev, page, size);
}

void dma_direct_free_pages(struct device *dev, size_t size, void *cpu_addr,
		dma_addr_t dma_addr, unsigned long attrs)
{
	unsigned int page_order = get_order(size);

	if ((attrs & DMA_ATTR_NO_KERNEL_MAPPING) &&
	    !force_dma_unencrypted(dev)) {
		/* cpu_addr is a struct page cookie, not a kernel address */
		__dma_direct_free_pages(dev, size, cpu_addr);
		return;
	}

	if (force_dma_unencrypted(dev))
		set_memory_encrypted((unsigned long)cpu_addr, 1 << page_order);

	if (IS_ENABLED(CONFIG_ARCH_HAS_UNCACHED_SEGMENT) &&
	    dma_alloc_need_uncached(dev, attrs))
		cpu_addr = cached_kernel_address(cpu_addr);
	__dma_direct_free_pages(dev, size, virt_to_page(cpu_addr));
}

void *dma_direct_alloc(struct device *dev, size_t size,
		dma_addr_t *dma_handle, gfp_t gfp, unsigned long attrs)
{
	if (!IS_ENABLED(CONFIG_ARCH_HAS_UNCACHED_SEGMENT) &&
	    dma_alloc_need_uncached(dev, attrs))
		return arch_dma_alloc(dev, size, dma_handle, gfp, attrs);
	return dma_direct_alloc_pages(dev, size, dma_handle, gfp, attrs);
}

void dma_direct_free(struct device *dev, size_t size,
		void *cpu_addr, dma_addr_t dma_addr, unsigned long attrs)
{
	if (!IS_ENABLED(CONFIG_ARCH_HAS_UNCACHED_SEGMENT) &&
	    dma_alloc_need_uncached(dev, attrs))
		arch_dma_free(dev, size, cpu_addr, dma_addr, attrs);
	else
		dma_direct_free_pages(dev, size, cpu_addr, dma_addr, attrs);
}

#if defined(CONFIG_ARCH_HAS_SYNC_DMA_FOR_DEVICE) || \
    defined(CONFIG_SWIOTLB)
void dma_direct_sync_single_for_device(struct device *dev,
		dma_addr_t addr, size_t size, enum dma_data_direction dir)
{
	phys_addr_t paddr = dma_to_phys(dev, addr);

	if (unlikely(is_swiotlb_buffer(paddr)))
		swiotlb_tbl_sync_single(dev, paddr, size, dir, SYNC_FOR_DEVICE);

	if (!dev_is_dma_coherent(dev))
		arch_sync_dma_for_device(dev, paddr, size, dir);
}
EXPORT_SYMBOL(dma_direct_sync_single_for_device);

void dma_direct_sync_sg_for_device(struct device *dev,
		struct scatterlist *sgl, int nents, enum dma_data_direction dir)
{
	struct scatterlist *sg;
	int i;

	for_each_sg(sgl, sg, nents, i) {
		phys_addr_t paddr = dma_to_phys(dev, sg_dma_address(sg));

		if (unlikely(is_swiotlb_buffer(paddr)))
			swiotlb_tbl_sync_single(dev, paddr, sg->length,
					dir, SYNC_FOR_DEVICE);

		if (!dev_is_dma_coherent(dev))
			arch_sync_dma_for_device(dev, paddr, sg->length,
					dir);
	}
}
EXPORT_SYMBOL(dma_direct_sync_sg_for_device);
#endif

#if defined(CONFIG_ARCH_HAS_SYNC_DMA_FOR_CPU) || \
    defined(CONFIG_ARCH_HAS_SYNC_DMA_FOR_CPU_ALL) || \
    defined(CONFIG_SWIOTLB)
void dma_direct_sync_single_for_cpu(struct device *dev,
		dma_addr_t addr, size_t size, enum dma_data_direction dir)
{
	phys_addr_t paddr = dma_to_phys(dev, addr);

	if (!dev_is_dma_coherent(dev)) {
		arch_sync_dma_for_cpu(dev, paddr, size, dir);
		arch_sync_dma_for_cpu_all(dev);
	}

	if (unlikely(is_swiotlb_buffer(paddr)))
		swiotlb_tbl_sync_single(dev, paddr, size, dir, SYNC_FOR_CPU);
}
EXPORT_SYMBOL(dma_direct_sync_single_for_cpu);

void dma_direct_sync_sg_for_cpu(struct device *dev,
		struct scatterlist *sgl, int nents, enum dma_data_direction dir)
{
	struct scatterlist *sg;
	int i;

	for_each_sg(sgl, sg, nents, i) {
		phys_addr_t paddr = dma_to_phys(dev, sg_dma_address(sg));

		if (!dev_is_dma_coherent(dev))
			arch_sync_dma_for_cpu(dev, paddr, sg->length, dir);

		if (unlikely(is_swiotlb_buffer(paddr)))
			swiotlb_tbl_sync_single(dev, paddr, sg->length, dir,
					SYNC_FOR_CPU);
	}

	if (!dev_is_dma_coherent(dev))
		arch_sync_dma_for_cpu_all(dev);
}
EXPORT_SYMBOL(dma_direct_sync_sg_for_cpu);

void dma_direct_unmap_page(struct device *dev, dma_addr_t addr,
		size_t size, enum dma_data_direction dir, unsigned long attrs)
{
	phys_addr_t phys = dma_to_phys(dev, addr);

	if (!(attrs & DMA_ATTR_SKIP_CPU_SYNC))
		dma_direct_sync_single_for_cpu(dev, addr, size, dir);

	if (unlikely(is_swiotlb_buffer(phys)))
		swiotlb_tbl_unmap_single(dev, phys, size, size, dir, attrs);
}
EXPORT_SYMBOL(dma_direct_unmap_page);

void dma_direct_unmap_sg(struct device *dev, struct scatterlist *sgl,
		int nents, enum dma_data_direction dir, unsigned long attrs)
{
	struct scatterlist *sg;
	int i;

	for_each_sg(sgl, sg, nents, i)
		dma_direct_unmap_page(dev, sg->dma_address, sg_dma_len(sg), dir,
			     attrs);
}
EXPORT_SYMBOL(dma_direct_unmap_sg);
#endif

static inline bool dma_direct_possible(struct device *dev, dma_addr_t dma_addr,
		size_t size)
{
	return swiotlb_force != SWIOTLB_FORCE &&
		dma_capable(dev, dma_addr, size);
}

dma_addr_t dma_direct_map_page(struct device *dev, struct page *page,
		unsigned long offset, size_t size, enum dma_data_direction dir,
		unsigned long attrs)
{
	phys_addr_t phys = page_to_phys(page) + offset;
	dma_addr_t dma_addr = phys_to_dma(dev, phys);

	if (unlikely(!dma_direct_possible(dev, dma_addr, size)) &&
	    !swiotlb_map(dev, &phys, &dma_addr, size, dir, attrs)) {
		report_addr(dev, dma_addr, size);
		return DMA_MAPPING_ERROR;
	}

	if (!dev_is_dma_coherent(dev) && !(attrs & DMA_ATTR_SKIP_CPU_SYNC))
		arch_sync_dma_for_device(dev, phys, size, dir);
	return dma_addr;
}
EXPORT_SYMBOL(dma_direct_map_page);

int dma_direct_map_sg(struct device *dev, struct scatterlist *sgl, int nents,
		enum dma_data_direction dir, unsigned long attrs)
{
	int i;
	struct scatterlist *sg;

	for_each_sg(sgl, sg, nents, i) {
		sg->dma_address = dma_direct_map_page(dev, sg_page(sg),
				sg->offset, sg->length, dir, attrs);
		if (sg->dma_address == DMA_MAPPING_ERROR)
			goto out_unmap;
		sg_dma_len(sg) = sg->length;
	}

	return nents;

out_unmap:
	dma_direct_unmap_sg(dev, sgl, i, dir, attrs | DMA_ATTR_SKIP_CPU_SYNC);
	return 0;
}
EXPORT_SYMBOL(dma_direct_map_sg);

dma_addr_t dma_direct_map_resource(struct device *dev, phys_addr_t paddr,
		size_t size, enum dma_data_direction dir, unsigned long attrs)
{
	dma_addr_t dma_addr = paddr;

	if (unlikely(!dma_direct_possible(dev, dma_addr, size))) {
		report_addr(dev, dma_addr, size);
		return DMA_MAPPING_ERROR;
	}

	return dma_addr;
}
EXPORT_SYMBOL(dma_direct_map_resource);

/*
 * Because 32-bit DMA masks are so common we expect every architecture to be
 * able to satisfy them - either by not supporting more physical memory, or by
 * providing a ZONE_DMA32.  If neither is the case, the architecture needs to
 * use an IOMMU instead of the direct mapping.
 */
int dma_direct_supported(struct device *dev, u64 mask)
{
<<<<<<< HEAD
#ifdef CONFIG_ZONE_DMA
	/*
	 * This check needs to be against the actual bit mask value, so
	 * use __phys_to_dma() here so that the SME encryption mask isn't
	 * part of the check.
	 */
	if (mask < __phys_to_dma(dev, DMA_BIT_MASK(ARCH_ZONE_DMA_BITS)))
		return 0;
#else
	/*
	 * Because 32-bit DMA masks are so common we expect every architecture
	 * to be able to satisfy them - either by not supporting more physical
	 * memory, or by providing a ZONE_DMA32.  If neither is the case, the
	 * architecture needs to use an IOMMU instead of the direct mapping.
	 *
	 * This check needs to be against the actual bit mask value, so
	 * use __phys_to_dma() here so that the SME encryption mask isn't
	 * part of the check.
	 */
	if (mask < __phys_to_dma(dev, DMA_BIT_MASK(32)))
		return 0;
#endif
=======
	u64 min_mask;

	if (IS_ENABLED(CONFIG_ZONE_DMA))
		min_mask = DMA_BIT_MASK(ARCH_ZONE_DMA_BITS);
	else
		min_mask = DMA_BIT_MASK(32);

	min_mask = min_t(u64, min_mask, (max_pfn - 1) << PAGE_SHIFT);

>>>>>>> f7688b48
	/*
	 * This check needs to be against the actual bit mask value, so
	 * use __phys_to_dma() here so that the SME encryption mask isn't
	 * part of the check.
	 */
	return mask >= __phys_to_dma(dev, min_mask);
}

size_t dma_direct_max_mapping_size(struct device *dev)
{
	/* If SWIOTLB is active, use its maximum mapping size */
	if (is_swiotlb_active() &&
	    (dma_addressing_limited(dev) || swiotlb_force == SWIOTLB_FORCE))
		return swiotlb_max_mapping_size(dev);
	return SIZE_MAX;
}<|MERGE_RESOLUTION|>--- conflicted
+++ resolved
@@ -392,30 +392,6 @@
  */
 int dma_direct_supported(struct device *dev, u64 mask)
 {
-<<<<<<< HEAD
-#ifdef CONFIG_ZONE_DMA
-	/*
-	 * This check needs to be against the actual bit mask value, so
-	 * use __phys_to_dma() here so that the SME encryption mask isn't
-	 * part of the check.
-	 */
-	if (mask < __phys_to_dma(dev, DMA_BIT_MASK(ARCH_ZONE_DMA_BITS)))
-		return 0;
-#else
-	/*
-	 * Because 32-bit DMA masks are so common we expect every architecture
-	 * to be able to satisfy them - either by not supporting more physical
-	 * memory, or by providing a ZONE_DMA32.  If neither is the case, the
-	 * architecture needs to use an IOMMU instead of the direct mapping.
-	 *
-	 * This check needs to be against the actual bit mask value, so
-	 * use __phys_to_dma() here so that the SME encryption mask isn't
-	 * part of the check.
-	 */
-	if (mask < __phys_to_dma(dev, DMA_BIT_MASK(32)))
-		return 0;
-#endif
-=======
 	u64 min_mask;
 
 	if (IS_ENABLED(CONFIG_ZONE_DMA))
@@ -425,7 +401,6 @@
 
 	min_mask = min_t(u64, min_mask, (max_pfn - 1) << PAGE_SHIFT);
 
->>>>>>> f7688b48
 	/*
 	 * This check needs to be against the actual bit mask value, so
 	 * use __phys_to_dma() here so that the SME encryption mask isn't
