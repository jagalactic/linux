--- conflicted
+++ resolved
@@ -342,13 +342,7 @@
 {
 	if (force_dma_unencrypted(dev))
 		prot = pgprot_decrypted(prot);
-<<<<<<< HEAD
-	if (dev_is_dma_coherent(dev) ||
-	    (IS_ENABLED(CONFIG_DMA_NONCOHERENT_CACHE_SYNC) &&
-             (attrs & DMA_ATTR_NON_CONSISTENT)))
-=======
 	if (dev_is_dma_coherent(dev))
->>>>>>> d1988041
 		return prot;
 #ifdef CONFIG_ARCH_HAS_DMA_WRITE_COMBINE
 	if (attrs & DMA_ATTR_WRITE_COMBINE)
