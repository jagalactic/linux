// SPDX-License-Identifier: GPL-2.0
/*
 * ring buffer based function tracer
 *
 * Copyright (C) 2007-2012 Steven Rostedt <srostedt@redhat.com>
 * Copyright (C) 2008 Ingo Molnar <mingo@redhat.com>
 *
 * Originally taken from the RT patch by:
 *    Arnaldo Carvalho de Melo <acme@redhat.com>
 *
 * Based on code from the latency_tracer, that is:
 *  Copyright (C) 2004-2006 Ingo Molnar
 *  Copyright (C) 2004 Nadia Yvette Chambers
 */
#include <linux/ring_buffer.h>
#include <generated/utsrelease.h>
#include <linux/stacktrace.h>
#include <linux/writeback.h>
#include <linux/kallsyms.h>
#include <linux/security.h>
#include <linux/seq_file.h>
#include <linux/notifier.h>
#include <linux/irqflags.h>
#include <linux/debugfs.h>
#include <linux/tracefs.h>
#include <linux/pagemap.h>
#include <linux/hardirq.h>
#include <linux/linkage.h>
#include <linux/uaccess.h>
#include <linux/vmalloc.h>
#include <linux/ftrace.h>
#include <linux/module.h>
#include <linux/percpu.h>
#include <linux/splice.h>
#include <linux/kdebug.h>
#include <linux/string.h>
#include <linux/mount.h>
#include <linux/rwsem.h>
#include <linux/slab.h>
#include <linux/ctype.h>
#include <linux/init.h>
#include <linux/poll.h>
#include <linux/nmi.h>
#include <linux/fs.h>
#include <linux/trace.h>
#include <linux/sched/clock.h>
#include <linux/sched/rt.h>
#include <linux/fsnotify.h>
#include <linux/irq_work.h>
#include <linux/workqueue.h>

#include "trace.h"
#include "trace_output.h"

/*
 * On boot up, the ring buffer is set to the minimum size, so that
 * we do not waste memory on systems that are not using tracing.
 */
bool ring_buffer_expanded;

/*
 * We need to change this state when a selftest is running.
 * A selftest will lurk into the ring-buffer to count the
 * entries inserted during the selftest although some concurrent
 * insertions into the ring-buffer such as trace_printk could occurred
 * at the same time, giving false positive or negative results.
 */
static bool __read_mostly tracing_selftest_running;

/*
 * If boot-time tracing including tracers/events via kernel cmdline
 * is running, we do not want to run SELFTEST.
 */
bool __read_mostly tracing_selftest_disabled;

#ifdef CONFIG_FTRACE_STARTUP_TEST
void __init disable_tracing_selftest(const char *reason)
{
	if (!tracing_selftest_disabled) {
		tracing_selftest_disabled = true;
		pr_info("Ftrace startup test is disabled due to %s\n", reason);
	}
}
#endif

/* Pipe tracepoints to printk */
struct trace_iterator *tracepoint_print_iter;
int tracepoint_printk;
static DEFINE_STATIC_KEY_FALSE(tracepoint_printk_key);

/* For tracers that don't implement custom flags */
static struct tracer_opt dummy_tracer_opt[] = {
	{ }
};

static int
dummy_set_flag(struct trace_array *tr, u32 old_flags, u32 bit, int set)
{
	return 0;
}

/*
 * To prevent the comm cache from being overwritten when no
 * tracing is active, only save the comm when a trace event
 * occurred.
 */
static DEFINE_PER_CPU(bool, trace_taskinfo_save);

/*
 * Kill all tracing for good (never come back).
 * It is initialized to 1 but will turn to zero if the initialization
 * of the tracer is successful. But that is the only place that sets
 * this back to zero.
 */
static int tracing_disabled = 1;

cpumask_var_t __read_mostly	tracing_buffer_mask;

/*
 * ftrace_dump_on_oops - variable to dump ftrace buffer on oops
 *
 * If there is an oops (or kernel panic) and the ftrace_dump_on_oops
 * is set, then ftrace_dump is called. This will output the contents
 * of the ftrace buffers to the console.  This is very useful for
 * capturing traces that lead to crashes and outputing it to a
 * serial console.
 *
 * It is default off, but you can enable it with either specifying
 * "ftrace_dump_on_oops" in the kernel command line, or setting
 * /proc/sys/kernel/ftrace_dump_on_oops
 * Set 1 if you want to dump buffers of all CPUs
 * Set 2 if you want to dump the buffer of the CPU that triggered oops
 */

enum ftrace_dump_mode ftrace_dump_on_oops;

/* When set, tracing will stop when a WARN*() is hit */
int __disable_trace_on_warning;

#ifdef CONFIG_TRACE_EVAL_MAP_FILE
/* Map of enums to their values, for "eval_map" file */
struct trace_eval_map_head {
	struct module			*mod;
	unsigned long			length;
};

union trace_eval_map_item;

struct trace_eval_map_tail {
	/*
	 * "end" is first and points to NULL as it must be different
	 * than "mod" or "eval_string"
	 */
	union trace_eval_map_item	*next;
	const char			*end;	/* points to NULL */
};

static DEFINE_MUTEX(trace_eval_mutex);

/*
 * The trace_eval_maps are saved in an array with two extra elements,
 * one at the beginning, and one at the end. The beginning item contains
 * the count of the saved maps (head.length), and the module they
 * belong to if not built in (head.mod). The ending item contains a
 * pointer to the next array of saved eval_map items.
 */
union trace_eval_map_item {
	struct trace_eval_map		map;
	struct trace_eval_map_head	head;
	struct trace_eval_map_tail	tail;
};

static union trace_eval_map_item *trace_eval_maps;
#endif /* CONFIG_TRACE_EVAL_MAP_FILE */

int tracing_set_tracer(struct trace_array *tr, const char *buf);
static void ftrace_trace_userstack(struct trace_array *tr,
				   struct trace_buffer *buffer,
				   unsigned int trace_ctx);

#define MAX_TRACER_SIZE		100
static char bootup_tracer_buf[MAX_TRACER_SIZE] __initdata;
static char *default_bootup_tracer;

static bool allocate_snapshot;

static int __init set_cmdline_ftrace(char *str)
{
	strlcpy(bootup_tracer_buf, str, MAX_TRACER_SIZE);
	default_bootup_tracer = bootup_tracer_buf;
	/* We are using ftrace early, expand it */
	ring_buffer_expanded = true;
	return 1;
}
__setup("ftrace=", set_cmdline_ftrace);

static int __init set_ftrace_dump_on_oops(char *str)
{
	if (*str++ != '=' || !*str) {
		ftrace_dump_on_oops = DUMP_ALL;
		return 1;
	}

	if (!strcmp("orig_cpu", str)) {
		ftrace_dump_on_oops = DUMP_ORIG;
                return 1;
        }

        return 0;
}
__setup("ftrace_dump_on_oops", set_ftrace_dump_on_oops);

static int __init stop_trace_on_warning(char *str)
{
	if ((strcmp(str, "=0") != 0 && strcmp(str, "=off") != 0))
		__disable_trace_on_warning = 1;
	return 1;
}
__setup("traceoff_on_warning", stop_trace_on_warning);

static int __init boot_alloc_snapshot(char *str)
{
	allocate_snapshot = true;
	/* We also need the main ring buffer expanded */
	ring_buffer_expanded = true;
	return 1;
}
__setup("alloc_snapshot", boot_alloc_snapshot);


static char trace_boot_options_buf[MAX_TRACER_SIZE] __initdata;

static int __init set_trace_boot_options(char *str)
{
	strlcpy(trace_boot_options_buf, str, MAX_TRACER_SIZE);
	return 0;
}
__setup("trace_options=", set_trace_boot_options);

static char trace_boot_clock_buf[MAX_TRACER_SIZE] __initdata;
static char *trace_boot_clock __initdata;

static int __init set_trace_boot_clock(char *str)
{
	strlcpy(trace_boot_clock_buf, str, MAX_TRACER_SIZE);
	trace_boot_clock = trace_boot_clock_buf;
	return 0;
}
__setup("trace_clock=", set_trace_boot_clock);

static int __init set_tracepoint_printk(char *str)
{
	if ((strcmp(str, "=0") != 0 && strcmp(str, "=off") != 0))
		tracepoint_printk = 1;
	return 1;
}
__setup("tp_printk", set_tracepoint_printk);

unsigned long long ns2usecs(u64 nsec)
{
	nsec += 500;
	do_div(nsec, 1000);
	return nsec;
}

static void
trace_process_export(struct trace_export *export,
	       struct ring_buffer_event *event, int flag)
{
	struct trace_entry *entry;
	unsigned int size = 0;

	if (export->flags & flag) {
		entry = ring_buffer_event_data(event);
		size = ring_buffer_event_length(event);
		export->write(export, entry, size);
	}
}

static DEFINE_MUTEX(ftrace_export_lock);

static struct trace_export __rcu *ftrace_exports_list __read_mostly;

static DEFINE_STATIC_KEY_FALSE(trace_function_exports_enabled);
static DEFINE_STATIC_KEY_FALSE(trace_event_exports_enabled);
static DEFINE_STATIC_KEY_FALSE(trace_marker_exports_enabled);

static inline void ftrace_exports_enable(struct trace_export *export)
{
	if (export->flags & TRACE_EXPORT_FUNCTION)
		static_branch_inc(&trace_function_exports_enabled);

	if (export->flags & TRACE_EXPORT_EVENT)
		static_branch_inc(&trace_event_exports_enabled);

	if (export->flags & TRACE_EXPORT_MARKER)
		static_branch_inc(&trace_marker_exports_enabled);
}

static inline void ftrace_exports_disable(struct trace_export *export)
{
	if (export->flags & TRACE_EXPORT_FUNCTION)
		static_branch_dec(&trace_function_exports_enabled);

	if (export->flags & TRACE_EXPORT_EVENT)
		static_branch_dec(&trace_event_exports_enabled);

	if (export->flags & TRACE_EXPORT_MARKER)
		static_branch_dec(&trace_marker_exports_enabled);
}

static void ftrace_exports(struct ring_buffer_event *event, int flag)
{
	struct trace_export *export;

	preempt_disable_notrace();

	export = rcu_dereference_raw_check(ftrace_exports_list);
	while (export) {
		trace_process_export(export, event, flag);
		export = rcu_dereference_raw_check(export->next);
	}

	preempt_enable_notrace();
}

static inline void
add_trace_export(struct trace_export **list, struct trace_export *export)
{
	rcu_assign_pointer(export->next, *list);
	/*
	 * We are entering export into the list but another
	 * CPU might be walking that list. We need to make sure
	 * the export->next pointer is valid before another CPU sees
	 * the export pointer included into the list.
	 */
	rcu_assign_pointer(*list, export);
}

static inline int
rm_trace_export(struct trace_export **list, struct trace_export *export)
{
	struct trace_export **p;

	for (p = list; *p != NULL; p = &(*p)->next)
		if (*p == export)
			break;

	if (*p != export)
		return -1;

	rcu_assign_pointer(*p, (*p)->next);

	return 0;
}

static inline void
add_ftrace_export(struct trace_export **list, struct trace_export *export)
{
	ftrace_exports_enable(export);

	add_trace_export(list, export);
}

static inline int
rm_ftrace_export(struct trace_export **list, struct trace_export *export)
{
	int ret;

	ret = rm_trace_export(list, export);
	ftrace_exports_disable(export);

	return ret;
}

int register_ftrace_export(struct trace_export *export)
{
	if (WARN_ON_ONCE(!export->write))
		return -1;

	mutex_lock(&ftrace_export_lock);

	add_ftrace_export(&ftrace_exports_list, export);

	mutex_unlock(&ftrace_export_lock);

	return 0;
}
EXPORT_SYMBOL_GPL(register_ftrace_export);

int unregister_ftrace_export(struct trace_export *export)
{
	int ret;

	mutex_lock(&ftrace_export_lock);

	ret = rm_ftrace_export(&ftrace_exports_list, export);

	mutex_unlock(&ftrace_export_lock);

	return ret;
}
EXPORT_SYMBOL_GPL(unregister_ftrace_export);

/* trace_flags holds trace_options default values */
#define TRACE_DEFAULT_FLAGS						\
	(FUNCTION_DEFAULT_FLAGS |					\
	 TRACE_ITER_PRINT_PARENT | TRACE_ITER_PRINTK |			\
	 TRACE_ITER_ANNOTATE | TRACE_ITER_CONTEXT_INFO |		\
	 TRACE_ITER_RECORD_CMD | TRACE_ITER_OVERWRITE |			\
	 TRACE_ITER_IRQ_INFO | TRACE_ITER_MARKERS |			\
	 TRACE_ITER_HASH_PTR)

/* trace_options that are only supported by global_trace */
#define TOP_LEVEL_TRACE_FLAGS (TRACE_ITER_PRINTK |			\
	       TRACE_ITER_PRINTK_MSGONLY | TRACE_ITER_RECORD_CMD)

/* trace_flags that are default zero for instances */
#define ZEROED_TRACE_FLAGS \
	(TRACE_ITER_EVENT_FORK | TRACE_ITER_FUNC_FORK)

/*
 * The global_trace is the descriptor that holds the top-level tracing
 * buffers for the live tracing.
 */
static struct trace_array global_trace = {
	.trace_flags = TRACE_DEFAULT_FLAGS,
};

LIST_HEAD(ftrace_trace_arrays);

int trace_array_get(struct trace_array *this_tr)
{
	struct trace_array *tr;
	int ret = -ENODEV;

	mutex_lock(&trace_types_lock);
	list_for_each_entry(tr, &ftrace_trace_arrays, list) {
		if (tr == this_tr) {
			tr->ref++;
			ret = 0;
			break;
		}
	}
	mutex_unlock(&trace_types_lock);

	return ret;
}

static void __trace_array_put(struct trace_array *this_tr)
{
	WARN_ON(!this_tr->ref);
	this_tr->ref--;
}

/**
 * trace_array_put - Decrement the reference counter for this trace array.
 * @this_tr : pointer to the trace array
 *
 * NOTE: Use this when we no longer need the trace array returned by
 * trace_array_get_by_name(). This ensures the trace array can be later
 * destroyed.
 *
 */
void trace_array_put(struct trace_array *this_tr)
{
	if (!this_tr)
		return;

	mutex_lock(&trace_types_lock);
	__trace_array_put(this_tr);
	mutex_unlock(&trace_types_lock);
}
EXPORT_SYMBOL_GPL(trace_array_put);

int tracing_check_open_get_tr(struct trace_array *tr)
{
	int ret;

	ret = security_locked_down(LOCKDOWN_TRACEFS);
	if (ret)
		return ret;

	if (tracing_disabled)
		return -ENODEV;

	if (tr && trace_array_get(tr) < 0)
		return -ENODEV;

	return 0;
}

int call_filter_check_discard(struct trace_event_call *call, void *rec,
			      struct trace_buffer *buffer,
			      struct ring_buffer_event *event)
{
	if (unlikely(call->flags & TRACE_EVENT_FL_FILTERED) &&
	    !filter_match_preds(call->filter, rec)) {
		__trace_event_discard_commit(buffer, event);
		return 1;
	}

	return 0;
}

void trace_free_pid_list(struct trace_pid_list *pid_list)
{
	vfree(pid_list->pids);
	kfree(pid_list);
}

/**
 * trace_find_filtered_pid - check if a pid exists in a filtered_pid list
 * @filtered_pids: The list of pids to check
 * @search_pid: The PID to find in @filtered_pids
 *
 * Returns true if @search_pid is fonud in @filtered_pids, and false otherwis.
 */
bool
trace_find_filtered_pid(struct trace_pid_list *filtered_pids, pid_t search_pid)
{
	/*
	 * If pid_max changed after filtered_pids was created, we
	 * by default ignore all pids greater than the previous pid_max.
	 */
	if (search_pid >= filtered_pids->pid_max)
		return false;

	return test_bit(search_pid, filtered_pids->pids);
}

/**
 * trace_ignore_this_task - should a task be ignored for tracing
 * @filtered_pids: The list of pids to check
 * @filtered_no_pids: The list of pids not to be traced
 * @task: The task that should be ignored if not filtered
 *
 * Checks if @task should be traced or not from @filtered_pids.
 * Returns true if @task should *NOT* be traced.
 * Returns false if @task should be traced.
 */
bool
trace_ignore_this_task(struct trace_pid_list *filtered_pids,
		       struct trace_pid_list *filtered_no_pids,
		       struct task_struct *task)
{
	/*
	 * If filterd_no_pids is not empty, and the task's pid is listed
	 * in filtered_no_pids, then return true.
	 * Otherwise, if filtered_pids is empty, that means we can
	 * trace all tasks. If it has content, then only trace pids
	 * within filtered_pids.
	 */

	return (filtered_pids &&
		!trace_find_filtered_pid(filtered_pids, task->pid)) ||
		(filtered_no_pids &&
		 trace_find_filtered_pid(filtered_no_pids, task->pid));
}

/**
 * trace_filter_add_remove_task - Add or remove a task from a pid_list
 * @pid_list: The list to modify
 * @self: The current task for fork or NULL for exit
 * @task: The task to add or remove
 *
 * If adding a task, if @self is defined, the task is only added if @self
 * is also included in @pid_list. This happens on fork and tasks should
 * only be added when the parent is listed. If @self is NULL, then the
 * @task pid will be removed from the list, which would happen on exit
 * of a task.
 */
void trace_filter_add_remove_task(struct trace_pid_list *pid_list,
				  struct task_struct *self,
				  struct task_struct *task)
{
	if (!pid_list)
		return;

	/* For forks, we only add if the forking task is listed */
	if (self) {
		if (!trace_find_filtered_pid(pid_list, self->pid))
			return;
	}

	/* Sorry, but we don't support pid_max changing after setting */
	if (task->pid >= pid_list->pid_max)
		return;

	/* "self" is set for forks, and NULL for exits */
	if (self)
		set_bit(task->pid, pid_list->pids);
	else
		clear_bit(task->pid, pid_list->pids);
}

/**
 * trace_pid_next - Used for seq_file to get to the next pid of a pid_list
 * @pid_list: The pid list to show
 * @v: The last pid that was shown (+1 the actual pid to let zero be displayed)
 * @pos: The position of the file
 *
 * This is used by the seq_file "next" operation to iterate the pids
 * listed in a trace_pid_list structure.
 *
 * Returns the pid+1 as we want to display pid of zero, but NULL would
 * stop the iteration.
 */
void *trace_pid_next(struct trace_pid_list *pid_list, void *v, loff_t *pos)
{
	unsigned long pid = (unsigned long)v;

	(*pos)++;

	/* pid already is +1 of the actual prevous bit */
	pid = find_next_bit(pid_list->pids, pid_list->pid_max, pid);

	/* Return pid + 1 to allow zero to be represented */
	if (pid < pid_list->pid_max)
		return (void *)(pid + 1);

	return NULL;
}

/**
 * trace_pid_start - Used for seq_file to start reading pid lists
 * @pid_list: The pid list to show
 * @pos: The position of the file
 *
 * This is used by seq_file "start" operation to start the iteration
 * of listing pids.
 *
 * Returns the pid+1 as we want to display pid of zero, but NULL would
 * stop the iteration.
 */
void *trace_pid_start(struct trace_pid_list *pid_list, loff_t *pos)
{
	unsigned long pid;
	loff_t l = 0;

	pid = find_first_bit(pid_list->pids, pid_list->pid_max);
	if (pid >= pid_list->pid_max)
		return NULL;

	/* Return pid + 1 so that zero can be the exit value */
	for (pid++; pid && l < *pos;
	     pid = (unsigned long)trace_pid_next(pid_list, (void *)pid, &l))
		;
	return (void *)pid;
}

/**
 * trace_pid_show - show the current pid in seq_file processing
 * @m: The seq_file structure to write into
 * @v: A void pointer of the pid (+1) value to display
 *
 * Can be directly used by seq_file operations to display the current
 * pid value.
 */
int trace_pid_show(struct seq_file *m, void *v)
{
	unsigned long pid = (unsigned long)v - 1;

	seq_printf(m, "%lu\n", pid);
	return 0;
}

/* 128 should be much more than enough */
#define PID_BUF_SIZE		127

int trace_pid_write(struct trace_pid_list *filtered_pids,
		    struct trace_pid_list **new_pid_list,
		    const char __user *ubuf, size_t cnt)
{
	struct trace_pid_list *pid_list;
	struct trace_parser parser;
	unsigned long val;
	int nr_pids = 0;
	ssize_t read = 0;
	ssize_t ret = 0;
	loff_t pos;
	pid_t pid;

	if (trace_parser_get_init(&parser, PID_BUF_SIZE + 1))
		return -ENOMEM;

	/*
	 * Always recreate a new array. The write is an all or nothing
	 * operation. Always create a new array when adding new pids by
	 * the user. If the operation fails, then the current list is
	 * not modified.
	 */
	pid_list = kmalloc(sizeof(*pid_list), GFP_KERNEL);
	if (!pid_list) {
		trace_parser_put(&parser);
		return -ENOMEM;
	}

	pid_list->pid_max = READ_ONCE(pid_max);

	/* Only truncating will shrink pid_max */
	if (filtered_pids && filtered_pids->pid_max > pid_list->pid_max)
		pid_list->pid_max = filtered_pids->pid_max;

	pid_list->pids = vzalloc((pid_list->pid_max + 7) >> 3);
	if (!pid_list->pids) {
		trace_parser_put(&parser);
		kfree(pid_list);
		return -ENOMEM;
	}

	if (filtered_pids) {
		/* copy the current bits to the new max */
		for_each_set_bit(pid, filtered_pids->pids,
				 filtered_pids->pid_max) {
			set_bit(pid, pid_list->pids);
			nr_pids++;
		}
	}

	while (cnt > 0) {

		pos = 0;

		ret = trace_get_user(&parser, ubuf, cnt, &pos);
		if (ret < 0 || !trace_parser_loaded(&parser))
			break;

		read += ret;
		ubuf += ret;
		cnt -= ret;

		ret = -EINVAL;
		if (kstrtoul(parser.buffer, 0, &val))
			break;
		if (val >= pid_list->pid_max)
			break;

		pid = (pid_t)val;

		set_bit(pid, pid_list->pids);
		nr_pids++;

		trace_parser_clear(&parser);
		ret = 0;
	}
	trace_parser_put(&parser);

	if (ret < 0) {
		trace_free_pid_list(pid_list);
		return ret;
	}

	if (!nr_pids) {
		/* Cleared the list of pids */
		trace_free_pid_list(pid_list);
		read = ret;
		pid_list = NULL;
	}

	*new_pid_list = pid_list;

	return read;
}

static u64 buffer_ftrace_now(struct array_buffer *buf, int cpu)
{
	u64 ts;

	/* Early boot up does not have a buffer yet */
	if (!buf->buffer)
		return trace_clock_local();

	ts = ring_buffer_time_stamp(buf->buffer, cpu);
	ring_buffer_normalize_time_stamp(buf->buffer, cpu, &ts);

	return ts;
}

u64 ftrace_now(int cpu)
{
	return buffer_ftrace_now(&global_trace.array_buffer, cpu);
}

/**
 * tracing_is_enabled - Show if global_trace has been enabled
 *
 * Shows if the global trace has been enabled or not. It uses the
 * mirror flag "buffer_disabled" to be used in fast paths such as for
 * the irqsoff tracer. But it may be inaccurate due to races. If you
 * need to know the accurate state, use tracing_is_on() which is a little
 * slower, but accurate.
 */
int tracing_is_enabled(void)
{
	/*
	 * For quick access (irqsoff uses this in fast path), just
	 * return the mirror variable of the state of the ring buffer.
	 * It's a little racy, but we don't really care.
	 */
	smp_rmb();
	return !global_trace.buffer_disabled;
}

/*
 * trace_buf_size is the size in bytes that is allocated
 * for a buffer. Note, the number of bytes is always rounded
 * to page size.
 *
 * This number is purposely set to a low number of 16384.
 * If the dump on oops happens, it will be much appreciated
 * to not have to wait for all that output. Anyway this can be
 * boot time and run time configurable.
 */
#define TRACE_BUF_SIZE_DEFAULT	1441792UL /* 16384 * 88 (sizeof(entry)) */

static unsigned long		trace_buf_size = TRACE_BUF_SIZE_DEFAULT;

/* trace_types holds a link list of available tracers. */
static struct tracer		*trace_types __read_mostly;

/*
 * trace_types_lock is used to protect the trace_types list.
 */
DEFINE_MUTEX(trace_types_lock);

/*
 * serialize the access of the ring buffer
 *
 * ring buffer serializes readers, but it is low level protection.
 * The validity of the events (which returns by ring_buffer_peek() ..etc)
 * are not protected by ring buffer.
 *
 * The content of events may become garbage if we allow other process consumes
 * these events concurrently:
 *   A) the page of the consumed events may become a normal page
 *      (not reader page) in ring buffer, and this page will be rewrited
 *      by events producer.
 *   B) The page of the consumed events may become a page for splice_read,
 *      and this page will be returned to system.
 *
 * These primitives allow multi process access to different cpu ring buffer
 * concurrently.
 *
 * These primitives don't distinguish read-only and read-consume access.
 * Multi read-only access are also serialized.
 */

#ifdef CONFIG_SMP
static DECLARE_RWSEM(all_cpu_access_lock);
static DEFINE_PER_CPU(struct mutex, cpu_access_lock);

static inline void trace_access_lock(int cpu)
{
	if (cpu == RING_BUFFER_ALL_CPUS) {
		/* gain it for accessing the whole ring buffer. */
		down_write(&all_cpu_access_lock);
	} else {
		/* gain it for accessing a cpu ring buffer. */

		/* Firstly block other trace_access_lock(RING_BUFFER_ALL_CPUS). */
		down_read(&all_cpu_access_lock);

		/* Secondly block other access to this @cpu ring buffer. */
		mutex_lock(&per_cpu(cpu_access_lock, cpu));
	}
}

static inline void trace_access_unlock(int cpu)
{
	if (cpu == RING_BUFFER_ALL_CPUS) {
		up_write(&all_cpu_access_lock);
	} else {
		mutex_unlock(&per_cpu(cpu_access_lock, cpu));
		up_read(&all_cpu_access_lock);
	}
}

static inline void trace_access_lock_init(void)
{
	int cpu;

	for_each_possible_cpu(cpu)
		mutex_init(&per_cpu(cpu_access_lock, cpu));
}

#else

static DEFINE_MUTEX(access_lock);

static inline void trace_access_lock(int cpu)
{
	(void)cpu;
	mutex_lock(&access_lock);
}

static inline void trace_access_unlock(int cpu)
{
	(void)cpu;
	mutex_unlock(&access_lock);
}

static inline void trace_access_lock_init(void)
{
}

#endif

#ifdef CONFIG_STACKTRACE
static void __ftrace_trace_stack(struct trace_buffer *buffer,
				 unsigned int trace_ctx,
				 int skip, struct pt_regs *regs);
static inline void ftrace_trace_stack(struct trace_array *tr,
				      struct trace_buffer *buffer,
				      unsigned int trace_ctx,
				      int skip, struct pt_regs *regs);

#else
static inline void __ftrace_trace_stack(struct trace_buffer *buffer,
					unsigned int trace_ctx,
					int skip, struct pt_regs *regs)
{
}
static inline void ftrace_trace_stack(struct trace_array *tr,
				      struct trace_buffer *buffer,
				      unsigned long trace_ctx,
				      int skip, struct pt_regs *regs)
{
}

#endif

static __always_inline void
trace_event_setup(struct ring_buffer_event *event,
		  int type, unsigned int trace_ctx)
{
	struct trace_entry *ent = ring_buffer_event_data(event);

	tracing_generic_entry_update(ent, type, trace_ctx);
}

static __always_inline struct ring_buffer_event *
__trace_buffer_lock_reserve(struct trace_buffer *buffer,
			  int type,
			  unsigned long len,
			  unsigned int trace_ctx)
{
	struct ring_buffer_event *event;

	event = ring_buffer_lock_reserve(buffer, len);
	if (event != NULL)
		trace_event_setup(event, type, trace_ctx);

	return event;
}

void tracer_tracing_on(struct trace_array *tr)
{
	if (tr->array_buffer.buffer)
		ring_buffer_record_on(tr->array_buffer.buffer);
	/*
	 * This flag is looked at when buffers haven't been allocated
	 * yet, or by some tracers (like irqsoff), that just want to
	 * know if the ring buffer has been disabled, but it can handle
	 * races of where it gets disabled but we still do a record.
	 * As the check is in the fast path of the tracers, it is more
	 * important to be fast than accurate.
	 */
	tr->buffer_disabled = 0;
	/* Make the flag seen by readers */
	smp_wmb();
}

/**
 * tracing_on - enable tracing buffers
 *
 * This function enables tracing buffers that may have been
 * disabled with tracing_off.
 */
void tracing_on(void)
{
	tracer_tracing_on(&global_trace);
}
EXPORT_SYMBOL_GPL(tracing_on);


static __always_inline void
__buffer_unlock_commit(struct trace_buffer *buffer, struct ring_buffer_event *event)
{
	__this_cpu_write(trace_taskinfo_save, true);

	/* If this is the temp buffer, we need to commit fully */
	if (this_cpu_read(trace_buffered_event) == event) {
		/* Length is in event->array[0] */
		ring_buffer_write(buffer, event->array[0], &event->array[1]);
		/* Release the temp buffer */
		this_cpu_dec(trace_buffered_event_cnt);
	} else
		ring_buffer_unlock_commit(buffer, event);
}

/**
 * __trace_puts - write a constant string into the trace buffer.
 * @ip:	   The address of the caller
 * @str:   The constant string to write
 * @size:  The size of the string.
 */
int __trace_puts(unsigned long ip, const char *str, int size)
{
	struct ring_buffer_event *event;
	struct trace_buffer *buffer;
	struct print_entry *entry;
	unsigned int trace_ctx;
	int alloc;

	if (!(global_trace.trace_flags & TRACE_ITER_PRINTK))
		return 0;

	if (unlikely(tracing_selftest_running || tracing_disabled))
		return 0;

	alloc = sizeof(*entry) + size + 2; /* possible \n added */

	trace_ctx = tracing_gen_ctx();
	buffer = global_trace.array_buffer.buffer;
	ring_buffer_nest_start(buffer);
	event = __trace_buffer_lock_reserve(buffer, TRACE_PRINT, alloc,
					    trace_ctx);
	if (!event) {
		size = 0;
		goto out;
	}

	entry = ring_buffer_event_data(event);
	entry->ip = ip;

	memcpy(&entry->buf, str, size);

	/* Add a newline if necessary */
	if (entry->buf[size - 1] != '\n') {
		entry->buf[size] = '\n';
		entry->buf[size + 1] = '\0';
	} else
		entry->buf[size] = '\0';

	__buffer_unlock_commit(buffer, event);
	ftrace_trace_stack(&global_trace, buffer, trace_ctx, 4, NULL);
 out:
	ring_buffer_nest_end(buffer);
	return size;
}
EXPORT_SYMBOL_GPL(__trace_puts);

/**
 * __trace_bputs - write the pointer to a constant string into trace buffer
 * @ip:	   The address of the caller
 * @str:   The constant string to write to the buffer to
 */
int __trace_bputs(unsigned long ip, const char *str)
{
	struct ring_buffer_event *event;
	struct trace_buffer *buffer;
	struct bputs_entry *entry;
	unsigned int trace_ctx;
	int size = sizeof(struct bputs_entry);
	int ret = 0;

	if (!(global_trace.trace_flags & TRACE_ITER_PRINTK))
		return 0;

	if (unlikely(tracing_selftest_running || tracing_disabled))
		return 0;

	trace_ctx = tracing_gen_ctx();
	buffer = global_trace.array_buffer.buffer;

	ring_buffer_nest_start(buffer);
	event = __trace_buffer_lock_reserve(buffer, TRACE_BPUTS, size,
					    trace_ctx);
	if (!event)
		goto out;

	entry = ring_buffer_event_data(event);
	entry->ip			= ip;
	entry->str			= str;

	__buffer_unlock_commit(buffer, event);
	ftrace_trace_stack(&global_trace, buffer, trace_ctx, 4, NULL);

	ret = 1;
 out:
	ring_buffer_nest_end(buffer);
	return ret;
}
EXPORT_SYMBOL_GPL(__trace_bputs);

#ifdef CONFIG_TRACER_SNAPSHOT
static void tracing_snapshot_instance_cond(struct trace_array *tr,
					   void *cond_data)
{
	struct tracer *tracer = tr->current_trace;
	unsigned long flags;

	if (in_nmi()) {
		internal_trace_puts("*** SNAPSHOT CALLED FROM NMI CONTEXT ***\n");
		internal_trace_puts("*** snapshot is being ignored        ***\n");
		return;
	}

	if (!tr->allocated_snapshot) {
		internal_trace_puts("*** SNAPSHOT NOT ALLOCATED ***\n");
		internal_trace_puts("*** stopping trace here!   ***\n");
		tracing_off();
		return;
	}

	/* Note, snapshot can not be used when the tracer uses it */
	if (tracer->use_max_tr) {
		internal_trace_puts("*** LATENCY TRACER ACTIVE ***\n");
		internal_trace_puts("*** Can not use snapshot (sorry) ***\n");
		return;
	}

	local_irq_save(flags);
	update_max_tr(tr, current, smp_processor_id(), cond_data);
	local_irq_restore(flags);
}

void tracing_snapshot_instance(struct trace_array *tr)
{
	tracing_snapshot_instance_cond(tr, NULL);
}

/**
 * tracing_snapshot - take a snapshot of the current buffer.
 *
 * This causes a swap between the snapshot buffer and the current live
 * tracing buffer. You can use this to take snapshots of the live
 * trace when some condition is triggered, but continue to trace.
 *
 * Note, make sure to allocate the snapshot with either
 * a tracing_snapshot_alloc(), or by doing it manually
 * with: echo 1 > /sys/kernel/debug/tracing/snapshot
 *
 * If the snapshot buffer is not allocated, it will stop tracing.
 * Basically making a permanent snapshot.
 */
void tracing_snapshot(void)
{
	struct trace_array *tr = &global_trace;

	tracing_snapshot_instance(tr);
}
EXPORT_SYMBOL_GPL(tracing_snapshot);

/**
 * tracing_snapshot_cond - conditionally take a snapshot of the current buffer.
 * @tr:		The tracing instance to snapshot
 * @cond_data:	The data to be tested conditionally, and possibly saved
 *
 * This is the same as tracing_snapshot() except that the snapshot is
 * conditional - the snapshot will only happen if the
 * cond_snapshot.update() implementation receiving the cond_data
 * returns true, which means that the trace array's cond_snapshot
 * update() operation used the cond_data to determine whether the
 * snapshot should be taken, and if it was, presumably saved it along
 * with the snapshot.
 */
void tracing_snapshot_cond(struct trace_array *tr, void *cond_data)
{
	tracing_snapshot_instance_cond(tr, cond_data);
}
EXPORT_SYMBOL_GPL(tracing_snapshot_cond);

/**
 * tracing_snapshot_cond_data - get the user data associated with a snapshot
 * @tr:		The tracing instance
 *
 * When the user enables a conditional snapshot using
 * tracing_snapshot_cond_enable(), the user-defined cond_data is saved
 * with the snapshot.  This accessor is used to retrieve it.
 *
 * Should not be called from cond_snapshot.update(), since it takes
 * the tr->max_lock lock, which the code calling
 * cond_snapshot.update() has already done.
 *
 * Returns the cond_data associated with the trace array's snapshot.
 */
void *tracing_cond_snapshot_data(struct trace_array *tr)
{
	void *cond_data = NULL;

	arch_spin_lock(&tr->max_lock);

	if (tr->cond_snapshot)
		cond_data = tr->cond_snapshot->cond_data;

	arch_spin_unlock(&tr->max_lock);

	return cond_data;
}
EXPORT_SYMBOL_GPL(tracing_cond_snapshot_data);

static int resize_buffer_duplicate_size(struct array_buffer *trace_buf,
					struct array_buffer *size_buf, int cpu_id);
static void set_buffer_entries(struct array_buffer *buf, unsigned long val);

int tracing_alloc_snapshot_instance(struct trace_array *tr)
{
	int ret;

	if (!tr->allocated_snapshot) {

		/* allocate spare buffer */
		ret = resize_buffer_duplicate_size(&tr->max_buffer,
				   &tr->array_buffer, RING_BUFFER_ALL_CPUS);
		if (ret < 0)
			return ret;

		tr->allocated_snapshot = true;
	}

	return 0;
}

static void free_snapshot(struct trace_array *tr)
{
	/*
	 * We don't free the ring buffer. instead, resize it because
	 * The max_tr ring buffer has some state (e.g. ring->clock) and
	 * we want preserve it.
	 */
	ring_buffer_resize(tr->max_buffer.buffer, 1, RING_BUFFER_ALL_CPUS);
	set_buffer_entries(&tr->max_buffer, 1);
	tracing_reset_online_cpus(&tr->max_buffer);
	tr->allocated_snapshot = false;
}

/**
 * tracing_alloc_snapshot - allocate snapshot buffer.
 *
 * This only allocates the snapshot buffer if it isn't already
 * allocated - it doesn't also take a snapshot.
 *
 * This is meant to be used in cases where the snapshot buffer needs
 * to be set up for events that can't sleep but need to be able to
 * trigger a snapshot.
 */
int tracing_alloc_snapshot(void)
{
	struct trace_array *tr = &global_trace;
	int ret;

	ret = tracing_alloc_snapshot_instance(tr);
	WARN_ON(ret < 0);

	return ret;
}
EXPORT_SYMBOL_GPL(tracing_alloc_snapshot);

/**
 * tracing_snapshot_alloc - allocate and take a snapshot of the current buffer.
 *
 * This is similar to tracing_snapshot(), but it will allocate the
 * snapshot buffer if it isn't already allocated. Use this only
 * where it is safe to sleep, as the allocation may sleep.
 *
 * This causes a swap between the snapshot buffer and the current live
 * tracing buffer. You can use this to take snapshots of the live
 * trace when some condition is triggered, but continue to trace.
 */
void tracing_snapshot_alloc(void)
{
	int ret;

	ret = tracing_alloc_snapshot();
	if (ret < 0)
		return;

	tracing_snapshot();
}
EXPORT_SYMBOL_GPL(tracing_snapshot_alloc);

/**
 * tracing_snapshot_cond_enable - enable conditional snapshot for an instance
 * @tr:		The tracing instance
 * @cond_data:	User data to associate with the snapshot
 * @update:	Implementation of the cond_snapshot update function
 *
 * Check whether the conditional snapshot for the given instance has
 * already been enabled, or if the current tracer is already using a
 * snapshot; if so, return -EBUSY, else create a cond_snapshot and
 * save the cond_data and update function inside.
 *
 * Returns 0 if successful, error otherwise.
 */
int tracing_snapshot_cond_enable(struct trace_array *tr, void *cond_data,
				 cond_update_fn_t update)
{
	struct cond_snapshot *cond_snapshot;
	int ret = 0;

	cond_snapshot = kzalloc(sizeof(*cond_snapshot), GFP_KERNEL);
	if (!cond_snapshot)
		return -ENOMEM;

	cond_snapshot->cond_data = cond_data;
	cond_snapshot->update = update;

	mutex_lock(&trace_types_lock);

	ret = tracing_alloc_snapshot_instance(tr);
	if (ret)
		goto fail_unlock;

	if (tr->current_trace->use_max_tr) {
		ret = -EBUSY;
		goto fail_unlock;
	}

	/*
	 * The cond_snapshot can only change to NULL without the
	 * trace_types_lock. We don't care if we race with it going
	 * to NULL, but we want to make sure that it's not set to
	 * something other than NULL when we get here, which we can
	 * do safely with only holding the trace_types_lock and not
	 * having to take the max_lock.
	 */
	if (tr->cond_snapshot) {
		ret = -EBUSY;
		goto fail_unlock;
	}

	arch_spin_lock(&tr->max_lock);
	tr->cond_snapshot = cond_snapshot;
	arch_spin_unlock(&tr->max_lock);

	mutex_unlock(&trace_types_lock);

	return ret;

 fail_unlock:
	mutex_unlock(&trace_types_lock);
	kfree(cond_snapshot);
	return ret;
}
EXPORT_SYMBOL_GPL(tracing_snapshot_cond_enable);

/**
 * tracing_snapshot_cond_disable - disable conditional snapshot for an instance
 * @tr:		The tracing instance
 *
 * Check whether the conditional snapshot for the given instance is
 * enabled; if so, free the cond_snapshot associated with it,
 * otherwise return -EINVAL.
 *
 * Returns 0 if successful, error otherwise.
 */
int tracing_snapshot_cond_disable(struct trace_array *tr)
{
	int ret = 0;

	arch_spin_lock(&tr->max_lock);

	if (!tr->cond_snapshot)
		ret = -EINVAL;
	else {
		kfree(tr->cond_snapshot);
		tr->cond_snapshot = NULL;
	}

	arch_spin_unlock(&tr->max_lock);

	return ret;
}
EXPORT_SYMBOL_GPL(tracing_snapshot_cond_disable);
#else
void tracing_snapshot(void)
{
	WARN_ONCE(1, "Snapshot feature not enabled, but internal snapshot used");
}
EXPORT_SYMBOL_GPL(tracing_snapshot);
void tracing_snapshot_cond(struct trace_array *tr, void *cond_data)
{
	WARN_ONCE(1, "Snapshot feature not enabled, but internal conditional snapshot used");
}
EXPORT_SYMBOL_GPL(tracing_snapshot_cond);
int tracing_alloc_snapshot(void)
{
	WARN_ONCE(1, "Snapshot feature not enabled, but snapshot allocation used");
	return -ENODEV;
}
EXPORT_SYMBOL_GPL(tracing_alloc_snapshot);
void tracing_snapshot_alloc(void)
{
	/* Give warning */
	tracing_snapshot();
}
EXPORT_SYMBOL_GPL(tracing_snapshot_alloc);
void *tracing_cond_snapshot_data(struct trace_array *tr)
{
	return NULL;
}
EXPORT_SYMBOL_GPL(tracing_cond_snapshot_data);
int tracing_snapshot_cond_enable(struct trace_array *tr, void *cond_data, cond_update_fn_t update)
{
	return -ENODEV;
}
EXPORT_SYMBOL_GPL(tracing_snapshot_cond_enable);
int tracing_snapshot_cond_disable(struct trace_array *tr)
{
	return false;
}
EXPORT_SYMBOL_GPL(tracing_snapshot_cond_disable);
#endif /* CONFIG_TRACER_SNAPSHOT */

void tracer_tracing_off(struct trace_array *tr)
{
	if (tr->array_buffer.buffer)
		ring_buffer_record_off(tr->array_buffer.buffer);
	/*
	 * This flag is looked at when buffers haven't been allocated
	 * yet, or by some tracers (like irqsoff), that just want to
	 * know if the ring buffer has been disabled, but it can handle
	 * races of where it gets disabled but we still do a record.
	 * As the check is in the fast path of the tracers, it is more
	 * important to be fast than accurate.
	 */
	tr->buffer_disabled = 1;
	/* Make the flag seen by readers */
	smp_wmb();
}

/**
 * tracing_off - turn off tracing buffers
 *
 * This function stops the tracing buffers from recording data.
 * It does not disable any overhead the tracers themselves may
 * be causing. This function simply causes all recording to
 * the ring buffers to fail.
 */
void tracing_off(void)
{
	tracer_tracing_off(&global_trace);
}
EXPORT_SYMBOL_GPL(tracing_off);

void disable_trace_on_warning(void)
{
	if (__disable_trace_on_warning) {
		trace_array_printk_buf(global_trace.array_buffer.buffer, _THIS_IP_,
			"Disabling tracing due to warning\n");
		tracing_off();
	}
}

/**
 * tracer_tracing_is_on - show real state of ring buffer enabled
 * @tr : the trace array to know if ring buffer is enabled
 *
 * Shows real state of the ring buffer if it is enabled or not.
 */
bool tracer_tracing_is_on(struct trace_array *tr)
{
	if (tr->array_buffer.buffer)
		return ring_buffer_record_is_on(tr->array_buffer.buffer);
	return !tr->buffer_disabled;
}

/**
 * tracing_is_on - show state of ring buffers enabled
 */
int tracing_is_on(void)
{
	return tracer_tracing_is_on(&global_trace);
}
EXPORT_SYMBOL_GPL(tracing_is_on);

static int __init set_buf_size(char *str)
{
	unsigned long buf_size;

	if (!str)
		return 0;
	buf_size = memparse(str, &str);
	/* nr_entries can not be zero */
	if (buf_size == 0)
		return 0;
	trace_buf_size = buf_size;
	return 1;
}
__setup("trace_buf_size=", set_buf_size);

static int __init set_tracing_thresh(char *str)
{
	unsigned long threshold;
	int ret;

	if (!str)
		return 0;
	ret = kstrtoul(str, 0, &threshold);
	if (ret < 0)
		return 0;
	tracing_thresh = threshold * 1000;
	return 1;
}
__setup("tracing_thresh=", set_tracing_thresh);

unsigned long nsecs_to_usecs(unsigned long nsecs)
{
	return nsecs / 1000;
}

/*
 * TRACE_FLAGS is defined as a tuple matching bit masks with strings.
 * It uses C(a, b) where 'a' is the eval (enum) name and 'b' is the string that
 * matches it. By defining "C(a, b) b", TRACE_FLAGS becomes a list
 * of strings in the order that the evals (enum) were defined.
 */
#undef C
#define C(a, b) b

/* These must match the bit postions in trace_iterator_flags */
static const char *trace_options[] = {
	TRACE_FLAGS
	NULL
};

static struct {
	u64 (*func)(void);
	const char *name;
	int in_ns;		/* is this clock in nanoseconds? */
} trace_clocks[] = {
	{ trace_clock_local,		"local",	1 },
	{ trace_clock_global,		"global",	1 },
	{ trace_clock_counter,		"counter",	0 },
	{ trace_clock_jiffies,		"uptime",	0 },
	{ trace_clock,			"perf",		1 },
	{ ktime_get_mono_fast_ns,	"mono",		1 },
	{ ktime_get_raw_fast_ns,	"mono_raw",	1 },
	{ ktime_get_boot_fast_ns,	"boot",		1 },
	ARCH_TRACE_CLOCKS
};

bool trace_clock_in_ns(struct trace_array *tr)
{
	if (trace_clocks[tr->clock_id].in_ns)
		return true;

	return false;
}

/*
 * trace_parser_get_init - gets the buffer for trace parser
 */
int trace_parser_get_init(struct trace_parser *parser, int size)
{
	memset(parser, 0, sizeof(*parser));

	parser->buffer = kmalloc(size, GFP_KERNEL);
	if (!parser->buffer)
		return 1;

	parser->size = size;
	return 0;
}

/*
 * trace_parser_put - frees the buffer for trace parser
 */
void trace_parser_put(struct trace_parser *parser)
{
	kfree(parser->buffer);
	parser->buffer = NULL;
}

/*
 * trace_get_user - reads the user input string separated by  space
 * (matched by isspace(ch))
 *
 * For each string found the 'struct trace_parser' is updated,
 * and the function returns.
 *
 * Returns number of bytes read.
 *
 * See kernel/trace/trace.h for 'struct trace_parser' details.
 */
int trace_get_user(struct trace_parser *parser, const char __user *ubuf,
	size_t cnt, loff_t *ppos)
{
	char ch;
	size_t read = 0;
	ssize_t ret;

	if (!*ppos)
		trace_parser_clear(parser);

	ret = get_user(ch, ubuf++);
	if (ret)
		goto out;

	read++;
	cnt--;

	/*
	 * The parser is not finished with the last write,
	 * continue reading the user input without skipping spaces.
	 */
	if (!parser->cont) {
		/* skip white space */
		while (cnt && isspace(ch)) {
			ret = get_user(ch, ubuf++);
			if (ret)
				goto out;
			read++;
			cnt--;
		}

		parser->idx = 0;

		/* only spaces were written */
		if (isspace(ch) || !ch) {
			*ppos += read;
			ret = read;
			goto out;
		}
	}

	/* read the non-space input */
	while (cnt && !isspace(ch) && ch) {
		if (parser->idx < parser->size - 1)
			parser->buffer[parser->idx++] = ch;
		else {
			ret = -EINVAL;
			goto out;
		}
		ret = get_user(ch, ubuf++);
		if (ret)
			goto out;
		read++;
		cnt--;
	}

	/* We either got finished input or we have to wait for another call. */
	if (isspace(ch) || !ch) {
		parser->buffer[parser->idx] = 0;
		parser->cont = false;
	} else if (parser->idx < parser->size - 1) {
		parser->cont = true;
		parser->buffer[parser->idx++] = ch;
		/* Make sure the parsed string always terminates with '\0'. */
		parser->buffer[parser->idx] = 0;
	} else {
		ret = -EINVAL;
		goto out;
	}

	*ppos += read;
	ret = read;

out:
	return ret;
}

/* TODO add a seq_buf_to_buffer() */
static ssize_t trace_seq_to_buffer(struct trace_seq *s, void *buf, size_t cnt)
{
	int len;

	if (trace_seq_used(s) <= s->seq.readpos)
		return -EBUSY;

	len = trace_seq_used(s) - s->seq.readpos;
	if (cnt > len)
		cnt = len;
	memcpy(buf, s->buffer + s->seq.readpos, cnt);

	s->seq.readpos += cnt;
	return cnt;
}

unsigned long __read_mostly	tracing_thresh;
static const struct file_operations tracing_max_lat_fops;

#if (defined(CONFIG_TRACER_MAX_TRACE) || defined(CONFIG_HWLAT_TRACER)) && \
	defined(CONFIG_FSNOTIFY)

static struct workqueue_struct *fsnotify_wq;

static void latency_fsnotify_workfn(struct work_struct *work)
{
	struct trace_array *tr = container_of(work, struct trace_array,
					      fsnotify_work);
	fsnotify_inode(tr->d_max_latency->d_inode, FS_MODIFY);
}

static void latency_fsnotify_workfn_irq(struct irq_work *iwork)
{
	struct trace_array *tr = container_of(iwork, struct trace_array,
					      fsnotify_irqwork);
	queue_work(fsnotify_wq, &tr->fsnotify_work);
}

static void trace_create_maxlat_file(struct trace_array *tr,
				     struct dentry *d_tracer)
{
	INIT_WORK(&tr->fsnotify_work, latency_fsnotify_workfn);
	init_irq_work(&tr->fsnotify_irqwork, latency_fsnotify_workfn_irq);
	tr->d_max_latency = trace_create_file("tracing_max_latency", 0644,
					      d_tracer, &tr->max_latency,
					      &tracing_max_lat_fops);
}

__init static int latency_fsnotify_init(void)
{
	fsnotify_wq = alloc_workqueue("tr_max_lat_wq",
				      WQ_UNBOUND | WQ_HIGHPRI, 0);
	if (!fsnotify_wq) {
		pr_err("Unable to allocate tr_max_lat_wq\n");
		return -ENOMEM;
	}
	return 0;
}

late_initcall_sync(latency_fsnotify_init);

void latency_fsnotify(struct trace_array *tr)
{
	if (!fsnotify_wq)
		return;
	/*
	 * We cannot call queue_work(&tr->fsnotify_work) from here because it's
	 * possible that we are called from __schedule() or do_idle(), which
	 * could cause a deadlock.
	 */
	irq_work_queue(&tr->fsnotify_irqwork);
}

/*
 * (defined(CONFIG_TRACER_MAX_TRACE) || defined(CONFIG_HWLAT_TRACER)) && \
 *  defined(CONFIG_FSNOTIFY)
 */
#else

#define trace_create_maxlat_file(tr, d_tracer)				\
	trace_create_file("tracing_max_latency", 0644, d_tracer,	\
			  &tr->max_latency, &tracing_max_lat_fops)

#endif

#ifdef CONFIG_TRACER_MAX_TRACE
/*
 * Copy the new maximum trace into the separate maximum-trace
 * structure. (this way the maximum trace is permanently saved,
 * for later retrieval via /sys/kernel/tracing/tracing_max_latency)
 */
static void
__update_max_tr(struct trace_array *tr, struct task_struct *tsk, int cpu)
{
	struct array_buffer *trace_buf = &tr->array_buffer;
	struct array_buffer *max_buf = &tr->max_buffer;
	struct trace_array_cpu *data = per_cpu_ptr(trace_buf->data, cpu);
	struct trace_array_cpu *max_data = per_cpu_ptr(max_buf->data, cpu);

	max_buf->cpu = cpu;
	max_buf->time_start = data->preempt_timestamp;

	max_data->saved_latency = tr->max_latency;
	max_data->critical_start = data->critical_start;
	max_data->critical_end = data->critical_end;

	strncpy(max_data->comm, tsk->comm, TASK_COMM_LEN);
	max_data->pid = tsk->pid;
	/*
	 * If tsk == current, then use current_uid(), as that does not use
	 * RCU. The irq tracer can be called out of RCU scope.
	 */
	if (tsk == current)
		max_data->uid = current_uid();
	else
		max_data->uid = task_uid(tsk);

	max_data->nice = tsk->static_prio - 20 - MAX_RT_PRIO;
	max_data->policy = tsk->policy;
	max_data->rt_priority = tsk->rt_priority;

	/* record this tasks comm */
	tracing_record_cmdline(tsk);
	latency_fsnotify(tr);
}

/**
 * update_max_tr - snapshot all trace buffers from global_trace to max_tr
 * @tr: tracer
 * @tsk: the task with the latency
 * @cpu: The cpu that initiated the trace.
 * @cond_data: User data associated with a conditional snapshot
 *
 * Flip the buffers between the @tr and the max_tr and record information
 * about which task was the cause of this latency.
 */
void
update_max_tr(struct trace_array *tr, struct task_struct *tsk, int cpu,
	      void *cond_data)
{
	if (tr->stop_count)
		return;

	WARN_ON_ONCE(!irqs_disabled());

	if (!tr->allocated_snapshot) {
		/* Only the nop tracer should hit this when disabling */
		WARN_ON_ONCE(tr->current_trace != &nop_trace);
		return;
	}

	arch_spin_lock(&tr->max_lock);

	/* Inherit the recordable setting from array_buffer */
	if (ring_buffer_record_is_set_on(tr->array_buffer.buffer))
		ring_buffer_record_on(tr->max_buffer.buffer);
	else
		ring_buffer_record_off(tr->max_buffer.buffer);

#ifdef CONFIG_TRACER_SNAPSHOT
	if (tr->cond_snapshot && !tr->cond_snapshot->update(tr, cond_data))
		goto out_unlock;
#endif
	swap(tr->array_buffer.buffer, tr->max_buffer.buffer);

	__update_max_tr(tr, tsk, cpu);

 out_unlock:
	arch_spin_unlock(&tr->max_lock);
}

/**
 * update_max_tr_single - only copy one trace over, and reset the rest
 * @tr: tracer
 * @tsk: task with the latency
 * @cpu: the cpu of the buffer to copy.
 *
 * Flip the trace of a single CPU buffer between the @tr and the max_tr.
 */
void
update_max_tr_single(struct trace_array *tr, struct task_struct *tsk, int cpu)
{
	int ret;

	if (tr->stop_count)
		return;

	WARN_ON_ONCE(!irqs_disabled());
	if (!tr->allocated_snapshot) {
		/* Only the nop tracer should hit this when disabling */
		WARN_ON_ONCE(tr->current_trace != &nop_trace);
		return;
	}

	arch_spin_lock(&tr->max_lock);

	ret = ring_buffer_swap_cpu(tr->max_buffer.buffer, tr->array_buffer.buffer, cpu);

	if (ret == -EBUSY) {
		/*
		 * We failed to swap the buffer due to a commit taking
		 * place on this CPU. We fail to record, but we reset
		 * the max trace buffer (no one writes directly to it)
		 * and flag that it failed.
		 */
		trace_array_printk_buf(tr->max_buffer.buffer, _THIS_IP_,
			"Failed to swap buffers due to commit in progress\n");
	}

	WARN_ON_ONCE(ret && ret != -EAGAIN && ret != -EBUSY);

	__update_max_tr(tr, tsk, cpu);
	arch_spin_unlock(&tr->max_lock);
}
#endif /* CONFIG_TRACER_MAX_TRACE */

static int wait_on_pipe(struct trace_iterator *iter, int full)
{
	/* Iterators are static, they should be filled or empty */
	if (trace_buffer_iter(iter, iter->cpu_file))
		return 0;

	return ring_buffer_wait(iter->array_buffer->buffer, iter->cpu_file,
				full);
}

#ifdef CONFIG_FTRACE_STARTUP_TEST
static bool selftests_can_run;

struct trace_selftests {
	struct list_head		list;
	struct tracer			*type;
};

static LIST_HEAD(postponed_selftests);

static int save_selftest(struct tracer *type)
{
	struct trace_selftests *selftest;

	selftest = kmalloc(sizeof(*selftest), GFP_KERNEL);
	if (!selftest)
		return -ENOMEM;

	selftest->type = type;
	list_add(&selftest->list, &postponed_selftests);
	return 0;
}

static int run_tracer_selftest(struct tracer *type)
{
	struct trace_array *tr = &global_trace;
	struct tracer *saved_tracer = tr->current_trace;
	int ret;

	if (!type->selftest || tracing_selftest_disabled)
		return 0;

	/*
	 * If a tracer registers early in boot up (before scheduling is
	 * initialized and such), then do not run its selftests yet.
	 * Instead, run it a little later in the boot process.
	 */
	if (!selftests_can_run)
		return save_selftest(type);

	if (!tracing_is_on()) {
		pr_warn("Selftest for tracer %s skipped due to tracing disabled\n",
			type->name);
		return 0;
	}

	/*
	 * Run a selftest on this tracer.
	 * Here we reset the trace buffer, and set the current
	 * tracer to be this tracer. The tracer can then run some
	 * internal tracing to verify that everything is in order.
	 * If we fail, we do not register this tracer.
	 */
	tracing_reset_online_cpus(&tr->array_buffer);

	tr->current_trace = type;

#ifdef CONFIG_TRACER_MAX_TRACE
	if (type->use_max_tr) {
		/* If we expanded the buffers, make sure the max is expanded too */
		if (ring_buffer_expanded)
			ring_buffer_resize(tr->max_buffer.buffer, trace_buf_size,
					   RING_BUFFER_ALL_CPUS);
		tr->allocated_snapshot = true;
	}
#endif

	/* the test is responsible for initializing and enabling */
	pr_info("Testing tracer %s: ", type->name);
	ret = type->selftest(type, tr);
	/* the test is responsible for resetting too */
	tr->current_trace = saved_tracer;
	if (ret) {
		printk(KERN_CONT "FAILED!\n");
		/* Add the warning after printing 'FAILED' */
		WARN_ON(1);
		return -1;
	}
	/* Only reset on passing, to avoid touching corrupted buffers */
	tracing_reset_online_cpus(&tr->array_buffer);

#ifdef CONFIG_TRACER_MAX_TRACE
	if (type->use_max_tr) {
		tr->allocated_snapshot = false;

		/* Shrink the max buffer again */
		if (ring_buffer_expanded)
			ring_buffer_resize(tr->max_buffer.buffer, 1,
					   RING_BUFFER_ALL_CPUS);
	}
#endif

	printk(KERN_CONT "PASSED\n");
	return 0;
}

static __init int init_trace_selftests(void)
{
	struct trace_selftests *p, *n;
	struct tracer *t, **last;
	int ret;

	selftests_can_run = true;

	mutex_lock(&trace_types_lock);

	if (list_empty(&postponed_selftests))
		goto out;

	pr_info("Running postponed tracer tests:\n");

	tracing_selftest_running = true;
	list_for_each_entry_safe(p, n, &postponed_selftests, list) {
		/* This loop can take minutes when sanitizers are enabled, so
		 * lets make sure we allow RCU processing.
		 */
		cond_resched();
		ret = run_tracer_selftest(p->type);
		/* If the test fails, then warn and remove from available_tracers */
		if (ret < 0) {
			WARN(1, "tracer: %s failed selftest, disabling\n",
			     p->type->name);
			last = &trace_types;
			for (t = trace_types; t; t = t->next) {
				if (t == p->type) {
					*last = t->next;
					break;
				}
				last = &t->next;
			}
		}
		list_del(&p->list);
		kfree(p);
	}
	tracing_selftest_running = false;

 out:
	mutex_unlock(&trace_types_lock);

	return 0;
}
core_initcall(init_trace_selftests);
#else
static inline int run_tracer_selftest(struct tracer *type)
{
	return 0;
}
#endif /* CONFIG_FTRACE_STARTUP_TEST */

static void add_tracer_options(struct trace_array *tr, struct tracer *t);

static void __init apply_trace_boot_options(void);

/**
 * register_tracer - register a tracer with the ftrace system.
 * @type: the plugin for the tracer
 *
 * Register a new plugin tracer.
 */
int __init register_tracer(struct tracer *type)
{
	struct tracer *t;
	int ret = 0;

	if (!type->name) {
		pr_info("Tracer must have a name\n");
		return -1;
	}

	if (strlen(type->name) >= MAX_TRACER_SIZE) {
		pr_info("Tracer has a name longer than %d\n", MAX_TRACER_SIZE);
		return -1;
	}

	if (security_locked_down(LOCKDOWN_TRACEFS)) {
		pr_warn("Can not register tracer %s due to lockdown\n",
			   type->name);
		return -EPERM;
	}

	mutex_lock(&trace_types_lock);

	tracing_selftest_running = true;

	for (t = trace_types; t; t = t->next) {
		if (strcmp(type->name, t->name) == 0) {
			/* already found */
			pr_info("Tracer %s already registered\n",
				type->name);
			ret = -1;
			goto out;
		}
	}

	if (!type->set_flag)
		type->set_flag = &dummy_set_flag;
	if (!type->flags) {
		/*allocate a dummy tracer_flags*/
		type->flags = kmalloc(sizeof(*type->flags), GFP_KERNEL);
		if (!type->flags) {
			ret = -ENOMEM;
			goto out;
		}
		type->flags->val = 0;
		type->flags->opts = dummy_tracer_opt;
	} else
		if (!type->flags->opts)
			type->flags->opts = dummy_tracer_opt;

	/* store the tracer for __set_tracer_option */
	type->flags->trace = type;

	ret = run_tracer_selftest(type);
	if (ret < 0)
		goto out;

	type->next = trace_types;
	trace_types = type;
	add_tracer_options(&global_trace, type);

 out:
	tracing_selftest_running = false;
	mutex_unlock(&trace_types_lock);

	if (ret || !default_bootup_tracer)
		goto out_unlock;

	if (strncmp(default_bootup_tracer, type->name, MAX_TRACER_SIZE))
		goto out_unlock;

	printk(KERN_INFO "Starting tracer '%s'\n", type->name);
	/* Do we want this tracer to start on bootup? */
	tracing_set_tracer(&global_trace, type->name);
	default_bootup_tracer = NULL;

	apply_trace_boot_options();

	/* disable other selftests, since this will break it. */
	disable_tracing_selftest("running a tracer");

 out_unlock:
	return ret;
}

static void tracing_reset_cpu(struct array_buffer *buf, int cpu)
{
	struct trace_buffer *buffer = buf->buffer;

	if (!buffer)
		return;

	ring_buffer_record_disable(buffer);

	/* Make sure all commits have finished */
	synchronize_rcu();
	ring_buffer_reset_cpu(buffer, cpu);

	ring_buffer_record_enable(buffer);
}

void tracing_reset_online_cpus(struct array_buffer *buf)
{
	struct trace_buffer *buffer = buf->buffer;

	if (!buffer)
		return;

	ring_buffer_record_disable(buffer);

	/* Make sure all commits have finished */
	synchronize_rcu();

	buf->time_start = buffer_ftrace_now(buf, buf->cpu);

	ring_buffer_reset_online_cpus(buffer);

	ring_buffer_record_enable(buffer);
}

/* Must have trace_types_lock held */
void tracing_reset_all_online_cpus(void)
{
	struct trace_array *tr;

	list_for_each_entry(tr, &ftrace_trace_arrays, list) {
		if (!tr->clear_trace)
			continue;
		tr->clear_trace = false;
		tracing_reset_online_cpus(&tr->array_buffer);
#ifdef CONFIG_TRACER_MAX_TRACE
		tracing_reset_online_cpus(&tr->max_buffer);
#endif
	}
}

static int *tgid_map;

#define SAVED_CMDLINES_DEFAULT 128
#define NO_CMDLINE_MAP UINT_MAX
static arch_spinlock_t trace_cmdline_lock = __ARCH_SPIN_LOCK_UNLOCKED;
struct saved_cmdlines_buffer {
	unsigned map_pid_to_cmdline[PID_MAX_DEFAULT+1];
	unsigned *map_cmdline_to_pid;
	unsigned cmdline_num;
	int cmdline_idx;
	char *saved_cmdlines;
};
static struct saved_cmdlines_buffer *savedcmd;

/* temporary disable recording */
static atomic_t trace_record_taskinfo_disabled __read_mostly;

static inline char *get_saved_cmdlines(int idx)
{
	return &savedcmd->saved_cmdlines[idx * TASK_COMM_LEN];
}

static inline void set_cmdline(int idx, const char *cmdline)
{
	strncpy(get_saved_cmdlines(idx), cmdline, TASK_COMM_LEN);
}

static int allocate_cmdlines_buffer(unsigned int val,
				    struct saved_cmdlines_buffer *s)
{
	s->map_cmdline_to_pid = kmalloc_array(val,
					      sizeof(*s->map_cmdline_to_pid),
					      GFP_KERNEL);
	if (!s->map_cmdline_to_pid)
		return -ENOMEM;

	s->saved_cmdlines = kmalloc_array(TASK_COMM_LEN, val, GFP_KERNEL);
	if (!s->saved_cmdlines) {
		kfree(s->map_cmdline_to_pid);
		return -ENOMEM;
	}

	s->cmdline_idx = 0;
	s->cmdline_num = val;
	memset(&s->map_pid_to_cmdline, NO_CMDLINE_MAP,
	       sizeof(s->map_pid_to_cmdline));
	memset(s->map_cmdline_to_pid, NO_CMDLINE_MAP,
	       val * sizeof(*s->map_cmdline_to_pid));

	return 0;
}

static int trace_create_savedcmd(void)
{
	int ret;

	savedcmd = kmalloc(sizeof(*savedcmd), GFP_KERNEL);
	if (!savedcmd)
		return -ENOMEM;

	ret = allocate_cmdlines_buffer(SAVED_CMDLINES_DEFAULT, savedcmd);
	if (ret < 0) {
		kfree(savedcmd);
		savedcmd = NULL;
		return -ENOMEM;
	}

	return 0;
}

int is_tracing_stopped(void)
{
	return global_trace.stop_count;
}

/**
 * tracing_start - quick start of the tracer
 *
 * If tracing is enabled but was stopped by tracing_stop,
 * this will start the tracer back up.
 */
void tracing_start(void)
{
	struct trace_buffer *buffer;
	unsigned long flags;

	if (tracing_disabled)
		return;

	raw_spin_lock_irqsave(&global_trace.start_lock, flags);
	if (--global_trace.stop_count) {
		if (global_trace.stop_count < 0) {
			/* Someone screwed up their debugging */
			WARN_ON_ONCE(1);
			global_trace.stop_count = 0;
		}
		goto out;
	}

	/* Prevent the buffers from switching */
	arch_spin_lock(&global_trace.max_lock);

	buffer = global_trace.array_buffer.buffer;
	if (buffer)
		ring_buffer_record_enable(buffer);

#ifdef CONFIG_TRACER_MAX_TRACE
	buffer = global_trace.max_buffer.buffer;
	if (buffer)
		ring_buffer_record_enable(buffer);
#endif

	arch_spin_unlock(&global_trace.max_lock);

 out:
	raw_spin_unlock_irqrestore(&global_trace.start_lock, flags);
}

static void tracing_start_tr(struct trace_array *tr)
{
	struct trace_buffer *buffer;
	unsigned long flags;

	if (tracing_disabled)
		return;

	/* If global, we need to also start the max tracer */
	if (tr->flags & TRACE_ARRAY_FL_GLOBAL)
		return tracing_start();

	raw_spin_lock_irqsave(&tr->start_lock, flags);

	if (--tr->stop_count) {
		if (tr->stop_count < 0) {
			/* Someone screwed up their debugging */
			WARN_ON_ONCE(1);
			tr->stop_count = 0;
		}
		goto out;
	}

	buffer = tr->array_buffer.buffer;
	if (buffer)
		ring_buffer_record_enable(buffer);

 out:
	raw_spin_unlock_irqrestore(&tr->start_lock, flags);
}

/**
 * tracing_stop - quick stop of the tracer
 *
 * Light weight way to stop tracing. Use in conjunction with
 * tracing_start.
 */
void tracing_stop(void)
{
	struct trace_buffer *buffer;
	unsigned long flags;

	raw_spin_lock_irqsave(&global_trace.start_lock, flags);
	if (global_trace.stop_count++)
		goto out;

	/* Prevent the buffers from switching */
	arch_spin_lock(&global_trace.max_lock);

	buffer = global_trace.array_buffer.buffer;
	if (buffer)
		ring_buffer_record_disable(buffer);

#ifdef CONFIG_TRACER_MAX_TRACE
	buffer = global_trace.max_buffer.buffer;
	if (buffer)
		ring_buffer_record_disable(buffer);
#endif

	arch_spin_unlock(&global_trace.max_lock);

 out:
	raw_spin_unlock_irqrestore(&global_trace.start_lock, flags);
}

static void tracing_stop_tr(struct trace_array *tr)
{
	struct trace_buffer *buffer;
	unsigned long flags;

	/* If global, we need to also stop the max tracer */
	if (tr->flags & TRACE_ARRAY_FL_GLOBAL)
		return tracing_stop();

	raw_spin_lock_irqsave(&tr->start_lock, flags);
	if (tr->stop_count++)
		goto out;

	buffer = tr->array_buffer.buffer;
	if (buffer)
		ring_buffer_record_disable(buffer);

 out:
	raw_spin_unlock_irqrestore(&tr->start_lock, flags);
}

static int trace_save_cmdline(struct task_struct *tsk)
{
	unsigned tpid, idx;

	/* treat recording of idle task as a success */
	if (!tsk->pid)
		return 1;

	tpid = tsk->pid & (PID_MAX_DEFAULT - 1);

	/*
	 * It's not the end of the world if we don't get
	 * the lock, but we also don't want to spin
	 * nor do we want to disable interrupts,
	 * so if we miss here, then better luck next time.
	 */
	if (!arch_spin_trylock(&trace_cmdline_lock))
		return 0;

	idx = savedcmd->map_pid_to_cmdline[tpid];
	if (idx == NO_CMDLINE_MAP) {
		idx = (savedcmd->cmdline_idx + 1) % savedcmd->cmdline_num;

		savedcmd->map_pid_to_cmdline[tpid] = idx;
		savedcmd->cmdline_idx = idx;
	}

	savedcmd->map_cmdline_to_pid[idx] = tsk->pid;
	set_cmdline(idx, tsk->comm);

	arch_spin_unlock(&trace_cmdline_lock);

	return 1;
}

static void __trace_find_cmdline(int pid, char comm[])
{
	unsigned map;
	int tpid;

	if (!pid) {
		strcpy(comm, "<idle>");
		return;
	}

	if (WARN_ON_ONCE(pid < 0)) {
		strcpy(comm, "<XXX>");
		return;
	}

	tpid = pid & (PID_MAX_DEFAULT - 1);
	map = savedcmd->map_pid_to_cmdline[tpid];
	if (map != NO_CMDLINE_MAP) {
		tpid = savedcmd->map_cmdline_to_pid[map];
		if (tpid == pid) {
			strlcpy(comm, get_saved_cmdlines(map), TASK_COMM_LEN);
			return;
		}
	}
	strcpy(comm, "<...>");
}

void trace_find_cmdline(int pid, char comm[])
{
	preempt_disable();
	arch_spin_lock(&trace_cmdline_lock);

	__trace_find_cmdline(pid, comm);

	arch_spin_unlock(&trace_cmdline_lock);
	preempt_enable();
}

int trace_find_tgid(int pid)
{
	if (unlikely(!tgid_map || !pid || pid > PID_MAX_DEFAULT))
		return 0;

	return tgid_map[pid];
}

static int trace_save_tgid(struct task_struct *tsk)
{
	/* treat recording of idle task as a success */
	if (!tsk->pid)
		return 1;

	if (unlikely(!tgid_map || tsk->pid > PID_MAX_DEFAULT))
		return 0;

	tgid_map[tsk->pid] = tsk->tgid;
	return 1;
}

static bool tracing_record_taskinfo_skip(int flags)
{
	if (unlikely(!(flags & (TRACE_RECORD_CMDLINE | TRACE_RECORD_TGID))))
		return true;
	if (atomic_read(&trace_record_taskinfo_disabled) || !tracing_is_on())
		return true;
	if (!__this_cpu_read(trace_taskinfo_save))
		return true;
	return false;
}

/**
 * tracing_record_taskinfo - record the task info of a task
 *
 * @task:  task to record
 * @flags: TRACE_RECORD_CMDLINE for recording comm
 *         TRACE_RECORD_TGID for recording tgid
 */
void tracing_record_taskinfo(struct task_struct *task, int flags)
{
	bool done;

	if (tracing_record_taskinfo_skip(flags))
		return;

	/*
	 * Record as much task information as possible. If some fail, continue
	 * to try to record the others.
	 */
	done = !(flags & TRACE_RECORD_CMDLINE) || trace_save_cmdline(task);
	done &= !(flags & TRACE_RECORD_TGID) || trace_save_tgid(task);

	/* If recording any information failed, retry again soon. */
	if (!done)
		return;

	__this_cpu_write(trace_taskinfo_save, false);
}

/**
 * tracing_record_taskinfo_sched_switch - record task info for sched_switch
 *
 * @prev: previous task during sched_switch
 * @next: next task during sched_switch
 * @flags: TRACE_RECORD_CMDLINE for recording comm
 *         TRACE_RECORD_TGID for recording tgid
 */
void tracing_record_taskinfo_sched_switch(struct task_struct *prev,
					  struct task_struct *next, int flags)
{
	bool done;

	if (tracing_record_taskinfo_skip(flags))
		return;

	/*
	 * Record as much task information as possible. If some fail, continue
	 * to try to record the others.
	 */
	done  = !(flags & TRACE_RECORD_CMDLINE) || trace_save_cmdline(prev);
	done &= !(flags & TRACE_RECORD_CMDLINE) || trace_save_cmdline(next);
	done &= !(flags & TRACE_RECORD_TGID) || trace_save_tgid(prev);
	done &= !(flags & TRACE_RECORD_TGID) || trace_save_tgid(next);

	/* If recording any information failed, retry again soon. */
	if (!done)
		return;

	__this_cpu_write(trace_taskinfo_save, false);
}

/* Helpers to record a specific task information */
void tracing_record_cmdline(struct task_struct *task)
{
	tracing_record_taskinfo(task, TRACE_RECORD_CMDLINE);
}

void tracing_record_tgid(struct task_struct *task)
{
	tracing_record_taskinfo(task, TRACE_RECORD_TGID);
}

/*
 * Several functions return TRACE_TYPE_PARTIAL_LINE if the trace_seq
 * overflowed, and TRACE_TYPE_HANDLED otherwise. This helper function
 * simplifies those functions and keeps them in sync.
 */
enum print_line_t trace_handle_return(struct trace_seq *s)
{
	return trace_seq_has_overflowed(s) ?
		TRACE_TYPE_PARTIAL_LINE : TRACE_TYPE_HANDLED;
}
EXPORT_SYMBOL_GPL(trace_handle_return);

unsigned int tracing_gen_ctx_irq_test(unsigned int irqs_status)
{
	unsigned int trace_flags = irqs_status;
	unsigned int pc;

	pc = preempt_count();

	if (pc & NMI_MASK)
		trace_flags |= TRACE_FLAG_NMI;
	if (pc & HARDIRQ_MASK)
		trace_flags |= TRACE_FLAG_HARDIRQ;
	if (in_serving_softirq())
		trace_flags |= TRACE_FLAG_SOFTIRQ;

	if (tif_need_resched())
		trace_flags |= TRACE_FLAG_NEED_RESCHED;
	if (test_preempt_need_resched())
		trace_flags |= TRACE_FLAG_PREEMPT_RESCHED;
	return (trace_flags << 16) | (pc & 0xff);
}

struct ring_buffer_event *
trace_buffer_lock_reserve(struct trace_buffer *buffer,
			  int type,
			  unsigned long len,
			  unsigned int trace_ctx)
{
	return __trace_buffer_lock_reserve(buffer, type, len, trace_ctx);
}

DEFINE_PER_CPU(struct ring_buffer_event *, trace_buffered_event);
DEFINE_PER_CPU(int, trace_buffered_event_cnt);
static int trace_buffered_event_ref;

/**
 * trace_buffered_event_enable - enable buffering events
 *
 * When events are being filtered, it is quicker to use a temporary
 * buffer to write the event data into if there's a likely chance
 * that it will not be committed. The discard of the ring buffer
 * is not as fast as committing, and is much slower than copying
 * a commit.
 *
 * When an event is to be filtered, allocate per cpu buffers to
 * write the event data into, and if the event is filtered and discarded
 * it is simply dropped, otherwise, the entire data is to be committed
 * in one shot.
 */
void trace_buffered_event_enable(void)
{
	struct ring_buffer_event *event;
	struct page *page;
	int cpu;

	WARN_ON_ONCE(!mutex_is_locked(&event_mutex));

	if (trace_buffered_event_ref++)
		return;

	for_each_tracing_cpu(cpu) {
		page = alloc_pages_node(cpu_to_node(cpu),
					GFP_KERNEL | __GFP_NORETRY, 0);
		if (!page)
			goto failed;

		event = page_address(page);
		memset(event, 0, sizeof(*event));

		per_cpu(trace_buffered_event, cpu) = event;

		preempt_disable();
		if (cpu == smp_processor_id() &&
		    __this_cpu_read(trace_buffered_event) !=
		    per_cpu(trace_buffered_event, cpu))
			WARN_ON_ONCE(1);
		preempt_enable();
	}

	return;
 failed:
	trace_buffered_event_disable();
}

static void enable_trace_buffered_event(void *data)
{
	/* Probably not needed, but do it anyway */
	smp_rmb();
	this_cpu_dec(trace_buffered_event_cnt);
}

static void disable_trace_buffered_event(void *data)
{
	this_cpu_inc(trace_buffered_event_cnt);
}

/**
 * trace_buffered_event_disable - disable buffering events
 *
 * When a filter is removed, it is faster to not use the buffered
 * events, and to commit directly into the ring buffer. Free up
 * the temp buffers when there are no more users. This requires
 * special synchronization with current events.
 */
void trace_buffered_event_disable(void)
{
	int cpu;

	WARN_ON_ONCE(!mutex_is_locked(&event_mutex));

	if (WARN_ON_ONCE(!trace_buffered_event_ref))
		return;

	if (--trace_buffered_event_ref)
		return;

	preempt_disable();
	/* For each CPU, set the buffer as used. */
	smp_call_function_many(tracing_buffer_mask,
			       disable_trace_buffered_event, NULL, 1);
	preempt_enable();

	/* Wait for all current users to finish */
	synchronize_rcu();

	for_each_tracing_cpu(cpu) {
		free_page((unsigned long)per_cpu(trace_buffered_event, cpu));
		per_cpu(trace_buffered_event, cpu) = NULL;
	}
	/*
	 * Make sure trace_buffered_event is NULL before clearing
	 * trace_buffered_event_cnt.
	 */
	smp_wmb();

	preempt_disable();
	/* Do the work on each cpu */
	smp_call_function_many(tracing_buffer_mask,
			       enable_trace_buffered_event, NULL, 1);
	preempt_enable();
}

static struct trace_buffer *temp_buffer;

struct ring_buffer_event *
trace_event_buffer_lock_reserve(struct trace_buffer **current_rb,
			  struct trace_event_file *trace_file,
			  int type, unsigned long len,
			  unsigned int trace_ctx)
{
	struct ring_buffer_event *entry;
	int val;

	*current_rb = trace_file->tr->array_buffer.buffer;

	if (!ring_buffer_time_stamp_abs(*current_rb) && (trace_file->flags &
	     (EVENT_FILE_FL_SOFT_DISABLED | EVENT_FILE_FL_FILTERED)) &&
	    (entry = this_cpu_read(trace_buffered_event))) {
		/* Try to use the per cpu buffer first */
		val = this_cpu_inc_return(trace_buffered_event_cnt);
		if ((len < (PAGE_SIZE - sizeof(*entry))) && val == 1) {
			trace_event_setup(entry, type, trace_ctx);
			entry->array[0] = len;
			return entry;
		}
		this_cpu_dec(trace_buffered_event_cnt);
	}

	entry = __trace_buffer_lock_reserve(*current_rb, type, len,
					    trace_ctx);
	/*
	 * If tracing is off, but we have triggers enabled
	 * we still need to look at the event data. Use the temp_buffer
	 * to store the trace event for the trigger to use. It's recursive
	 * safe and will not be recorded anywhere.
	 */
	if (!entry && trace_file->flags & EVENT_FILE_FL_TRIGGER_COND) {
		*current_rb = temp_buffer;
		entry = __trace_buffer_lock_reserve(*current_rb, type, len,
						    trace_ctx);
	}
	return entry;
}
EXPORT_SYMBOL_GPL(trace_event_buffer_lock_reserve);

static DEFINE_SPINLOCK(tracepoint_iter_lock);
static DEFINE_MUTEX(tracepoint_printk_mutex);

static void output_printk(struct trace_event_buffer *fbuffer)
{
	struct trace_event_call *event_call;
	struct trace_event_file *file;
	struct trace_event *event;
	unsigned long flags;
	struct trace_iterator *iter = tracepoint_print_iter;

	/* We should never get here if iter is NULL */
	if (WARN_ON_ONCE(!iter))
		return;

	event_call = fbuffer->trace_file->event_call;
	if (!event_call || !event_call->event.funcs ||
	    !event_call->event.funcs->trace)
		return;

	file = fbuffer->trace_file;
	if (test_bit(EVENT_FILE_FL_SOFT_DISABLED_BIT, &file->flags) ||
	    (unlikely(file->flags & EVENT_FILE_FL_FILTERED) &&
	     !filter_match_preds(file->filter, fbuffer->entry)))
		return;

	event = &fbuffer->trace_file->event_call->event;

	spin_lock_irqsave(&tracepoint_iter_lock, flags);
	trace_seq_init(&iter->seq);
	iter->ent = fbuffer->entry;
	event_call->event.funcs->trace(iter, 0, event);
	trace_seq_putc(&iter->seq, 0);
	printk("%s", iter->seq.buffer);

	spin_unlock_irqrestore(&tracepoint_iter_lock, flags);
}

int tracepoint_printk_sysctl(struct ctl_table *table, int write,
			     void *buffer, size_t *lenp,
			     loff_t *ppos)
{
	int save_tracepoint_printk;
	int ret;

	mutex_lock(&tracepoint_printk_mutex);
	save_tracepoint_printk = tracepoint_printk;

	ret = proc_dointvec(table, write, buffer, lenp, ppos);

	/*
	 * This will force exiting early, as tracepoint_printk
	 * is always zero when tracepoint_printk_iter is not allocated
	 */
	if (!tracepoint_print_iter)
		tracepoint_printk = 0;

	if (save_tracepoint_printk == tracepoint_printk)
		goto out;

	if (tracepoint_printk)
		static_key_enable(&tracepoint_printk_key.key);
	else
		static_key_disable(&tracepoint_printk_key.key);

 out:
	mutex_unlock(&tracepoint_printk_mutex);

	return ret;
}

void trace_event_buffer_commit(struct trace_event_buffer *fbuffer)
{
	if (static_key_false(&tracepoint_printk_key.key))
		output_printk(fbuffer);

	if (static_branch_unlikely(&trace_event_exports_enabled))
		ftrace_exports(fbuffer->event, TRACE_EXPORT_EVENT);
	event_trigger_unlock_commit_regs(fbuffer->trace_file, fbuffer->buffer,
				    fbuffer->event, fbuffer->entry,
				    fbuffer->trace_ctx, fbuffer->regs);
}
EXPORT_SYMBOL_GPL(trace_event_buffer_commit);

/*
 * Skip 3:
 *
 *   trace_buffer_unlock_commit_regs()
 *   trace_event_buffer_commit()
 *   trace_event_raw_event_xxx()
 */
# define STACK_SKIP 3

void trace_buffer_unlock_commit_regs(struct trace_array *tr,
				     struct trace_buffer *buffer,
				     struct ring_buffer_event *event,
				     unsigned int trace_ctx,
				     struct pt_regs *regs)
{
	__buffer_unlock_commit(buffer, event);

	/*
	 * If regs is not set, then skip the necessary functions.
	 * Note, we can still get here via blktrace, wakeup tracer
	 * and mmiotrace, but that's ok if they lose a function or
	 * two. They are not that meaningful.
	 */
	ftrace_trace_stack(tr, buffer, trace_ctx, regs ? 0 : STACK_SKIP, regs);
	ftrace_trace_userstack(tr, buffer, trace_ctx);
}

/*
 * Similar to trace_buffer_unlock_commit_regs() but do not dump stack.
 */
void
trace_buffer_unlock_commit_nostack(struct trace_buffer *buffer,
				   struct ring_buffer_event *event)
{
	__buffer_unlock_commit(buffer, event);
}

void
trace_function(struct trace_array *tr, unsigned long ip, unsigned long
	       parent_ip, unsigned int trace_ctx)
{
	struct trace_event_call *call = &event_function;
	struct trace_buffer *buffer = tr->array_buffer.buffer;
	struct ring_buffer_event *event;
	struct ftrace_entry *entry;

	event = __trace_buffer_lock_reserve(buffer, TRACE_FN, sizeof(*entry),
					    trace_ctx);
	if (!event)
		return;
	entry	= ring_buffer_event_data(event);
	entry->ip			= ip;
	entry->parent_ip		= parent_ip;

	if (!call_filter_check_discard(call, entry, buffer, event)) {
		if (static_branch_unlikely(&trace_function_exports_enabled))
			ftrace_exports(event, TRACE_EXPORT_FUNCTION);
		__buffer_unlock_commit(buffer, event);
	}
}

#ifdef CONFIG_STACKTRACE

/* Allow 4 levels of nesting: normal, softirq, irq, NMI */
#define FTRACE_KSTACK_NESTING	4

#define FTRACE_KSTACK_ENTRIES	(PAGE_SIZE / FTRACE_KSTACK_NESTING)

struct ftrace_stack {
	unsigned long		calls[FTRACE_KSTACK_ENTRIES];
};


struct ftrace_stacks {
	struct ftrace_stack	stacks[FTRACE_KSTACK_NESTING];
};

static DEFINE_PER_CPU(struct ftrace_stacks, ftrace_stacks);
static DEFINE_PER_CPU(int, ftrace_stack_reserve);

static void __ftrace_trace_stack(struct trace_buffer *buffer,
				 unsigned int trace_ctx,
				 int skip, struct pt_regs *regs)
{
	struct trace_event_call *call = &event_kernel_stack;
	struct ring_buffer_event *event;
	unsigned int size, nr_entries;
	struct ftrace_stack *fstack;
	struct stack_entry *entry;
	int stackidx;

	/*
	 * Add one, for this function and the call to save_stack_trace()
	 * If regs is set, then these functions will not be in the way.
	 */
#ifndef CONFIG_UNWINDER_ORC
	if (!regs)
		skip++;
#endif

	preempt_disable_notrace();

	stackidx = __this_cpu_inc_return(ftrace_stack_reserve) - 1;

	/* This should never happen. If it does, yell once and skip */
	if (WARN_ON_ONCE(stackidx >= FTRACE_KSTACK_NESTING))
		goto out;

	/*
	 * The above __this_cpu_inc_return() is 'atomic' cpu local. An
	 * interrupt will either see the value pre increment or post
	 * increment. If the interrupt happens pre increment it will have
	 * restored the counter when it returns.  We just need a barrier to
	 * keep gcc from moving things around.
	 */
	barrier();

	fstack = this_cpu_ptr(ftrace_stacks.stacks) + stackidx;
	size = ARRAY_SIZE(fstack->calls);

	if (regs) {
		nr_entries = stack_trace_save_regs(regs, fstack->calls,
						   size, skip);
	} else {
		nr_entries = stack_trace_save(fstack->calls, size, skip);
	}

	size = nr_entries * sizeof(unsigned long);
	event = __trace_buffer_lock_reserve(buffer, TRACE_STACK,
				    (sizeof(*entry) - sizeof(entry->caller)) + size,
<<<<<<< HEAD
				    flags, pc);
=======
				    trace_ctx);
>>>>>>> 4bcf3b75
	if (!event)
		goto out;
	entry = ring_buffer_event_data(event);

	memcpy(&entry->caller, fstack->calls, size);
	entry->size = nr_entries;

	if (!call_filter_check_discard(call, entry, buffer, event))
		__buffer_unlock_commit(buffer, event);

 out:
	/* Again, don't let gcc optimize things here */
	barrier();
	__this_cpu_dec(ftrace_stack_reserve);
	preempt_enable_notrace();

}

static inline void ftrace_trace_stack(struct trace_array *tr,
				      struct trace_buffer *buffer,
				      unsigned int trace_ctx,
				      int skip, struct pt_regs *regs)
{
	if (!(tr->trace_flags & TRACE_ITER_STACKTRACE))
		return;

	__ftrace_trace_stack(buffer, trace_ctx, skip, regs);
}

void __trace_stack(struct trace_array *tr, unsigned int trace_ctx,
		   int skip)
{
	struct trace_buffer *buffer = tr->array_buffer.buffer;

	if (rcu_is_watching()) {
		__ftrace_trace_stack(buffer, trace_ctx, skip, NULL);
		return;
	}

	/*
	 * When an NMI triggers, RCU is enabled via rcu_nmi_enter(),
	 * but if the above rcu_is_watching() failed, then the NMI
	 * triggered someplace critical, and rcu_irq_enter() should
	 * not be called from NMI.
	 */
	if (unlikely(in_nmi()))
		return;

	rcu_irq_enter_irqson();
	__ftrace_trace_stack(buffer, trace_ctx, skip, NULL);
	rcu_irq_exit_irqson();
}

/**
 * trace_dump_stack - record a stack back trace in the trace buffer
 * @skip: Number of functions to skip (helper handlers)
 */
void trace_dump_stack(int skip)
{
	if (tracing_disabled || tracing_selftest_running)
		return;

#ifndef CONFIG_UNWINDER_ORC
	/* Skip 1 to skip this function. */
	skip++;
#endif
	__ftrace_trace_stack(global_trace.array_buffer.buffer,
			     tracing_gen_ctx(), skip, NULL);
}
EXPORT_SYMBOL_GPL(trace_dump_stack);

#ifdef CONFIG_USER_STACKTRACE_SUPPORT
static DEFINE_PER_CPU(int, user_stack_count);

static void
ftrace_trace_userstack(struct trace_array *tr,
		       struct trace_buffer *buffer, unsigned int trace_ctx)
{
	struct trace_event_call *call = &event_user_stack;
	struct ring_buffer_event *event;
	struct userstack_entry *entry;

	if (!(tr->trace_flags & TRACE_ITER_USERSTACKTRACE))
		return;

	/*
	 * NMIs can not handle page faults, even with fix ups.
	 * The save user stack can (and often does) fault.
	 */
	if (unlikely(in_nmi()))
		return;

	/*
	 * prevent recursion, since the user stack tracing may
	 * trigger other kernel events.
	 */
	preempt_disable();
	if (__this_cpu_read(user_stack_count))
		goto out;

	__this_cpu_inc(user_stack_count);

	event = __trace_buffer_lock_reserve(buffer, TRACE_USER_STACK,
					    sizeof(*entry), trace_ctx);
	if (!event)
		goto out_drop_count;
	entry	= ring_buffer_event_data(event);

	entry->tgid		= current->tgid;
	memset(&entry->caller, 0, sizeof(entry->caller));

	stack_trace_save_user(entry->caller, FTRACE_STACK_ENTRIES);
	if (!call_filter_check_discard(call, entry, buffer, event))
		__buffer_unlock_commit(buffer, event);

 out_drop_count:
	__this_cpu_dec(user_stack_count);
 out:
	preempt_enable();
}
#else /* CONFIG_USER_STACKTRACE_SUPPORT */
static void ftrace_trace_userstack(struct trace_array *tr,
				   struct trace_buffer *buffer,
				   unsigned int trace_ctx)
{
}
#endif /* !CONFIG_USER_STACKTRACE_SUPPORT */

#endif /* CONFIG_STACKTRACE */

/* created for use with alloc_percpu */
struct trace_buffer_struct {
	int nesting;
	char buffer[4][TRACE_BUF_SIZE];
};

static struct trace_buffer_struct *trace_percpu_buffer;

/*
 * This allows for lockless recording.  If we're nested too deeply, then
 * this returns NULL.
 */
static char *get_trace_buf(void)
{
	struct trace_buffer_struct *buffer = this_cpu_ptr(trace_percpu_buffer);

	if (!buffer || buffer->nesting >= 4)
		return NULL;

	buffer->nesting++;

	/* Interrupts must see nesting incremented before we use the buffer */
	barrier();
	return &buffer->buffer[buffer->nesting - 1][0];
}

static void put_trace_buf(void)
{
	/* Don't let the decrement of nesting leak before this */
	barrier();
	this_cpu_dec(trace_percpu_buffer->nesting);
}

static int alloc_percpu_trace_buffer(void)
{
	struct trace_buffer_struct *buffers;

	if (trace_percpu_buffer)
		return 0;

	buffers = alloc_percpu(struct trace_buffer_struct);
	if (MEM_FAIL(!buffers, "Could not allocate percpu trace_printk buffer"))
		return -ENOMEM;

	trace_percpu_buffer = buffers;
	return 0;
}

static int buffers_allocated;

void trace_printk_init_buffers(void)
{
	if (buffers_allocated)
		return;

	if (alloc_percpu_trace_buffer())
		return;

	/* trace_printk() is for debug use only. Don't use it in production. */

	pr_warn("\n");
	pr_warn("**********************************************************\n");
	pr_warn("**   NOTICE NOTICE NOTICE NOTICE NOTICE NOTICE NOTICE   **\n");
	pr_warn("**                                                      **\n");
	pr_warn("** trace_printk() being used. Allocating extra memory.  **\n");
	pr_warn("**                                                      **\n");
	pr_warn("** This means that this is a DEBUG kernel and it is     **\n");
	pr_warn("** unsafe for production use.                           **\n");
	pr_warn("**                                                      **\n");
	pr_warn("** If you see this message and you are not debugging    **\n");
	pr_warn("** the kernel, report this immediately to your vendor!  **\n");
	pr_warn("**                                                      **\n");
	pr_warn("**   NOTICE NOTICE NOTICE NOTICE NOTICE NOTICE NOTICE   **\n");
	pr_warn("**********************************************************\n");

	/* Expand the buffers to set size */
	tracing_update_buffers();

	buffers_allocated = 1;

	/*
	 * trace_printk_init_buffers() can be called by modules.
	 * If that happens, then we need to start cmdline recording
	 * directly here. If the global_trace.buffer is already
	 * allocated here, then this was called by module code.
	 */
	if (global_trace.array_buffer.buffer)
		tracing_start_cmdline_record();
}
EXPORT_SYMBOL_GPL(trace_printk_init_buffers);

void trace_printk_start_comm(void)
{
	/* Start tracing comms if trace printk is set */
	if (!buffers_allocated)
		return;
	tracing_start_cmdline_record();
}

static void trace_printk_start_stop_comm(int enabled)
{
	if (!buffers_allocated)
		return;

	if (enabled)
		tracing_start_cmdline_record();
	else
		tracing_stop_cmdline_record();
}

/**
 * trace_vbprintk - write binary msg to tracing buffer
 * @ip:    The address of the caller
 * @fmt:   The string format to write to the buffer
 * @args:  Arguments for @fmt
 */
int trace_vbprintk(unsigned long ip, const char *fmt, va_list args)
{
	struct trace_event_call *call = &event_bprint;
	struct ring_buffer_event *event;
	struct trace_buffer *buffer;
	struct trace_array *tr = &global_trace;
	struct bprint_entry *entry;
	unsigned int trace_ctx;
	char *tbuffer;
	int len = 0, size;

	if (unlikely(tracing_selftest_running || tracing_disabled))
		return 0;

	/* Don't pollute graph traces with trace_vprintk internals */
	pause_graph_tracing();

	trace_ctx = tracing_gen_ctx();
	preempt_disable_notrace();

	tbuffer = get_trace_buf();
	if (!tbuffer) {
		len = 0;
		goto out_nobuffer;
	}

	len = vbin_printf((u32 *)tbuffer, TRACE_BUF_SIZE/sizeof(int), fmt, args);

	if (len > TRACE_BUF_SIZE/sizeof(int) || len < 0)
		goto out_put;

	size = sizeof(*entry) + sizeof(u32) * len;
	buffer = tr->array_buffer.buffer;
	ring_buffer_nest_start(buffer);
	event = __trace_buffer_lock_reserve(buffer, TRACE_BPRINT, size,
					    trace_ctx);
	if (!event)
		goto out;
	entry = ring_buffer_event_data(event);
	entry->ip			= ip;
	entry->fmt			= fmt;

	memcpy(entry->buf, tbuffer, sizeof(u32) * len);
	if (!call_filter_check_discard(call, entry, buffer, event)) {
		__buffer_unlock_commit(buffer, event);
		ftrace_trace_stack(tr, buffer, trace_ctx, 6, NULL);
	}

out:
	ring_buffer_nest_end(buffer);
out_put:
	put_trace_buf();

out_nobuffer:
	preempt_enable_notrace();
	unpause_graph_tracing();

	return len;
}
EXPORT_SYMBOL_GPL(trace_vbprintk);

__printf(3, 0)
static int
__trace_array_vprintk(struct trace_buffer *buffer,
		      unsigned long ip, const char *fmt, va_list args)
{
	struct trace_event_call *call = &event_print;
	struct ring_buffer_event *event;
	int len = 0, size;
	struct print_entry *entry;
	unsigned int trace_ctx;
	char *tbuffer;

	if (tracing_disabled || tracing_selftest_running)
		return 0;

	/* Don't pollute graph traces with trace_vprintk internals */
	pause_graph_tracing();

	trace_ctx = tracing_gen_ctx();
	preempt_disable_notrace();


	tbuffer = get_trace_buf();
	if (!tbuffer) {
		len = 0;
		goto out_nobuffer;
	}

	len = vscnprintf(tbuffer, TRACE_BUF_SIZE, fmt, args);

	size = sizeof(*entry) + len + 1;
	ring_buffer_nest_start(buffer);
	event = __trace_buffer_lock_reserve(buffer, TRACE_PRINT, size,
					    trace_ctx);
	if (!event)
		goto out;
	entry = ring_buffer_event_data(event);
	entry->ip = ip;

	memcpy(&entry->buf, tbuffer, len + 1);
	if (!call_filter_check_discard(call, entry, buffer, event)) {
		__buffer_unlock_commit(buffer, event);
		ftrace_trace_stack(&global_trace, buffer, trace_ctx, 6, NULL);
	}

out:
	ring_buffer_nest_end(buffer);
	put_trace_buf();

out_nobuffer:
	preempt_enable_notrace();
	unpause_graph_tracing();

	return len;
}

__printf(3, 0)
int trace_array_vprintk(struct trace_array *tr,
			unsigned long ip, const char *fmt, va_list args)
{
	return __trace_array_vprintk(tr->array_buffer.buffer, ip, fmt, args);
}

/**
 * trace_array_printk - Print a message to a specific instance
 * @tr: The instance trace_array descriptor
 * @ip: The instruction pointer that this is called from.
 * @fmt: The format to print (printf format)
 *
 * If a subsystem sets up its own instance, they have the right to
 * printk strings into their tracing instance buffer using this
 * function. Note, this function will not write into the top level
 * buffer (use trace_printk() for that), as writing into the top level
 * buffer should only have events that can be individually disabled.
 * trace_printk() is only used for debugging a kernel, and should not
 * be ever encorporated in normal use.
 *
 * trace_array_printk() can be used, as it will not add noise to the
 * top level tracing buffer.
 *
 * Note, trace_array_init_printk() must be called on @tr before this
 * can be used.
 */
__printf(3, 0)
int trace_array_printk(struct trace_array *tr,
		       unsigned long ip, const char *fmt, ...)
{
	int ret;
	va_list ap;

	if (!tr)
		return -ENOENT;

	/* This is only allowed for created instances */
	if (tr == &global_trace)
		return 0;

	if (!(tr->trace_flags & TRACE_ITER_PRINTK))
		return 0;

	va_start(ap, fmt);
	ret = trace_array_vprintk(tr, ip, fmt, ap);
	va_end(ap);
	return ret;
}
EXPORT_SYMBOL_GPL(trace_array_printk);

/**
 * trace_array_init_printk - Initialize buffers for trace_array_printk()
 * @tr: The trace array to initialize the buffers for
 *
 * As trace_array_printk() only writes into instances, they are OK to
 * have in the kernel (unlike trace_printk()). This needs to be called
 * before trace_array_printk() can be used on a trace_array.
 */
int trace_array_init_printk(struct trace_array *tr)
{
	if (!tr)
		return -ENOENT;

	/* This is only allowed for created instances */
	if (tr == &global_trace)
		return -EINVAL;

	return alloc_percpu_trace_buffer();
}
EXPORT_SYMBOL_GPL(trace_array_init_printk);

__printf(3, 4)
int trace_array_printk_buf(struct trace_buffer *buffer,
			   unsigned long ip, const char *fmt, ...)
{
	int ret;
	va_list ap;

	if (!(global_trace.trace_flags & TRACE_ITER_PRINTK))
		return 0;

	va_start(ap, fmt);
	ret = __trace_array_vprintk(buffer, ip, fmt, ap);
	va_end(ap);
	return ret;
}

__printf(2, 0)
int trace_vprintk(unsigned long ip, const char *fmt, va_list args)
{
	return trace_array_vprintk(&global_trace, ip, fmt, args);
}
EXPORT_SYMBOL_GPL(trace_vprintk);

static void trace_iterator_increment(struct trace_iterator *iter)
{
	struct ring_buffer_iter *buf_iter = trace_buffer_iter(iter, iter->cpu);

	iter->idx++;
	if (buf_iter)
		ring_buffer_iter_advance(buf_iter);
}

static struct trace_entry *
peek_next_entry(struct trace_iterator *iter, int cpu, u64 *ts,
		unsigned long *lost_events)
{
	struct ring_buffer_event *event;
	struct ring_buffer_iter *buf_iter = trace_buffer_iter(iter, cpu);

	if (buf_iter) {
		event = ring_buffer_iter_peek(buf_iter, ts);
		if (lost_events)
			*lost_events = ring_buffer_iter_dropped(buf_iter) ?
				(unsigned long)-1 : 0;
	} else {
		event = ring_buffer_peek(iter->array_buffer->buffer, cpu, ts,
					 lost_events);
	}

	if (event) {
		iter->ent_size = ring_buffer_event_length(event);
		return ring_buffer_event_data(event);
	}
	iter->ent_size = 0;
	return NULL;
}

static struct trace_entry *
__find_next_entry(struct trace_iterator *iter, int *ent_cpu,
		  unsigned long *missing_events, u64 *ent_ts)
{
	struct trace_buffer *buffer = iter->array_buffer->buffer;
	struct trace_entry *ent, *next = NULL;
	unsigned long lost_events = 0, next_lost = 0;
	int cpu_file = iter->cpu_file;
	u64 next_ts = 0, ts;
	int next_cpu = -1;
	int next_size = 0;
	int cpu;

	/*
	 * If we are in a per_cpu trace file, don't bother by iterating over
	 * all cpu and peek directly.
	 */
	if (cpu_file > RING_BUFFER_ALL_CPUS) {
		if (ring_buffer_empty_cpu(buffer, cpu_file))
			return NULL;
		ent = peek_next_entry(iter, cpu_file, ent_ts, missing_events);
		if (ent_cpu)
			*ent_cpu = cpu_file;

		return ent;
	}

	for_each_tracing_cpu(cpu) {

		if (ring_buffer_empty_cpu(buffer, cpu))
			continue;

		ent = peek_next_entry(iter, cpu, &ts, &lost_events);

		/*
		 * Pick the entry with the smallest timestamp:
		 */
		if (ent && (!next || ts < next_ts)) {
			next = ent;
			next_cpu = cpu;
			next_ts = ts;
			next_lost = lost_events;
			next_size = iter->ent_size;
		}
	}

	iter->ent_size = next_size;

	if (ent_cpu)
		*ent_cpu = next_cpu;

	if (ent_ts)
		*ent_ts = next_ts;

	if (missing_events)
		*missing_events = next_lost;

	return next;
}

#define STATIC_FMT_BUF_SIZE	128
static char static_fmt_buf[STATIC_FMT_BUF_SIZE];

static char *trace_iter_expand_format(struct trace_iterator *iter)
{
	char *tmp;

	/*
	 * iter->tr is NULL when used with tp_printk, which makes
	 * this get called where it is not safe to call krealloc().
	 */
	if (!iter->tr || iter->fmt == static_fmt_buf)
		return NULL;

	tmp = krealloc(iter->fmt, iter->fmt_size + STATIC_FMT_BUF_SIZE,
		       GFP_KERNEL);
	if (tmp) {
		iter->fmt_size += STATIC_FMT_BUF_SIZE;
		iter->fmt = tmp;
	}

	return tmp;
}

const char *trace_event_format(struct trace_iterator *iter, const char *fmt)
{
	const char *p, *new_fmt;
	char *q;

	if (WARN_ON_ONCE(!fmt))
		return fmt;

	if (!iter->tr || iter->tr->trace_flags & TRACE_ITER_HASH_PTR)
		return fmt;

	p = fmt;
	new_fmt = q = iter->fmt;
	while (*p) {
		if (unlikely(q - new_fmt + 3 > iter->fmt_size)) {
			if (!trace_iter_expand_format(iter))
				return fmt;

			q += iter->fmt - new_fmt;
			new_fmt = iter->fmt;
		}

		*q++ = *p++;

		/* Replace %p with %px */
		if (p[-1] == '%') {
			if (p[0] == '%') {
				*q++ = *p++;
			} else if (p[0] == 'p' && !isalnum(p[1])) {
				*q++ = *p++;
				*q++ = 'x';
			}
		}
	}
	*q = '\0';

	return new_fmt;
}

#define STATIC_TEMP_BUF_SIZE	128
static char static_temp_buf[STATIC_TEMP_BUF_SIZE] __aligned(4);

/* Find the next real entry, without updating the iterator itself */
struct trace_entry *trace_find_next_entry(struct trace_iterator *iter,
					  int *ent_cpu, u64 *ent_ts)
{
	/* __find_next_entry will reset ent_size */
	int ent_size = iter->ent_size;
	struct trace_entry *entry;

	/*
	 * If called from ftrace_dump(), then the iter->temp buffer
	 * will be the static_temp_buf and not created from kmalloc.
	 * If the entry size is greater than the buffer, we can
	 * not save it. Just return NULL in that case. This is only
	 * used to add markers when two consecutive events' time
	 * stamps have a large delta. See trace_print_lat_context()
	 */
	if (iter->temp == static_temp_buf &&
	    STATIC_TEMP_BUF_SIZE < ent_size)
		return NULL;

	/*
	 * The __find_next_entry() may call peek_next_entry(), which may
	 * call ring_buffer_peek() that may make the contents of iter->ent
	 * undefined. Need to copy iter->ent now.
	 */
	if (iter->ent && iter->ent != iter->temp) {
		if ((!iter->temp || iter->temp_size < iter->ent_size) &&
		    !WARN_ON_ONCE(iter->temp == static_temp_buf)) {
			void *temp;
			temp = kmalloc(iter->ent_size, GFP_KERNEL);
			if (!temp)
				return NULL;
			kfree(iter->temp);
			iter->temp = temp;
			iter->temp_size = iter->ent_size;
		}
		memcpy(iter->temp, iter->ent, iter->ent_size);
		iter->ent = iter->temp;
	}
	entry = __find_next_entry(iter, ent_cpu, NULL, ent_ts);
	/* Put back the original ent_size */
	iter->ent_size = ent_size;

	return entry;
}

/* Find the next real entry, and increment the iterator to the next entry */
void *trace_find_next_entry_inc(struct trace_iterator *iter)
{
	iter->ent = __find_next_entry(iter, &iter->cpu,
				      &iter->lost_events, &iter->ts);

	if (iter->ent)
		trace_iterator_increment(iter);

	return iter->ent ? iter : NULL;
}

static void trace_consume(struct trace_iterator *iter)
{
	ring_buffer_consume(iter->array_buffer->buffer, iter->cpu, &iter->ts,
			    &iter->lost_events);
}

static void *s_next(struct seq_file *m, void *v, loff_t *pos)
{
	struct trace_iterator *iter = m->private;
	int i = (int)*pos;
	void *ent;

	WARN_ON_ONCE(iter->leftover);

	(*pos)++;

	/* can't go backwards */
	if (iter->idx > i)
		return NULL;

	if (iter->idx < 0)
		ent = trace_find_next_entry_inc(iter);
	else
		ent = iter;

	while (ent && iter->idx < i)
		ent = trace_find_next_entry_inc(iter);

	iter->pos = *pos;

	return ent;
}

void tracing_iter_reset(struct trace_iterator *iter, int cpu)
{
	struct ring_buffer_iter *buf_iter;
	unsigned long entries = 0;
	u64 ts;

	per_cpu_ptr(iter->array_buffer->data, cpu)->skipped_entries = 0;

	buf_iter = trace_buffer_iter(iter, cpu);
	if (!buf_iter)
		return;

	ring_buffer_iter_reset(buf_iter);

	/*
	 * We could have the case with the max latency tracers
	 * that a reset never took place on a cpu. This is evident
	 * by the timestamp being before the start of the buffer.
	 */
	while (ring_buffer_iter_peek(buf_iter, &ts)) {
		if (ts >= iter->array_buffer->time_start)
			break;
		entries++;
		ring_buffer_iter_advance(buf_iter);
	}

	per_cpu_ptr(iter->array_buffer->data, cpu)->skipped_entries = entries;
}

/*
 * The current tracer is copied to avoid a global locking
 * all around.
 */
static void *s_start(struct seq_file *m, loff_t *pos)
{
	struct trace_iterator *iter = m->private;
	struct trace_array *tr = iter->tr;
	int cpu_file = iter->cpu_file;
	void *p = NULL;
	loff_t l = 0;
	int cpu;

	/*
	 * copy the tracer to avoid using a global lock all around.
	 * iter->trace is a copy of current_trace, the pointer to the
	 * name may be used instead of a strcmp(), as iter->trace->name
	 * will point to the same string as current_trace->name.
	 */
	mutex_lock(&trace_types_lock);
	if (unlikely(tr->current_trace && iter->trace->name != tr->current_trace->name))
		*iter->trace = *tr->current_trace;
	mutex_unlock(&trace_types_lock);

#ifdef CONFIG_TRACER_MAX_TRACE
	if (iter->snapshot && iter->trace->use_max_tr)
		return ERR_PTR(-EBUSY);
#endif

	if (!iter->snapshot)
		atomic_inc(&trace_record_taskinfo_disabled);

	if (*pos != iter->pos) {
		iter->ent = NULL;
		iter->cpu = 0;
		iter->idx = -1;

		if (cpu_file == RING_BUFFER_ALL_CPUS) {
			for_each_tracing_cpu(cpu)
				tracing_iter_reset(iter, cpu);
		} else
			tracing_iter_reset(iter, cpu_file);

		iter->leftover = 0;
		for (p = iter; p && l < *pos; p = s_next(m, p, &l))
			;

	} else {
		/*
		 * If we overflowed the seq_file before, then we want
		 * to just reuse the trace_seq buffer again.
		 */
		if (iter->leftover)
			p = iter;
		else {
			l = *pos - 1;
			p = s_next(m, p, &l);
		}
	}

	trace_event_read_lock();
	trace_access_lock(cpu_file);
	return p;
}

static void s_stop(struct seq_file *m, void *p)
{
	struct trace_iterator *iter = m->private;

#ifdef CONFIG_TRACER_MAX_TRACE
	if (iter->snapshot && iter->trace->use_max_tr)
		return;
#endif

	if (!iter->snapshot)
		atomic_dec(&trace_record_taskinfo_disabled);

	trace_access_unlock(iter->cpu_file);
	trace_event_read_unlock();
}

static void
get_total_entries_cpu(struct array_buffer *buf, unsigned long *total,
		      unsigned long *entries, int cpu)
{
	unsigned long count;

	count = ring_buffer_entries_cpu(buf->buffer, cpu);
	/*
	 * If this buffer has skipped entries, then we hold all
	 * entries for the trace and we need to ignore the
	 * ones before the time stamp.
	 */
	if (per_cpu_ptr(buf->data, cpu)->skipped_entries) {
		count -= per_cpu_ptr(buf->data, cpu)->skipped_entries;
		/* total is the same as the entries */
		*total = count;
	} else
		*total = count +
			ring_buffer_overrun_cpu(buf->buffer, cpu);
	*entries = count;
}

static void
get_total_entries(struct array_buffer *buf,
		  unsigned long *total, unsigned long *entries)
{
	unsigned long t, e;
	int cpu;

	*total = 0;
	*entries = 0;

	for_each_tracing_cpu(cpu) {
		get_total_entries_cpu(buf, &t, &e, cpu);
		*total += t;
		*entries += e;
	}
}

unsigned long trace_total_entries_cpu(struct trace_array *tr, int cpu)
{
	unsigned long total, entries;

	if (!tr)
		tr = &global_trace;

	get_total_entries_cpu(&tr->array_buffer, &total, &entries, cpu);

	return entries;
}

unsigned long trace_total_entries(struct trace_array *tr)
{
	unsigned long total, entries;

	if (!tr)
		tr = &global_trace;

	get_total_entries(&tr->array_buffer, &total, &entries);

	return entries;
}

static void print_lat_help_header(struct seq_file *m)
{
	seq_puts(m, "#                    _------=> CPU#            \n"
		    "#                   / _-----=> irqs-off        \n"
		    "#                  | / _----=> need-resched    \n"
		    "#                  || / _---=> hardirq/softirq \n"
		    "#                  ||| / _--=> preempt-depth   \n"
		    "#                  |||| /     delay            \n"
		    "#  cmd     pid     ||||| time  |   caller      \n"
		    "#     \\   /        |||||  \\    |   /         \n");
}

static void print_event_info(struct array_buffer *buf, struct seq_file *m)
{
	unsigned long total;
	unsigned long entries;

	get_total_entries(buf, &total, &entries);
	seq_printf(m, "# entries-in-buffer/entries-written: %lu/%lu   #P:%d\n",
		   entries, total, num_online_cpus());
	seq_puts(m, "#\n");
}

static void print_func_help_header(struct array_buffer *buf, struct seq_file *m,
				   unsigned int flags)
{
	bool tgid = flags & TRACE_ITER_RECORD_TGID;

	print_event_info(buf, m);

	seq_printf(m, "#           TASK-PID    %s CPU#     TIMESTAMP  FUNCTION\n", tgid ? "   TGID   " : "");
	seq_printf(m, "#              | |      %s   |         |         |\n",      tgid ? "     |    " : "");
}

static void print_func_help_header_irq(struct array_buffer *buf, struct seq_file *m,
				       unsigned int flags)
{
	bool tgid = flags & TRACE_ITER_RECORD_TGID;
	const char *space = "            ";
	int prec = tgid ? 12 : 2;

	print_event_info(buf, m);

	seq_printf(m, "#                            %.*s  _-----=> irqs-off\n", prec, space);
	seq_printf(m, "#                            %.*s / _----=> need-resched\n", prec, space);
	seq_printf(m, "#                            %.*s| / _---=> hardirq/softirq\n", prec, space);
	seq_printf(m, "#                            %.*s|| / _--=> preempt-depth\n", prec, space);
	seq_printf(m, "#                            %.*s||| /     delay\n", prec, space);
	seq_printf(m, "#           TASK-PID  %.*s CPU#  ||||   TIMESTAMP  FUNCTION\n", prec, "     TGID   ");
	seq_printf(m, "#              | |    %.*s   |   ||||      |         |\n", prec, "       |    ");
}

void
print_trace_header(struct seq_file *m, struct trace_iterator *iter)
{
	unsigned long sym_flags = (global_trace.trace_flags & TRACE_ITER_SYM_MASK);
	struct array_buffer *buf = iter->array_buffer;
	struct trace_array_cpu *data = per_cpu_ptr(buf->data, buf->cpu);
	struct tracer *type = iter->trace;
	unsigned long entries;
	unsigned long total;
	const char *name = "preemption";

	name = type->name;

	get_total_entries(buf, &total, &entries);

	seq_printf(m, "# %s latency trace v1.1.5 on %s\n",
		   name, UTS_RELEASE);
	seq_puts(m, "# -----------------------------------"
		 "---------------------------------\n");
	seq_printf(m, "# latency: %lu us, #%lu/%lu, CPU#%d |"
		   " (M:%s VP:%d, KP:%d, SP:%d HP:%d",
		   nsecs_to_usecs(data->saved_latency),
		   entries,
		   total,
		   buf->cpu,
#if defined(CONFIG_PREEMPT_NONE)
		   "server",
#elif defined(CONFIG_PREEMPT_VOLUNTARY)
		   "desktop",
#elif defined(CONFIG_PREEMPT)
		   "preempt",
#elif defined(CONFIG_PREEMPT_RT)
		   "preempt_rt",
#else
		   "unknown",
#endif
		   /* These are reserved for later use */
		   0, 0, 0, 0);
#ifdef CONFIG_SMP
	seq_printf(m, " #P:%d)\n", num_online_cpus());
#else
	seq_puts(m, ")\n");
#endif
	seq_puts(m, "#    -----------------\n");
	seq_printf(m, "#    | task: %.16s-%d "
		   "(uid:%d nice:%ld policy:%ld rt_prio:%ld)\n",
		   data->comm, data->pid,
		   from_kuid_munged(seq_user_ns(m), data->uid), data->nice,
		   data->policy, data->rt_priority);
	seq_puts(m, "#    -----------------\n");

	if (data->critical_start) {
		seq_puts(m, "#  => started at: ");
		seq_print_ip_sym(&iter->seq, data->critical_start, sym_flags);
		trace_print_seq(m, &iter->seq);
		seq_puts(m, "\n#  => ended at:   ");
		seq_print_ip_sym(&iter->seq, data->critical_end, sym_flags);
		trace_print_seq(m, &iter->seq);
		seq_puts(m, "\n#\n");
	}

	seq_puts(m, "#\n");
}

static void test_cpu_buff_start(struct trace_iterator *iter)
{
	struct trace_seq *s = &iter->seq;
	struct trace_array *tr = iter->tr;

	if (!(tr->trace_flags & TRACE_ITER_ANNOTATE))
		return;

	if (!(iter->iter_flags & TRACE_FILE_ANNOTATE))
		return;

	if (cpumask_available(iter->started) &&
	    cpumask_test_cpu(iter->cpu, iter->started))
		return;

	if (per_cpu_ptr(iter->array_buffer->data, iter->cpu)->skipped_entries)
		return;

	if (cpumask_available(iter->started))
		cpumask_set_cpu(iter->cpu, iter->started);

	/* Don't print started cpu buffer for the first entry of the trace */
	if (iter->idx > 1)
		trace_seq_printf(s, "##### CPU %u buffer started ####\n",
				iter->cpu);
}

static enum print_line_t print_trace_fmt(struct trace_iterator *iter)
{
	struct trace_array *tr = iter->tr;
	struct trace_seq *s = &iter->seq;
	unsigned long sym_flags = (tr->trace_flags & TRACE_ITER_SYM_MASK);
	struct trace_entry *entry;
	struct trace_event *event;

	entry = iter->ent;

	test_cpu_buff_start(iter);

	event = ftrace_find_event(entry->type);

	if (tr->trace_flags & TRACE_ITER_CONTEXT_INFO) {
		if (iter->iter_flags & TRACE_FILE_LAT_FMT)
			trace_print_lat_context(iter);
		else
			trace_print_context(iter);
	}

	if (trace_seq_has_overflowed(s))
		return TRACE_TYPE_PARTIAL_LINE;

	if (event)
		return event->funcs->trace(iter, sym_flags, event);

	trace_seq_printf(s, "Unknown type %d\n", entry->type);

	return trace_handle_return(s);
}

static enum print_line_t print_raw_fmt(struct trace_iterator *iter)
{
	struct trace_array *tr = iter->tr;
	struct trace_seq *s = &iter->seq;
	struct trace_entry *entry;
	struct trace_event *event;

	entry = iter->ent;

	if (tr->trace_flags & TRACE_ITER_CONTEXT_INFO)
		trace_seq_printf(s, "%d %d %llu ",
				 entry->pid, iter->cpu, iter->ts);

	if (trace_seq_has_overflowed(s))
		return TRACE_TYPE_PARTIAL_LINE;

	event = ftrace_find_event(entry->type);
	if (event)
		return event->funcs->raw(iter, 0, event);

	trace_seq_printf(s, "%d ?\n", entry->type);

	return trace_handle_return(s);
}

static enum print_line_t print_hex_fmt(struct trace_iterator *iter)
{
	struct trace_array *tr = iter->tr;
	struct trace_seq *s = &iter->seq;
	unsigned char newline = '\n';
	struct trace_entry *entry;
	struct trace_event *event;

	entry = iter->ent;

	if (tr->trace_flags & TRACE_ITER_CONTEXT_INFO) {
		SEQ_PUT_HEX_FIELD(s, entry->pid);
		SEQ_PUT_HEX_FIELD(s, iter->cpu);
		SEQ_PUT_HEX_FIELD(s, iter->ts);
		if (trace_seq_has_overflowed(s))
			return TRACE_TYPE_PARTIAL_LINE;
	}

	event = ftrace_find_event(entry->type);
	if (event) {
		enum print_line_t ret = event->funcs->hex(iter, 0, event);
		if (ret != TRACE_TYPE_HANDLED)
			return ret;
	}

	SEQ_PUT_FIELD(s, newline);

	return trace_handle_return(s);
}

static enum print_line_t print_bin_fmt(struct trace_iterator *iter)
{
	struct trace_array *tr = iter->tr;
	struct trace_seq *s = &iter->seq;
	struct trace_entry *entry;
	struct trace_event *event;

	entry = iter->ent;

	if (tr->trace_flags & TRACE_ITER_CONTEXT_INFO) {
		SEQ_PUT_FIELD(s, entry->pid);
		SEQ_PUT_FIELD(s, iter->cpu);
		SEQ_PUT_FIELD(s, iter->ts);
		if (trace_seq_has_overflowed(s))
			return TRACE_TYPE_PARTIAL_LINE;
	}

	event = ftrace_find_event(entry->type);
	return event ? event->funcs->binary(iter, 0, event) :
		TRACE_TYPE_HANDLED;
}

int trace_empty(struct trace_iterator *iter)
{
	struct ring_buffer_iter *buf_iter;
	int cpu;

	/* If we are looking at one CPU buffer, only check that one */
	if (iter->cpu_file != RING_BUFFER_ALL_CPUS) {
		cpu = iter->cpu_file;
		buf_iter = trace_buffer_iter(iter, cpu);
		if (buf_iter) {
			if (!ring_buffer_iter_empty(buf_iter))
				return 0;
		} else {
			if (!ring_buffer_empty_cpu(iter->array_buffer->buffer, cpu))
				return 0;
		}
		return 1;
	}

	for_each_tracing_cpu(cpu) {
		buf_iter = trace_buffer_iter(iter, cpu);
		if (buf_iter) {
			if (!ring_buffer_iter_empty(buf_iter))
				return 0;
		} else {
			if (!ring_buffer_empty_cpu(iter->array_buffer->buffer, cpu))
				return 0;
		}
	}

	return 1;
}

/*  Called with trace_event_read_lock() held. */
enum print_line_t print_trace_line(struct trace_iterator *iter)
{
	struct trace_array *tr = iter->tr;
	unsigned long trace_flags = tr->trace_flags;
	enum print_line_t ret;

	if (iter->lost_events) {
		if (iter->lost_events == (unsigned long)-1)
			trace_seq_printf(&iter->seq, "CPU:%d [LOST EVENTS]\n",
					 iter->cpu);
		else
			trace_seq_printf(&iter->seq, "CPU:%d [LOST %lu EVENTS]\n",
					 iter->cpu, iter->lost_events);
		if (trace_seq_has_overflowed(&iter->seq))
			return TRACE_TYPE_PARTIAL_LINE;
	}

	if (iter->trace && iter->trace->print_line) {
		ret = iter->trace->print_line(iter);
		if (ret != TRACE_TYPE_UNHANDLED)
			return ret;
	}

	if (iter->ent->type == TRACE_BPUTS &&
			trace_flags & TRACE_ITER_PRINTK &&
			trace_flags & TRACE_ITER_PRINTK_MSGONLY)
		return trace_print_bputs_msg_only(iter);

	if (iter->ent->type == TRACE_BPRINT &&
			trace_flags & TRACE_ITER_PRINTK &&
			trace_flags & TRACE_ITER_PRINTK_MSGONLY)
		return trace_print_bprintk_msg_only(iter);

	if (iter->ent->type == TRACE_PRINT &&
			trace_flags & TRACE_ITER_PRINTK &&
			trace_flags & TRACE_ITER_PRINTK_MSGONLY)
		return trace_print_printk_msg_only(iter);

	if (trace_flags & TRACE_ITER_BIN)
		return print_bin_fmt(iter);

	if (trace_flags & TRACE_ITER_HEX)
		return print_hex_fmt(iter);

	if (trace_flags & TRACE_ITER_RAW)
		return print_raw_fmt(iter);

	return print_trace_fmt(iter);
}

void trace_latency_header(struct seq_file *m)
{
	struct trace_iterator *iter = m->private;
	struct trace_array *tr = iter->tr;

	/* print nothing if the buffers are empty */
	if (trace_empty(iter))
		return;

	if (iter->iter_flags & TRACE_FILE_LAT_FMT)
		print_trace_header(m, iter);

	if (!(tr->trace_flags & TRACE_ITER_VERBOSE))
		print_lat_help_header(m);
}

void trace_default_header(struct seq_file *m)
{
	struct trace_iterator *iter = m->private;
	struct trace_array *tr = iter->tr;
	unsigned long trace_flags = tr->trace_flags;

	if (!(trace_flags & TRACE_ITER_CONTEXT_INFO))
		return;

	if (iter->iter_flags & TRACE_FILE_LAT_FMT) {
		/* print nothing if the buffers are empty */
		if (trace_empty(iter))
			return;
		print_trace_header(m, iter);
		if (!(trace_flags & TRACE_ITER_VERBOSE))
			print_lat_help_header(m);
	} else {
		if (!(trace_flags & TRACE_ITER_VERBOSE)) {
			if (trace_flags & TRACE_ITER_IRQ_INFO)
				print_func_help_header_irq(iter->array_buffer,
							   m, trace_flags);
			else
				print_func_help_header(iter->array_buffer, m,
						       trace_flags);
		}
	}
}

static void test_ftrace_alive(struct seq_file *m)
{
	if (!ftrace_is_dead())
		return;
	seq_puts(m, "# WARNING: FUNCTION TRACING IS CORRUPTED\n"
		    "#          MAY BE MISSING FUNCTION EVENTS\n");
}

#ifdef CONFIG_TRACER_MAX_TRACE
static void show_snapshot_main_help(struct seq_file *m)
{
	seq_puts(m, "# echo 0 > snapshot : Clears and frees snapshot buffer\n"
		    "# echo 1 > snapshot : Allocates snapshot buffer, if not already allocated.\n"
		    "#                      Takes a snapshot of the main buffer.\n"
		    "# echo 2 > snapshot : Clears snapshot buffer (but does not allocate or free)\n"
		    "#                      (Doesn't have to be '2' works with any number that\n"
		    "#                       is not a '0' or '1')\n");
}

static void show_snapshot_percpu_help(struct seq_file *m)
{
	seq_puts(m, "# echo 0 > snapshot : Invalid for per_cpu snapshot file.\n");
#ifdef CONFIG_RING_BUFFER_ALLOW_SWAP
	seq_puts(m, "# echo 1 > snapshot : Allocates snapshot buffer, if not already allocated.\n"
		    "#                      Takes a snapshot of the main buffer for this cpu.\n");
#else
	seq_puts(m, "# echo 1 > snapshot : Not supported with this kernel.\n"
		    "#                     Must use main snapshot file to allocate.\n");
#endif
	seq_puts(m, "# echo 2 > snapshot : Clears this cpu's snapshot buffer (but does not allocate)\n"
		    "#                      (Doesn't have to be '2' works with any number that\n"
		    "#                       is not a '0' or '1')\n");
}

static void print_snapshot_help(struct seq_file *m, struct trace_iterator *iter)
{
	if (iter->tr->allocated_snapshot)
		seq_puts(m, "#\n# * Snapshot is allocated *\n#\n");
	else
		seq_puts(m, "#\n# * Snapshot is freed *\n#\n");

	seq_puts(m, "# Snapshot commands:\n");
	if (iter->cpu_file == RING_BUFFER_ALL_CPUS)
		show_snapshot_main_help(m);
	else
		show_snapshot_percpu_help(m);
}
#else
/* Should never be called */
static inline void print_snapshot_help(struct seq_file *m, struct trace_iterator *iter) { }
#endif

static int s_show(struct seq_file *m, void *v)
{
	struct trace_iterator *iter = v;
	int ret;

	if (iter->ent == NULL) {
		if (iter->tr) {
			seq_printf(m, "# tracer: %s\n", iter->trace->name);
			seq_puts(m, "#\n");
			test_ftrace_alive(m);
		}
		if (iter->snapshot && trace_empty(iter))
			print_snapshot_help(m, iter);
		else if (iter->trace && iter->trace->print_header)
			iter->trace->print_header(m);
		else
			trace_default_header(m);

	} else if (iter->leftover) {
		/*
		 * If we filled the seq_file buffer earlier, we
		 * want to just show it now.
		 */
		ret = trace_print_seq(m, &iter->seq);

		/* ret should this time be zero, but you never know */
		iter->leftover = ret;

	} else {
		print_trace_line(iter);
		ret = trace_print_seq(m, &iter->seq);
		/*
		 * If we overflow the seq_file buffer, then it will
		 * ask us for this data again at start up.
		 * Use that instead.
		 *  ret is 0 if seq_file write succeeded.
		 *        -1 otherwise.
		 */
		iter->leftover = ret;
	}

	return 0;
}

/*
 * Should be used after trace_array_get(), trace_types_lock
 * ensures that i_cdev was already initialized.
 */
static inline int tracing_get_cpu(struct inode *inode)
{
	if (inode->i_cdev) /* See trace_create_cpu_file() */
		return (long)inode->i_cdev - 1;
	return RING_BUFFER_ALL_CPUS;
}

static const struct seq_operations tracer_seq_ops = {
	.start		= s_start,
	.next		= s_next,
	.stop		= s_stop,
	.show		= s_show,
};

static struct trace_iterator *
__tracing_open(struct inode *inode, struct file *file, bool snapshot)
{
	struct trace_array *tr = inode->i_private;
	struct trace_iterator *iter;
	int cpu;

	if (tracing_disabled)
		return ERR_PTR(-ENODEV);

	iter = __seq_open_private(file, &tracer_seq_ops, sizeof(*iter));
	if (!iter)
		return ERR_PTR(-ENOMEM);

	iter->buffer_iter = kcalloc(nr_cpu_ids, sizeof(*iter->buffer_iter),
				    GFP_KERNEL);
	if (!iter->buffer_iter)
		goto release;

	/*
	 * trace_find_next_entry() may need to save off iter->ent.
	 * It will place it into the iter->temp buffer. As most
	 * events are less than 128, allocate a buffer of that size.
	 * If one is greater, then trace_find_next_entry() will
	 * allocate a new buffer to adjust for the bigger iter->ent.
	 * It's not critical if it fails to get allocated here.
	 */
	iter->temp = kmalloc(128, GFP_KERNEL);
	if (iter->temp)
		iter->temp_size = 128;

	/*
	 * trace_event_printf() may need to modify given format
	 * string to replace %p with %px so that it shows real address
	 * instead of hash value. However, that is only for the event
	 * tracing, other tracer may not need. Defer the allocation
	 * until it is needed.
	 */
	iter->fmt = NULL;
	iter->fmt_size = 0;

	/*
	 * We make a copy of the current tracer to avoid concurrent
	 * changes on it while we are reading.
	 */
	mutex_lock(&trace_types_lock);
	iter->trace = kzalloc(sizeof(*iter->trace), GFP_KERNEL);
	if (!iter->trace)
		goto fail;

	*iter->trace = *tr->current_trace;

	if (!zalloc_cpumask_var(&iter->started, GFP_KERNEL))
		goto fail;

	iter->tr = tr;

#ifdef CONFIG_TRACER_MAX_TRACE
	/* Currently only the top directory has a snapshot */
	if (tr->current_trace->print_max || snapshot)
		iter->array_buffer = &tr->max_buffer;
	else
#endif
		iter->array_buffer = &tr->array_buffer;
	iter->snapshot = snapshot;
	iter->pos = -1;
	iter->cpu_file = tracing_get_cpu(inode);
	mutex_init(&iter->mutex);

	/* Notify the tracer early; before we stop tracing. */
	if (iter->trace->open)
		iter->trace->open(iter);

	/* Annotate start of buffers if we had overruns */
	if (ring_buffer_overruns(iter->array_buffer->buffer))
		iter->iter_flags |= TRACE_FILE_ANNOTATE;

	/* Output in nanoseconds only if we are using a clock in nanoseconds. */
	if (trace_clocks[tr->clock_id].in_ns)
		iter->iter_flags |= TRACE_FILE_TIME_IN_NS;

	/*
	 * If pause-on-trace is enabled, then stop the trace while
	 * dumping, unless this is the "snapshot" file
	 */
	if (!iter->snapshot && (tr->trace_flags & TRACE_ITER_PAUSE_ON_TRACE))
		tracing_stop_tr(tr);

	if (iter->cpu_file == RING_BUFFER_ALL_CPUS) {
		for_each_tracing_cpu(cpu) {
			iter->buffer_iter[cpu] =
				ring_buffer_read_prepare(iter->array_buffer->buffer,
							 cpu, GFP_KERNEL);
		}
		ring_buffer_read_prepare_sync();
		for_each_tracing_cpu(cpu) {
			ring_buffer_read_start(iter->buffer_iter[cpu]);
			tracing_iter_reset(iter, cpu);
		}
	} else {
		cpu = iter->cpu_file;
		iter->buffer_iter[cpu] =
			ring_buffer_read_prepare(iter->array_buffer->buffer,
						 cpu, GFP_KERNEL);
		ring_buffer_read_prepare_sync();
		ring_buffer_read_start(iter->buffer_iter[cpu]);
		tracing_iter_reset(iter, cpu);
	}

	mutex_unlock(&trace_types_lock);

	return iter;

 fail:
	mutex_unlock(&trace_types_lock);
	kfree(iter->trace);
	kfree(iter->temp);
	kfree(iter->buffer_iter);
release:
	seq_release_private(inode, file);
	return ERR_PTR(-ENOMEM);
}

int tracing_open_generic(struct inode *inode, struct file *filp)
{
	int ret;

	ret = tracing_check_open_get_tr(NULL);
	if (ret)
		return ret;

	filp->private_data = inode->i_private;
	return 0;
}

bool tracing_is_disabled(void)
{
	return (tracing_disabled) ? true: false;
}

/*
 * Open and update trace_array ref count.
 * Must have the current trace_array passed to it.
 */
int tracing_open_generic_tr(struct inode *inode, struct file *filp)
{
	struct trace_array *tr = inode->i_private;
	int ret;

	ret = tracing_check_open_get_tr(tr);
	if (ret)
		return ret;

	filp->private_data = inode->i_private;

	return 0;
}

static int tracing_release(struct inode *inode, struct file *file)
{
	struct trace_array *tr = inode->i_private;
	struct seq_file *m = file->private_data;
	struct trace_iterator *iter;
	int cpu;

	if (!(file->f_mode & FMODE_READ)) {
		trace_array_put(tr);
		return 0;
	}

	/* Writes do not use seq_file */
	iter = m->private;
	mutex_lock(&trace_types_lock);

	for_each_tracing_cpu(cpu) {
		if (iter->buffer_iter[cpu])
			ring_buffer_read_finish(iter->buffer_iter[cpu]);
	}

	if (iter->trace && iter->trace->close)
		iter->trace->close(iter);

	if (!iter->snapshot && tr->stop_count)
		/* reenable tracing if it was previously enabled */
		tracing_start_tr(tr);

	__trace_array_put(tr);

	mutex_unlock(&trace_types_lock);

	mutex_destroy(&iter->mutex);
	free_cpumask_var(iter->started);
	kfree(iter->fmt);
	kfree(iter->temp);
	kfree(iter->trace);
	kfree(iter->buffer_iter);
	seq_release_private(inode, file);

	return 0;
}

static int tracing_release_generic_tr(struct inode *inode, struct file *file)
{
	struct trace_array *tr = inode->i_private;

	trace_array_put(tr);
	return 0;
}

static int tracing_single_release_tr(struct inode *inode, struct file *file)
{
	struct trace_array *tr = inode->i_private;

	trace_array_put(tr);

	return single_release(inode, file);
}

static int tracing_open(struct inode *inode, struct file *file)
{
	struct trace_array *tr = inode->i_private;
	struct trace_iterator *iter;
	int ret;

	ret = tracing_check_open_get_tr(tr);
	if (ret)
		return ret;

	/* If this file was open for write, then erase contents */
	if ((file->f_mode & FMODE_WRITE) && (file->f_flags & O_TRUNC)) {
		int cpu = tracing_get_cpu(inode);
		struct array_buffer *trace_buf = &tr->array_buffer;

#ifdef CONFIG_TRACER_MAX_TRACE
		if (tr->current_trace->print_max)
			trace_buf = &tr->max_buffer;
#endif

		if (cpu == RING_BUFFER_ALL_CPUS)
			tracing_reset_online_cpus(trace_buf);
		else
			tracing_reset_cpu(trace_buf, cpu);
	}

	if (file->f_mode & FMODE_READ) {
		iter = __tracing_open(inode, file, false);
		if (IS_ERR(iter))
			ret = PTR_ERR(iter);
		else if (tr->trace_flags & TRACE_ITER_LATENCY_FMT)
			iter->iter_flags |= TRACE_FILE_LAT_FMT;
	}

	if (ret < 0)
		trace_array_put(tr);

	return ret;
}

/*
 * Some tracers are not suitable for instance buffers.
 * A tracer is always available for the global array (toplevel)
 * or if it explicitly states that it is.
 */
static bool
trace_ok_for_array(struct tracer *t, struct trace_array *tr)
{
	return (tr->flags & TRACE_ARRAY_FL_GLOBAL) || t->allow_instances;
}

/* Find the next tracer that this trace array may use */
static struct tracer *
get_tracer_for_array(struct trace_array *tr, struct tracer *t)
{
	while (t && !trace_ok_for_array(t, tr))
		t = t->next;

	return t;
}

static void *
t_next(struct seq_file *m, void *v, loff_t *pos)
{
	struct trace_array *tr = m->private;
	struct tracer *t = v;

	(*pos)++;

	if (t)
		t = get_tracer_for_array(tr, t->next);

	return t;
}

static void *t_start(struct seq_file *m, loff_t *pos)
{
	struct trace_array *tr = m->private;
	struct tracer *t;
	loff_t l = 0;

	mutex_lock(&trace_types_lock);

	t = get_tracer_for_array(tr, trace_types);
	for (; t && l < *pos; t = t_next(m, t, &l))
			;

	return t;
}

static void t_stop(struct seq_file *m, void *p)
{
	mutex_unlock(&trace_types_lock);
}

static int t_show(struct seq_file *m, void *v)
{
	struct tracer *t = v;

	if (!t)
		return 0;

	seq_puts(m, t->name);
	if (t->next)
		seq_putc(m, ' ');
	else
		seq_putc(m, '\n');

	return 0;
}

static const struct seq_operations show_traces_seq_ops = {
	.start		= t_start,
	.next		= t_next,
	.stop		= t_stop,
	.show		= t_show,
};

static int show_traces_open(struct inode *inode, struct file *file)
{
	struct trace_array *tr = inode->i_private;
	struct seq_file *m;
	int ret;

	ret = tracing_check_open_get_tr(tr);
	if (ret)
		return ret;

	ret = seq_open(file, &show_traces_seq_ops);
	if (ret) {
		trace_array_put(tr);
		return ret;
	}

	m = file->private_data;
	m->private = tr;

	return 0;
}

static int show_traces_release(struct inode *inode, struct file *file)
{
	struct trace_array *tr = inode->i_private;

	trace_array_put(tr);
	return seq_release(inode, file);
}

static ssize_t
tracing_write_stub(struct file *filp, const char __user *ubuf,
		   size_t count, loff_t *ppos)
{
	return count;
}

loff_t tracing_lseek(struct file *file, loff_t offset, int whence)
{
	int ret;

	if (file->f_mode & FMODE_READ)
		ret = seq_lseek(file, offset, whence);
	else
		file->f_pos = ret = 0;

	return ret;
}

static const struct file_operations tracing_fops = {
	.open		= tracing_open,
	.read		= seq_read,
	.write		= tracing_write_stub,
	.llseek		= tracing_lseek,
	.release	= tracing_release,
};

static const struct file_operations show_traces_fops = {
	.open		= show_traces_open,
	.read		= seq_read,
	.llseek		= seq_lseek,
	.release	= show_traces_release,
};

static ssize_t
tracing_cpumask_read(struct file *filp, char __user *ubuf,
		     size_t count, loff_t *ppos)
{
	struct trace_array *tr = file_inode(filp)->i_private;
	char *mask_str;
	int len;

	len = snprintf(NULL, 0, "%*pb\n",
		       cpumask_pr_args(tr->tracing_cpumask)) + 1;
	mask_str = kmalloc(len, GFP_KERNEL);
	if (!mask_str)
		return -ENOMEM;

	len = snprintf(mask_str, len, "%*pb\n",
		       cpumask_pr_args(tr->tracing_cpumask));
	if (len >= count) {
		count = -EINVAL;
		goto out_err;
	}
	count = simple_read_from_buffer(ubuf, count, ppos, mask_str, len);

out_err:
	kfree(mask_str);

	return count;
}

int tracing_set_cpumask(struct trace_array *tr,
			cpumask_var_t tracing_cpumask_new)
{
	int cpu;

	if (!tr)
		return -EINVAL;

	local_irq_disable();
	arch_spin_lock(&tr->max_lock);
	for_each_tracing_cpu(cpu) {
		/*
		 * Increase/decrease the disabled counter if we are
		 * about to flip a bit in the cpumask:
		 */
		if (cpumask_test_cpu(cpu, tr->tracing_cpumask) &&
				!cpumask_test_cpu(cpu, tracing_cpumask_new)) {
			atomic_inc(&per_cpu_ptr(tr->array_buffer.data, cpu)->disabled);
			ring_buffer_record_disable_cpu(tr->array_buffer.buffer, cpu);
		}
		if (!cpumask_test_cpu(cpu, tr->tracing_cpumask) &&
				cpumask_test_cpu(cpu, tracing_cpumask_new)) {
			atomic_dec(&per_cpu_ptr(tr->array_buffer.data, cpu)->disabled);
			ring_buffer_record_enable_cpu(tr->array_buffer.buffer, cpu);
		}
	}
	arch_spin_unlock(&tr->max_lock);
	local_irq_enable();

	cpumask_copy(tr->tracing_cpumask, tracing_cpumask_new);

	return 0;
}

static ssize_t
tracing_cpumask_write(struct file *filp, const char __user *ubuf,
		      size_t count, loff_t *ppos)
{
	struct trace_array *tr = file_inode(filp)->i_private;
	cpumask_var_t tracing_cpumask_new;
	int err;

	if (!alloc_cpumask_var(&tracing_cpumask_new, GFP_KERNEL))
		return -ENOMEM;

	err = cpumask_parse_user(ubuf, count, tracing_cpumask_new);
	if (err)
		goto err_free;

	err = tracing_set_cpumask(tr, tracing_cpumask_new);
	if (err)
		goto err_free;

	free_cpumask_var(tracing_cpumask_new);

	return count;

err_free:
	free_cpumask_var(tracing_cpumask_new);

	return err;
}

static const struct file_operations tracing_cpumask_fops = {
	.open		= tracing_open_generic_tr,
	.read		= tracing_cpumask_read,
	.write		= tracing_cpumask_write,
	.release	= tracing_release_generic_tr,
	.llseek		= generic_file_llseek,
};

static int tracing_trace_options_show(struct seq_file *m, void *v)
{
	struct tracer_opt *trace_opts;
	struct trace_array *tr = m->private;
	u32 tracer_flags;
	int i;

	mutex_lock(&trace_types_lock);
	tracer_flags = tr->current_trace->flags->val;
	trace_opts = tr->current_trace->flags->opts;

	for (i = 0; trace_options[i]; i++) {
		if (tr->trace_flags & (1 << i))
			seq_printf(m, "%s\n", trace_options[i]);
		else
			seq_printf(m, "no%s\n", trace_options[i]);
	}

	for (i = 0; trace_opts[i].name; i++) {
		if (tracer_flags & trace_opts[i].bit)
			seq_printf(m, "%s\n", trace_opts[i].name);
		else
			seq_printf(m, "no%s\n", trace_opts[i].name);
	}
	mutex_unlock(&trace_types_lock);

	return 0;
}

static int __set_tracer_option(struct trace_array *tr,
			       struct tracer_flags *tracer_flags,
			       struct tracer_opt *opts, int neg)
{
	struct tracer *trace = tracer_flags->trace;
	int ret;

	ret = trace->set_flag(tr, tracer_flags->val, opts->bit, !neg);
	if (ret)
		return ret;

	if (neg)
		tracer_flags->val &= ~opts->bit;
	else
		tracer_flags->val |= opts->bit;
	return 0;
}

/* Try to assign a tracer specific option */
static int set_tracer_option(struct trace_array *tr, char *cmp, int neg)
{
	struct tracer *trace = tr->current_trace;
	struct tracer_flags *tracer_flags = trace->flags;
	struct tracer_opt *opts = NULL;
	int i;

	for (i = 0; tracer_flags->opts[i].name; i++) {
		opts = &tracer_flags->opts[i];

		if (strcmp(cmp, opts->name) == 0)
			return __set_tracer_option(tr, trace->flags, opts, neg);
	}

	return -EINVAL;
}

/* Some tracers require overwrite to stay enabled */
int trace_keep_overwrite(struct tracer *tracer, u32 mask, int set)
{
	if (tracer->enabled && (mask & TRACE_ITER_OVERWRITE) && !set)
		return -1;

	return 0;
}

int set_tracer_flag(struct trace_array *tr, unsigned int mask, int enabled)
{
	if ((mask == TRACE_ITER_RECORD_TGID) ||
	    (mask == TRACE_ITER_RECORD_CMD))
		lockdep_assert_held(&event_mutex);

	/* do nothing if flag is already set */
	if (!!(tr->trace_flags & mask) == !!enabled)
		return 0;

	/* Give the tracer a chance to approve the change */
	if (tr->current_trace->flag_changed)
		if (tr->current_trace->flag_changed(tr, mask, !!enabled))
			return -EINVAL;

	if (enabled)
		tr->trace_flags |= mask;
	else
		tr->trace_flags &= ~mask;

	if (mask == TRACE_ITER_RECORD_CMD)
		trace_event_enable_cmd_record(enabled);

	if (mask == TRACE_ITER_RECORD_TGID) {
		if (!tgid_map)
			tgid_map = kvcalloc(PID_MAX_DEFAULT + 1,
					   sizeof(*tgid_map),
					   GFP_KERNEL);
		if (!tgid_map) {
			tr->trace_flags &= ~TRACE_ITER_RECORD_TGID;
			return -ENOMEM;
		}

		trace_event_enable_tgid_record(enabled);
	}

	if (mask == TRACE_ITER_EVENT_FORK)
		trace_event_follow_fork(tr, enabled);

	if (mask == TRACE_ITER_FUNC_FORK)
		ftrace_pid_follow_fork(tr, enabled);

	if (mask == TRACE_ITER_OVERWRITE) {
		ring_buffer_change_overwrite(tr->array_buffer.buffer, enabled);
#ifdef CONFIG_TRACER_MAX_TRACE
		ring_buffer_change_overwrite(tr->max_buffer.buffer, enabled);
#endif
	}

	if (mask == TRACE_ITER_PRINTK) {
		trace_printk_start_stop_comm(enabled);
		trace_printk_control(enabled);
	}

	return 0;
}

int trace_set_options(struct trace_array *tr, char *option)
{
	char *cmp;
	int neg = 0;
	int ret;
	size_t orig_len = strlen(option);
	int len;

	cmp = strstrip(option);

	len = str_has_prefix(cmp, "no");
	if (len)
		neg = 1;

	cmp += len;

	mutex_lock(&event_mutex);
	mutex_lock(&trace_types_lock);

	ret = match_string(trace_options, -1, cmp);
	/* If no option could be set, test the specific tracer options */
	if (ret < 0)
		ret = set_tracer_option(tr, cmp, neg);
	else
		ret = set_tracer_flag(tr, 1 << ret, !neg);

	mutex_unlock(&trace_types_lock);
	mutex_unlock(&event_mutex);

	/*
	 * If the first trailing whitespace is replaced with '\0' by strstrip,
	 * turn it back into a space.
	 */
	if (orig_len > strlen(option))
		option[strlen(option)] = ' ';

	return ret;
}

static void __init apply_trace_boot_options(void)
{
	char *buf = trace_boot_options_buf;
	char *option;

	while (true) {
		option = strsep(&buf, ",");

		if (!option)
			break;

		if (*option)
			trace_set_options(&global_trace, option);

		/* Put back the comma to allow this to be called again */
		if (buf)
			*(buf - 1) = ',';
	}
}

static ssize_t
tracing_trace_options_write(struct file *filp, const char __user *ubuf,
			size_t cnt, loff_t *ppos)
{
	struct seq_file *m = filp->private_data;
	struct trace_array *tr = m->private;
	char buf[64];
	int ret;

	if (cnt >= sizeof(buf))
		return -EINVAL;

	if (copy_from_user(buf, ubuf, cnt))
		return -EFAULT;

	buf[cnt] = 0;

	ret = trace_set_options(tr, buf);
	if (ret < 0)
		return ret;

	*ppos += cnt;

	return cnt;
}

static int tracing_trace_options_open(struct inode *inode, struct file *file)
{
	struct trace_array *tr = inode->i_private;
	int ret;

	ret = tracing_check_open_get_tr(tr);
	if (ret)
		return ret;

	ret = single_open(file, tracing_trace_options_show, inode->i_private);
	if (ret < 0)
		trace_array_put(tr);

	return ret;
}

static const struct file_operations tracing_iter_fops = {
	.open		= tracing_trace_options_open,
	.read		= seq_read,
	.llseek		= seq_lseek,
	.release	= tracing_single_release_tr,
	.write		= tracing_trace_options_write,
};

static const char readme_msg[] =
	"tracing mini-HOWTO:\n\n"
	"# echo 0 > tracing_on : quick way to disable tracing\n"
	"# echo 1 > tracing_on : quick way to re-enable tracing\n\n"
	" Important files:\n"
	"  trace\t\t\t- The static contents of the buffer\n"
	"\t\t\t  To clear the buffer write into this file: echo > trace\n"
	"  trace_pipe\t\t- A consuming read to see the contents of the buffer\n"
	"  current_tracer\t- function and latency tracers\n"
	"  available_tracers\t- list of configured tracers for current_tracer\n"
	"  error_log\t- error log for failed commands (that support it)\n"
	"  buffer_size_kb\t- view and modify size of per cpu buffer\n"
	"  buffer_total_size_kb  - view total size of all cpu buffers\n\n"
	"  trace_clock\t\t-change the clock used to order events\n"
	"       local:   Per cpu clock but may not be synced across CPUs\n"
	"      global:   Synced across CPUs but slows tracing down.\n"
	"     counter:   Not a clock, but just an increment\n"
	"      uptime:   Jiffy counter from time of boot\n"
	"        perf:   Same clock that perf events use\n"
#ifdef CONFIG_X86_64
	"     x86-tsc:   TSC cycle counter\n"
#endif
	"\n  timestamp_mode\t-view the mode used to timestamp events\n"
	"       delta:   Delta difference against a buffer-wide timestamp\n"
	"    absolute:   Absolute (standalone) timestamp\n"
	"\n  trace_marker\t\t- Writes into this file writes into the kernel buffer\n"
	"\n  trace_marker_raw\t\t- Writes into this file writes binary data into the kernel buffer\n"
	"  tracing_cpumask\t- Limit which CPUs to trace\n"
	"  instances\t\t- Make sub-buffers with: mkdir instances/foo\n"
	"\t\t\t  Remove sub-buffer with rmdir\n"
	"  trace_options\t\t- Set format or modify how tracing happens\n"
	"\t\t\t  Disable an option by prefixing 'no' to the\n"
	"\t\t\t  option name\n"
	"  saved_cmdlines_size\t- echo command number in here to store comm-pid list\n"
#ifdef CONFIG_DYNAMIC_FTRACE
	"\n  available_filter_functions - list of functions that can be filtered on\n"
	"  set_ftrace_filter\t- echo function name in here to only trace these\n"
	"\t\t\t  functions\n"
	"\t     accepts: func_full_name or glob-matching-pattern\n"
	"\t     modules: Can select a group via module\n"
	"\t      Format: :mod:<module-name>\n"
	"\t     example: echo :mod:ext3 > set_ftrace_filter\n"
	"\t    triggers: a command to perform when function is hit\n"
	"\t      Format: <function>:<trigger>[:count]\n"
	"\t     trigger: traceon, traceoff\n"
	"\t\t      enable_event:<system>:<event>\n"
	"\t\t      disable_event:<system>:<event>\n"
#ifdef CONFIG_STACKTRACE
	"\t\t      stacktrace\n"
#endif
#ifdef CONFIG_TRACER_SNAPSHOT
	"\t\t      snapshot\n"
#endif
	"\t\t      dump\n"
	"\t\t      cpudump\n"
	"\t     example: echo do_fault:traceoff > set_ftrace_filter\n"
	"\t              echo do_trap:traceoff:3 > set_ftrace_filter\n"
	"\t     The first one will disable tracing every time do_fault is hit\n"
	"\t     The second will disable tracing at most 3 times when do_trap is hit\n"
	"\t       The first time do trap is hit and it disables tracing, the\n"
	"\t       counter will decrement to 2. If tracing is already disabled,\n"
	"\t       the counter will not decrement. It only decrements when the\n"
	"\t       trigger did work\n"
	"\t     To remove trigger without count:\n"
	"\t       echo '!<function>:<trigger> > set_ftrace_filter\n"
	"\t     To remove trigger with a count:\n"
	"\t       echo '!<function>:<trigger>:0 > set_ftrace_filter\n"
	"  set_ftrace_notrace\t- echo function name in here to never trace.\n"
	"\t    accepts: func_full_name, *func_end, func_begin*, *func_middle*\n"
	"\t    modules: Can select a group via module command :mod:\n"
	"\t    Does not accept triggers\n"
#endif /* CONFIG_DYNAMIC_FTRACE */
#ifdef CONFIG_FUNCTION_TRACER
	"  set_ftrace_pid\t- Write pid(s) to only function trace those pids\n"
	"\t\t    (function)\n"
	"  set_ftrace_notrace_pid\t- Write pid(s) to not function trace those pids\n"
	"\t\t    (function)\n"
#endif
#ifdef CONFIG_FUNCTION_GRAPH_TRACER
	"  set_graph_function\t- Trace the nested calls of a function (function_graph)\n"
	"  set_graph_notrace\t- Do not trace the nested calls of a function (function_graph)\n"
	"  max_graph_depth\t- Trace a limited depth of nested calls (0 is unlimited)\n"
#endif
#ifdef CONFIG_TRACER_SNAPSHOT
	"\n  snapshot\t\t- Like 'trace' but shows the content of the static\n"
	"\t\t\t  snapshot buffer. Read the contents for more\n"
	"\t\t\t  information\n"
#endif
#ifdef CONFIG_STACK_TRACER
	"  stack_trace\t\t- Shows the max stack trace when active\n"
	"  stack_max_size\t- Shows current max stack size that was traced\n"
	"\t\t\t  Write into this file to reset the max size (trigger a\n"
	"\t\t\t  new trace)\n"
#ifdef CONFIG_DYNAMIC_FTRACE
	"  stack_trace_filter\t- Like set_ftrace_filter but limits what stack_trace\n"
	"\t\t\t  traces\n"
#endif
#endif /* CONFIG_STACK_TRACER */
#ifdef CONFIG_DYNAMIC_EVENTS
	"  dynamic_events\t\t- Create/append/remove/show the generic dynamic events\n"
	"\t\t\t  Write into this file to define/undefine new trace events.\n"
#endif
#ifdef CONFIG_KPROBE_EVENTS
	"  kprobe_events\t\t- Create/append/remove/show the kernel dynamic events\n"
	"\t\t\t  Write into this file to define/undefine new trace events.\n"
#endif
#ifdef CONFIG_UPROBE_EVENTS
	"  uprobe_events\t\t- Create/append/remove/show the userspace dynamic events\n"
	"\t\t\t  Write into this file to define/undefine new trace events.\n"
#endif
#if defined(CONFIG_KPROBE_EVENTS) || defined(CONFIG_UPROBE_EVENTS)
	"\t  accepts: event-definitions (one definition per line)\n"
	"\t   Format: p[:[<group>/]<event>] <place> [<args>]\n"
	"\t           r[maxactive][:[<group>/]<event>] <place> [<args>]\n"
#ifdef CONFIG_HIST_TRIGGERS
	"\t           s:[synthetic/]<event> <field> [<field>]\n"
#endif
	"\t           -:[<group>/]<event>\n"
#ifdef CONFIG_KPROBE_EVENTS
	"\t    place: [<module>:]<symbol>[+<offset>]|<memaddr>\n"
  "place (kretprobe): [<module>:]<symbol>[+<offset>]%return|<memaddr>\n"
#endif
#ifdef CONFIG_UPROBE_EVENTS
  "   place (uprobe): <path>:<offset>[%return][(ref_ctr_offset)]\n"
#endif
	"\t     args: <name>=fetcharg[:type]\n"
	"\t fetcharg: %<register>, @<address>, @<symbol>[+|-<offset>],\n"
#ifdef CONFIG_HAVE_FUNCTION_ARG_ACCESS_API
	"\t           $stack<index>, $stack, $retval, $comm, $arg<N>,\n"
#else
	"\t           $stack<index>, $stack, $retval, $comm,\n"
#endif
	"\t           +|-[u]<offset>(<fetcharg>), \\imm-value, \\\"imm-string\"\n"
	"\t     type: s8/16/32/64, u8/16/32/64, x8/16/32/64, string, symbol,\n"
	"\t           b<bit-width>@<bit-offset>/<container-size>, ustring,\n"
	"\t           <type>\\[<array-size>\\]\n"
#ifdef CONFIG_HIST_TRIGGERS
	"\t    field: <stype> <name>;\n"
	"\t    stype: u8/u16/u32/u64, s8/s16/s32/s64, pid_t,\n"
	"\t           [unsigned] char/int/long\n"
#endif
#endif
	"  events/\t\t- Directory containing all trace event subsystems:\n"
	"      enable\t\t- Write 0/1 to enable/disable tracing of all events\n"
	"  events/<system>/\t- Directory containing all trace events for <system>:\n"
	"      enable\t\t- Write 0/1 to enable/disable tracing of all <system>\n"
	"\t\t\t  events\n"
	"      filter\t\t- If set, only events passing filter are traced\n"
	"  events/<system>/<event>/\t- Directory containing control files for\n"
	"\t\t\t  <event>:\n"
	"      enable\t\t- Write 0/1 to enable/disable tracing of <event>\n"
	"      filter\t\t- If set, only events passing filter are traced\n"
	"      trigger\t\t- If set, a command to perform when event is hit\n"
	"\t    Format: <trigger>[:count][if <filter>]\n"
	"\t   trigger: traceon, traceoff\n"
	"\t            enable_event:<system>:<event>\n"
	"\t            disable_event:<system>:<event>\n"
#ifdef CONFIG_HIST_TRIGGERS
	"\t            enable_hist:<system>:<event>\n"
	"\t            disable_hist:<system>:<event>\n"
#endif
#ifdef CONFIG_STACKTRACE
	"\t\t    stacktrace\n"
#endif
#ifdef CONFIG_TRACER_SNAPSHOT
	"\t\t    snapshot\n"
#endif
#ifdef CONFIG_HIST_TRIGGERS
	"\t\t    hist (see below)\n"
#endif
	"\t   example: echo traceoff > events/block/block_unplug/trigger\n"
	"\t            echo traceoff:3 > events/block/block_unplug/trigger\n"
	"\t            echo 'enable_event:kmem:kmalloc:3 if nr_rq > 1' > \\\n"
	"\t                  events/block/block_unplug/trigger\n"
	"\t   The first disables tracing every time block_unplug is hit.\n"
	"\t   The second disables tracing the first 3 times block_unplug is hit.\n"
	"\t   The third enables the kmalloc event the first 3 times block_unplug\n"
	"\t     is hit and has value of greater than 1 for the 'nr_rq' event field.\n"
	"\t   Like function triggers, the counter is only decremented if it\n"
	"\t    enabled or disabled tracing.\n"
	"\t   To remove a trigger without a count:\n"
	"\t     echo '!<trigger> > <system>/<event>/trigger\n"
	"\t   To remove a trigger with a count:\n"
	"\t     echo '!<trigger>:0 > <system>/<event>/trigger\n"
	"\t   Filters can be ignored when removing a trigger.\n"
#ifdef CONFIG_HIST_TRIGGERS
	"      hist trigger\t- If set, event hits are aggregated into a hash table\n"
	"\t    Format: hist:keys=<field1[,field2,...]>\n"
	"\t            [:values=<field1[,field2,...]>]\n"
	"\t            [:sort=<field1[,field2,...]>]\n"
	"\t            [:size=#entries]\n"
	"\t            [:pause][:continue][:clear]\n"
	"\t            [:name=histname1]\n"
	"\t            [:<handler>.<action>]\n"
	"\t            [if <filter>]\n\n"
	"\t    When a matching event is hit, an entry is added to a hash\n"
	"\t    table using the key(s) and value(s) named, and the value of a\n"
	"\t    sum called 'hitcount' is incremented.  Keys and values\n"
	"\t    correspond to fields in the event's format description.  Keys\n"
	"\t    can be any field, or the special string 'stacktrace'.\n"
	"\t    Compound keys consisting of up to two fields can be specified\n"
	"\t    by the 'keys' keyword.  Values must correspond to numeric\n"
	"\t    fields.  Sort keys consisting of up to two fields can be\n"
	"\t    specified using the 'sort' keyword.  The sort direction can\n"
	"\t    be modified by appending '.descending' or '.ascending' to a\n"
	"\t    sort field.  The 'size' parameter can be used to specify more\n"
	"\t    or fewer than the default 2048 entries for the hashtable size.\n"
	"\t    If a hist trigger is given a name using the 'name' parameter,\n"
	"\t    its histogram data will be shared with other triggers of the\n"
	"\t    same name, and trigger hits will update this common data.\n\n"
	"\t    Reading the 'hist' file for the event will dump the hash\n"
	"\t    table in its entirety to stdout.  If there are multiple hist\n"
	"\t    triggers attached to an event, there will be a table for each\n"
	"\t    trigger in the output.  The table displayed for a named\n"
	"\t    trigger will be the same as any other instance having the\n"
	"\t    same name.  The default format used to display a given field\n"
	"\t    can be modified by appending any of the following modifiers\n"
	"\t    to the field name, as applicable:\n\n"
	"\t            .hex        display a number as a hex value\n"
	"\t            .sym        display an address as a symbol\n"
	"\t            .sym-offset display an address as a symbol and offset\n"
	"\t            .execname   display a common_pid as a program name\n"
	"\t            .syscall    display a syscall id as a syscall name\n"
	"\t            .log2       display log2 value rather than raw number\n"
	"\t            .usecs      display a common_timestamp in microseconds\n\n"
	"\t    The 'pause' parameter can be used to pause an existing hist\n"
	"\t    trigger or to start a hist trigger but not log any events\n"
	"\t    until told to do so.  'continue' can be used to start or\n"
	"\t    restart a paused hist trigger.\n\n"
	"\t    The 'clear' parameter will clear the contents of a running\n"
	"\t    hist trigger and leave its current paused/active state\n"
	"\t    unchanged.\n\n"
	"\t    The enable_hist and disable_hist triggers can be used to\n"
	"\t    have one event conditionally start and stop another event's\n"
	"\t    already-attached hist trigger.  The syntax is analogous to\n"
	"\t    the enable_event and disable_event triggers.\n\n"
	"\t    Hist trigger handlers and actions are executed whenever a\n"
	"\t    a histogram entry is added or updated.  They take the form:\n\n"
	"\t        <handler>.<action>\n\n"
	"\t    The available handlers are:\n\n"
	"\t        onmatch(matching.event)  - invoke on addition or update\n"
	"\t        onmax(var)               - invoke if var exceeds current max\n"
	"\t        onchange(var)            - invoke action if var changes\n\n"
	"\t    The available actions are:\n\n"
	"\t        trace(<synthetic_event>,param list)  - generate synthetic event\n"
	"\t        save(field,...)                      - save current event fields\n"
#ifdef CONFIG_TRACER_SNAPSHOT
	"\t        snapshot()                           - snapshot the trace buffer\n\n"
#endif
#ifdef CONFIG_SYNTH_EVENTS
	"  events/synthetic_events\t- Create/append/remove/show synthetic events\n"
	"\t  Write into this file to define/undefine new synthetic events.\n"
	"\t     example: echo 'myevent u64 lat; char name[]' >> synthetic_events\n"
#endif
#endif
;

static ssize_t
tracing_readme_read(struct file *filp, char __user *ubuf,
		       size_t cnt, loff_t *ppos)
{
	return simple_read_from_buffer(ubuf, cnt, ppos,
					readme_msg, strlen(readme_msg));
}

static const struct file_operations tracing_readme_fops = {
	.open		= tracing_open_generic,
	.read		= tracing_readme_read,
	.llseek		= generic_file_llseek,
};

static void *saved_tgids_next(struct seq_file *m, void *v, loff_t *pos)
{
	int *ptr = v;

	if (*pos || m->count)
		ptr++;

	(*pos)++;

	for (; ptr <= &tgid_map[PID_MAX_DEFAULT]; ptr++) {
		if (trace_find_tgid(*ptr))
			return ptr;
	}

	return NULL;
}

static void *saved_tgids_start(struct seq_file *m, loff_t *pos)
{
	void *v;
	loff_t l = 0;

	if (!tgid_map)
		return NULL;

	v = &tgid_map[0];
	while (l <= *pos) {
		v = saved_tgids_next(m, v, &l);
		if (!v)
			return NULL;
	}

	return v;
}

static void saved_tgids_stop(struct seq_file *m, void *v)
{
}

static int saved_tgids_show(struct seq_file *m, void *v)
{
	int pid = (int *)v - tgid_map;

	seq_printf(m, "%d %d\n", pid, trace_find_tgid(pid));
	return 0;
}

static const struct seq_operations tracing_saved_tgids_seq_ops = {
	.start		= saved_tgids_start,
	.stop		= saved_tgids_stop,
	.next		= saved_tgids_next,
	.show		= saved_tgids_show,
};

static int tracing_saved_tgids_open(struct inode *inode, struct file *filp)
{
	int ret;

	ret = tracing_check_open_get_tr(NULL);
	if (ret)
		return ret;

	return seq_open(filp, &tracing_saved_tgids_seq_ops);
}


static const struct file_operations tracing_saved_tgids_fops = {
	.open		= tracing_saved_tgids_open,
	.read		= seq_read,
	.llseek		= seq_lseek,
	.release	= seq_release,
};

static void *saved_cmdlines_next(struct seq_file *m, void *v, loff_t *pos)
{
	unsigned int *ptr = v;

	if (*pos || m->count)
		ptr++;

	(*pos)++;

	for (; ptr < &savedcmd->map_cmdline_to_pid[savedcmd->cmdline_num];
	     ptr++) {
		if (*ptr == -1 || *ptr == NO_CMDLINE_MAP)
			continue;

		return ptr;
	}

	return NULL;
}

static void *saved_cmdlines_start(struct seq_file *m, loff_t *pos)
{
	void *v;
	loff_t l = 0;

	preempt_disable();
	arch_spin_lock(&trace_cmdline_lock);

	v = &savedcmd->map_cmdline_to_pid[0];
	while (l <= *pos) {
		v = saved_cmdlines_next(m, v, &l);
		if (!v)
			return NULL;
	}

	return v;
}

static void saved_cmdlines_stop(struct seq_file *m, void *v)
{
	arch_spin_unlock(&trace_cmdline_lock);
	preempt_enable();
}

static int saved_cmdlines_show(struct seq_file *m, void *v)
{
	char buf[TASK_COMM_LEN];
	unsigned int *pid = v;

	__trace_find_cmdline(*pid, buf);
	seq_printf(m, "%d %s\n", *pid, buf);
	return 0;
}

static const struct seq_operations tracing_saved_cmdlines_seq_ops = {
	.start		= saved_cmdlines_start,
	.next		= saved_cmdlines_next,
	.stop		= saved_cmdlines_stop,
	.show		= saved_cmdlines_show,
};

static int tracing_saved_cmdlines_open(struct inode *inode, struct file *filp)
{
	int ret;

	ret = tracing_check_open_get_tr(NULL);
	if (ret)
		return ret;

	return seq_open(filp, &tracing_saved_cmdlines_seq_ops);
}

static const struct file_operations tracing_saved_cmdlines_fops = {
	.open		= tracing_saved_cmdlines_open,
	.read		= seq_read,
	.llseek		= seq_lseek,
	.release	= seq_release,
};

static ssize_t
tracing_saved_cmdlines_size_read(struct file *filp, char __user *ubuf,
				 size_t cnt, loff_t *ppos)
{
	char buf[64];
	int r;

	arch_spin_lock(&trace_cmdline_lock);
	r = scnprintf(buf, sizeof(buf), "%u\n", savedcmd->cmdline_num);
	arch_spin_unlock(&trace_cmdline_lock);

	return simple_read_from_buffer(ubuf, cnt, ppos, buf, r);
}

static void free_saved_cmdlines_buffer(struct saved_cmdlines_buffer *s)
{
	kfree(s->saved_cmdlines);
	kfree(s->map_cmdline_to_pid);
	kfree(s);
}

static int tracing_resize_saved_cmdlines(unsigned int val)
{
	struct saved_cmdlines_buffer *s, *savedcmd_temp;

	s = kmalloc(sizeof(*s), GFP_KERNEL);
	if (!s)
		return -ENOMEM;

	if (allocate_cmdlines_buffer(val, s) < 0) {
		kfree(s);
		return -ENOMEM;
	}

	arch_spin_lock(&trace_cmdline_lock);
	savedcmd_temp = savedcmd;
	savedcmd = s;
	arch_spin_unlock(&trace_cmdline_lock);
	free_saved_cmdlines_buffer(savedcmd_temp);

	return 0;
}

static ssize_t
tracing_saved_cmdlines_size_write(struct file *filp, const char __user *ubuf,
				  size_t cnt, loff_t *ppos)
{
	unsigned long val;
	int ret;

	ret = kstrtoul_from_user(ubuf, cnt, 10, &val);
	if (ret)
		return ret;

	/* must have at least 1 entry or less than PID_MAX_DEFAULT */
	if (!val || val > PID_MAX_DEFAULT)
		return -EINVAL;

	ret = tracing_resize_saved_cmdlines((unsigned int)val);
	if (ret < 0)
		return ret;

	*ppos += cnt;

	return cnt;
}

static const struct file_operations tracing_saved_cmdlines_size_fops = {
	.open		= tracing_open_generic,
	.read		= tracing_saved_cmdlines_size_read,
	.write		= tracing_saved_cmdlines_size_write,
};

#ifdef CONFIG_TRACE_EVAL_MAP_FILE
static union trace_eval_map_item *
update_eval_map(union trace_eval_map_item *ptr)
{
	if (!ptr->map.eval_string) {
		if (ptr->tail.next) {
			ptr = ptr->tail.next;
			/* Set ptr to the next real item (skip head) */
			ptr++;
		} else
			return NULL;
	}
	return ptr;
}

static void *eval_map_next(struct seq_file *m, void *v, loff_t *pos)
{
	union trace_eval_map_item *ptr = v;

	/*
	 * Paranoid! If ptr points to end, we don't want to increment past it.
	 * This really should never happen.
	 */
	(*pos)++;
	ptr = update_eval_map(ptr);
	if (WARN_ON_ONCE(!ptr))
		return NULL;

	ptr++;
	ptr = update_eval_map(ptr);

	return ptr;
}

static void *eval_map_start(struct seq_file *m, loff_t *pos)
{
	union trace_eval_map_item *v;
	loff_t l = 0;

	mutex_lock(&trace_eval_mutex);

	v = trace_eval_maps;
	if (v)
		v++;

	while (v && l < *pos) {
		v = eval_map_next(m, v, &l);
	}

	return v;
}

static void eval_map_stop(struct seq_file *m, void *v)
{
	mutex_unlock(&trace_eval_mutex);
}

static int eval_map_show(struct seq_file *m, void *v)
{
	union trace_eval_map_item *ptr = v;

	seq_printf(m, "%s %ld (%s)\n",
		   ptr->map.eval_string, ptr->map.eval_value,
		   ptr->map.system);

	return 0;
}

static const struct seq_operations tracing_eval_map_seq_ops = {
	.start		= eval_map_start,
	.next		= eval_map_next,
	.stop		= eval_map_stop,
	.show		= eval_map_show,
};

static int tracing_eval_map_open(struct inode *inode, struct file *filp)
{
	int ret;

	ret = tracing_check_open_get_tr(NULL);
	if (ret)
		return ret;

	return seq_open(filp, &tracing_eval_map_seq_ops);
}

static const struct file_operations tracing_eval_map_fops = {
	.open		= tracing_eval_map_open,
	.read		= seq_read,
	.llseek		= seq_lseek,
	.release	= seq_release,
};

static inline union trace_eval_map_item *
trace_eval_jmp_to_tail(union trace_eval_map_item *ptr)
{
	/* Return tail of array given the head */
	return ptr + ptr->head.length + 1;
}

static void
trace_insert_eval_map_file(struct module *mod, struct trace_eval_map **start,
			   int len)
{
	struct trace_eval_map **stop;
	struct trace_eval_map **map;
	union trace_eval_map_item *map_array;
	union trace_eval_map_item *ptr;

	stop = start + len;

	/*
	 * The trace_eval_maps contains the map plus a head and tail item,
	 * where the head holds the module and length of array, and the
	 * tail holds a pointer to the next list.
	 */
	map_array = kmalloc_array(len + 2, sizeof(*map_array), GFP_KERNEL);
	if (!map_array) {
		pr_warn("Unable to allocate trace eval mapping\n");
		return;
	}

	mutex_lock(&trace_eval_mutex);

	if (!trace_eval_maps)
		trace_eval_maps = map_array;
	else {
		ptr = trace_eval_maps;
		for (;;) {
			ptr = trace_eval_jmp_to_tail(ptr);
			if (!ptr->tail.next)
				break;
			ptr = ptr->tail.next;

		}
		ptr->tail.next = map_array;
	}
	map_array->head.mod = mod;
	map_array->head.length = len;
	map_array++;

	for (map = start; (unsigned long)map < (unsigned long)stop; map++) {
		map_array->map = **map;
		map_array++;
	}
	memset(map_array, 0, sizeof(*map_array));

	mutex_unlock(&trace_eval_mutex);
}

static void trace_create_eval_file(struct dentry *d_tracer)
{
	trace_create_file("eval_map", 0444, d_tracer,
			  NULL, &tracing_eval_map_fops);
}

#else /* CONFIG_TRACE_EVAL_MAP_FILE */
static inline void trace_create_eval_file(struct dentry *d_tracer) { }
static inline void trace_insert_eval_map_file(struct module *mod,
			      struct trace_eval_map **start, int len) { }
#endif /* !CONFIG_TRACE_EVAL_MAP_FILE */

static void trace_insert_eval_map(struct module *mod,
				  struct trace_eval_map **start, int len)
{
	struct trace_eval_map **map;

	if (len <= 0)
		return;

	map = start;

	trace_event_eval_update(map, len);

	trace_insert_eval_map_file(mod, start, len);
}

static ssize_t
tracing_set_trace_read(struct file *filp, char __user *ubuf,
		       size_t cnt, loff_t *ppos)
{
	struct trace_array *tr = filp->private_data;
	char buf[MAX_TRACER_SIZE+2];
	int r;

	mutex_lock(&trace_types_lock);
	r = sprintf(buf, "%s\n", tr->current_trace->name);
	mutex_unlock(&trace_types_lock);

	return simple_read_from_buffer(ubuf, cnt, ppos, buf, r);
}

int tracer_init(struct tracer *t, struct trace_array *tr)
{
	tracing_reset_online_cpus(&tr->array_buffer);
	return t->init(tr);
}

static void set_buffer_entries(struct array_buffer *buf, unsigned long val)
{
	int cpu;

	for_each_tracing_cpu(cpu)
		per_cpu_ptr(buf->data, cpu)->entries = val;
}

#ifdef CONFIG_TRACER_MAX_TRACE
/* resize @tr's buffer to the size of @size_tr's entries */
static int resize_buffer_duplicate_size(struct array_buffer *trace_buf,
					struct array_buffer *size_buf, int cpu_id)
{
	int cpu, ret = 0;

	if (cpu_id == RING_BUFFER_ALL_CPUS) {
		for_each_tracing_cpu(cpu) {
			ret = ring_buffer_resize(trace_buf->buffer,
				 per_cpu_ptr(size_buf->data, cpu)->entries, cpu);
			if (ret < 0)
				break;
			per_cpu_ptr(trace_buf->data, cpu)->entries =
				per_cpu_ptr(size_buf->data, cpu)->entries;
		}
	} else {
		ret = ring_buffer_resize(trace_buf->buffer,
				 per_cpu_ptr(size_buf->data, cpu_id)->entries, cpu_id);
		if (ret == 0)
			per_cpu_ptr(trace_buf->data, cpu_id)->entries =
				per_cpu_ptr(size_buf->data, cpu_id)->entries;
	}

	return ret;
}
#endif /* CONFIG_TRACER_MAX_TRACE */

static int __tracing_resize_ring_buffer(struct trace_array *tr,
					unsigned long size, int cpu)
{
	int ret;

	/*
	 * If kernel or user changes the size of the ring buffer
	 * we use the size that was given, and we can forget about
	 * expanding it later.
	 */
	ring_buffer_expanded = true;

	/* May be called before buffers are initialized */
	if (!tr->array_buffer.buffer)
		return 0;

	ret = ring_buffer_resize(tr->array_buffer.buffer, size, cpu);
	if (ret < 0)
		return ret;

#ifdef CONFIG_TRACER_MAX_TRACE
	if (!(tr->flags & TRACE_ARRAY_FL_GLOBAL) ||
	    !tr->current_trace->use_max_tr)
		goto out;

	ret = ring_buffer_resize(tr->max_buffer.buffer, size, cpu);
	if (ret < 0) {
		int r = resize_buffer_duplicate_size(&tr->array_buffer,
						     &tr->array_buffer, cpu);
		if (r < 0) {
			/*
			 * AARGH! We are left with different
			 * size max buffer!!!!
			 * The max buffer is our "snapshot" buffer.
			 * When a tracer needs a snapshot (one of the
			 * latency tracers), it swaps the max buffer
			 * with the saved snap shot. We succeeded to
			 * update the size of the main buffer, but failed to
			 * update the size of the max buffer. But when we tried
			 * to reset the main buffer to the original size, we
			 * failed there too. This is very unlikely to
			 * happen, but if it does, warn and kill all
			 * tracing.
			 */
			WARN_ON(1);
			tracing_disabled = 1;
		}
		return ret;
	}

	if (cpu == RING_BUFFER_ALL_CPUS)
		set_buffer_entries(&tr->max_buffer, size);
	else
		per_cpu_ptr(tr->max_buffer.data, cpu)->entries = size;

 out:
#endif /* CONFIG_TRACER_MAX_TRACE */

	if (cpu == RING_BUFFER_ALL_CPUS)
		set_buffer_entries(&tr->array_buffer, size);
	else
		per_cpu_ptr(tr->array_buffer.data, cpu)->entries = size;

	return ret;
}

ssize_t tracing_resize_ring_buffer(struct trace_array *tr,
				  unsigned long size, int cpu_id)
{
	int ret = size;

	mutex_lock(&trace_types_lock);

	if (cpu_id != RING_BUFFER_ALL_CPUS) {
		/* make sure, this cpu is enabled in the mask */
		if (!cpumask_test_cpu(cpu_id, tracing_buffer_mask)) {
			ret = -EINVAL;
			goto out;
		}
	}

	ret = __tracing_resize_ring_buffer(tr, size, cpu_id);
	if (ret < 0)
		ret = -ENOMEM;

out:
	mutex_unlock(&trace_types_lock);

	return ret;
}


/**
 * tracing_update_buffers - used by tracing facility to expand ring buffers
 *
 * To save on memory when the tracing is never used on a system with it
 * configured in. The ring buffers are set to a minimum size. But once
 * a user starts to use the tracing facility, then they need to grow
 * to their default size.
 *
 * This function is to be called when a tracer is about to be used.
 */
int tracing_update_buffers(void)
{
	int ret = 0;

	mutex_lock(&trace_types_lock);
	if (!ring_buffer_expanded)
		ret = __tracing_resize_ring_buffer(&global_trace, trace_buf_size,
						RING_BUFFER_ALL_CPUS);
	mutex_unlock(&trace_types_lock);

	return ret;
}

struct trace_option_dentry;

static void
create_trace_option_files(struct trace_array *tr, struct tracer *tracer);

/*
 * Used to clear out the tracer before deletion of an instance.
 * Must have trace_types_lock held.
 */
static void tracing_set_nop(struct trace_array *tr)
{
	if (tr->current_trace == &nop_trace)
		return;
	
	tr->current_trace->enabled--;

	if (tr->current_trace->reset)
		tr->current_trace->reset(tr);

	tr->current_trace = &nop_trace;
}

static void add_tracer_options(struct trace_array *tr, struct tracer *t)
{
	/* Only enable if the directory has been created already. */
	if (!tr->dir)
		return;

	create_trace_option_files(tr, t);
}

int tracing_set_tracer(struct trace_array *tr, const char *buf)
{
	struct tracer *t;
#ifdef CONFIG_TRACER_MAX_TRACE
	bool had_max_tr;
#endif
	int ret = 0;

	mutex_lock(&trace_types_lock);

	if (!ring_buffer_expanded) {
		ret = __tracing_resize_ring_buffer(tr, trace_buf_size,
						RING_BUFFER_ALL_CPUS);
		if (ret < 0)
			goto out;
		ret = 0;
	}

	for (t = trace_types; t; t = t->next) {
		if (strcmp(t->name, buf) == 0)
			break;
	}
	if (!t) {
		ret = -EINVAL;
		goto out;
	}
	if (t == tr->current_trace)
		goto out;

#ifdef CONFIG_TRACER_SNAPSHOT
	if (t->use_max_tr) {
		arch_spin_lock(&tr->max_lock);
		if (tr->cond_snapshot)
			ret = -EBUSY;
		arch_spin_unlock(&tr->max_lock);
		if (ret)
			goto out;
	}
#endif
	/* Some tracers won't work on kernel command line */
	if (system_state < SYSTEM_RUNNING && t->noboot) {
		pr_warn("Tracer '%s' is not allowed on command line, ignored\n",
			t->name);
		goto out;
	}

	/* Some tracers are only allowed for the top level buffer */
	if (!trace_ok_for_array(t, tr)) {
		ret = -EINVAL;
		goto out;
	}

	/* If trace pipe files are being read, we can't change the tracer */
	if (tr->trace_ref) {
		ret = -EBUSY;
		goto out;
	}

	trace_branch_disable();

	tr->current_trace->enabled--;

	if (tr->current_trace->reset)
		tr->current_trace->reset(tr);

	/* Current trace needs to be nop_trace before synchronize_rcu */
	tr->current_trace = &nop_trace;

#ifdef CONFIG_TRACER_MAX_TRACE
	had_max_tr = tr->allocated_snapshot;

	if (had_max_tr && !t->use_max_tr) {
		/*
		 * We need to make sure that the update_max_tr sees that
		 * current_trace changed to nop_trace to keep it from
		 * swapping the buffers after we resize it.
		 * The update_max_tr is called from interrupts disabled
		 * so a synchronized_sched() is sufficient.
		 */
		synchronize_rcu();
		free_snapshot(tr);
	}
#endif

#ifdef CONFIG_TRACER_MAX_TRACE
	if (t->use_max_tr && !had_max_tr) {
		ret = tracing_alloc_snapshot_instance(tr);
		if (ret < 0)
			goto out;
	}
#endif

	if (t->init) {
		ret = tracer_init(t, tr);
		if (ret)
			goto out;
	}

	tr->current_trace = t;
	tr->current_trace->enabled++;
	trace_branch_enable(tr);
 out:
	mutex_unlock(&trace_types_lock);

	return ret;
}

static ssize_t
tracing_set_trace_write(struct file *filp, const char __user *ubuf,
			size_t cnt, loff_t *ppos)
{
	struct trace_array *tr = filp->private_data;
	char buf[MAX_TRACER_SIZE+1];
	int i;
	size_t ret;
	int err;

	ret = cnt;

	if (cnt > MAX_TRACER_SIZE)
		cnt = MAX_TRACER_SIZE;

	if (copy_from_user(buf, ubuf, cnt))
		return -EFAULT;

	buf[cnt] = 0;

	/* strip ending whitespace. */
	for (i = cnt - 1; i > 0 && isspace(buf[i]); i--)
		buf[i] = 0;

	err = tracing_set_tracer(tr, buf);
	if (err)
		return err;

	*ppos += ret;

	return ret;
}

static ssize_t
tracing_nsecs_read(unsigned long *ptr, char __user *ubuf,
		   size_t cnt, loff_t *ppos)
{
	char buf[64];
	int r;

	r = snprintf(buf, sizeof(buf), "%ld\n",
		     *ptr == (unsigned long)-1 ? -1 : nsecs_to_usecs(*ptr));
	if (r > sizeof(buf))
		r = sizeof(buf);
	return simple_read_from_buffer(ubuf, cnt, ppos, buf, r);
}

static ssize_t
tracing_nsecs_write(unsigned long *ptr, const char __user *ubuf,
		    size_t cnt, loff_t *ppos)
{
	unsigned long val;
	int ret;

	ret = kstrtoul_from_user(ubuf, cnt, 10, &val);
	if (ret)
		return ret;

	*ptr = val * 1000;

	return cnt;
}

static ssize_t
tracing_thresh_read(struct file *filp, char __user *ubuf,
		    size_t cnt, loff_t *ppos)
{
	return tracing_nsecs_read(&tracing_thresh, ubuf, cnt, ppos);
}

static ssize_t
tracing_thresh_write(struct file *filp, const char __user *ubuf,
		     size_t cnt, loff_t *ppos)
{
	struct trace_array *tr = filp->private_data;
	int ret;

	mutex_lock(&trace_types_lock);
	ret = tracing_nsecs_write(&tracing_thresh, ubuf, cnt, ppos);
	if (ret < 0)
		goto out;

	if (tr->current_trace->update_thresh) {
		ret = tr->current_trace->update_thresh(tr);
		if (ret < 0)
			goto out;
	}

	ret = cnt;
out:
	mutex_unlock(&trace_types_lock);

	return ret;
}

#if defined(CONFIG_TRACER_MAX_TRACE) || defined(CONFIG_HWLAT_TRACER)

static ssize_t
tracing_max_lat_read(struct file *filp, char __user *ubuf,
		     size_t cnt, loff_t *ppos)
{
	return tracing_nsecs_read(filp->private_data, ubuf, cnt, ppos);
}

static ssize_t
tracing_max_lat_write(struct file *filp, const char __user *ubuf,
		      size_t cnt, loff_t *ppos)
{
	return tracing_nsecs_write(filp->private_data, ubuf, cnt, ppos);
}

#endif

static int tracing_open_pipe(struct inode *inode, struct file *filp)
{
	struct trace_array *tr = inode->i_private;
	struct trace_iterator *iter;
	int ret;

	ret = tracing_check_open_get_tr(tr);
	if (ret)
		return ret;

	mutex_lock(&trace_types_lock);

	/* create a buffer to store the information to pass to userspace */
	iter = kzalloc(sizeof(*iter), GFP_KERNEL);
	if (!iter) {
		ret = -ENOMEM;
		__trace_array_put(tr);
		goto out;
	}

	trace_seq_init(&iter->seq);
	iter->trace = tr->current_trace;

	if (!alloc_cpumask_var(&iter->started, GFP_KERNEL)) {
		ret = -ENOMEM;
		goto fail;
	}

	/* trace pipe does not show start of buffer */
	cpumask_setall(iter->started);

	if (tr->trace_flags & TRACE_ITER_LATENCY_FMT)
		iter->iter_flags |= TRACE_FILE_LAT_FMT;

	/* Output in nanoseconds only if we are using a clock in nanoseconds. */
	if (trace_clocks[tr->clock_id].in_ns)
		iter->iter_flags |= TRACE_FILE_TIME_IN_NS;

	iter->tr = tr;
	iter->array_buffer = &tr->array_buffer;
	iter->cpu_file = tracing_get_cpu(inode);
	mutex_init(&iter->mutex);
	filp->private_data = iter;

	if (iter->trace->pipe_open)
		iter->trace->pipe_open(iter);

	nonseekable_open(inode, filp);

	tr->trace_ref++;
out:
	mutex_unlock(&trace_types_lock);
	return ret;

fail:
	kfree(iter);
	__trace_array_put(tr);
	mutex_unlock(&trace_types_lock);
	return ret;
}

static int tracing_release_pipe(struct inode *inode, struct file *file)
{
	struct trace_iterator *iter = file->private_data;
	struct trace_array *tr = inode->i_private;

	mutex_lock(&trace_types_lock);

	tr->trace_ref--;

	if (iter->trace->pipe_close)
		iter->trace->pipe_close(iter);

	mutex_unlock(&trace_types_lock);

	free_cpumask_var(iter->started);
	mutex_destroy(&iter->mutex);
	kfree(iter);

	trace_array_put(tr);

	return 0;
}

static __poll_t
trace_poll(struct trace_iterator *iter, struct file *filp, poll_table *poll_table)
{
	struct trace_array *tr = iter->tr;

	/* Iterators are static, they should be filled or empty */
	if (trace_buffer_iter(iter, iter->cpu_file))
		return EPOLLIN | EPOLLRDNORM;

	if (tr->trace_flags & TRACE_ITER_BLOCK)
		/*
		 * Always select as readable when in blocking mode
		 */
		return EPOLLIN | EPOLLRDNORM;
	else
		return ring_buffer_poll_wait(iter->array_buffer->buffer, iter->cpu_file,
					     filp, poll_table);
}

static __poll_t
tracing_poll_pipe(struct file *filp, poll_table *poll_table)
{
	struct trace_iterator *iter = filp->private_data;

	return trace_poll(iter, filp, poll_table);
}

/* Must be called with iter->mutex held. */
static int tracing_wait_pipe(struct file *filp)
{
	struct trace_iterator *iter = filp->private_data;
	int ret;

	while (trace_empty(iter)) {

		if ((filp->f_flags & O_NONBLOCK)) {
			return -EAGAIN;
		}

		/*
		 * We block until we read something and tracing is disabled.
		 * We still block if tracing is disabled, but we have never
		 * read anything. This allows a user to cat this file, and
		 * then enable tracing. But after we have read something,
		 * we give an EOF when tracing is again disabled.
		 *
		 * iter->pos will be 0 if we haven't read anything.
		 */
		if (!tracer_tracing_is_on(iter->tr) && iter->pos)
			break;

		mutex_unlock(&iter->mutex);

		ret = wait_on_pipe(iter, 0);

		mutex_lock(&iter->mutex);

		if (ret)
			return ret;
	}

	return 1;
}

/*
 * Consumer reader.
 */
static ssize_t
tracing_read_pipe(struct file *filp, char __user *ubuf,
		  size_t cnt, loff_t *ppos)
{
	struct trace_iterator *iter = filp->private_data;
	ssize_t sret;

	/*
	 * Avoid more than one consumer on a single file descriptor
	 * This is just a matter of traces coherency, the ring buffer itself
	 * is protected.
	 */
	mutex_lock(&iter->mutex);

	/* return any leftover data */
	sret = trace_seq_to_user(&iter->seq, ubuf, cnt);
	if (sret != -EBUSY)
		goto out;

	trace_seq_init(&iter->seq);

	if (iter->trace->read) {
		sret = iter->trace->read(iter, filp, ubuf, cnt, ppos);
		if (sret)
			goto out;
	}

waitagain:
	sret = tracing_wait_pipe(filp);
	if (sret <= 0)
		goto out;

	/* stop when tracing is finished */
	if (trace_empty(iter)) {
		sret = 0;
		goto out;
	}

	if (cnt >= PAGE_SIZE)
		cnt = PAGE_SIZE - 1;

	/* reset all but tr, trace, and overruns */
	memset(&iter->seq, 0,
	       sizeof(struct trace_iterator) -
	       offsetof(struct trace_iterator, seq));
	cpumask_clear(iter->started);
	trace_seq_init(&iter->seq);
	iter->pos = -1;

	trace_event_read_lock();
	trace_access_lock(iter->cpu_file);
	while (trace_find_next_entry_inc(iter) != NULL) {
		enum print_line_t ret;
		int save_len = iter->seq.seq.len;

		ret = print_trace_line(iter);
		if (ret == TRACE_TYPE_PARTIAL_LINE) {
			/* don't print partial lines */
			iter->seq.seq.len = save_len;
			break;
		}
		if (ret != TRACE_TYPE_NO_CONSUME)
			trace_consume(iter);

		if (trace_seq_used(&iter->seq) >= cnt)
			break;

		/*
		 * Setting the full flag means we reached the trace_seq buffer
		 * size and we should leave by partial output condition above.
		 * One of the trace_seq_* functions is not used properly.
		 */
		WARN_ONCE(iter->seq.full, "full flag set for trace type %d",
			  iter->ent->type);
	}
	trace_access_unlock(iter->cpu_file);
	trace_event_read_unlock();

	/* Now copy what we have to the user */
	sret = trace_seq_to_user(&iter->seq, ubuf, cnt);
	if (iter->seq.seq.readpos >= trace_seq_used(&iter->seq))
		trace_seq_init(&iter->seq);

	/*
	 * If there was nothing to send to user, in spite of consuming trace
	 * entries, go back to wait for more entries.
	 */
	if (sret == -EBUSY)
		goto waitagain;

out:
	mutex_unlock(&iter->mutex);

	return sret;
}

static void tracing_spd_release_pipe(struct splice_pipe_desc *spd,
				     unsigned int idx)
{
	__free_page(spd->pages[idx]);
}

static size_t
tracing_fill_pipe_page(size_t rem, struct trace_iterator *iter)
{
	size_t count;
	int save_len;
	int ret;

	/* Seq buffer is page-sized, exactly what we need. */
	for (;;) {
		save_len = iter->seq.seq.len;
		ret = print_trace_line(iter);

		if (trace_seq_has_overflowed(&iter->seq)) {
			iter->seq.seq.len = save_len;
			break;
		}

		/*
		 * This should not be hit, because it should only
		 * be set if the iter->seq overflowed. But check it
		 * anyway to be safe.
		 */
		if (ret == TRACE_TYPE_PARTIAL_LINE) {
			iter->seq.seq.len = save_len;
			break;
		}

		count = trace_seq_used(&iter->seq) - save_len;
		if (rem < count) {
			rem = 0;
			iter->seq.seq.len = save_len;
			break;
		}

		if (ret != TRACE_TYPE_NO_CONSUME)
			trace_consume(iter);
		rem -= count;
		if (!trace_find_next_entry_inc(iter))	{
			rem = 0;
			iter->ent = NULL;
			break;
		}
	}

	return rem;
}

static ssize_t tracing_splice_read_pipe(struct file *filp,
					loff_t *ppos,
					struct pipe_inode_info *pipe,
					size_t len,
					unsigned int flags)
{
	struct page *pages_def[PIPE_DEF_BUFFERS];
	struct partial_page partial_def[PIPE_DEF_BUFFERS];
	struct trace_iterator *iter = filp->private_data;
	struct splice_pipe_desc spd = {
		.pages		= pages_def,
		.partial	= partial_def,
		.nr_pages	= 0, /* This gets updated below. */
		.nr_pages_max	= PIPE_DEF_BUFFERS,
		.ops		= &default_pipe_buf_ops,
		.spd_release	= tracing_spd_release_pipe,
	};
	ssize_t ret;
	size_t rem;
	unsigned int i;

	if (splice_grow_spd(pipe, &spd))
		return -ENOMEM;

	mutex_lock(&iter->mutex);

	if (iter->trace->splice_read) {
		ret = iter->trace->splice_read(iter, filp,
					       ppos, pipe, len, flags);
		if (ret)
			goto out_err;
	}

	ret = tracing_wait_pipe(filp);
	if (ret <= 0)
		goto out_err;

	if (!iter->ent && !trace_find_next_entry_inc(iter)) {
		ret = -EFAULT;
		goto out_err;
	}

	trace_event_read_lock();
	trace_access_lock(iter->cpu_file);

	/* Fill as many pages as possible. */
	for (i = 0, rem = len; i < spd.nr_pages_max && rem; i++) {
		spd.pages[i] = alloc_page(GFP_KERNEL);
		if (!spd.pages[i])
			break;

		rem = tracing_fill_pipe_page(rem, iter);

		/* Copy the data into the page, so we can start over. */
		ret = trace_seq_to_buffer(&iter->seq,
					  page_address(spd.pages[i]),
					  trace_seq_used(&iter->seq));
		if (ret < 0) {
			__free_page(spd.pages[i]);
			break;
		}
		spd.partial[i].offset = 0;
		spd.partial[i].len = trace_seq_used(&iter->seq);

		trace_seq_init(&iter->seq);
	}

	trace_access_unlock(iter->cpu_file);
	trace_event_read_unlock();
	mutex_unlock(&iter->mutex);

	spd.nr_pages = i;

	if (i)
		ret = splice_to_pipe(pipe, &spd);
	else
		ret = 0;
out:
	splice_shrink_spd(&spd);
	return ret;

out_err:
	mutex_unlock(&iter->mutex);
	goto out;
}

static ssize_t
tracing_entries_read(struct file *filp, char __user *ubuf,
		     size_t cnt, loff_t *ppos)
{
	struct inode *inode = file_inode(filp);
	struct trace_array *tr = inode->i_private;
	int cpu = tracing_get_cpu(inode);
	char buf[64];
	int r = 0;
	ssize_t ret;

	mutex_lock(&trace_types_lock);

	if (cpu == RING_BUFFER_ALL_CPUS) {
		int cpu, buf_size_same;
		unsigned long size;

		size = 0;
		buf_size_same = 1;
		/* check if all cpu sizes are same */
		for_each_tracing_cpu(cpu) {
			/* fill in the size from first enabled cpu */
			if (size == 0)
				size = per_cpu_ptr(tr->array_buffer.data, cpu)->entries;
			if (size != per_cpu_ptr(tr->array_buffer.data, cpu)->entries) {
				buf_size_same = 0;
				break;
			}
		}

		if (buf_size_same) {
			if (!ring_buffer_expanded)
				r = sprintf(buf, "%lu (expanded: %lu)\n",
					    size >> 10,
					    trace_buf_size >> 10);
			else
				r = sprintf(buf, "%lu\n", size >> 10);
		} else
			r = sprintf(buf, "X\n");
	} else
		r = sprintf(buf, "%lu\n", per_cpu_ptr(tr->array_buffer.data, cpu)->entries >> 10);

	mutex_unlock(&trace_types_lock);

	ret = simple_read_from_buffer(ubuf, cnt, ppos, buf, r);
	return ret;
}

static ssize_t
tracing_entries_write(struct file *filp, const char __user *ubuf,
		      size_t cnt, loff_t *ppos)
{
	struct inode *inode = file_inode(filp);
	struct trace_array *tr = inode->i_private;
	unsigned long val;
	int ret;

	ret = kstrtoul_from_user(ubuf, cnt, 10, &val);
	if (ret)
		return ret;

	/* must have at least 1 entry */
	if (!val)
		return -EINVAL;

	/* value is in KB */
	val <<= 10;
	ret = tracing_resize_ring_buffer(tr, val, tracing_get_cpu(inode));
	if (ret < 0)
		return ret;

	*ppos += cnt;

	return cnt;
}

static ssize_t
tracing_total_entries_read(struct file *filp, char __user *ubuf,
				size_t cnt, loff_t *ppos)
{
	struct trace_array *tr = filp->private_data;
	char buf[64];
	int r, cpu;
	unsigned long size = 0, expanded_size = 0;

	mutex_lock(&trace_types_lock);
	for_each_tracing_cpu(cpu) {
		size += per_cpu_ptr(tr->array_buffer.data, cpu)->entries >> 10;
		if (!ring_buffer_expanded)
			expanded_size += trace_buf_size >> 10;
	}
	if (ring_buffer_expanded)
		r = sprintf(buf, "%lu\n", size);
	else
		r = sprintf(buf, "%lu (expanded: %lu)\n", size, expanded_size);
	mutex_unlock(&trace_types_lock);

	return simple_read_from_buffer(ubuf, cnt, ppos, buf, r);
}

static ssize_t
tracing_free_buffer_write(struct file *filp, const char __user *ubuf,
			  size_t cnt, loff_t *ppos)
{
	/*
	 * There is no need to read what the user has written, this function
	 * is just to make sure that there is no error when "echo" is used
	 */

	*ppos += cnt;

	return cnt;
}

static int
tracing_free_buffer_release(struct inode *inode, struct file *filp)
{
	struct trace_array *tr = inode->i_private;

	/* disable tracing ? */
	if (tr->trace_flags & TRACE_ITER_STOP_ON_FREE)
		tracer_tracing_off(tr);
	/* resize the ring buffer to 0 */
	tracing_resize_ring_buffer(tr, 0, RING_BUFFER_ALL_CPUS);

	trace_array_put(tr);

	return 0;
}

static ssize_t
tracing_mark_write(struct file *filp, const char __user *ubuf,
					size_t cnt, loff_t *fpos)
{
	struct trace_array *tr = filp->private_data;
	struct ring_buffer_event *event;
	enum event_trigger_type tt = ETT_NONE;
	struct trace_buffer *buffer;
	struct print_entry *entry;
	ssize_t written;
	int size;
	int len;

/* Used in tracing_mark_raw_write() as well */
#define FAULTED_STR "<faulted>"
#define FAULTED_SIZE (sizeof(FAULTED_STR) - 1) /* '\0' is already accounted for */

	if (tracing_disabled)
		return -EINVAL;

	if (!(tr->trace_flags & TRACE_ITER_MARKERS))
		return -EINVAL;

	if (cnt > TRACE_BUF_SIZE)
		cnt = TRACE_BUF_SIZE;

	BUILD_BUG_ON(TRACE_BUF_SIZE >= PAGE_SIZE);

	size = sizeof(*entry) + cnt + 2; /* add '\0' and possible '\n' */

	/* If less than "<faulted>", then make sure we can still add that */
	if (cnt < FAULTED_SIZE)
		size += FAULTED_SIZE - cnt;

	buffer = tr->array_buffer.buffer;
	event = __trace_buffer_lock_reserve(buffer, TRACE_PRINT, size,
					    tracing_gen_ctx());
	if (unlikely(!event))
		/* Ring buffer disabled, return as if not open for write */
		return -EBADF;

	entry = ring_buffer_event_data(event);
	entry->ip = _THIS_IP_;

	len = __copy_from_user_inatomic(&entry->buf, ubuf, cnt);
	if (len) {
		memcpy(&entry->buf, FAULTED_STR, FAULTED_SIZE);
		cnt = FAULTED_SIZE;
		written = -EFAULT;
	} else
		written = cnt;

	if (tr->trace_marker_file && !list_empty(&tr->trace_marker_file->triggers)) {
		/* do not add \n before testing triggers, but add \0 */
		entry->buf[cnt] = '\0';
		tt = event_triggers_call(tr->trace_marker_file, entry, event);
	}

	if (entry->buf[cnt - 1] != '\n') {
		entry->buf[cnt] = '\n';
		entry->buf[cnt + 1] = '\0';
	} else
		entry->buf[cnt] = '\0';

	if (static_branch_unlikely(&trace_marker_exports_enabled))
		ftrace_exports(event, TRACE_EXPORT_MARKER);
	__buffer_unlock_commit(buffer, event);

	if (tt)
		event_triggers_post_call(tr->trace_marker_file, tt);

	if (written > 0)
		*fpos += written;

	return written;
}

/* Limit it for now to 3K (including tag) */
#define RAW_DATA_MAX_SIZE (1024*3)

static ssize_t
tracing_mark_raw_write(struct file *filp, const char __user *ubuf,
					size_t cnt, loff_t *fpos)
{
	struct trace_array *tr = filp->private_data;
	struct ring_buffer_event *event;
	struct trace_buffer *buffer;
	struct raw_data_entry *entry;
	ssize_t written;
	int size;
	int len;

#define FAULT_SIZE_ID (FAULTED_SIZE + sizeof(int))

	if (tracing_disabled)
		return -EINVAL;

	if (!(tr->trace_flags & TRACE_ITER_MARKERS))
		return -EINVAL;

	/* The marker must at least have a tag id */
	if (cnt < sizeof(unsigned int) || cnt > RAW_DATA_MAX_SIZE)
		return -EINVAL;

	if (cnt > TRACE_BUF_SIZE)
		cnt = TRACE_BUF_SIZE;

	BUILD_BUG_ON(TRACE_BUF_SIZE >= PAGE_SIZE);

	size = sizeof(*entry) + cnt;
	if (cnt < FAULT_SIZE_ID)
		size += FAULT_SIZE_ID - cnt;

	buffer = tr->array_buffer.buffer;
	event = __trace_buffer_lock_reserve(buffer, TRACE_RAW_DATA, size,
					    tracing_gen_ctx());
	if (!event)
		/* Ring buffer disabled, return as if not open for write */
		return -EBADF;

	entry = ring_buffer_event_data(event);

	len = __copy_from_user_inatomic(&entry->id, ubuf, cnt);
	if (len) {
		entry->id = -1;
		memcpy(&entry->buf, FAULTED_STR, FAULTED_SIZE);
		written = -EFAULT;
	} else
		written = cnt;

	__buffer_unlock_commit(buffer, event);

	if (written > 0)
		*fpos += written;

	return written;
}

static int tracing_clock_show(struct seq_file *m, void *v)
{
	struct trace_array *tr = m->private;
	int i;

	for (i = 0; i < ARRAY_SIZE(trace_clocks); i++)
		seq_printf(m,
			"%s%s%s%s", i ? " " : "",
			i == tr->clock_id ? "[" : "", trace_clocks[i].name,
			i == tr->clock_id ? "]" : "");
	seq_putc(m, '\n');

	return 0;
}

int tracing_set_clock(struct trace_array *tr, const char *clockstr)
{
	int i;

	for (i = 0; i < ARRAY_SIZE(trace_clocks); i++) {
		if (strcmp(trace_clocks[i].name, clockstr) == 0)
			break;
	}
	if (i == ARRAY_SIZE(trace_clocks))
		return -EINVAL;

	mutex_lock(&trace_types_lock);

	tr->clock_id = i;

	ring_buffer_set_clock(tr->array_buffer.buffer, trace_clocks[i].func);

	/*
	 * New clock may not be consistent with the previous clock.
	 * Reset the buffer so that it doesn't have incomparable timestamps.
	 */
	tracing_reset_online_cpus(&tr->array_buffer);

#ifdef CONFIG_TRACER_MAX_TRACE
	if (tr->max_buffer.buffer)
		ring_buffer_set_clock(tr->max_buffer.buffer, trace_clocks[i].func);
	tracing_reset_online_cpus(&tr->max_buffer);
#endif

	mutex_unlock(&trace_types_lock);

	return 0;
}

static ssize_t tracing_clock_write(struct file *filp, const char __user *ubuf,
				   size_t cnt, loff_t *fpos)
{
	struct seq_file *m = filp->private_data;
	struct trace_array *tr = m->private;
	char buf[64];
	const char *clockstr;
	int ret;

	if (cnt >= sizeof(buf))
		return -EINVAL;

	if (copy_from_user(buf, ubuf, cnt))
		return -EFAULT;

	buf[cnt] = 0;

	clockstr = strstrip(buf);

	ret = tracing_set_clock(tr, clockstr);
	if (ret)
		return ret;

	*fpos += cnt;

	return cnt;
}

static int tracing_clock_open(struct inode *inode, struct file *file)
{
	struct trace_array *tr = inode->i_private;
	int ret;

	ret = tracing_check_open_get_tr(tr);
	if (ret)
		return ret;

	ret = single_open(file, tracing_clock_show, inode->i_private);
	if (ret < 0)
		trace_array_put(tr);

	return ret;
}

static int tracing_time_stamp_mode_show(struct seq_file *m, void *v)
{
	struct trace_array *tr = m->private;

	mutex_lock(&trace_types_lock);

	if (ring_buffer_time_stamp_abs(tr->array_buffer.buffer))
		seq_puts(m, "delta [absolute]\n");
	else
		seq_puts(m, "[delta] absolute\n");

	mutex_unlock(&trace_types_lock);

	return 0;
}

static int tracing_time_stamp_mode_open(struct inode *inode, struct file *file)
{
	struct trace_array *tr = inode->i_private;
	int ret;

	ret = tracing_check_open_get_tr(tr);
	if (ret)
		return ret;

	ret = single_open(file, tracing_time_stamp_mode_show, inode->i_private);
	if (ret < 0)
		trace_array_put(tr);

	return ret;
}

int tracing_set_time_stamp_abs(struct trace_array *tr, bool abs)
{
	int ret = 0;

	mutex_lock(&trace_types_lock);

	if (abs && tr->time_stamp_abs_ref++)
		goto out;

	if (!abs) {
		if (WARN_ON_ONCE(!tr->time_stamp_abs_ref)) {
			ret = -EINVAL;
			goto out;
		}

		if (--tr->time_stamp_abs_ref)
			goto out;
	}

	ring_buffer_set_time_stamp_abs(tr->array_buffer.buffer, abs);

#ifdef CONFIG_TRACER_MAX_TRACE
	if (tr->max_buffer.buffer)
		ring_buffer_set_time_stamp_abs(tr->max_buffer.buffer, abs);
#endif
 out:
	mutex_unlock(&trace_types_lock);

	return ret;
}

struct ftrace_buffer_info {
	struct trace_iterator	iter;
	void			*spare;
	unsigned int		spare_cpu;
	unsigned int		read;
};

#ifdef CONFIG_TRACER_SNAPSHOT
static int tracing_snapshot_open(struct inode *inode, struct file *file)
{
	struct trace_array *tr = inode->i_private;
	struct trace_iterator *iter;
	struct seq_file *m;
	int ret;

	ret = tracing_check_open_get_tr(tr);
	if (ret)
		return ret;

	if (file->f_mode & FMODE_READ) {
		iter = __tracing_open(inode, file, true);
		if (IS_ERR(iter))
			ret = PTR_ERR(iter);
	} else {
		/* Writes still need the seq_file to hold the private data */
		ret = -ENOMEM;
		m = kzalloc(sizeof(*m), GFP_KERNEL);
		if (!m)
			goto out;
		iter = kzalloc(sizeof(*iter), GFP_KERNEL);
		if (!iter) {
			kfree(m);
			goto out;
		}
		ret = 0;

		iter->tr = tr;
		iter->array_buffer = &tr->max_buffer;
		iter->cpu_file = tracing_get_cpu(inode);
		m->private = iter;
		file->private_data = m;
	}
out:
	if (ret < 0)
		trace_array_put(tr);

	return ret;
}

static ssize_t
tracing_snapshot_write(struct file *filp, const char __user *ubuf, size_t cnt,
		       loff_t *ppos)
{
	struct seq_file *m = filp->private_data;
	struct trace_iterator *iter = m->private;
	struct trace_array *tr = iter->tr;
	unsigned long val;
	int ret;

	ret = tracing_update_buffers();
	if (ret < 0)
		return ret;

	ret = kstrtoul_from_user(ubuf, cnt, 10, &val);
	if (ret)
		return ret;

	mutex_lock(&trace_types_lock);

	if (tr->current_trace->use_max_tr) {
		ret = -EBUSY;
		goto out;
	}

	arch_spin_lock(&tr->max_lock);
	if (tr->cond_snapshot)
		ret = -EBUSY;
	arch_spin_unlock(&tr->max_lock);
	if (ret)
		goto out;

	switch (val) {
	case 0:
		if (iter->cpu_file != RING_BUFFER_ALL_CPUS) {
			ret = -EINVAL;
			break;
		}
		if (tr->allocated_snapshot)
			free_snapshot(tr);
		break;
	case 1:
/* Only allow per-cpu swap if the ring buffer supports it */
#ifndef CONFIG_RING_BUFFER_ALLOW_SWAP
		if (iter->cpu_file != RING_BUFFER_ALL_CPUS) {
			ret = -EINVAL;
			break;
		}
#endif
		if (tr->allocated_snapshot)
			ret = resize_buffer_duplicate_size(&tr->max_buffer,
					&tr->array_buffer, iter->cpu_file);
		else
			ret = tracing_alloc_snapshot_instance(tr);
		if (ret < 0)
			break;
		local_irq_disable();
		/* Now, we're going to swap */
		if (iter->cpu_file == RING_BUFFER_ALL_CPUS)
			update_max_tr(tr, current, smp_processor_id(), NULL);
		else
			update_max_tr_single(tr, current, iter->cpu_file);
		local_irq_enable();
		break;
	default:
		if (tr->allocated_snapshot) {
			if (iter->cpu_file == RING_BUFFER_ALL_CPUS)
				tracing_reset_online_cpus(&tr->max_buffer);
			else
				tracing_reset_cpu(&tr->max_buffer, iter->cpu_file);
		}
		break;
	}

	if (ret >= 0) {
		*ppos += cnt;
		ret = cnt;
	}
out:
	mutex_unlock(&trace_types_lock);
	return ret;
}

static int tracing_snapshot_release(struct inode *inode, struct file *file)
{
	struct seq_file *m = file->private_data;
	int ret;

	ret = tracing_release(inode, file);

	if (file->f_mode & FMODE_READ)
		return ret;

	/* If write only, the seq_file is just a stub */
	if (m)
		kfree(m->private);
	kfree(m);

	return 0;
}

static int tracing_buffers_open(struct inode *inode, struct file *filp);
static ssize_t tracing_buffers_read(struct file *filp, char __user *ubuf,
				    size_t count, loff_t *ppos);
static int tracing_buffers_release(struct inode *inode, struct file *file);
static ssize_t tracing_buffers_splice_read(struct file *file, loff_t *ppos,
		   struct pipe_inode_info *pipe, size_t len, unsigned int flags);

static int snapshot_raw_open(struct inode *inode, struct file *filp)
{
	struct ftrace_buffer_info *info;
	int ret;

	/* The following checks for tracefs lockdown */
	ret = tracing_buffers_open(inode, filp);
	if (ret < 0)
		return ret;

	info = filp->private_data;

	if (info->iter.trace->use_max_tr) {
		tracing_buffers_release(inode, filp);
		return -EBUSY;
	}

	info->iter.snapshot = true;
	info->iter.array_buffer = &info->iter.tr->max_buffer;

	return ret;
}

#endif /* CONFIG_TRACER_SNAPSHOT */


static const struct file_operations tracing_thresh_fops = {
	.open		= tracing_open_generic,
	.read		= tracing_thresh_read,
	.write		= tracing_thresh_write,
	.llseek		= generic_file_llseek,
};

#if defined(CONFIG_TRACER_MAX_TRACE) || defined(CONFIG_HWLAT_TRACER)
static const struct file_operations tracing_max_lat_fops = {
	.open		= tracing_open_generic,
	.read		= tracing_max_lat_read,
	.write		= tracing_max_lat_write,
	.llseek		= generic_file_llseek,
};
#endif

static const struct file_operations set_tracer_fops = {
	.open		= tracing_open_generic,
	.read		= tracing_set_trace_read,
	.write		= tracing_set_trace_write,
	.llseek		= generic_file_llseek,
};

static const struct file_operations tracing_pipe_fops = {
	.open		= tracing_open_pipe,
	.poll		= tracing_poll_pipe,
	.read		= tracing_read_pipe,
	.splice_read	= tracing_splice_read_pipe,
	.release	= tracing_release_pipe,
	.llseek		= no_llseek,
};

static const struct file_operations tracing_entries_fops = {
	.open		= tracing_open_generic_tr,
	.read		= tracing_entries_read,
	.write		= tracing_entries_write,
	.llseek		= generic_file_llseek,
	.release	= tracing_release_generic_tr,
};

static const struct file_operations tracing_total_entries_fops = {
	.open		= tracing_open_generic_tr,
	.read		= tracing_total_entries_read,
	.llseek		= generic_file_llseek,
	.release	= tracing_release_generic_tr,
};

static const struct file_operations tracing_free_buffer_fops = {
	.open		= tracing_open_generic_tr,
	.write		= tracing_free_buffer_write,
	.release	= tracing_free_buffer_release,
};

static const struct file_operations tracing_mark_fops = {
	.open		= tracing_open_generic_tr,
	.write		= tracing_mark_write,
	.llseek		= generic_file_llseek,
	.release	= tracing_release_generic_tr,
};

static const struct file_operations tracing_mark_raw_fops = {
	.open		= tracing_open_generic_tr,
	.write		= tracing_mark_raw_write,
	.llseek		= generic_file_llseek,
	.release	= tracing_release_generic_tr,
};

static const struct file_operations trace_clock_fops = {
	.open		= tracing_clock_open,
	.read		= seq_read,
	.llseek		= seq_lseek,
	.release	= tracing_single_release_tr,
	.write		= tracing_clock_write,
};

static const struct file_operations trace_time_stamp_mode_fops = {
	.open		= tracing_time_stamp_mode_open,
	.read		= seq_read,
	.llseek		= seq_lseek,
	.release	= tracing_single_release_tr,
};

#ifdef CONFIG_TRACER_SNAPSHOT
static const struct file_operations snapshot_fops = {
	.open		= tracing_snapshot_open,
	.read		= seq_read,
	.write		= tracing_snapshot_write,
	.llseek		= tracing_lseek,
	.release	= tracing_snapshot_release,
};

static const struct file_operations snapshot_raw_fops = {
	.open		= snapshot_raw_open,
	.read		= tracing_buffers_read,
	.release	= tracing_buffers_release,
	.splice_read	= tracing_buffers_splice_read,
	.llseek		= no_llseek,
};

#endif /* CONFIG_TRACER_SNAPSHOT */

#define TRACING_LOG_ERRS_MAX	8
#define TRACING_LOG_LOC_MAX	128

#define CMD_PREFIX "  Command: "

struct err_info {
	const char	**errs;	/* ptr to loc-specific array of err strings */
	u8		type;	/* index into errs -> specific err string */
	u8		pos;	/* MAX_FILTER_STR_VAL = 256 */
	u64		ts;
};

struct tracing_log_err {
	struct list_head	list;
	struct err_info		info;
	char			loc[TRACING_LOG_LOC_MAX]; /* err location */
	char			cmd[MAX_FILTER_STR_VAL]; /* what caused err */
};

static DEFINE_MUTEX(tracing_err_log_lock);

static struct tracing_log_err *get_tracing_log_err(struct trace_array *tr)
{
	struct tracing_log_err *err;

	if (tr->n_err_log_entries < TRACING_LOG_ERRS_MAX) {
		err = kzalloc(sizeof(*err), GFP_KERNEL);
		if (!err)
			err = ERR_PTR(-ENOMEM);
		tr->n_err_log_entries++;

		return err;
	}

	err = list_first_entry(&tr->err_log, struct tracing_log_err, list);
	list_del(&err->list);

	return err;
}

/**
 * err_pos - find the position of a string within a command for error careting
 * @cmd: The tracing command that caused the error
 * @str: The string to position the caret at within @cmd
 *
 * Finds the position of the first occurence of @str within @cmd.  The
 * return value can be passed to tracing_log_err() for caret placement
 * within @cmd.
 *
 * Returns the index within @cmd of the first occurence of @str or 0
 * if @str was not found.
 */
unsigned int err_pos(char *cmd, const char *str)
{
	char *found;

	if (WARN_ON(!strlen(cmd)))
		return 0;

	found = strstr(cmd, str);
	if (found)
		return found - cmd;

	return 0;
}

/**
 * tracing_log_err - write an error to the tracing error log
 * @tr: The associated trace array for the error (NULL for top level array)
 * @loc: A string describing where the error occurred
 * @cmd: The tracing command that caused the error
 * @errs: The array of loc-specific static error strings
 * @type: The index into errs[], which produces the specific static err string
 * @pos: The position the caret should be placed in the cmd
 *
 * Writes an error into tracing/error_log of the form:
 *
 * <loc>: error: <text>
 *   Command: <cmd>
 *              ^
 *
 * tracing/error_log is a small log file containing the last
 * TRACING_LOG_ERRS_MAX errors (8).  Memory for errors isn't allocated
 * unless there has been a tracing error, and the error log can be
 * cleared and have its memory freed by writing the empty string in
 * truncation mode to it i.e. echo > tracing/error_log.
 *
 * NOTE: the @errs array along with the @type param are used to
 * produce a static error string - this string is not copied and saved
 * when the error is logged - only a pointer to it is saved.  See
 * existing callers for examples of how static strings are typically
 * defined for use with tracing_log_err().
 */
void tracing_log_err(struct trace_array *tr,
		     const char *loc, const char *cmd,
		     const char **errs, u8 type, u8 pos)
{
	struct tracing_log_err *err;

	if (!tr)
		tr = &global_trace;

	mutex_lock(&tracing_err_log_lock);
	err = get_tracing_log_err(tr);
	if (PTR_ERR(err) == -ENOMEM) {
		mutex_unlock(&tracing_err_log_lock);
		return;
	}

	snprintf(err->loc, TRACING_LOG_LOC_MAX, "%s: error: ", loc);
	snprintf(err->cmd, MAX_FILTER_STR_VAL,"\n" CMD_PREFIX "%s\n", cmd);

	err->info.errs = errs;
	err->info.type = type;
	err->info.pos = pos;
	err->info.ts = local_clock();

	list_add_tail(&err->list, &tr->err_log);
	mutex_unlock(&tracing_err_log_lock);
}

static void clear_tracing_err_log(struct trace_array *tr)
{
	struct tracing_log_err *err, *next;

	mutex_lock(&tracing_err_log_lock);
	list_for_each_entry_safe(err, next, &tr->err_log, list) {
		list_del(&err->list);
		kfree(err);
	}

	tr->n_err_log_entries = 0;
	mutex_unlock(&tracing_err_log_lock);
}

static void *tracing_err_log_seq_start(struct seq_file *m, loff_t *pos)
{
	struct trace_array *tr = m->private;

	mutex_lock(&tracing_err_log_lock);

	return seq_list_start(&tr->err_log, *pos);
}

static void *tracing_err_log_seq_next(struct seq_file *m, void *v, loff_t *pos)
{
	struct trace_array *tr = m->private;

	return seq_list_next(v, &tr->err_log, pos);
}

static void tracing_err_log_seq_stop(struct seq_file *m, void *v)
{
	mutex_unlock(&tracing_err_log_lock);
}

static void tracing_err_log_show_pos(struct seq_file *m, u8 pos)
{
	u8 i;

	for (i = 0; i < sizeof(CMD_PREFIX) - 1; i++)
		seq_putc(m, ' ');
	for (i = 0; i < pos; i++)
		seq_putc(m, ' ');
	seq_puts(m, "^\n");
}

static int tracing_err_log_seq_show(struct seq_file *m, void *v)
{
	struct tracing_log_err *err = v;

	if (err) {
		const char *err_text = err->info.errs[err->info.type];
		u64 sec = err->info.ts;
		u32 nsec;

		nsec = do_div(sec, NSEC_PER_SEC);
		seq_printf(m, "[%5llu.%06u] %s%s", sec, nsec / 1000,
			   err->loc, err_text);
		seq_printf(m, "%s", err->cmd);
		tracing_err_log_show_pos(m, err->info.pos);
	}

	return 0;
}

static const struct seq_operations tracing_err_log_seq_ops = {
	.start  = tracing_err_log_seq_start,
	.next   = tracing_err_log_seq_next,
	.stop   = tracing_err_log_seq_stop,
	.show   = tracing_err_log_seq_show
};

static int tracing_err_log_open(struct inode *inode, struct file *file)
{
	struct trace_array *tr = inode->i_private;
	int ret = 0;

	ret = tracing_check_open_get_tr(tr);
	if (ret)
		return ret;

	/* If this file was opened for write, then erase contents */
	if ((file->f_mode & FMODE_WRITE) && (file->f_flags & O_TRUNC))
		clear_tracing_err_log(tr);

	if (file->f_mode & FMODE_READ) {
		ret = seq_open(file, &tracing_err_log_seq_ops);
		if (!ret) {
			struct seq_file *m = file->private_data;
			m->private = tr;
		} else {
			trace_array_put(tr);
		}
	}
	return ret;
}

static ssize_t tracing_err_log_write(struct file *file,
				     const char __user *buffer,
				     size_t count, loff_t *ppos)
{
	return count;
}

static int tracing_err_log_release(struct inode *inode, struct file *file)
{
	struct trace_array *tr = inode->i_private;

	trace_array_put(tr);

	if (file->f_mode & FMODE_READ)
		seq_release(inode, file);

	return 0;
}

static const struct file_operations tracing_err_log_fops = {
	.open           = tracing_err_log_open,
	.write		= tracing_err_log_write,
	.read           = seq_read,
	.llseek         = seq_lseek,
	.release        = tracing_err_log_release,
};

static int tracing_buffers_open(struct inode *inode, struct file *filp)
{
	struct trace_array *tr = inode->i_private;
	struct ftrace_buffer_info *info;
	int ret;

	ret = tracing_check_open_get_tr(tr);
	if (ret)
		return ret;

	info = kvzalloc(sizeof(*info), GFP_KERNEL);
	if (!info) {
		trace_array_put(tr);
		return -ENOMEM;
	}

	mutex_lock(&trace_types_lock);

	info->iter.tr		= tr;
	info->iter.cpu_file	= tracing_get_cpu(inode);
	info->iter.trace	= tr->current_trace;
	info->iter.array_buffer = &tr->array_buffer;
	info->spare		= NULL;
	/* Force reading ring buffer for first read */
	info->read		= (unsigned int)-1;

	filp->private_data = info;

	tr->trace_ref++;

	mutex_unlock(&trace_types_lock);

	ret = nonseekable_open(inode, filp);
	if (ret < 0)
		trace_array_put(tr);

	return ret;
}

static __poll_t
tracing_buffers_poll(struct file *filp, poll_table *poll_table)
{
	struct ftrace_buffer_info *info = filp->private_data;
	struct trace_iterator *iter = &info->iter;

	return trace_poll(iter, filp, poll_table);
}

static ssize_t
tracing_buffers_read(struct file *filp, char __user *ubuf,
		     size_t count, loff_t *ppos)
{
	struct ftrace_buffer_info *info = filp->private_data;
	struct trace_iterator *iter = &info->iter;
	ssize_t ret = 0;
	ssize_t size;

	if (!count)
		return 0;

#ifdef CONFIG_TRACER_MAX_TRACE
	if (iter->snapshot && iter->tr->current_trace->use_max_tr)
		return -EBUSY;
#endif

	if (!info->spare) {
		info->spare = ring_buffer_alloc_read_page(iter->array_buffer->buffer,
							  iter->cpu_file);
		if (IS_ERR(info->spare)) {
			ret = PTR_ERR(info->spare);
			info->spare = NULL;
		} else {
			info->spare_cpu = iter->cpu_file;
		}
	}
	if (!info->spare)
		return ret;

	/* Do we have previous read data to read? */
	if (info->read < PAGE_SIZE)
		goto read;

 again:
	trace_access_lock(iter->cpu_file);
	ret = ring_buffer_read_page(iter->array_buffer->buffer,
				    &info->spare,
				    count,
				    iter->cpu_file, 0);
	trace_access_unlock(iter->cpu_file);

	if (ret < 0) {
		if (trace_empty(iter)) {
			if ((filp->f_flags & O_NONBLOCK))
				return -EAGAIN;

			ret = wait_on_pipe(iter, 0);
			if (ret)
				return ret;

			goto again;
		}
		return 0;
	}

	info->read = 0;
 read:
	size = PAGE_SIZE - info->read;
	if (size > count)
		size = count;

	ret = copy_to_user(ubuf, info->spare + info->read, size);
	if (ret == size)
		return -EFAULT;

	size -= ret;

	*ppos += size;
	info->read += size;

	return size;
}

static int tracing_buffers_release(struct inode *inode, struct file *file)
{
	struct ftrace_buffer_info *info = file->private_data;
	struct trace_iterator *iter = &info->iter;

	mutex_lock(&trace_types_lock);

	iter->tr->trace_ref--;

	__trace_array_put(iter->tr);

	if (info->spare)
		ring_buffer_free_read_page(iter->array_buffer->buffer,
					   info->spare_cpu, info->spare);
	kvfree(info);

	mutex_unlock(&trace_types_lock);

	return 0;
}

struct buffer_ref {
	struct trace_buffer	*buffer;
	void			*page;
	int			cpu;
	refcount_t		refcount;
};

static void buffer_ref_release(struct buffer_ref *ref)
{
	if (!refcount_dec_and_test(&ref->refcount))
		return;
	ring_buffer_free_read_page(ref->buffer, ref->cpu, ref->page);
	kfree(ref);
}

static void buffer_pipe_buf_release(struct pipe_inode_info *pipe,
				    struct pipe_buffer *buf)
{
	struct buffer_ref *ref = (struct buffer_ref *)buf->private;

	buffer_ref_release(ref);
	buf->private = 0;
}

static bool buffer_pipe_buf_get(struct pipe_inode_info *pipe,
				struct pipe_buffer *buf)
{
	struct buffer_ref *ref = (struct buffer_ref *)buf->private;

	if (refcount_read(&ref->refcount) > INT_MAX/2)
		return false;

	refcount_inc(&ref->refcount);
	return true;
}

/* Pipe buffer operations for a buffer. */
static const struct pipe_buf_operations buffer_pipe_buf_ops = {
	.release		= buffer_pipe_buf_release,
	.get			= buffer_pipe_buf_get,
};

/*
 * Callback from splice_to_pipe(), if we need to release some pages
 * at the end of the spd in case we error'ed out in filling the pipe.
 */
static void buffer_spd_release(struct splice_pipe_desc *spd, unsigned int i)
{
	struct buffer_ref *ref =
		(struct buffer_ref *)spd->partial[i].private;

	buffer_ref_release(ref);
	spd->partial[i].private = 0;
}

static ssize_t
tracing_buffers_splice_read(struct file *file, loff_t *ppos,
			    struct pipe_inode_info *pipe, size_t len,
			    unsigned int flags)
{
	struct ftrace_buffer_info *info = file->private_data;
	struct trace_iterator *iter = &info->iter;
	struct partial_page partial_def[PIPE_DEF_BUFFERS];
	struct page *pages_def[PIPE_DEF_BUFFERS];
	struct splice_pipe_desc spd = {
		.pages		= pages_def,
		.partial	= partial_def,
		.nr_pages_max	= PIPE_DEF_BUFFERS,
		.ops		= &buffer_pipe_buf_ops,
		.spd_release	= buffer_spd_release,
	};
	struct buffer_ref *ref;
	int entries, i;
	ssize_t ret = 0;

#ifdef CONFIG_TRACER_MAX_TRACE
	if (iter->snapshot && iter->tr->current_trace->use_max_tr)
		return -EBUSY;
#endif

	if (*ppos & (PAGE_SIZE - 1))
		return -EINVAL;

	if (len & (PAGE_SIZE - 1)) {
		if (len < PAGE_SIZE)
			return -EINVAL;
		len &= PAGE_MASK;
	}

	if (splice_grow_spd(pipe, &spd))
		return -ENOMEM;

 again:
	trace_access_lock(iter->cpu_file);
	entries = ring_buffer_entries_cpu(iter->array_buffer->buffer, iter->cpu_file);

	for (i = 0; i < spd.nr_pages_max && len && entries; i++, len -= PAGE_SIZE) {
		struct page *page;
		int r;

		ref = kzalloc(sizeof(*ref), GFP_KERNEL);
		if (!ref) {
			ret = -ENOMEM;
			break;
		}

		refcount_set(&ref->refcount, 1);
		ref->buffer = iter->array_buffer->buffer;
		ref->page = ring_buffer_alloc_read_page(ref->buffer, iter->cpu_file);
		if (IS_ERR(ref->page)) {
			ret = PTR_ERR(ref->page);
			ref->page = NULL;
			kfree(ref);
			break;
		}
		ref->cpu = iter->cpu_file;

		r = ring_buffer_read_page(ref->buffer, &ref->page,
					  len, iter->cpu_file, 1);
		if (r < 0) {
			ring_buffer_free_read_page(ref->buffer, ref->cpu,
						   ref->page);
			kfree(ref);
			break;
		}

		page = virt_to_page(ref->page);

		spd.pages[i] = page;
		spd.partial[i].len = PAGE_SIZE;
		spd.partial[i].offset = 0;
		spd.partial[i].private = (unsigned long)ref;
		spd.nr_pages++;
		*ppos += PAGE_SIZE;

		entries = ring_buffer_entries_cpu(iter->array_buffer->buffer, iter->cpu_file);
	}

	trace_access_unlock(iter->cpu_file);
	spd.nr_pages = i;

	/* did we read anything? */
	if (!spd.nr_pages) {
		if (ret)
			goto out;

		ret = -EAGAIN;
		if ((file->f_flags & O_NONBLOCK) || (flags & SPLICE_F_NONBLOCK))
			goto out;

		ret = wait_on_pipe(iter, iter->tr->buffer_percent);
		if (ret)
			goto out;

		goto again;
	}

	ret = splice_to_pipe(pipe, &spd);
out:
	splice_shrink_spd(&spd);

	return ret;
}

static const struct file_operations tracing_buffers_fops = {
	.open		= tracing_buffers_open,
	.read		= tracing_buffers_read,
	.poll		= tracing_buffers_poll,
	.release	= tracing_buffers_release,
	.splice_read	= tracing_buffers_splice_read,
	.llseek		= no_llseek,
};

static ssize_t
tracing_stats_read(struct file *filp, char __user *ubuf,
		   size_t count, loff_t *ppos)
{
	struct inode *inode = file_inode(filp);
	struct trace_array *tr = inode->i_private;
	struct array_buffer *trace_buf = &tr->array_buffer;
	int cpu = tracing_get_cpu(inode);
	struct trace_seq *s;
	unsigned long cnt;
	unsigned long long t;
	unsigned long usec_rem;

	s = kmalloc(sizeof(*s), GFP_KERNEL);
	if (!s)
		return -ENOMEM;

	trace_seq_init(s);

	cnt = ring_buffer_entries_cpu(trace_buf->buffer, cpu);
	trace_seq_printf(s, "entries: %ld\n", cnt);

	cnt = ring_buffer_overrun_cpu(trace_buf->buffer, cpu);
	trace_seq_printf(s, "overrun: %ld\n", cnt);

	cnt = ring_buffer_commit_overrun_cpu(trace_buf->buffer, cpu);
	trace_seq_printf(s, "commit overrun: %ld\n", cnt);

	cnt = ring_buffer_bytes_cpu(trace_buf->buffer, cpu);
	trace_seq_printf(s, "bytes: %ld\n", cnt);

	if (trace_clocks[tr->clock_id].in_ns) {
		/* local or global for trace_clock */
		t = ns2usecs(ring_buffer_oldest_event_ts(trace_buf->buffer, cpu));
		usec_rem = do_div(t, USEC_PER_SEC);
		trace_seq_printf(s, "oldest event ts: %5llu.%06lu\n",
								t, usec_rem);

		t = ns2usecs(ring_buffer_time_stamp(trace_buf->buffer, cpu));
		usec_rem = do_div(t, USEC_PER_SEC);
		trace_seq_printf(s, "now ts: %5llu.%06lu\n", t, usec_rem);
	} else {
		/* counter or tsc mode for trace_clock */
		trace_seq_printf(s, "oldest event ts: %llu\n",
				ring_buffer_oldest_event_ts(trace_buf->buffer, cpu));

		trace_seq_printf(s, "now ts: %llu\n",
				ring_buffer_time_stamp(trace_buf->buffer, cpu));
	}

	cnt = ring_buffer_dropped_events_cpu(trace_buf->buffer, cpu);
	trace_seq_printf(s, "dropped events: %ld\n", cnt);

	cnt = ring_buffer_read_events_cpu(trace_buf->buffer, cpu);
	trace_seq_printf(s, "read events: %ld\n", cnt);

	count = simple_read_from_buffer(ubuf, count, ppos,
					s->buffer, trace_seq_used(s));

	kfree(s);

	return count;
}

static const struct file_operations tracing_stats_fops = {
	.open		= tracing_open_generic_tr,
	.read		= tracing_stats_read,
	.llseek		= generic_file_llseek,
	.release	= tracing_release_generic_tr,
};

#ifdef CONFIG_DYNAMIC_FTRACE

static ssize_t
tracing_read_dyn_info(struct file *filp, char __user *ubuf,
		  size_t cnt, loff_t *ppos)
{
	ssize_t ret;
	char *buf;
	int r;

	/* 256 should be plenty to hold the amount needed */
	buf = kmalloc(256, GFP_KERNEL);
	if (!buf)
		return -ENOMEM;

	r = scnprintf(buf, 256, "%ld pages:%ld groups: %ld\n",
		      ftrace_update_tot_cnt,
		      ftrace_number_of_pages,
		      ftrace_number_of_groups);

	ret = simple_read_from_buffer(ubuf, cnt, ppos, buf, r);
	kfree(buf);
	return ret;
}

static const struct file_operations tracing_dyn_info_fops = {
	.open		= tracing_open_generic,
	.read		= tracing_read_dyn_info,
	.llseek		= generic_file_llseek,
};
#endif /* CONFIG_DYNAMIC_FTRACE */

#if defined(CONFIG_TRACER_SNAPSHOT) && defined(CONFIG_DYNAMIC_FTRACE)
static void
ftrace_snapshot(unsigned long ip, unsigned long parent_ip,
		struct trace_array *tr, struct ftrace_probe_ops *ops,
		void *data)
{
	tracing_snapshot_instance(tr);
}

static void
ftrace_count_snapshot(unsigned long ip, unsigned long parent_ip,
		      struct trace_array *tr, struct ftrace_probe_ops *ops,
		      void *data)
{
	struct ftrace_func_mapper *mapper = data;
	long *count = NULL;

	if (mapper)
		count = (long *)ftrace_func_mapper_find_ip(mapper, ip);

	if (count) {

		if (*count <= 0)
			return;

		(*count)--;
	}

	tracing_snapshot_instance(tr);
}

static int
ftrace_snapshot_print(struct seq_file *m, unsigned long ip,
		      struct ftrace_probe_ops *ops, void *data)
{
	struct ftrace_func_mapper *mapper = data;
	long *count = NULL;

	seq_printf(m, "%ps:", (void *)ip);

	seq_puts(m, "snapshot");

	if (mapper)
		count = (long *)ftrace_func_mapper_find_ip(mapper, ip);

	if (count)
		seq_printf(m, ":count=%ld\n", *count);
	else
		seq_puts(m, ":unlimited\n");

	return 0;
}

static int
ftrace_snapshot_init(struct ftrace_probe_ops *ops, struct trace_array *tr,
		     unsigned long ip, void *init_data, void **data)
{
	struct ftrace_func_mapper *mapper = *data;

	if (!mapper) {
		mapper = allocate_ftrace_func_mapper();
		if (!mapper)
			return -ENOMEM;
		*data = mapper;
	}

	return ftrace_func_mapper_add_ip(mapper, ip, init_data);
}

static void
ftrace_snapshot_free(struct ftrace_probe_ops *ops, struct trace_array *tr,
		     unsigned long ip, void *data)
{
	struct ftrace_func_mapper *mapper = data;

	if (!ip) {
		if (!mapper)
			return;
		free_ftrace_func_mapper(mapper, NULL);
		return;
	}

	ftrace_func_mapper_remove_ip(mapper, ip);
}

static struct ftrace_probe_ops snapshot_probe_ops = {
	.func			= ftrace_snapshot,
	.print			= ftrace_snapshot_print,
};

static struct ftrace_probe_ops snapshot_count_probe_ops = {
	.func			= ftrace_count_snapshot,
	.print			= ftrace_snapshot_print,
	.init			= ftrace_snapshot_init,
	.free			= ftrace_snapshot_free,
};

static int
ftrace_trace_snapshot_callback(struct trace_array *tr, struct ftrace_hash *hash,
			       char *glob, char *cmd, char *param, int enable)
{
	struct ftrace_probe_ops *ops;
	void *count = (void *)-1;
	char *number;
	int ret;

	if (!tr)
		return -ENODEV;

	/* hash funcs only work with set_ftrace_filter */
	if (!enable)
		return -EINVAL;

	ops = param ? &snapshot_count_probe_ops :  &snapshot_probe_ops;

	if (glob[0] == '!')
		return unregister_ftrace_function_probe_func(glob+1, tr, ops);

	if (!param)
		goto out_reg;

	number = strsep(&param, ":");

	if (!strlen(number))
		goto out_reg;

	/*
	 * We use the callback data field (which is a pointer)
	 * as our counter.
	 */
	ret = kstrtoul(number, 0, (unsigned long *)&count);
	if (ret)
		return ret;

 out_reg:
	ret = tracing_alloc_snapshot_instance(tr);
	if (ret < 0)
		goto out;

	ret = register_ftrace_function_probe(glob, tr, ops, count);

 out:
	return ret < 0 ? ret : 0;
}

static struct ftrace_func_command ftrace_snapshot_cmd = {
	.name			= "snapshot",
	.func			= ftrace_trace_snapshot_callback,
};

static __init int register_snapshot_cmd(void)
{
	return register_ftrace_command(&ftrace_snapshot_cmd);
}
#else
static inline __init int register_snapshot_cmd(void) { return 0; }
#endif /* defined(CONFIG_TRACER_SNAPSHOT) && defined(CONFIG_DYNAMIC_FTRACE) */

static struct dentry *tracing_get_dentry(struct trace_array *tr)
{
	if (WARN_ON(!tr->dir))
		return ERR_PTR(-ENODEV);

	/* Top directory uses NULL as the parent */
	if (tr->flags & TRACE_ARRAY_FL_GLOBAL)
		return NULL;

	/* All sub buffers have a descriptor */
	return tr->dir;
}

static struct dentry *tracing_dentry_percpu(struct trace_array *tr, int cpu)
{
	struct dentry *d_tracer;

	if (tr->percpu_dir)
		return tr->percpu_dir;

	d_tracer = tracing_get_dentry(tr);
	if (IS_ERR(d_tracer))
		return NULL;

	tr->percpu_dir = tracefs_create_dir("per_cpu", d_tracer);

	MEM_FAIL(!tr->percpu_dir,
		  "Could not create tracefs directory 'per_cpu/%d'\n", cpu);

	return tr->percpu_dir;
}

static struct dentry *
trace_create_cpu_file(const char *name, umode_t mode, struct dentry *parent,
		      void *data, long cpu, const struct file_operations *fops)
{
	struct dentry *ret = trace_create_file(name, mode, parent, data, fops);

	if (ret) /* See tracing_get_cpu() */
		d_inode(ret)->i_cdev = (void *)(cpu + 1);
	return ret;
}

static void
tracing_init_tracefs_percpu(struct trace_array *tr, long cpu)
{
	struct dentry *d_percpu = tracing_dentry_percpu(tr, cpu);
	struct dentry *d_cpu;
	char cpu_dir[30]; /* 30 characters should be more than enough */

	if (!d_percpu)
		return;

	snprintf(cpu_dir, 30, "cpu%ld", cpu);
	d_cpu = tracefs_create_dir(cpu_dir, d_percpu);
	if (!d_cpu) {
		pr_warn("Could not create tracefs '%s' entry\n", cpu_dir);
		return;
	}

	/* per cpu trace_pipe */
	trace_create_cpu_file("trace_pipe", 0444, d_cpu,
				tr, cpu, &tracing_pipe_fops);

	/* per cpu trace */
	trace_create_cpu_file("trace", 0644, d_cpu,
				tr, cpu, &tracing_fops);

	trace_create_cpu_file("trace_pipe_raw", 0444, d_cpu,
				tr, cpu, &tracing_buffers_fops);

	trace_create_cpu_file("stats", 0444, d_cpu,
				tr, cpu, &tracing_stats_fops);

	trace_create_cpu_file("buffer_size_kb", 0444, d_cpu,
				tr, cpu, &tracing_entries_fops);

#ifdef CONFIG_TRACER_SNAPSHOT
	trace_create_cpu_file("snapshot", 0644, d_cpu,
				tr, cpu, &snapshot_fops);

	trace_create_cpu_file("snapshot_raw", 0444, d_cpu,
				tr, cpu, &snapshot_raw_fops);
#endif
}

#ifdef CONFIG_FTRACE_SELFTEST
/* Let selftest have access to static functions in this file */
#include "trace_selftest.c"
#endif

static ssize_t
trace_options_read(struct file *filp, char __user *ubuf, size_t cnt,
			loff_t *ppos)
{
	struct trace_option_dentry *topt = filp->private_data;
	char *buf;

	if (topt->flags->val & topt->opt->bit)
		buf = "1\n";
	else
		buf = "0\n";

	return simple_read_from_buffer(ubuf, cnt, ppos, buf, 2);
}

static ssize_t
trace_options_write(struct file *filp, const char __user *ubuf, size_t cnt,
			 loff_t *ppos)
{
	struct trace_option_dentry *topt = filp->private_data;
	unsigned long val;
	int ret;

	ret = kstrtoul_from_user(ubuf, cnt, 10, &val);
	if (ret)
		return ret;

	if (val != 0 && val != 1)
		return -EINVAL;

	if (!!(topt->flags->val & topt->opt->bit) != val) {
		mutex_lock(&trace_types_lock);
		ret = __set_tracer_option(topt->tr, topt->flags,
					  topt->opt, !val);
		mutex_unlock(&trace_types_lock);
		if (ret)
			return ret;
	}

	*ppos += cnt;

	return cnt;
}


static const struct file_operations trace_options_fops = {
	.open = tracing_open_generic,
	.read = trace_options_read,
	.write = trace_options_write,
	.llseek	= generic_file_llseek,
};

/*
 * In order to pass in both the trace_array descriptor as well as the index
 * to the flag that the trace option file represents, the trace_array
 * has a character array of trace_flags_index[], which holds the index
 * of the bit for the flag it represents. index[0] == 0, index[1] == 1, etc.
 * The address of this character array is passed to the flag option file
 * read/write callbacks.
 *
 * In order to extract both the index and the trace_array descriptor,
 * get_tr_index() uses the following algorithm.
 *
 *   idx = *ptr;
 *
 * As the pointer itself contains the address of the index (remember
 * index[1] == 1).
 *
 * Then to get the trace_array descriptor, by subtracting that index
 * from the ptr, we get to the start of the index itself.
 *
 *   ptr - idx == &index[0]
 *
 * Then a simple container_of() from that pointer gets us to the
 * trace_array descriptor.
 */
static void get_tr_index(void *data, struct trace_array **ptr,
			 unsigned int *pindex)
{
	*pindex = *(unsigned char *)data;

	*ptr = container_of(data - *pindex, struct trace_array,
			    trace_flags_index);
}

static ssize_t
trace_options_core_read(struct file *filp, char __user *ubuf, size_t cnt,
			loff_t *ppos)
{
	void *tr_index = filp->private_data;
	struct trace_array *tr;
	unsigned int index;
	char *buf;

	get_tr_index(tr_index, &tr, &index);

	if (tr->trace_flags & (1 << index))
		buf = "1\n";
	else
		buf = "0\n";

	return simple_read_from_buffer(ubuf, cnt, ppos, buf, 2);
}

static ssize_t
trace_options_core_write(struct file *filp, const char __user *ubuf, size_t cnt,
			 loff_t *ppos)
{
	void *tr_index = filp->private_data;
	struct trace_array *tr;
	unsigned int index;
	unsigned long val;
	int ret;

	get_tr_index(tr_index, &tr, &index);

	ret = kstrtoul_from_user(ubuf, cnt, 10, &val);
	if (ret)
		return ret;

	if (val != 0 && val != 1)
		return -EINVAL;

	mutex_lock(&event_mutex);
	mutex_lock(&trace_types_lock);
	ret = set_tracer_flag(tr, 1 << index, val);
	mutex_unlock(&trace_types_lock);
	mutex_unlock(&event_mutex);

	if (ret < 0)
		return ret;

	*ppos += cnt;

	return cnt;
}

static const struct file_operations trace_options_core_fops = {
	.open = tracing_open_generic,
	.read = trace_options_core_read,
	.write = trace_options_core_write,
	.llseek = generic_file_llseek,
};

struct dentry *trace_create_file(const char *name,
				 umode_t mode,
				 struct dentry *parent,
				 void *data,
				 const struct file_operations *fops)
{
	struct dentry *ret;

	ret = tracefs_create_file(name, mode, parent, data, fops);
	if (!ret)
		pr_warn("Could not create tracefs '%s' entry\n", name);

	return ret;
}


static struct dentry *trace_options_init_dentry(struct trace_array *tr)
{
	struct dentry *d_tracer;

	if (tr->options)
		return tr->options;

	d_tracer = tracing_get_dentry(tr);
	if (IS_ERR(d_tracer))
		return NULL;

	tr->options = tracefs_create_dir("options", d_tracer);
	if (!tr->options) {
		pr_warn("Could not create tracefs directory 'options'\n");
		return NULL;
	}

	return tr->options;
}

static void
create_trace_option_file(struct trace_array *tr,
			 struct trace_option_dentry *topt,
			 struct tracer_flags *flags,
			 struct tracer_opt *opt)
{
	struct dentry *t_options;

	t_options = trace_options_init_dentry(tr);
	if (!t_options)
		return;

	topt->flags = flags;
	topt->opt = opt;
	topt->tr = tr;

	topt->entry = trace_create_file(opt->name, 0644, t_options, topt,
				    &trace_options_fops);

}

static void
create_trace_option_files(struct trace_array *tr, struct tracer *tracer)
{
	struct trace_option_dentry *topts;
	struct trace_options *tr_topts;
	struct tracer_flags *flags;
	struct tracer_opt *opts;
	int cnt;
	int i;

	if (!tracer)
		return;

	flags = tracer->flags;

	if (!flags || !flags->opts)
		return;

	/*
	 * If this is an instance, only create flags for tracers
	 * the instance may have.
	 */
	if (!trace_ok_for_array(tracer, tr))
		return;

	for (i = 0; i < tr->nr_topts; i++) {
		/* Make sure there's no duplicate flags. */
		if (WARN_ON_ONCE(tr->topts[i].tracer->flags == tracer->flags))
			return;
	}

	opts = flags->opts;

	for (cnt = 0; opts[cnt].name; cnt++)
		;

	topts = kcalloc(cnt + 1, sizeof(*topts), GFP_KERNEL);
	if (!topts)
		return;

	tr_topts = krealloc(tr->topts, sizeof(*tr->topts) * (tr->nr_topts + 1),
			    GFP_KERNEL);
	if (!tr_topts) {
		kfree(topts);
		return;
	}

	tr->topts = tr_topts;
	tr->topts[tr->nr_topts].tracer = tracer;
	tr->topts[tr->nr_topts].topts = topts;
	tr->nr_topts++;

	for (cnt = 0; opts[cnt].name; cnt++) {
		create_trace_option_file(tr, &topts[cnt], flags,
					 &opts[cnt]);
		MEM_FAIL(topts[cnt].entry == NULL,
			  "Failed to create trace option: %s",
			  opts[cnt].name);
	}
}

static struct dentry *
create_trace_option_core_file(struct trace_array *tr,
			      const char *option, long index)
{
	struct dentry *t_options;

	t_options = trace_options_init_dentry(tr);
	if (!t_options)
		return NULL;

	return trace_create_file(option, 0644, t_options,
				 (void *)&tr->trace_flags_index[index],
				 &trace_options_core_fops);
}

static void create_trace_options_dir(struct trace_array *tr)
{
	struct dentry *t_options;
	bool top_level = tr == &global_trace;
	int i;

	t_options = trace_options_init_dentry(tr);
	if (!t_options)
		return;

	for (i = 0; trace_options[i]; i++) {
		if (top_level ||
		    !((1 << i) & TOP_LEVEL_TRACE_FLAGS))
			create_trace_option_core_file(tr, trace_options[i], i);
	}
}

static ssize_t
rb_simple_read(struct file *filp, char __user *ubuf,
	       size_t cnt, loff_t *ppos)
{
	struct trace_array *tr = filp->private_data;
	char buf[64];
	int r;

	r = tracer_tracing_is_on(tr);
	r = sprintf(buf, "%d\n", r);

	return simple_read_from_buffer(ubuf, cnt, ppos, buf, r);
}

static ssize_t
rb_simple_write(struct file *filp, const char __user *ubuf,
		size_t cnt, loff_t *ppos)
{
	struct trace_array *tr = filp->private_data;
	struct trace_buffer *buffer = tr->array_buffer.buffer;
	unsigned long val;
	int ret;

	ret = kstrtoul_from_user(ubuf, cnt, 10, &val);
	if (ret)
		return ret;

	if (buffer) {
		mutex_lock(&trace_types_lock);
		if (!!val == tracer_tracing_is_on(tr)) {
			val = 0; /* do nothing */
		} else if (val) {
			tracer_tracing_on(tr);
			if (tr->current_trace->start)
				tr->current_trace->start(tr);
		} else {
			tracer_tracing_off(tr);
			if (tr->current_trace->stop)
				tr->current_trace->stop(tr);
		}
		mutex_unlock(&trace_types_lock);
	}

	(*ppos)++;

	return cnt;
}

static const struct file_operations rb_simple_fops = {
	.open		= tracing_open_generic_tr,
	.read		= rb_simple_read,
	.write		= rb_simple_write,
	.release	= tracing_release_generic_tr,
	.llseek		= default_llseek,
};

static ssize_t
buffer_percent_read(struct file *filp, char __user *ubuf,
		    size_t cnt, loff_t *ppos)
{
	struct trace_array *tr = filp->private_data;
	char buf[64];
	int r;

	r = tr->buffer_percent;
	r = sprintf(buf, "%d\n", r);

	return simple_read_from_buffer(ubuf, cnt, ppos, buf, r);
}

static ssize_t
buffer_percent_write(struct file *filp, const char __user *ubuf,
		     size_t cnt, loff_t *ppos)
{
	struct trace_array *tr = filp->private_data;
	unsigned long val;
	int ret;

	ret = kstrtoul_from_user(ubuf, cnt, 10, &val);
	if (ret)
		return ret;

	if (val > 100)
		return -EINVAL;

	if (!val)
		val = 1;

	tr->buffer_percent = val;

	(*ppos)++;

	return cnt;
}

static const struct file_operations buffer_percent_fops = {
	.open		= tracing_open_generic_tr,
	.read		= buffer_percent_read,
	.write		= buffer_percent_write,
	.release	= tracing_release_generic_tr,
	.llseek		= default_llseek,
};

static struct dentry *trace_instance_dir;

static void
init_tracer_tracefs(struct trace_array *tr, struct dentry *d_tracer);

static int
allocate_trace_buffer(struct trace_array *tr, struct array_buffer *buf, int size)
{
	enum ring_buffer_flags rb_flags;

	rb_flags = tr->trace_flags & TRACE_ITER_OVERWRITE ? RB_FL_OVERWRITE : 0;

	buf->tr = tr;

	buf->buffer = ring_buffer_alloc(size, rb_flags);
	if (!buf->buffer)
		return -ENOMEM;

	buf->data = alloc_percpu(struct trace_array_cpu);
	if (!buf->data) {
		ring_buffer_free(buf->buffer);
		buf->buffer = NULL;
		return -ENOMEM;
	}

	/* Allocate the first page for all buffers */
	set_buffer_entries(&tr->array_buffer,
			   ring_buffer_size(tr->array_buffer.buffer, 0));

	return 0;
}

static int allocate_trace_buffers(struct trace_array *tr, int size)
{
	int ret;

	ret = allocate_trace_buffer(tr, &tr->array_buffer, size);
	if (ret)
		return ret;

#ifdef CONFIG_TRACER_MAX_TRACE
	ret = allocate_trace_buffer(tr, &tr->max_buffer,
				    allocate_snapshot ? size : 1);
	if (MEM_FAIL(ret, "Failed to allocate trace buffer\n")) {
		ring_buffer_free(tr->array_buffer.buffer);
		tr->array_buffer.buffer = NULL;
		free_percpu(tr->array_buffer.data);
		tr->array_buffer.data = NULL;
		return -ENOMEM;
	}
	tr->allocated_snapshot = allocate_snapshot;

	/*
	 * Only the top level trace array gets its snapshot allocated
	 * from the kernel command line.
	 */
	allocate_snapshot = false;
#endif

	return 0;
}

static void free_trace_buffer(struct array_buffer *buf)
{
	if (buf->buffer) {
		ring_buffer_free(buf->buffer);
		buf->buffer = NULL;
		free_percpu(buf->data);
		buf->data = NULL;
	}
}

static void free_trace_buffers(struct trace_array *tr)
{
	if (!tr)
		return;

	free_trace_buffer(&tr->array_buffer);

#ifdef CONFIG_TRACER_MAX_TRACE
	free_trace_buffer(&tr->max_buffer);
#endif
}

static void init_trace_flags_index(struct trace_array *tr)
{
	int i;

	/* Used by the trace options files */
	for (i = 0; i < TRACE_FLAGS_MAX_SIZE; i++)
		tr->trace_flags_index[i] = i;
}

static void __update_tracer_options(struct trace_array *tr)
{
	struct tracer *t;

	for (t = trace_types; t; t = t->next)
		add_tracer_options(tr, t);
}

static void update_tracer_options(struct trace_array *tr)
{
	mutex_lock(&trace_types_lock);
	__update_tracer_options(tr);
	mutex_unlock(&trace_types_lock);
}

/* Must have trace_types_lock held */
struct trace_array *trace_array_find(const char *instance)
{
	struct trace_array *tr, *found = NULL;

	list_for_each_entry(tr, &ftrace_trace_arrays, list) {
		if (tr->name && strcmp(tr->name, instance) == 0) {
			found = tr;
			break;
		}
	}

	return found;
}

struct trace_array *trace_array_find_get(const char *instance)
{
	struct trace_array *tr;

	mutex_lock(&trace_types_lock);
	tr = trace_array_find(instance);
	if (tr)
		tr->ref++;
	mutex_unlock(&trace_types_lock);

	return tr;
}

static int trace_array_create_dir(struct trace_array *tr)
{
	int ret;

	tr->dir = tracefs_create_dir(tr->name, trace_instance_dir);
	if (!tr->dir)
		return -EINVAL;

	ret = event_trace_add_tracer(tr->dir, tr);
	if (ret)
		tracefs_remove(tr->dir);

	init_tracer_tracefs(tr, tr->dir);
	__update_tracer_options(tr);

	return ret;
}

static struct trace_array *trace_array_create(const char *name)
{
	struct trace_array *tr;
	int ret;

	ret = -ENOMEM;
	tr = kzalloc(sizeof(*tr), GFP_KERNEL);
	if (!tr)
		return ERR_PTR(ret);

	tr->name = kstrdup(name, GFP_KERNEL);
	if (!tr->name)
		goto out_free_tr;

	if (!alloc_cpumask_var(&tr->tracing_cpumask, GFP_KERNEL))
		goto out_free_tr;

	tr->trace_flags = global_trace.trace_flags & ~ZEROED_TRACE_FLAGS;

	cpumask_copy(tr->tracing_cpumask, cpu_all_mask);

	raw_spin_lock_init(&tr->start_lock);

	tr->max_lock = (arch_spinlock_t)__ARCH_SPIN_LOCK_UNLOCKED;

	tr->current_trace = &nop_trace;

	INIT_LIST_HEAD(&tr->systems);
	INIT_LIST_HEAD(&tr->events);
	INIT_LIST_HEAD(&tr->hist_vars);
	INIT_LIST_HEAD(&tr->err_log);

	if (allocate_trace_buffers(tr, trace_buf_size) < 0)
		goto out_free_tr;

	if (ftrace_allocate_ftrace_ops(tr) < 0)
		goto out_free_tr;

	ftrace_init_trace_array(tr);

	init_trace_flags_index(tr);

	if (trace_instance_dir) {
		ret = trace_array_create_dir(tr);
		if (ret)
			goto out_free_tr;
	} else
		__trace_early_add_events(tr);

	list_add(&tr->list, &ftrace_trace_arrays);

	tr->ref++;

	return tr;

 out_free_tr:
	ftrace_free_ftrace_ops(tr);
	free_trace_buffers(tr);
	free_cpumask_var(tr->tracing_cpumask);
	kfree(tr->name);
	kfree(tr);

	return ERR_PTR(ret);
}

static int instance_mkdir(const char *name)
{
	struct trace_array *tr;
	int ret;

	mutex_lock(&event_mutex);
	mutex_lock(&trace_types_lock);

	ret = -EEXIST;
	if (trace_array_find(name))
		goto out_unlock;

	tr = trace_array_create(name);

	ret = PTR_ERR_OR_ZERO(tr);

out_unlock:
	mutex_unlock(&trace_types_lock);
	mutex_unlock(&event_mutex);
	return ret;
}

/**
 * trace_array_get_by_name - Create/Lookup a trace array, given its name.
 * @name: The name of the trace array to be looked up/created.
 *
 * Returns pointer to trace array with given name.
 * NULL, if it cannot be created.
 *
 * NOTE: This function increments the reference counter associated with the
 * trace array returned. This makes sure it cannot be freed while in use.
 * Use trace_array_put() once the trace array is no longer needed.
 * If the trace_array is to be freed, trace_array_destroy() needs to
 * be called after the trace_array_put(), or simply let user space delete
 * it from the tracefs instances directory. But until the
 * trace_array_put() is called, user space can not delete it.
 *
 */
struct trace_array *trace_array_get_by_name(const char *name)
{
	struct trace_array *tr;

	mutex_lock(&event_mutex);
	mutex_lock(&trace_types_lock);

	list_for_each_entry(tr, &ftrace_trace_arrays, list) {
		if (tr->name && strcmp(tr->name, name) == 0)
			goto out_unlock;
	}

	tr = trace_array_create(name);

	if (IS_ERR(tr))
		tr = NULL;
out_unlock:
	if (tr)
		tr->ref++;

	mutex_unlock(&trace_types_lock);
	mutex_unlock(&event_mutex);
	return tr;
}
EXPORT_SYMBOL_GPL(trace_array_get_by_name);

static int __remove_instance(struct trace_array *tr)
{
	int i;

	/* Reference counter for a newly created trace array = 1. */
	if (tr->ref > 1 || (tr->current_trace && tr->trace_ref))
		return -EBUSY;

	list_del(&tr->list);

	/* Disable all the flags that were enabled coming in */
	for (i = 0; i < TRACE_FLAGS_MAX_SIZE; i++) {
		if ((1 << i) & ZEROED_TRACE_FLAGS)
			set_tracer_flag(tr, 1 << i, 0);
	}

	tracing_set_nop(tr);
	clear_ftrace_function_probes(tr);
	event_trace_del_tracer(tr);
	ftrace_clear_pids(tr);
	ftrace_destroy_function_files(tr);
	tracefs_remove(tr->dir);
	free_trace_buffers(tr);

	for (i = 0; i < tr->nr_topts; i++) {
		kfree(tr->topts[i].topts);
	}
	kfree(tr->topts);

	free_cpumask_var(tr->tracing_cpumask);
	kfree(tr->name);
	kfree(tr);

	return 0;
}

int trace_array_destroy(struct trace_array *this_tr)
{
	struct trace_array *tr;
	int ret;

	if (!this_tr)
		return -EINVAL;

	mutex_lock(&event_mutex);
	mutex_lock(&trace_types_lock);

	ret = -ENODEV;

	/* Making sure trace array exists before destroying it. */
	list_for_each_entry(tr, &ftrace_trace_arrays, list) {
		if (tr == this_tr) {
			ret = __remove_instance(tr);
			break;
		}
	}

	mutex_unlock(&trace_types_lock);
	mutex_unlock(&event_mutex);

	return ret;
}
EXPORT_SYMBOL_GPL(trace_array_destroy);

static int instance_rmdir(const char *name)
{
	struct trace_array *tr;
	int ret;

	mutex_lock(&event_mutex);
	mutex_lock(&trace_types_lock);

	ret = -ENODEV;
	tr = trace_array_find(name);
	if (tr)
		ret = __remove_instance(tr);

	mutex_unlock(&trace_types_lock);
	mutex_unlock(&event_mutex);

	return ret;
}

static __init void create_trace_instances(struct dentry *d_tracer)
{
	struct trace_array *tr;

	trace_instance_dir = tracefs_create_instance_dir("instances", d_tracer,
							 instance_mkdir,
							 instance_rmdir);
	if (MEM_FAIL(!trace_instance_dir, "Failed to create instances directory\n"))
		return;

	mutex_lock(&event_mutex);
	mutex_lock(&trace_types_lock);

	list_for_each_entry(tr, &ftrace_trace_arrays, list) {
		if (!tr->name)
			continue;
		if (MEM_FAIL(trace_array_create_dir(tr) < 0,
			     "Failed to create instance directory\n"))
			break;
	}

	mutex_unlock(&trace_types_lock);
	mutex_unlock(&event_mutex);
}

static void
init_tracer_tracefs(struct trace_array *tr, struct dentry *d_tracer)
{
	struct trace_event_file *file;
	int cpu;

	trace_create_file("available_tracers", 0444, d_tracer,
			tr, &show_traces_fops);

	trace_create_file("current_tracer", 0644, d_tracer,
			tr, &set_tracer_fops);

	trace_create_file("tracing_cpumask", 0644, d_tracer,
			  tr, &tracing_cpumask_fops);

	trace_create_file("trace_options", 0644, d_tracer,
			  tr, &tracing_iter_fops);

	trace_create_file("trace", 0644, d_tracer,
			  tr, &tracing_fops);

	trace_create_file("trace_pipe", 0444, d_tracer,
			  tr, &tracing_pipe_fops);

	trace_create_file("buffer_size_kb", 0644, d_tracer,
			  tr, &tracing_entries_fops);

	trace_create_file("buffer_total_size_kb", 0444, d_tracer,
			  tr, &tracing_total_entries_fops);

	trace_create_file("free_buffer", 0200, d_tracer,
			  tr, &tracing_free_buffer_fops);

	trace_create_file("trace_marker", 0220, d_tracer,
			  tr, &tracing_mark_fops);

	file = __find_event_file(tr, "ftrace", "print");
	if (file && file->dir)
		trace_create_file("trigger", 0644, file->dir, file,
				  &event_trigger_fops);
	tr->trace_marker_file = file;

	trace_create_file("trace_marker_raw", 0220, d_tracer,
			  tr, &tracing_mark_raw_fops);

	trace_create_file("trace_clock", 0644, d_tracer, tr,
			  &trace_clock_fops);

	trace_create_file("tracing_on", 0644, d_tracer,
			  tr, &rb_simple_fops);

	trace_create_file("timestamp_mode", 0444, d_tracer, tr,
			  &trace_time_stamp_mode_fops);

	tr->buffer_percent = 50;

	trace_create_file("buffer_percent", 0444, d_tracer,
			tr, &buffer_percent_fops);

	create_trace_options_dir(tr);

#if defined(CONFIG_TRACER_MAX_TRACE) || defined(CONFIG_HWLAT_TRACER)
	trace_create_maxlat_file(tr, d_tracer);
#endif

	if (ftrace_create_function_files(tr, d_tracer))
		MEM_FAIL(1, "Could not allocate function filter files");

#ifdef CONFIG_TRACER_SNAPSHOT
	trace_create_file("snapshot", 0644, d_tracer,
			  tr, &snapshot_fops);
#endif

	trace_create_file("error_log", 0644, d_tracer,
			  tr, &tracing_err_log_fops);

	for_each_tracing_cpu(cpu)
		tracing_init_tracefs_percpu(tr, cpu);

	ftrace_init_tracefs(tr, d_tracer);
}

static struct vfsmount *trace_automount(struct dentry *mntpt, void *ingore)
{
	struct vfsmount *mnt;
	struct file_system_type *type;

	/*
	 * To maintain backward compatibility for tools that mount
	 * debugfs to get to the tracing facility, tracefs is automatically
	 * mounted to the debugfs/tracing directory.
	 */
	type = get_fs_type("tracefs");
	if (!type)
		return NULL;
	mnt = vfs_submount(mntpt, type, "tracefs", NULL);
	put_filesystem(type);
	if (IS_ERR(mnt))
		return NULL;
	mntget(mnt);

	return mnt;
}

/**
 * tracing_init_dentry - initialize top level trace array
 *
 * This is called when creating files or directories in the tracing
 * directory. It is called via fs_initcall() by any of the boot up code
 * and expects to return the dentry of the top level tracing directory.
 */
int tracing_init_dentry(void)
{
	struct trace_array *tr = &global_trace;

	if (security_locked_down(LOCKDOWN_TRACEFS)) {
		pr_warn("Tracing disabled due to lockdown\n");
		return -EPERM;
	}

	/* The top level trace array uses  NULL as parent */
	if (tr->dir)
		return 0;

	if (WARN_ON(!tracefs_initialized()))
		return -ENODEV;

	/*
	 * As there may still be users that expect the tracing
	 * files to exist in debugfs/tracing, we must automount
	 * the tracefs file system there, so older tools still
	 * work with the newer kerenl.
	 */
	tr->dir = debugfs_create_automount("tracing", NULL,
					   trace_automount, NULL);

	return 0;
}

extern struct trace_eval_map *__start_ftrace_eval_maps[];
extern struct trace_eval_map *__stop_ftrace_eval_maps[];

static struct workqueue_struct *eval_map_wq __initdata;
static struct work_struct eval_map_work __initdata;

static void __init eval_map_work_func(struct work_struct *work)
{
	int len;

	len = __stop_ftrace_eval_maps - __start_ftrace_eval_maps;
	trace_insert_eval_map(NULL, __start_ftrace_eval_maps, len);
}

static int __init trace_eval_init(void)
{
	INIT_WORK(&eval_map_work, eval_map_work_func);

	eval_map_wq = alloc_workqueue("eval_map_wq", WQ_UNBOUND, 0);
	if (!eval_map_wq) {
		pr_err("Unable to allocate eval_map_wq\n");
		/* Do work here */
		eval_map_work_func(&eval_map_work);
		return -ENOMEM;
	}

	queue_work(eval_map_wq, &eval_map_work);
	return 0;
}

static int __init trace_eval_sync(void)
{
	/* Make sure the eval map updates are finished */
	if (eval_map_wq)
		destroy_workqueue(eval_map_wq);
	return 0;
}

late_initcall_sync(trace_eval_sync);


#ifdef CONFIG_MODULES
static void trace_module_add_evals(struct module *mod)
{
	if (!mod->num_trace_evals)
		return;

	/*
	 * Modules with bad taint do not have events created, do
	 * not bother with enums either.
	 */
	if (trace_module_has_bad_taint(mod))
		return;

	trace_insert_eval_map(mod, mod->trace_evals, mod->num_trace_evals);
}

#ifdef CONFIG_TRACE_EVAL_MAP_FILE
static void trace_module_remove_evals(struct module *mod)
{
	union trace_eval_map_item *map;
	union trace_eval_map_item **last = &trace_eval_maps;

	if (!mod->num_trace_evals)
		return;

	mutex_lock(&trace_eval_mutex);

	map = trace_eval_maps;

	while (map) {
		if (map->head.mod == mod)
			break;
		map = trace_eval_jmp_to_tail(map);
		last = &map->tail.next;
		map = map->tail.next;
	}
	if (!map)
		goto out;

	*last = trace_eval_jmp_to_tail(map)->tail.next;
	kfree(map);
 out:
	mutex_unlock(&trace_eval_mutex);
}
#else
static inline void trace_module_remove_evals(struct module *mod) { }
#endif /* CONFIG_TRACE_EVAL_MAP_FILE */

static int trace_module_notify(struct notifier_block *self,
			       unsigned long val, void *data)
{
	struct module *mod = data;

	switch (val) {
	case MODULE_STATE_COMING:
		trace_module_add_evals(mod);
		break;
	case MODULE_STATE_GOING:
		trace_module_remove_evals(mod);
		break;
	}

	return NOTIFY_OK;
}

static struct notifier_block trace_module_nb = {
	.notifier_call = trace_module_notify,
	.priority = 0,
};
#endif /* CONFIG_MODULES */

static __init int tracer_init_tracefs(void)
{
	int ret;

	trace_access_lock_init();

	ret = tracing_init_dentry();
	if (ret)
		return 0;

	event_trace_init();

	init_tracer_tracefs(&global_trace, NULL);
	ftrace_init_tracefs_toplevel(&global_trace, NULL);

	trace_create_file("tracing_thresh", 0644, NULL,
			&global_trace, &tracing_thresh_fops);

	trace_create_file("README", 0444, NULL,
			NULL, &tracing_readme_fops);

	trace_create_file("saved_cmdlines", 0444, NULL,
			NULL, &tracing_saved_cmdlines_fops);

	trace_create_file("saved_cmdlines_size", 0644, NULL,
			  NULL, &tracing_saved_cmdlines_size_fops);

	trace_create_file("saved_tgids", 0444, NULL,
			NULL, &tracing_saved_tgids_fops);

	trace_eval_init();

	trace_create_eval_file(NULL);

#ifdef CONFIG_MODULES
	register_module_notifier(&trace_module_nb);
#endif

#ifdef CONFIG_DYNAMIC_FTRACE
	trace_create_file("dyn_ftrace_total_info", 0444, NULL,
			NULL, &tracing_dyn_info_fops);
#endif

	create_trace_instances(NULL);

	update_tracer_options(&global_trace);

	return 0;
}

static int trace_panic_handler(struct notifier_block *this,
			       unsigned long event, void *unused)
{
	if (ftrace_dump_on_oops)
		ftrace_dump(ftrace_dump_on_oops);
	return NOTIFY_OK;
}

static struct notifier_block trace_panic_notifier = {
	.notifier_call  = trace_panic_handler,
	.next           = NULL,
	.priority       = 150   /* priority: INT_MAX >= x >= 0 */
};

static int trace_die_handler(struct notifier_block *self,
			     unsigned long val,
			     void *data)
{
	switch (val) {
	case DIE_OOPS:
		if (ftrace_dump_on_oops)
			ftrace_dump(ftrace_dump_on_oops);
		break;
	default:
		break;
	}
	return NOTIFY_OK;
}

static struct notifier_block trace_die_notifier = {
	.notifier_call = trace_die_handler,
	.priority = 200
};

/*
 * printk is set to max of 1024, we really don't need it that big.
 * Nothing should be printing 1000 characters anyway.
 */
#define TRACE_MAX_PRINT		1000

/*
 * Define here KERN_TRACE so that we have one place to modify
 * it if we decide to change what log level the ftrace dump
 * should be at.
 */
#define KERN_TRACE		KERN_EMERG

void
trace_printk_seq(struct trace_seq *s)
{
	/* Probably should print a warning here. */
	if (s->seq.len >= TRACE_MAX_PRINT)
		s->seq.len = TRACE_MAX_PRINT;

	/*
	 * More paranoid code. Although the buffer size is set to
	 * PAGE_SIZE, and TRACE_MAX_PRINT is 1000, this is just
	 * an extra layer of protection.
	 */
	if (WARN_ON_ONCE(s->seq.len >= s->seq.size))
		s->seq.len = s->seq.size - 1;

	/* should be zero ended, but we are paranoid. */
	s->buffer[s->seq.len] = 0;

	printk(KERN_TRACE "%s", s->buffer);

	trace_seq_init(s);
}

void trace_init_global_iter(struct trace_iterator *iter)
{
	iter->tr = &global_trace;
	iter->trace = iter->tr->current_trace;
	iter->cpu_file = RING_BUFFER_ALL_CPUS;
	iter->array_buffer = &global_trace.array_buffer;

	if (iter->trace && iter->trace->open)
		iter->trace->open(iter);

	/* Annotate start of buffers if we had overruns */
	if (ring_buffer_overruns(iter->array_buffer->buffer))
		iter->iter_flags |= TRACE_FILE_ANNOTATE;

	/* Output in nanoseconds only if we are using a clock in nanoseconds. */
	if (trace_clocks[iter->tr->clock_id].in_ns)
		iter->iter_flags |= TRACE_FILE_TIME_IN_NS;
}

void ftrace_dump(enum ftrace_dump_mode oops_dump_mode)
{
	/* use static because iter can be a bit big for the stack */
	static struct trace_iterator iter;
	static atomic_t dump_running;
	struct trace_array *tr = &global_trace;
	unsigned int old_userobj;
	unsigned long flags;
	int cnt = 0, cpu;

	/* Only allow one dump user at a time. */
	if (atomic_inc_return(&dump_running) != 1) {
		atomic_dec(&dump_running);
		return;
	}

	/*
	 * Always turn off tracing when we dump.
	 * We don't need to show trace output of what happens
	 * between multiple crashes.
	 *
	 * If the user does a sysrq-z, then they can re-enable
	 * tracing with echo 1 > tracing_on.
	 */
	tracing_off();

	local_irq_save(flags);
	printk_nmi_direct_enter();

	/* Simulate the iterator */
	trace_init_global_iter(&iter);
	/* Can not use kmalloc for iter.temp and iter.fmt */
	iter.temp = static_temp_buf;
	iter.temp_size = STATIC_TEMP_BUF_SIZE;
	iter.fmt = static_fmt_buf;
	iter.fmt_size = STATIC_FMT_BUF_SIZE;

	for_each_tracing_cpu(cpu) {
		atomic_inc(&per_cpu_ptr(iter.array_buffer->data, cpu)->disabled);
	}

	old_userobj = tr->trace_flags & TRACE_ITER_SYM_USEROBJ;

	/* don't look at user memory in panic mode */
	tr->trace_flags &= ~TRACE_ITER_SYM_USEROBJ;

	switch (oops_dump_mode) {
	case DUMP_ALL:
		iter.cpu_file = RING_BUFFER_ALL_CPUS;
		break;
	case DUMP_ORIG:
		iter.cpu_file = raw_smp_processor_id();
		break;
	case DUMP_NONE:
		goto out_enable;
	default:
		printk(KERN_TRACE "Bad dumping mode, switching to all CPUs dump\n");
		iter.cpu_file = RING_BUFFER_ALL_CPUS;
	}

	printk(KERN_TRACE "Dumping ftrace buffer:\n");

	/* Did function tracer already get disabled? */
	if (ftrace_is_dead()) {
		printk("# WARNING: FUNCTION TRACING IS CORRUPTED\n");
		printk("#          MAY BE MISSING FUNCTION EVENTS\n");
	}

	/*
	 * We need to stop all tracing on all CPUS to read
	 * the next buffer. This is a bit expensive, but is
	 * not done often. We fill all what we can read,
	 * and then release the locks again.
	 */

	while (!trace_empty(&iter)) {

		if (!cnt)
			printk(KERN_TRACE "---------------------------------\n");

		cnt++;

		trace_iterator_reset(&iter);
		iter.iter_flags |= TRACE_FILE_LAT_FMT;

		if (trace_find_next_entry_inc(&iter) != NULL) {
			int ret;

			ret = print_trace_line(&iter);
			if (ret != TRACE_TYPE_NO_CONSUME)
				trace_consume(&iter);
		}
		touch_nmi_watchdog();

		trace_printk_seq(&iter.seq);
	}

	if (!cnt)
		printk(KERN_TRACE "   (ftrace buffer empty)\n");
	else
		printk(KERN_TRACE "---------------------------------\n");

 out_enable:
	tr->trace_flags |= old_userobj;

	for_each_tracing_cpu(cpu) {
		atomic_dec(&per_cpu_ptr(iter.array_buffer->data, cpu)->disabled);
	}
	atomic_dec(&dump_running);
	printk_nmi_direct_exit();
	local_irq_restore(flags);
}
EXPORT_SYMBOL_GPL(ftrace_dump);

#define WRITE_BUFSIZE  4096

ssize_t trace_parse_run_command(struct file *file, const char __user *buffer,
				size_t count, loff_t *ppos,
				int (*createfn)(const char *))
{
	char *kbuf, *buf, *tmp;
	int ret = 0;
	size_t done = 0;
	size_t size;

	kbuf = kmalloc(WRITE_BUFSIZE, GFP_KERNEL);
	if (!kbuf)
		return -ENOMEM;

	while (done < count) {
		size = count - done;

		if (size >= WRITE_BUFSIZE)
			size = WRITE_BUFSIZE - 1;

		if (copy_from_user(kbuf, buffer + done, size)) {
			ret = -EFAULT;
			goto out;
		}
		kbuf[size] = '\0';
		buf = kbuf;
		do {
			tmp = strchr(buf, '\n');
			if (tmp) {
				*tmp = '\0';
				size = tmp - buf + 1;
			} else {
				size = strlen(buf);
				if (done + size < count) {
					if (buf != kbuf)
						break;
					/* This can accept WRITE_BUFSIZE - 2 ('\n' + '\0') */
					pr_warn("Line length is too long: Should be less than %d\n",
						WRITE_BUFSIZE - 2);
					ret = -EINVAL;
					goto out;
				}
			}
			done += size;

			/* Remove comments */
			tmp = strchr(buf, '#');

			if (tmp)
				*tmp = '\0';

			ret = createfn(buf);
			if (ret)
				goto out;
			buf += size;

		} while (done < count);
	}
	ret = done;

out:
	kfree(kbuf);

	return ret;
}

__init static int tracer_alloc_buffers(void)
{
	int ring_buf_size;
	int ret = -ENOMEM;


	if (security_locked_down(LOCKDOWN_TRACEFS)) {
		pr_warn("Tracing disabled due to lockdown\n");
		return -EPERM;
	}

	/*
	 * Make sure we don't accidentally add more trace options
	 * than we have bits for.
	 */
	BUILD_BUG_ON(TRACE_ITER_LAST_BIT > TRACE_FLAGS_MAX_SIZE);

	if (!alloc_cpumask_var(&tracing_buffer_mask, GFP_KERNEL))
		goto out;

	if (!alloc_cpumask_var(&global_trace.tracing_cpumask, GFP_KERNEL))
		goto out_free_buffer_mask;

	/* Only allocate trace_printk buffers if a trace_printk exists */
	if (&__stop___trace_bprintk_fmt != &__start___trace_bprintk_fmt)
		/* Must be called before global_trace.buffer is allocated */
		trace_printk_init_buffers();

	/* To save memory, keep the ring buffer size to its minimum */
	if (ring_buffer_expanded)
		ring_buf_size = trace_buf_size;
	else
		ring_buf_size = 1;

	cpumask_copy(tracing_buffer_mask, cpu_possible_mask);
	cpumask_copy(global_trace.tracing_cpumask, cpu_all_mask);

	raw_spin_lock_init(&global_trace.start_lock);

	/*
	 * The prepare callbacks allocates some memory for the ring buffer. We
	 * don't free the buffer if the CPU goes down. If we were to free
	 * the buffer, then the user would lose any trace that was in the
	 * buffer. The memory will be removed once the "instance" is removed.
	 */
	ret = cpuhp_setup_state_multi(CPUHP_TRACE_RB_PREPARE,
				      "trace/RB:preapre", trace_rb_cpu_prepare,
				      NULL);
	if (ret < 0)
		goto out_free_cpumask;
	/* Used for event triggers */
	ret = -ENOMEM;
	temp_buffer = ring_buffer_alloc(PAGE_SIZE, RB_FL_OVERWRITE);
	if (!temp_buffer)
		goto out_rm_hp_state;

	if (trace_create_savedcmd() < 0)
		goto out_free_temp_buffer;

	/* TODO: make the number of buffers hot pluggable with CPUS */
	if (allocate_trace_buffers(&global_trace, ring_buf_size) < 0) {
		MEM_FAIL(1, "tracer: failed to allocate ring buffer!\n");
		goto out_free_savedcmd;
	}

	if (global_trace.buffer_disabled)
		tracing_off();

	if (trace_boot_clock) {
		ret = tracing_set_clock(&global_trace, trace_boot_clock);
		if (ret < 0)
			pr_warn("Trace clock %s not defined, going back to default\n",
				trace_boot_clock);
	}

	/*
	 * register_tracer() might reference current_trace, so it
	 * needs to be set before we register anything. This is
	 * just a bootstrap of current_trace anyway.
	 */
	global_trace.current_trace = &nop_trace;

	global_trace.max_lock = (arch_spinlock_t)__ARCH_SPIN_LOCK_UNLOCKED;

	ftrace_init_global_array_ops(&global_trace);

	init_trace_flags_index(&global_trace);

	register_tracer(&nop_trace);

	/* Function tracing may start here (via kernel command line) */
	init_function_trace();

	/* All seems OK, enable tracing */
	tracing_disabled = 0;

	atomic_notifier_chain_register(&panic_notifier_list,
				       &trace_panic_notifier);

	register_die_notifier(&trace_die_notifier);

	global_trace.flags = TRACE_ARRAY_FL_GLOBAL;

	INIT_LIST_HEAD(&global_trace.systems);
	INIT_LIST_HEAD(&global_trace.events);
	INIT_LIST_HEAD(&global_trace.hist_vars);
	INIT_LIST_HEAD(&global_trace.err_log);
	list_add(&global_trace.list, &ftrace_trace_arrays);

	apply_trace_boot_options();

	register_snapshot_cmd();

	return 0;

out_free_savedcmd:
	free_saved_cmdlines_buffer(savedcmd);
out_free_temp_buffer:
	ring_buffer_free(temp_buffer);
out_rm_hp_state:
	cpuhp_remove_multi_state(CPUHP_TRACE_RB_PREPARE);
out_free_cpumask:
	free_cpumask_var(global_trace.tracing_cpumask);
out_free_buffer_mask:
	free_cpumask_var(tracing_buffer_mask);
out:
	return ret;
}

void __init early_trace_init(void)
{
	if (tracepoint_printk) {
		tracepoint_print_iter =
			kzalloc(sizeof(*tracepoint_print_iter), GFP_KERNEL);
		if (MEM_FAIL(!tracepoint_print_iter,
			     "Failed to allocate trace iterator\n"))
			tracepoint_printk = 0;
		else
			static_key_enable(&tracepoint_printk_key.key);
	}
	tracer_alloc_buffers();
}

void __init trace_init(void)
{
	trace_event_init();
}

__init static int clear_boot_tracer(void)
{
	/*
	 * The default tracer at boot buffer is an init section.
	 * This function is called in lateinit. If we did not
	 * find the boot tracer, then clear it out, to prevent
	 * later registration from accessing the buffer that is
	 * about to be freed.
	 */
	if (!default_bootup_tracer)
		return 0;

	printk(KERN_INFO "ftrace bootup tracer '%s' not registered.\n",
	       default_bootup_tracer);
	default_bootup_tracer = NULL;

	return 0;
}

fs_initcall(tracer_init_tracefs);
late_initcall_sync(clear_boot_tracer);

#ifdef CONFIG_HAVE_UNSTABLE_SCHED_CLOCK
__init static int tracing_set_default_clock(void)
{
	/* sched_clock_stable() is determined in late_initcall */
	if (!trace_boot_clock && !sched_clock_stable()) {
		if (security_locked_down(LOCKDOWN_TRACEFS)) {
			pr_warn("Can not set tracing clock due to lockdown\n");
			return -EPERM;
		}

		printk(KERN_WARNING
		       "Unstable clock detected, switching default tracing clock to \"global\"\n"
		       "If you want to keep using the local clock, then add:\n"
		       "  \"trace_clock=local\"\n"
		       "on the kernel command line\n");
		tracing_set_clock(&global_trace, "global");
	}

	return 0;
}
late_initcall_sync(tracing_set_default_clock);
#endif<|MERGE_RESOLUTION|>--- conflicted
+++ resolved
@@ -2974,11 +2974,7 @@
 	size = nr_entries * sizeof(unsigned long);
 	event = __trace_buffer_lock_reserve(buffer, TRACE_STACK,
 				    (sizeof(*entry) - sizeof(entry->caller)) + size,
-<<<<<<< HEAD
-				    flags, pc);
-=======
 				    trace_ctx);
->>>>>>> 4bcf3b75
 	if (!event)
 		goto out;
 	entry = ring_buffer_event_data(event);
