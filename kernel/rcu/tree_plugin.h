--- conflicted
+++ resolved
@@ -1449,1114 +1449,6 @@
 
 #endif /* #else #if !defined(CONFIG_RCU_FAST_NO_HZ) */
 
-<<<<<<< HEAD
-#ifdef CONFIG_RCU_NOCB_CPU
-
-/*
- * Offload callback processing from the boot-time-specified set of CPUs
- * specified by rcu_nocb_mask.  For the CPUs in the set, there are kthreads
- * created that pull the callbacks from the corresponding CPU, wait for
- * a grace period to elapse, and invoke the callbacks.  These kthreads
- * are organized into GP kthreads, which manage incoming callbacks, wait for
- * grace periods, and awaken CB kthreads, and the CB kthreads, which only
- * invoke callbacks.  Each GP kthread invokes its own CBs.  The no-CBs CPUs
- * do a wake_up() on their GP kthread when they insert a callback into any
- * empty list, unless the rcu_nocb_poll boot parameter has been specified,
- * in which case each kthread actively polls its CPU.  (Which isn't so great
- * for energy efficiency, but which does reduce RCU's overhead on that CPU.)
- *
- * This is intended to be used in conjunction with Frederic Weisbecker's
- * adaptive-idle work, which would seriously reduce OS jitter on CPUs
- * running CPU-bound user-mode computations.
- *
- * Offloading of callbacks can also be used as an energy-efficiency
- * measure because CPUs with no RCU callbacks queued are more aggressive
- * about entering dyntick-idle mode.
- */
-
-
-/*
- * Parse the boot-time rcu_nocb_mask CPU list from the kernel parameters.
- * The string after the "rcu_nocbs=" is either "all" for all CPUs, or a
- * comma-separated list of CPUs and/or CPU ranges.  If an invalid list is
- * given, a warning is emitted and all CPUs are offloaded.
- */
-static int __init rcu_nocb_setup(char *str)
-{
-	alloc_bootmem_cpumask_var(&rcu_nocb_mask);
-	if (!strcasecmp(str, "all"))
-		cpumask_setall(rcu_nocb_mask);
-	else
-		if (cpulist_parse(str, rcu_nocb_mask)) {
-			pr_warn("rcu_nocbs= bad CPU range, all CPUs set\n");
-			cpumask_setall(rcu_nocb_mask);
-		}
-	return 1;
-}
-__setup("rcu_nocbs=", rcu_nocb_setup);
-
-static int __init parse_rcu_nocb_poll(char *arg)
-{
-	rcu_nocb_poll = true;
-	return 0;
-}
-early_param("rcu_nocb_poll", parse_rcu_nocb_poll);
-
-/*
- * Don't bother bypassing ->cblist if the call_rcu() rate is low.
- * After all, the main point of bypassing is to avoid lock contention
- * on ->nocb_lock, which only can happen at high call_rcu() rates.
- */
-int nocb_nobypass_lim_per_jiffy = 16 * 1000 / HZ;
-module_param(nocb_nobypass_lim_per_jiffy, int, 0);
-
-/*
- * Acquire the specified rcu_data structure's ->nocb_bypass_lock.  If the
- * lock isn't immediately available, increment ->nocb_lock_contended to
- * flag the contention.
- */
-static void rcu_nocb_bypass_lock(struct rcu_data *rdp)
-	__acquires(&rdp->nocb_bypass_lock)
-{
-	lockdep_assert_irqs_disabled();
-	if (raw_spin_trylock(&rdp->nocb_bypass_lock))
-		return;
-	atomic_inc(&rdp->nocb_lock_contended);
-	WARN_ON_ONCE(smp_processor_id() != rdp->cpu);
-	smp_mb__after_atomic(); /* atomic_inc() before lock. */
-	raw_spin_lock(&rdp->nocb_bypass_lock);
-	smp_mb__before_atomic(); /* atomic_dec() after lock. */
-	atomic_dec(&rdp->nocb_lock_contended);
-}
-
-/*
- * Spinwait until the specified rcu_data structure's ->nocb_lock is
- * not contended.  Please note that this is extremely special-purpose,
- * relying on the fact that at most two kthreads and one CPU contend for
- * this lock, and also that the two kthreads are guaranteed to have frequent
- * grace-period-duration time intervals between successive acquisitions
- * of the lock.  This allows us to use an extremely simple throttling
- * mechanism, and further to apply it only to the CPU doing floods of
- * call_rcu() invocations.  Don't try this at home!
- */
-static void rcu_nocb_wait_contended(struct rcu_data *rdp)
-{
-	WARN_ON_ONCE(smp_processor_id() != rdp->cpu);
-	while (WARN_ON_ONCE(atomic_read(&rdp->nocb_lock_contended)))
-		cpu_relax();
-}
-
-/*
- * Conditionally acquire the specified rcu_data structure's
- * ->nocb_bypass_lock.
- */
-static bool rcu_nocb_bypass_trylock(struct rcu_data *rdp)
-{
-	lockdep_assert_irqs_disabled();
-	return raw_spin_trylock(&rdp->nocb_bypass_lock);
-}
-
-/*
- * Release the specified rcu_data structure's ->nocb_bypass_lock.
- */
-static void rcu_nocb_bypass_unlock(struct rcu_data *rdp)
-	__releases(&rdp->nocb_bypass_lock)
-{
-	lockdep_assert_irqs_disabled();
-	raw_spin_unlock(&rdp->nocb_bypass_lock);
-}
-
-/*
- * Acquire the specified rcu_data structure's ->nocb_lock, but only
- * if it corresponds to a no-CBs CPU.
- */
-static void rcu_nocb_lock(struct rcu_data *rdp)
-{
-	lockdep_assert_irqs_disabled();
-	if (!rcu_segcblist_is_offloaded(&rdp->cblist))
-		return;
-	raw_spin_lock(&rdp->nocb_lock);
-}
-
-/*
- * Release the specified rcu_data structure's ->nocb_lock, but only
- * if it corresponds to a no-CBs CPU.
- */
-static void rcu_nocb_unlock(struct rcu_data *rdp)
-{
-	if (rcu_segcblist_is_offloaded(&rdp->cblist)) {
-		lockdep_assert_irqs_disabled();
-		raw_spin_unlock(&rdp->nocb_lock);
-	}
-}
-
-/*
- * Release the specified rcu_data structure's ->nocb_lock and restore
- * interrupts, but only if it corresponds to a no-CBs CPU.
- */
-static void rcu_nocb_unlock_irqrestore(struct rcu_data *rdp,
-				       unsigned long flags)
-{
-	if (rcu_segcblist_is_offloaded(&rdp->cblist)) {
-		lockdep_assert_irqs_disabled();
-		raw_spin_unlock_irqrestore(&rdp->nocb_lock, flags);
-	} else {
-		local_irq_restore(flags);
-	}
-}
-
-/* Lockdep check that ->cblist may be safely accessed. */
-static void rcu_lockdep_assert_cblist_protected(struct rcu_data *rdp)
-{
-	lockdep_assert_irqs_disabled();
-	if (rcu_segcblist_is_offloaded(&rdp->cblist))
-		lockdep_assert_held(&rdp->nocb_lock);
-}
-
-/*
- * Wake up any no-CBs CPUs' kthreads that were waiting on the just-ended
- * grace period.
- */
-static void rcu_nocb_gp_cleanup(struct swait_queue_head *sq)
-{
-	swake_up_all(sq);
-}
-
-static struct swait_queue_head *rcu_nocb_gp_get(struct rcu_node *rnp)
-{
-	return &rnp->nocb_gp_wq[rcu_seq_ctr(rnp->gp_seq) & 0x1];
-}
-
-static void rcu_init_one_nocb(struct rcu_node *rnp)
-{
-	init_swait_queue_head(&rnp->nocb_gp_wq[0]);
-	init_swait_queue_head(&rnp->nocb_gp_wq[1]);
-}
-
-/* Is the specified CPU a no-CBs CPU? */
-bool rcu_is_nocb_cpu(int cpu)
-{
-	if (cpumask_available(rcu_nocb_mask))
-		return cpumask_test_cpu(cpu, rcu_nocb_mask);
-	return false;
-}
-
-/*
- * Kick the GP kthread for this NOCB group.  Caller holds ->nocb_lock
- * and this function releases it.
- */
-static void wake_nocb_gp(struct rcu_data *rdp, bool force,
-			   unsigned long flags)
-	__releases(rdp->nocb_lock)
-{
-	bool needwake = false;
-	struct rcu_data *rdp_gp = rdp->nocb_gp_rdp;
-
-	lockdep_assert_held(&rdp->nocb_lock);
-	if (!READ_ONCE(rdp_gp->nocb_gp_kthread)) {
-		trace_rcu_nocb_wake(rcu_state.name, rdp->cpu,
-				    TPS("AlreadyAwake"));
-		rcu_nocb_unlock_irqrestore(rdp, flags);
-		return;
-	}
-	del_timer(&rdp->nocb_timer);
-	rcu_nocb_unlock_irqrestore(rdp, flags);
-	raw_spin_lock_irqsave(&rdp_gp->nocb_gp_lock, flags);
-	if (force || READ_ONCE(rdp_gp->nocb_gp_sleep)) {
-		WRITE_ONCE(rdp_gp->nocb_gp_sleep, false);
-		needwake = true;
-		trace_rcu_nocb_wake(rcu_state.name, rdp->cpu, TPS("DoWake"));
-	}
-	raw_spin_unlock_irqrestore(&rdp_gp->nocb_gp_lock, flags);
-	if (needwake)
-		wake_up_process(rdp_gp->nocb_gp_kthread);
-}
-
-/*
- * Arrange to wake the GP kthread for this NOCB group at some future
- * time when it is safe to do so.
- */
-static void wake_nocb_gp_defer(struct rcu_data *rdp, int waketype,
-			       const char *reason)
-{
-	if (rdp->nocb_defer_wakeup == RCU_NOCB_WAKE_NOT)
-		mod_timer(&rdp->nocb_timer, jiffies + 1);
-	if (rdp->nocb_defer_wakeup < waketype)
-		WRITE_ONCE(rdp->nocb_defer_wakeup, waketype);
-	trace_rcu_nocb_wake(rcu_state.name, rdp->cpu, reason);
-}
-
-/*
- * Flush the ->nocb_bypass queue into ->cblist, enqueuing rhp if non-NULL.
- * However, if there is a callback to be enqueued and if ->nocb_bypass
- * proves to be initially empty, just return false because the no-CB GP
- * kthread may need to be awakened in this case.
- *
- * Note that this function always returns true if rhp is NULL.
- */
-static bool rcu_nocb_do_flush_bypass(struct rcu_data *rdp, struct rcu_head *rhp,
-				     unsigned long j)
-{
-	struct rcu_cblist rcl;
-
-	WARN_ON_ONCE(!rcu_segcblist_is_offloaded(&rdp->cblist));
-	rcu_lockdep_assert_cblist_protected(rdp);
-	lockdep_assert_held(&rdp->nocb_bypass_lock);
-	if (rhp && !rcu_cblist_n_cbs(&rdp->nocb_bypass)) {
-		raw_spin_unlock(&rdp->nocb_bypass_lock);
-		return false;
-	}
-	/* Note: ->cblist.len already accounts for ->nocb_bypass contents. */
-	if (rhp)
-		rcu_segcblist_inc_len(&rdp->cblist); /* Must precede enqueue. */
-	rcu_cblist_flush_enqueue(&rcl, &rdp->nocb_bypass, rhp);
-	rcu_segcblist_insert_pend_cbs(&rdp->cblist, &rcl);
-	WRITE_ONCE(rdp->nocb_bypass_first, j);
-	rcu_nocb_bypass_unlock(rdp);
-	return true;
-}
-
-/*
- * Flush the ->nocb_bypass queue into ->cblist, enqueuing rhp if non-NULL.
- * However, if there is a callback to be enqueued and if ->nocb_bypass
- * proves to be initially empty, just return false because the no-CB GP
- * kthread may need to be awakened in this case.
- *
- * Note that this function always returns true if rhp is NULL.
- */
-static bool rcu_nocb_flush_bypass(struct rcu_data *rdp, struct rcu_head *rhp,
-				  unsigned long j)
-{
-	if (!rcu_segcblist_is_offloaded(&rdp->cblist))
-		return true;
-	rcu_lockdep_assert_cblist_protected(rdp);
-	rcu_nocb_bypass_lock(rdp);
-	return rcu_nocb_do_flush_bypass(rdp, rhp, j);
-}
-
-/*
- * If the ->nocb_bypass_lock is immediately available, flush the
- * ->nocb_bypass queue into ->cblist.
- */
-static void rcu_nocb_try_flush_bypass(struct rcu_data *rdp, unsigned long j)
-{
-	rcu_lockdep_assert_cblist_protected(rdp);
-	if (!rcu_segcblist_is_offloaded(&rdp->cblist) ||
-	    !rcu_nocb_bypass_trylock(rdp))
-		return;
-	WARN_ON_ONCE(!rcu_nocb_do_flush_bypass(rdp, NULL, j));
-}
-
-/*
- * See whether it is appropriate to use the ->nocb_bypass list in order
- * to control contention on ->nocb_lock.  A limited number of direct
- * enqueues are permitted into ->cblist per jiffy.  If ->nocb_bypass
- * is non-empty, further callbacks must be placed into ->nocb_bypass,
- * otherwise rcu_barrier() breaks.  Use rcu_nocb_flush_bypass() to switch
- * back to direct use of ->cblist.  However, ->nocb_bypass should not be
- * used if ->cblist is empty, because otherwise callbacks can be stranded
- * on ->nocb_bypass because we cannot count on the current CPU ever again
- * invoking call_rcu().  The general rule is that if ->nocb_bypass is
- * non-empty, the corresponding no-CBs grace-period kthread must not be
- * in an indefinite sleep state.
- *
- * Finally, it is not permitted to use the bypass during early boot,
- * as doing so would confuse the auto-initialization code.  Besides
- * which, there is no point in worrying about lock contention while
- * there is only one CPU in operation.
- */
-static bool rcu_nocb_try_bypass(struct rcu_data *rdp, struct rcu_head *rhp,
-				bool *was_alldone, unsigned long flags)
-{
-	unsigned long c;
-	unsigned long cur_gp_seq;
-	unsigned long j = jiffies;
-	long ncbs = rcu_cblist_n_cbs(&rdp->nocb_bypass);
-
-	if (!rcu_segcblist_is_offloaded(&rdp->cblist)) {
-		*was_alldone = !rcu_segcblist_pend_cbs(&rdp->cblist);
-		return false; /* Not offloaded, no bypassing. */
-	}
-	lockdep_assert_irqs_disabled();
-
-	// Don't use ->nocb_bypass during early boot.
-	if (rcu_scheduler_active != RCU_SCHEDULER_RUNNING) {
-		rcu_nocb_lock(rdp);
-		WARN_ON_ONCE(rcu_cblist_n_cbs(&rdp->nocb_bypass));
-		*was_alldone = !rcu_segcblist_pend_cbs(&rdp->cblist);
-		return false;
-	}
-
-	// If we have advanced to a new jiffy, reset counts to allow
-	// moving back from ->nocb_bypass to ->cblist.
-	if (j == rdp->nocb_nobypass_last) {
-		c = rdp->nocb_nobypass_count + 1;
-	} else {
-		WRITE_ONCE(rdp->nocb_nobypass_last, j);
-		c = rdp->nocb_nobypass_count - nocb_nobypass_lim_per_jiffy;
-		if (ULONG_CMP_LT(rdp->nocb_nobypass_count,
-				 nocb_nobypass_lim_per_jiffy))
-			c = 0;
-		else if (c > nocb_nobypass_lim_per_jiffy)
-			c = nocb_nobypass_lim_per_jiffy;
-	}
-	WRITE_ONCE(rdp->nocb_nobypass_count, c);
-
-	// If there hasn't yet been all that many ->cblist enqueues
-	// this jiffy, tell the caller to enqueue onto ->cblist.  But flush
-	// ->nocb_bypass first.
-	if (rdp->nocb_nobypass_count < nocb_nobypass_lim_per_jiffy) {
-		rcu_nocb_lock(rdp);
-		*was_alldone = !rcu_segcblist_pend_cbs(&rdp->cblist);
-		if (*was_alldone)
-			trace_rcu_nocb_wake(rcu_state.name, rdp->cpu,
-					    TPS("FirstQ"));
-		WARN_ON_ONCE(!rcu_nocb_flush_bypass(rdp, NULL, j));
-		WARN_ON_ONCE(rcu_cblist_n_cbs(&rdp->nocb_bypass));
-		return false; // Caller must enqueue the callback.
-	}
-
-	// If ->nocb_bypass has been used too long or is too full,
-	// flush ->nocb_bypass to ->cblist.
-	if ((ncbs && j != READ_ONCE(rdp->nocb_bypass_first)) ||
-	    ncbs >= qhimark) {
-		rcu_nocb_lock(rdp);
-		if (!rcu_nocb_flush_bypass(rdp, rhp, j)) {
-			*was_alldone = !rcu_segcblist_pend_cbs(&rdp->cblist);
-			if (*was_alldone)
-				trace_rcu_nocb_wake(rcu_state.name, rdp->cpu,
-						    TPS("FirstQ"));
-			WARN_ON_ONCE(rcu_cblist_n_cbs(&rdp->nocb_bypass));
-			return false; // Caller must enqueue the callback.
-		}
-		if (j != rdp->nocb_gp_adv_time &&
-		    rcu_segcblist_nextgp(&rdp->cblist, &cur_gp_seq) &&
-		    rcu_seq_done(&rdp->mynode->gp_seq, cur_gp_seq)) {
-			rcu_advance_cbs_nowake(rdp->mynode, rdp);
-			rdp->nocb_gp_adv_time = j;
-		}
-		rcu_nocb_unlock_irqrestore(rdp, flags);
-		return true; // Callback already enqueued.
-	}
-
-	// We need to use the bypass.
-	rcu_nocb_wait_contended(rdp);
-	rcu_nocb_bypass_lock(rdp);
-	ncbs = rcu_cblist_n_cbs(&rdp->nocb_bypass);
-	rcu_segcblist_inc_len(&rdp->cblist); /* Must precede enqueue. */
-	rcu_cblist_enqueue(&rdp->nocb_bypass, rhp);
-	if (!ncbs) {
-		WRITE_ONCE(rdp->nocb_bypass_first, j);
-		trace_rcu_nocb_wake(rcu_state.name, rdp->cpu, TPS("FirstBQ"));
-	}
-	rcu_nocb_bypass_unlock(rdp);
-	smp_mb(); /* Order enqueue before wake. */
-	if (ncbs) {
-		local_irq_restore(flags);
-	} else {
-		// No-CBs GP kthread might be indefinitely asleep, if so, wake.
-		rcu_nocb_lock(rdp); // Rare during call_rcu() flood.
-		if (!rcu_segcblist_pend_cbs(&rdp->cblist)) {
-			trace_rcu_nocb_wake(rcu_state.name, rdp->cpu,
-					    TPS("FirstBQwake"));
-			__call_rcu_nocb_wake(rdp, true, flags);
-		} else {
-			trace_rcu_nocb_wake(rcu_state.name, rdp->cpu,
-					    TPS("FirstBQnoWake"));
-			rcu_nocb_unlock_irqrestore(rdp, flags);
-		}
-	}
-	return true; // Callback already enqueued.
-}
-
-/*
- * Awaken the no-CBs grace-period kthead if needed, either due to it
- * legitimately being asleep or due to overload conditions.
- *
- * If warranted, also wake up the kthread servicing this CPUs queues.
- */
-static void __call_rcu_nocb_wake(struct rcu_data *rdp, bool was_alldone,
-				 unsigned long flags)
-				 __releases(rdp->nocb_lock)
-{
-	unsigned long cur_gp_seq;
-	unsigned long j;
-	long len;
-	struct task_struct *t;
-
-	// If we are being polled or there is no kthread, just leave.
-	t = READ_ONCE(rdp->nocb_gp_kthread);
-	if (rcu_nocb_poll || !t) {
-		trace_rcu_nocb_wake(rcu_state.name, rdp->cpu,
-				    TPS("WakeNotPoll"));
-		rcu_nocb_unlock_irqrestore(rdp, flags);
-		return;
-	}
-	// Need to actually to a wakeup.
-	len = rcu_segcblist_n_cbs(&rdp->cblist);
-	if (was_alldone) {
-		rdp->qlen_last_fqs_check = len;
-		if (!irqs_disabled_flags(flags)) {
-			/* ... if queue was empty ... */
-			wake_nocb_gp(rdp, false, flags);
-			trace_rcu_nocb_wake(rcu_state.name, rdp->cpu,
-					    TPS("WakeEmpty"));
-		} else {
-			wake_nocb_gp_defer(rdp, RCU_NOCB_WAKE,
-					   TPS("WakeEmptyIsDeferred"));
-			rcu_nocb_unlock_irqrestore(rdp, flags);
-		}
-	} else if (len > rdp->qlen_last_fqs_check + qhimark) {
-		/* ... or if many callbacks queued. */
-		rdp->qlen_last_fqs_check = len;
-		j = jiffies;
-		if (j != rdp->nocb_gp_adv_time &&
-		    rcu_segcblist_nextgp(&rdp->cblist, &cur_gp_seq) &&
-		    rcu_seq_done(&rdp->mynode->gp_seq, cur_gp_seq)) {
-			rcu_advance_cbs_nowake(rdp->mynode, rdp);
-			rdp->nocb_gp_adv_time = j;
-		}
-		smp_mb(); /* Enqueue before timer_pending(). */
-		if ((rdp->nocb_cb_sleep ||
-		     !rcu_segcblist_ready_cbs(&rdp->cblist)) &&
-		    !timer_pending(&rdp->nocb_bypass_timer))
-			wake_nocb_gp_defer(rdp, RCU_NOCB_WAKE_FORCE,
-					   TPS("WakeOvfIsDeferred"));
-		rcu_nocb_unlock_irqrestore(rdp, flags);
-	} else {
-		trace_rcu_nocb_wake(rcu_state.name, rdp->cpu, TPS("WakeNot"));
-		rcu_nocb_unlock_irqrestore(rdp, flags);
-	}
-	return;
-}
-
-/* Wake up the no-CBs GP kthread to flush ->nocb_bypass. */
-static void do_nocb_bypass_wakeup_timer(struct timer_list *t)
-{
-	unsigned long flags;
-	struct rcu_data *rdp = from_timer(rdp, t, nocb_bypass_timer);
-
-	trace_rcu_nocb_wake(rcu_state.name, rdp->cpu, TPS("Timer"));
-	rcu_nocb_lock_irqsave(rdp, flags);
-	smp_mb__after_spinlock(); /* Timer expire before wakeup. */
-	__call_rcu_nocb_wake(rdp, true, flags);
-}
-
-/*
- * No-CBs GP kthreads come here to wait for additional callbacks to show up
- * or for grace periods to end.
- */
-static void nocb_gp_wait(struct rcu_data *my_rdp)
-{
-	bool bypass = false;
-	long bypass_ncbs;
-	int __maybe_unused cpu = my_rdp->cpu;
-	unsigned long cur_gp_seq;
-	unsigned long flags;
-	bool gotcbs = false;
-	unsigned long j = jiffies;
-	bool needwait_gp = false; // This prevents actual uninitialized use.
-	bool needwake;
-	bool needwake_gp;
-	struct rcu_data *rdp;
-	struct rcu_node *rnp;
-	unsigned long wait_gp_seq = 0; // Suppress "use uninitialized" warning.
-	bool wasempty = false;
-
-	/*
-	 * Each pass through the following loop checks for CBs and for the
-	 * nearest grace period (if any) to wait for next.  The CB kthreads
-	 * and the global grace-period kthread are awakened if needed.
-	 */
-	WARN_ON_ONCE(my_rdp->nocb_gp_rdp != my_rdp);
-	for (rdp = my_rdp; rdp; rdp = rdp->nocb_next_cb_rdp) {
-		trace_rcu_nocb_wake(rcu_state.name, rdp->cpu, TPS("Check"));
-		rcu_nocb_lock_irqsave(rdp, flags);
-		bypass_ncbs = rcu_cblist_n_cbs(&rdp->nocb_bypass);
-		if (bypass_ncbs &&
-		    (time_after(j, READ_ONCE(rdp->nocb_bypass_first) + 1) ||
-		     bypass_ncbs > 2 * qhimark)) {
-			// Bypass full or old, so flush it.
-			(void)rcu_nocb_try_flush_bypass(rdp, j);
-			bypass_ncbs = rcu_cblist_n_cbs(&rdp->nocb_bypass);
-		} else if (!bypass_ncbs && rcu_segcblist_empty(&rdp->cblist)) {
-			rcu_nocb_unlock_irqrestore(rdp, flags);
-			continue; /* No callbacks here, try next. */
-		}
-		if (bypass_ncbs) {
-			trace_rcu_nocb_wake(rcu_state.name, rdp->cpu,
-					    TPS("Bypass"));
-			bypass = true;
-		}
-		rnp = rdp->mynode;
-		if (bypass) {  // Avoid race with first bypass CB.
-			WRITE_ONCE(my_rdp->nocb_defer_wakeup,
-				   RCU_NOCB_WAKE_NOT);
-			del_timer(&my_rdp->nocb_timer);
-		}
-		// Advance callbacks if helpful and low contention.
-		needwake_gp = false;
-		if (!rcu_segcblist_restempty(&rdp->cblist,
-					     RCU_NEXT_READY_TAIL) ||
-		    (rcu_segcblist_nextgp(&rdp->cblist, &cur_gp_seq) &&
-		     rcu_seq_done(&rnp->gp_seq, cur_gp_seq))) {
-			raw_spin_lock_rcu_node(rnp); /* irqs disabled. */
-			needwake_gp = rcu_advance_cbs(rnp, rdp);
-			wasempty = rcu_segcblist_restempty(&rdp->cblist,
-							   RCU_NEXT_READY_TAIL);
-			raw_spin_unlock_rcu_node(rnp); /* irqs disabled. */
-		}
-		// Need to wait on some grace period?
-		WARN_ON_ONCE(wasempty &&
-			     !rcu_segcblist_restempty(&rdp->cblist,
-						      RCU_NEXT_READY_TAIL));
-		if (rcu_segcblist_nextgp(&rdp->cblist, &cur_gp_seq)) {
-			if (!needwait_gp ||
-			    ULONG_CMP_LT(cur_gp_seq, wait_gp_seq))
-				wait_gp_seq = cur_gp_seq;
-			needwait_gp = true;
-			trace_rcu_nocb_wake(rcu_state.name, rdp->cpu,
-					    TPS("NeedWaitGP"));
-		}
-		if (rcu_segcblist_ready_cbs(&rdp->cblist)) {
-			needwake = rdp->nocb_cb_sleep;
-			WRITE_ONCE(rdp->nocb_cb_sleep, false);
-			smp_mb(); /* CB invocation -after- GP end. */
-		} else {
-			needwake = false;
-		}
-		rcu_nocb_unlock_irqrestore(rdp, flags);
-		if (needwake) {
-			swake_up_one(&rdp->nocb_cb_wq);
-			gotcbs = true;
-		}
-		if (needwake_gp)
-			rcu_gp_kthread_wake();
-	}
-
-	my_rdp->nocb_gp_bypass = bypass;
-	my_rdp->nocb_gp_gp = needwait_gp;
-	my_rdp->nocb_gp_seq = needwait_gp ? wait_gp_seq : 0;
-	if (bypass && !rcu_nocb_poll) {
-		// At least one child with non-empty ->nocb_bypass, so set
-		// timer in order to avoid stranding its callbacks.
-		raw_spin_lock_irqsave(&my_rdp->nocb_gp_lock, flags);
-		mod_timer(&my_rdp->nocb_bypass_timer, j + 2);
-		raw_spin_unlock_irqrestore(&my_rdp->nocb_gp_lock, flags);
-	}
-	if (rcu_nocb_poll) {
-		/* Polling, so trace if first poll in the series. */
-		if (gotcbs)
-			trace_rcu_nocb_wake(rcu_state.name, cpu, TPS("Poll"));
-		schedule_timeout_idle(1);
-	} else if (!needwait_gp) {
-		/* Wait for callbacks to appear. */
-		trace_rcu_nocb_wake(rcu_state.name, cpu, TPS("Sleep"));
-		swait_event_interruptible_exclusive(my_rdp->nocb_gp_wq,
-				!READ_ONCE(my_rdp->nocb_gp_sleep));
-		trace_rcu_nocb_wake(rcu_state.name, cpu, TPS("EndSleep"));
-	} else {
-		rnp = my_rdp->mynode;
-		trace_rcu_this_gp(rnp, my_rdp, wait_gp_seq, TPS("StartWait"));
-		swait_event_interruptible_exclusive(
-			rnp->nocb_gp_wq[rcu_seq_ctr(wait_gp_seq) & 0x1],
-			rcu_seq_done(&rnp->gp_seq, wait_gp_seq) ||
-			!READ_ONCE(my_rdp->nocb_gp_sleep));
-		trace_rcu_this_gp(rnp, my_rdp, wait_gp_seq, TPS("EndWait"));
-	}
-	if (!rcu_nocb_poll) {
-		raw_spin_lock_irqsave(&my_rdp->nocb_gp_lock, flags);
-		if (bypass)
-			del_timer(&my_rdp->nocb_bypass_timer);
-		WRITE_ONCE(my_rdp->nocb_gp_sleep, true);
-		raw_spin_unlock_irqrestore(&my_rdp->nocb_gp_lock, flags);
-	}
-	my_rdp->nocb_gp_seq = -1;
-	WARN_ON(signal_pending(current));
-}
-
-/*
- * No-CBs grace-period-wait kthread.  There is one of these per group
- * of CPUs, but only once at least one CPU in that group has come online
- * at least once since boot.  This kthread checks for newly posted
- * callbacks from any of the CPUs it is responsible for, waits for a
- * grace period, then awakens all of the rcu_nocb_cb_kthread() instances
- * that then have callback-invocation work to do.
- */
-static int rcu_nocb_gp_kthread(void *arg)
-{
-	struct rcu_data *rdp = arg;
-
-	for (;;) {
-		WRITE_ONCE(rdp->nocb_gp_loops, rdp->nocb_gp_loops + 1);
-		nocb_gp_wait(rdp);
-		cond_resched_tasks_rcu_qs();
-	}
-	return 0;
-}
-
-/*
- * Invoke any ready callbacks from the corresponding no-CBs CPU,
- * then, if there are no more, wait for more to appear.
- */
-static void nocb_cb_wait(struct rcu_data *rdp)
-{
-	unsigned long cur_gp_seq;
-	unsigned long flags;
-	bool needwake_gp = false;
-	struct rcu_node *rnp = rdp->mynode;
-
-	local_irq_save(flags);
-	rcu_momentary_dyntick_idle();
-	local_irq_restore(flags);
-	local_bh_disable();
-	rcu_do_batch(rdp);
-	local_bh_enable();
-	lockdep_assert_irqs_enabled();
-	rcu_nocb_lock_irqsave(rdp, flags);
-	if (rcu_segcblist_nextgp(&rdp->cblist, &cur_gp_seq) &&
-	    rcu_seq_done(&rnp->gp_seq, cur_gp_seq) &&
-	    raw_spin_trylock_rcu_node(rnp)) { /* irqs already disabled. */
-		needwake_gp = rcu_advance_cbs(rdp->mynode, rdp);
-		raw_spin_unlock_rcu_node(rnp); /* irqs remain disabled. */
-	}
-	if (rcu_segcblist_ready_cbs(&rdp->cblist)) {
-		rcu_nocb_unlock_irqrestore(rdp, flags);
-		if (needwake_gp)
-			rcu_gp_kthread_wake();
-		return;
-	}
-
-	trace_rcu_nocb_wake(rcu_state.name, rdp->cpu, TPS("CBSleep"));
-	WRITE_ONCE(rdp->nocb_cb_sleep, true);
-	rcu_nocb_unlock_irqrestore(rdp, flags);
-	if (needwake_gp)
-		rcu_gp_kthread_wake();
-	swait_event_interruptible_exclusive(rdp->nocb_cb_wq,
-				 !READ_ONCE(rdp->nocb_cb_sleep));
-	if (!smp_load_acquire(&rdp->nocb_cb_sleep)) { /* VVV */
-		/* ^^^ Ensure CB invocation follows _sleep test. */
-		return;
-	}
-	WARN_ON(signal_pending(current));
-	trace_rcu_nocb_wake(rcu_state.name, rdp->cpu, TPS("WokeEmpty"));
-}
-
-/*
- * Per-rcu_data kthread, but only for no-CBs CPUs.  Repeatedly invoke
- * nocb_cb_wait() to do the dirty work.
- */
-static int rcu_nocb_cb_kthread(void *arg)
-{
-	struct rcu_data *rdp = arg;
-
-	// Each pass through this loop does one callback batch, and,
-	// if there are no more ready callbacks, waits for them.
-	for (;;) {
-		nocb_cb_wait(rdp);
-		cond_resched_tasks_rcu_qs();
-	}
-	return 0;
-}
-
-/* Is a deferred wakeup of rcu_nocb_kthread() required? */
-static int rcu_nocb_need_deferred_wakeup(struct rcu_data *rdp)
-{
-	return READ_ONCE(rdp->nocb_defer_wakeup);
-}
-
-/* Do a deferred wakeup of rcu_nocb_kthread(). */
-static void do_nocb_deferred_wakeup_common(struct rcu_data *rdp)
-{
-	unsigned long flags;
-	int ndw;
-
-	rcu_nocb_lock_irqsave(rdp, flags);
-	if (!rcu_nocb_need_deferred_wakeup(rdp)) {
-		rcu_nocb_unlock_irqrestore(rdp, flags);
-		return;
-	}
-	ndw = READ_ONCE(rdp->nocb_defer_wakeup);
-	WRITE_ONCE(rdp->nocb_defer_wakeup, RCU_NOCB_WAKE_NOT);
-	wake_nocb_gp(rdp, ndw == RCU_NOCB_WAKE_FORCE, flags);
-	trace_rcu_nocb_wake(rcu_state.name, rdp->cpu, TPS("DeferredWake"));
-}
-
-/* Do a deferred wakeup of rcu_nocb_kthread() from a timer handler. */
-static void do_nocb_deferred_wakeup_timer(struct timer_list *t)
-{
-	struct rcu_data *rdp = from_timer(rdp, t, nocb_timer);
-
-	do_nocb_deferred_wakeup_common(rdp);
-}
-
-/*
- * Do a deferred wakeup of rcu_nocb_kthread() from fastpath.
- * This means we do an inexact common-case check.  Note that if
- * we miss, ->nocb_timer will eventually clean things up.
- */
-static void do_nocb_deferred_wakeup(struct rcu_data *rdp)
-{
-	if (rcu_nocb_need_deferred_wakeup(rdp))
-		do_nocb_deferred_wakeup_common(rdp);
-}
-
-void rcu_nocb_flush_deferred_wakeup(void)
-{
-	do_nocb_deferred_wakeup(this_cpu_ptr(&rcu_data));
-}
-
-void __init rcu_init_nohz(void)
-{
-	int cpu;
-	bool need_rcu_nocb_mask = false;
-	struct rcu_data *rdp;
-
-#if defined(CONFIG_NO_HZ_FULL)
-	if (tick_nohz_full_running && cpumask_weight(tick_nohz_full_mask))
-		need_rcu_nocb_mask = true;
-#endif /* #if defined(CONFIG_NO_HZ_FULL) */
-
-	if (!cpumask_available(rcu_nocb_mask) && need_rcu_nocb_mask) {
-		if (!zalloc_cpumask_var(&rcu_nocb_mask, GFP_KERNEL)) {
-			pr_info("rcu_nocb_mask allocation failed, callback offloading disabled.\n");
-			return;
-		}
-	}
-	if (!cpumask_available(rcu_nocb_mask))
-		return;
-
-#if defined(CONFIG_NO_HZ_FULL)
-	if (tick_nohz_full_running)
-		cpumask_or(rcu_nocb_mask, rcu_nocb_mask, tick_nohz_full_mask);
-#endif /* #if defined(CONFIG_NO_HZ_FULL) */
-
-	if (!cpumask_subset(rcu_nocb_mask, cpu_possible_mask)) {
-		pr_info("\tNote: kernel parameter 'rcu_nocbs=', 'nohz_full', or 'isolcpus=' contains nonexistent CPUs.\n");
-		cpumask_and(rcu_nocb_mask, cpu_possible_mask,
-			    rcu_nocb_mask);
-	}
-	if (cpumask_empty(rcu_nocb_mask))
-		pr_info("\tOffload RCU callbacks from CPUs: (none).\n");
-	else
-		pr_info("\tOffload RCU callbacks from CPUs: %*pbl.\n",
-			cpumask_pr_args(rcu_nocb_mask));
-	if (rcu_nocb_poll)
-		pr_info("\tPoll for callbacks from no-CBs CPUs.\n");
-
-	for_each_cpu(cpu, rcu_nocb_mask) {
-		rdp = per_cpu_ptr(&rcu_data, cpu);
-		if (rcu_segcblist_empty(&rdp->cblist))
-			rcu_segcblist_init(&rdp->cblist);
-		rcu_segcblist_offload(&rdp->cblist);
-	}
-	rcu_organize_nocb_kthreads();
-}
-
-/* Initialize per-rcu_data variables for no-CBs CPUs. */
-static void __init rcu_boot_init_nocb_percpu_data(struct rcu_data *rdp)
-{
-	init_swait_queue_head(&rdp->nocb_cb_wq);
-	init_swait_queue_head(&rdp->nocb_gp_wq);
-	raw_spin_lock_init(&rdp->nocb_lock);
-	raw_spin_lock_init(&rdp->nocb_bypass_lock);
-	raw_spin_lock_init(&rdp->nocb_gp_lock);
-	timer_setup(&rdp->nocb_timer, do_nocb_deferred_wakeup_timer, 0);
-	timer_setup(&rdp->nocb_bypass_timer, do_nocb_bypass_wakeup_timer, 0);
-	rcu_cblist_init(&rdp->nocb_bypass);
-}
-
-/*
- * If the specified CPU is a no-CBs CPU that does not already have its
- * rcuo CB kthread, spawn it.  Additionally, if the rcuo GP kthread
- * for this CPU's group has not yet been created, spawn it as well.
- */
-static void rcu_spawn_one_nocb_kthread(int cpu)
-{
-	struct rcu_data *rdp = per_cpu_ptr(&rcu_data, cpu);
-	struct rcu_data *rdp_gp;
-	struct task_struct *t;
-
-	/*
-	 * If this isn't a no-CBs CPU or if it already has an rcuo kthread,
-	 * then nothing to do.
-	 */
-	if (!rcu_is_nocb_cpu(cpu) || rdp->nocb_cb_kthread)
-		return;
-
-	/* If we didn't spawn the GP kthread first, reorganize! */
-	rdp_gp = rdp->nocb_gp_rdp;
-	if (!rdp_gp->nocb_gp_kthread) {
-		t = kthread_run(rcu_nocb_gp_kthread, rdp_gp,
-				"rcuog/%d", rdp_gp->cpu);
-		if (WARN_ONCE(IS_ERR(t), "%s: Could not start rcuo GP kthread, OOM is now expected behavior\n", __func__))
-			return;
-		WRITE_ONCE(rdp_gp->nocb_gp_kthread, t);
-	}
-
-	/* Spawn the kthread for this CPU. */
-	t = kthread_run(rcu_nocb_cb_kthread, rdp,
-			"rcuo%c/%d", rcu_state.abbr, cpu);
-	if (WARN_ONCE(IS_ERR(t), "%s: Could not start rcuo CB kthread, OOM is now expected behavior\n", __func__))
-		return;
-	WRITE_ONCE(rdp->nocb_cb_kthread, t);
-	WRITE_ONCE(rdp->nocb_gp_kthread, rdp_gp->nocb_gp_kthread);
-}
-
-/*
- * If the specified CPU is a no-CBs CPU that does not already have its
- * rcuo kthread, spawn it.
- */
-static void rcu_spawn_cpu_nocb_kthread(int cpu)
-{
-	if (rcu_scheduler_fully_active)
-		rcu_spawn_one_nocb_kthread(cpu);
-}
-
-/*
- * Once the scheduler is running, spawn rcuo kthreads for all online
- * no-CBs CPUs.  This assumes that the early_initcall()s happen before
- * non-boot CPUs come online -- if this changes, we will need to add
- * some mutual exclusion.
- */
-static void __init rcu_spawn_nocb_kthreads(void)
-{
-	int cpu;
-
-	for_each_online_cpu(cpu)
-		rcu_spawn_cpu_nocb_kthread(cpu);
-}
-
-/* How many CB CPU IDs per GP kthread?  Default of -1 for sqrt(nr_cpu_ids). */
-static int rcu_nocb_gp_stride = -1;
-module_param(rcu_nocb_gp_stride, int, 0444);
-
-/*
- * Initialize GP-CB relationships for all no-CBs CPU.
- */
-static void __init rcu_organize_nocb_kthreads(void)
-{
-	int cpu;
-	bool firsttime = true;
-	bool gotnocbs = false;
-	bool gotnocbscbs = true;
-	int ls = rcu_nocb_gp_stride;
-	int nl = 0;  /* Next GP kthread. */
-	struct rcu_data *rdp;
-	struct rcu_data *rdp_gp = NULL;  /* Suppress misguided gcc warn. */
-	struct rcu_data *rdp_prev = NULL;
-
-	if (!cpumask_available(rcu_nocb_mask))
-		return;
-	if (ls == -1) {
-		ls = nr_cpu_ids / int_sqrt(nr_cpu_ids);
-		rcu_nocb_gp_stride = ls;
-	}
-
-	/*
-	 * Each pass through this loop sets up one rcu_data structure.
-	 * Should the corresponding CPU come online in the future, then
-	 * we will spawn the needed set of rcu_nocb_kthread() kthreads.
-	 */
-	for_each_cpu(cpu, rcu_nocb_mask) {
-		rdp = per_cpu_ptr(&rcu_data, cpu);
-		if (rdp->cpu >= nl) {
-			/* New GP kthread, set up for CBs & next GP. */
-			gotnocbs = true;
-			nl = DIV_ROUND_UP(rdp->cpu + 1, ls) * ls;
-			rdp->nocb_gp_rdp = rdp;
-			rdp_gp = rdp;
-			if (dump_tree) {
-				if (!firsttime)
-					pr_cont("%s\n", gotnocbscbs
-							? "" : " (self only)");
-				gotnocbscbs = false;
-				firsttime = false;
-				pr_alert("%s: No-CB GP kthread CPU %d:",
-					 __func__, cpu);
-			}
-		} else {
-			/* Another CB kthread, link to previous GP kthread. */
-			gotnocbscbs = true;
-			rdp->nocb_gp_rdp = rdp_gp;
-			rdp_prev->nocb_next_cb_rdp = rdp;
-			if (dump_tree)
-				pr_cont(" %d", cpu);
-		}
-		rdp_prev = rdp;
-	}
-	if (gotnocbs && dump_tree)
-		pr_cont("%s\n", gotnocbscbs ? "" : " (self only)");
-}
-
-/*
- * Bind the current task to the offloaded CPUs.  If there are no offloaded
- * CPUs, leave the task unbound.  Splat if the bind attempt fails.
- */
-void rcu_bind_current_to_nocb(void)
-{
-	if (cpumask_available(rcu_nocb_mask) && cpumask_weight(rcu_nocb_mask))
-		WARN_ON(sched_setaffinity(current->pid, rcu_nocb_mask));
-}
-EXPORT_SYMBOL_GPL(rcu_bind_current_to_nocb);
-
-/*
- * Dump out nocb grace-period kthread state for the specified rcu_data
- * structure.
- */
-static void show_rcu_nocb_gp_state(struct rcu_data *rdp)
-{
-	struct rcu_node *rnp = rdp->mynode;
-
-	pr_info("nocb GP %d %c%c%c%c%c%c %c[%c%c] %c%c:%ld rnp %d:%d %lu\n",
-		rdp->cpu,
-		"kK"[!!rdp->nocb_gp_kthread],
-		"lL"[raw_spin_is_locked(&rdp->nocb_gp_lock)],
-		"dD"[!!rdp->nocb_defer_wakeup],
-		"tT"[timer_pending(&rdp->nocb_timer)],
-		"bB"[timer_pending(&rdp->nocb_bypass_timer)],
-		"sS"[!!rdp->nocb_gp_sleep],
-		".W"[swait_active(&rdp->nocb_gp_wq)],
-		".W"[swait_active(&rnp->nocb_gp_wq[0])],
-		".W"[swait_active(&rnp->nocb_gp_wq[1])],
-		".B"[!!rdp->nocb_gp_bypass],
-		".G"[!!rdp->nocb_gp_gp],
-		(long)rdp->nocb_gp_seq,
-		rnp->grplo, rnp->grphi, READ_ONCE(rdp->nocb_gp_loops));
-}
-
-/* Dump out nocb kthread state for the specified rcu_data structure. */
-static void show_rcu_nocb_state(struct rcu_data *rdp)
-{
-	struct rcu_segcblist *rsclp = &rdp->cblist;
-	bool waslocked;
-	bool wastimer;
-	bool wassleep;
-
-	if (rdp->nocb_gp_rdp == rdp)
-		show_rcu_nocb_gp_state(rdp);
-
-	pr_info("   CB %d->%d %c%c%c%c%c%c F%ld L%ld C%d %c%c%c%c%c q%ld\n",
-		rdp->cpu, rdp->nocb_gp_rdp->cpu,
-		"kK"[!!rdp->nocb_cb_kthread],
-		"bB"[raw_spin_is_locked(&rdp->nocb_bypass_lock)],
-		"cC"[!!atomic_read(&rdp->nocb_lock_contended)],
-		"lL"[raw_spin_is_locked(&rdp->nocb_lock)],
-		"sS"[!!rdp->nocb_cb_sleep],
-		".W"[swait_active(&rdp->nocb_cb_wq)],
-		jiffies - rdp->nocb_bypass_first,
-		jiffies - rdp->nocb_nobypass_last,
-		rdp->nocb_nobypass_count,
-		".D"[rcu_segcblist_ready_cbs(rsclp)],
-		".W"[!rcu_segcblist_restempty(rsclp, RCU_DONE_TAIL)],
-		".R"[!rcu_segcblist_restempty(rsclp, RCU_WAIT_TAIL)],
-		".N"[!rcu_segcblist_restempty(rsclp, RCU_NEXT_READY_TAIL)],
-		".B"[!!rcu_cblist_n_cbs(&rdp->nocb_bypass)],
-		rcu_segcblist_n_cbs(&rdp->cblist));
-
-	/* It is OK for GP kthreads to have GP state. */
-	if (rdp->nocb_gp_rdp == rdp)
-		return;
-
-	waslocked = raw_spin_is_locked(&rdp->nocb_gp_lock);
-	wastimer = timer_pending(&rdp->nocb_bypass_timer);
-	wassleep = swait_active(&rdp->nocb_gp_wq);
-	if (!rdp->nocb_gp_sleep && !waslocked && !wastimer && !wassleep)
-		return;  /* Nothing untowards. */
-
-	pr_info("   nocb GP activity on CB-only CPU!!! %c%c%c%c %c\n",
-		"lL"[waslocked],
-		"dD"[!!rdp->nocb_defer_wakeup],
-		"tT"[wastimer],
-		"sS"[!!rdp->nocb_gp_sleep],
-		".W"[wassleep]);
-}
-
-#else /* #ifdef CONFIG_RCU_NOCB_CPU */
-
-/* No ->nocb_lock to acquire.  */
-static void rcu_nocb_lock(struct rcu_data *rdp)
-{
-}
-
-/* No ->nocb_lock to release.  */
-static void rcu_nocb_unlock(struct rcu_data *rdp)
-{
-}
-
-/* No ->nocb_lock to release.  */
-static void rcu_nocb_unlock_irqrestore(struct rcu_data *rdp,
-				       unsigned long flags)
-{
-	local_irq_restore(flags);
-}
-
-/* Lockdep check that ->cblist may be safely accessed. */
-static void rcu_lockdep_assert_cblist_protected(struct rcu_data *rdp)
-{
-	lockdep_assert_irqs_disabled();
-}
-
-static void rcu_nocb_gp_cleanup(struct swait_queue_head *sq)
-{
-}
-
-static struct swait_queue_head *rcu_nocb_gp_get(struct rcu_node *rnp)
-{
-	return NULL;
-}
-
-static void rcu_init_one_nocb(struct rcu_node *rnp)
-{
-}
-
-static bool rcu_nocb_flush_bypass(struct rcu_data *rdp, struct rcu_head *rhp,
-				  unsigned long j)
-{
-	return true;
-}
-
-static bool rcu_nocb_try_bypass(struct rcu_data *rdp, struct rcu_head *rhp,
-				bool *was_alldone, unsigned long flags)
-{
-	return false;
-}
-
-static void __call_rcu_nocb_wake(struct rcu_data *rdp, bool was_empty,
-				 unsigned long flags)
-{
-	WARN_ON_ONCE(1);  /* Should be dead code! */
-}
-
-static void __init rcu_boot_init_nocb_percpu_data(struct rcu_data *rdp)
-{
-}
-
-static int rcu_nocb_need_deferred_wakeup(struct rcu_data *rdp)
-{
-	return false;
-}
-
-static void do_nocb_deferred_wakeup(struct rcu_data *rdp)
-{
-}
-
-static void rcu_spawn_cpu_nocb_kthread(int cpu)
-{
-}
-
-static void __init rcu_spawn_nocb_kthreads(void)
-{
-}
-
-static void show_rcu_nocb_state(struct rcu_data *rdp)
-{
-}
-
-#endif /* #else #ifdef CONFIG_RCU_NOCB_CPU */
-
-=======
->>>>>>> 3b17187f
 /*
  * Is this CPU a NO_HZ_FULL CPU that should ignore RCU so that the
  * grace-period kthread will do force_quiescent_state() processing?
