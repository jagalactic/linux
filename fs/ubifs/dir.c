--- conflicted
+++ resolved
@@ -280,13 +280,8 @@
 	return fscrypt_setup_filename(dir, &dentry->d_name, 0, nm);
 }
 
-<<<<<<< HEAD
-static int ubifs_create(struct inode *dir, struct dentry *dentry, umode_t mode,
-			bool excl)
-=======
 static int ubifs_create(struct user_namespace *mnt_userns, struct inode *dir,
 			struct dentry *dentry, umode_t mode, bool excl)
->>>>>>> 3b17187f
 {
 	struct inode *inode;
 	struct ubifs_info *c = dir->i_sb->s_fs_info;
