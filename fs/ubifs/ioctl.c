// SPDX-License-Identifier: GPL-2.0-only
/*
 * This file is part of UBIFS.
 *
 * Copyright (C) 2006-2008 Nokia Corporation.
 * Copyright (C) 2006, 2007 University of Szeged, Hungary
 *
 * Authors: Zoltan Sogor
 *          Artem Bityutskiy (Битюцкий Артём)
 *          Adrian Hunter
 */

/* This file implements EXT2-compatible extended attribute ioctl() calls */

#include <linux/compat.h>
#include <linux/mount.h>
#include "ubifs.h"

/* Need to be kept consistent with checked flags in ioctl2ubifs() */
#define UBIFS_SETTABLE_IOCTL_FLAGS \
	(FS_COMPR_FL | FS_SYNC_FL | FS_APPEND_FL | \
	 FS_IMMUTABLE_FL | FS_DIRSYNC_FL)

/* Need to be kept consistent with checked flags in ubifs2ioctl() */
#define UBIFS_GETTABLE_IOCTL_FLAGS \
	(UBIFS_SETTABLE_IOCTL_FLAGS | FS_ENCRYPT_FL)

/**
 * ubifs_set_inode_flags - set VFS inode flags.
 * @inode: VFS inode to set flags for
 *
 * This function propagates flags from UBIFS inode object to VFS inode object.
 */
void ubifs_set_inode_flags(struct inode *inode)
{
	unsigned int flags = ubifs_inode(inode)->flags;

	inode->i_flags &= ~(S_SYNC | S_APPEND | S_IMMUTABLE | S_DIRSYNC |
			    S_ENCRYPTED);
	if (flags & UBIFS_SYNC_FL)
		inode->i_flags |= S_SYNC;
	if (flags & UBIFS_APPEND_FL)
		inode->i_flags |= S_APPEND;
	if (flags & UBIFS_IMMUTABLE_FL)
		inode->i_flags |= S_IMMUTABLE;
	if (flags & UBIFS_DIRSYNC_FL)
		inode->i_flags |= S_DIRSYNC;
	if (flags & UBIFS_CRYPT_FL)
		inode->i_flags |= S_ENCRYPTED;
}

/*
 * ioctl2ubifs - convert ioctl inode flags to UBIFS inode flags.
 * @ioctl_flags: flags to convert
 *
 * This function converts ioctl flags (@FS_COMPR_FL, etc) to UBIFS inode flags
 * (@UBIFS_COMPR_FL, etc).
 */
static int ioctl2ubifs(int ioctl_flags)
{
	int ubifs_flags = 0;

	if (ioctl_flags & FS_COMPR_FL)
		ubifs_flags |= UBIFS_COMPR_FL;
	if (ioctl_flags & FS_SYNC_FL)
		ubifs_flags |= UBIFS_SYNC_FL;
	if (ioctl_flags & FS_APPEND_FL)
		ubifs_flags |= UBIFS_APPEND_FL;
	if (ioctl_flags & FS_IMMUTABLE_FL)
		ubifs_flags |= UBIFS_IMMUTABLE_FL;
	if (ioctl_flags & FS_DIRSYNC_FL)
		ubifs_flags |= UBIFS_DIRSYNC_FL;

	return ubifs_flags;
}

/*
 * ubifs2ioctl - convert UBIFS inode flags to ioctl inode flags.
 * @ubifs_flags: flags to convert
 *
 * This function converts UBIFS inode flags (@UBIFS_COMPR_FL, etc) to ioctl
 * flags (@FS_COMPR_FL, etc).
 */
static int ubifs2ioctl(int ubifs_flags)
{
	int ioctl_flags = 0;

	if (ubifs_flags & UBIFS_COMPR_FL)
		ioctl_flags |= FS_COMPR_FL;
	if (ubifs_flags & UBIFS_SYNC_FL)
		ioctl_flags |= FS_SYNC_FL;
	if (ubifs_flags & UBIFS_APPEND_FL)
		ioctl_flags |= FS_APPEND_FL;
	if (ubifs_flags & UBIFS_IMMUTABLE_FL)
		ioctl_flags |= FS_IMMUTABLE_FL;
	if (ubifs_flags & UBIFS_DIRSYNC_FL)
		ioctl_flags |= FS_DIRSYNC_FL;
	if (ubifs_flags & UBIFS_CRYPT_FL)
		ioctl_flags |= FS_ENCRYPT_FL;

	return ioctl_flags;
}

static int setflags(struct inode *inode, int flags)
{
	int oldflags, err, release;
	struct ubifs_inode *ui = ubifs_inode(inode);
	struct ubifs_info *c = inode->i_sb->s_fs_info;
	struct ubifs_budget_req req = { .dirtied_ino = 1,
					.dirtied_ino_d = ui->data_len };

	err = ubifs_budget_space(c, &req);
	if (err)
		return err;

	mutex_lock(&ui->ui_mutex);
	oldflags = ubifs2ioctl(ui->flags);
	err = vfs_ioc_setflags_prepare(inode, oldflags, flags);
	if (err)
		goto out_unlock;

<<<<<<< HEAD
	ui->flags &= ~ioctl2ubifs(UBIFS_SUPPORTED_IOCTL_FLAGS);
=======
	ui->flags &= ~ioctl2ubifs(UBIFS_SETTABLE_IOCTL_FLAGS);
>>>>>>> d1988041
	ui->flags |= ioctl2ubifs(flags);
	ubifs_set_inode_flags(inode);
	inode->i_ctime = current_time(inode);
	release = ui->dirty;
	mark_inode_dirty_sync(inode);
	mutex_unlock(&ui->ui_mutex);

	if (release)
		ubifs_release_budget(c, &req);
	if (IS_SYNC(inode))
		err = write_inode_now(inode, 1);
	return err;

out_unlock:
	mutex_unlock(&ui->ui_mutex);
	ubifs_release_budget(c, &req);
	return err;
}

long ubifs_ioctl(struct file *file, unsigned int cmd, unsigned long arg)
{
	int flags, err;
	struct inode *inode = file_inode(file);

	switch (cmd) {
	case FS_IOC_GETFLAGS:
		flags = ubifs2ioctl(ubifs_inode(inode)->flags);

		dbg_gen("get flags: %#x, i_flags %#x", flags, inode->i_flags);
		return put_user(flags, (int __user *) arg);

	case FS_IOC_SETFLAGS: {
		if (IS_RDONLY(inode))
			return -EROFS;

		if (!inode_owner_or_capable(inode))
			return -EACCES;

		if (get_user(flags, (int __user *) arg))
			return -EFAULT;

		if (flags & ~UBIFS_GETTABLE_IOCTL_FLAGS)
			return -EOPNOTSUPP;
		flags &= UBIFS_SETTABLE_IOCTL_FLAGS;

		if (!S_ISDIR(inode->i_mode))
			flags &= ~FS_DIRSYNC_FL;

		/*
		 * Make sure the file-system is read-write and make sure it
		 * will not become read-only while we are changing the flags.
		 */
		err = mnt_want_write_file(file);
		if (err)
			return err;
		dbg_gen("set flags: %#x, i_flags %#x", flags, inode->i_flags);
		err = setflags(inode, flags);
		mnt_drop_write_file(file);
		return err;
	}
	case FS_IOC_SET_ENCRYPTION_POLICY: {
		struct ubifs_info *c = inode->i_sb->s_fs_info;

		err = ubifs_enable_encryption(c);
		if (err)
			return err;

		return fscrypt_ioctl_set_policy(file, (const void __user *)arg);
	}
	case FS_IOC_GET_ENCRYPTION_POLICY:
		return fscrypt_ioctl_get_policy(file, (void __user *)arg);

	case FS_IOC_GET_ENCRYPTION_POLICY_EX:
		return fscrypt_ioctl_get_policy_ex(file, (void __user *)arg);

	case FS_IOC_ADD_ENCRYPTION_KEY:
		return fscrypt_ioctl_add_key(file, (void __user *)arg);

	case FS_IOC_REMOVE_ENCRYPTION_KEY:
		return fscrypt_ioctl_remove_key(file, (void __user *)arg);

	case FS_IOC_REMOVE_ENCRYPTION_KEY_ALL_USERS:
		return fscrypt_ioctl_remove_key_all_users(file,
							  (void __user *)arg);
	case FS_IOC_GET_ENCRYPTION_KEY_STATUS:
		return fscrypt_ioctl_get_key_status(file, (void __user *)arg);

	case FS_IOC_GET_ENCRYPTION_NONCE:
		return fscrypt_ioctl_get_nonce(file, (void __user *)arg);

	default:
		return -ENOTTY;
	}
}

#ifdef CONFIG_COMPAT
long ubifs_compat_ioctl(struct file *file, unsigned int cmd, unsigned long arg)
{
	switch (cmd) {
	case FS_IOC32_GETFLAGS:
		cmd = FS_IOC_GETFLAGS;
		break;
	case FS_IOC32_SETFLAGS:
		cmd = FS_IOC_SETFLAGS;
		break;
	case FS_IOC_SET_ENCRYPTION_POLICY:
	case FS_IOC_GET_ENCRYPTION_POLICY:
	case FS_IOC_GET_ENCRYPTION_POLICY_EX:
	case FS_IOC_ADD_ENCRYPTION_KEY:
	case FS_IOC_REMOVE_ENCRYPTION_KEY:
	case FS_IOC_REMOVE_ENCRYPTION_KEY_ALL_USERS:
	case FS_IOC_GET_ENCRYPTION_KEY_STATUS:
	case FS_IOC_GET_ENCRYPTION_NONCE:
		break;
	default:
		return -ENOIOCTLCMD;
	}
	return ubifs_ioctl(file, cmd, (unsigned long)compat_ptr(arg));
}
#endif<|MERGE_RESOLUTION|>--- conflicted
+++ resolved
@@ -119,11 +119,7 @@
 	if (err)
 		goto out_unlock;
 
-<<<<<<< HEAD
-	ui->flags &= ~ioctl2ubifs(UBIFS_SUPPORTED_IOCTL_FLAGS);
-=======
 	ui->flags &= ~ioctl2ubifs(UBIFS_SETTABLE_IOCTL_FLAGS);
->>>>>>> d1988041
 	ui->flags |= ioctl2ubifs(flags);
 	ubifs_set_inode_flags(inode);
 	inode->i_ctime = current_time(inode);
