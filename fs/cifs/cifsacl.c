--- conflicted
+++ resolved
@@ -1118,10 +1118,6 @@
 	/* Retain old ACEs which we can retain */
 	for (i = 0; i < src_num_aces; ++i) {
 		pntace = (struct cifs_ace *) (acl_base + size);
-<<<<<<< HEAD
-		pnntace = (struct cifs_ace *) (nacl_base + nsize);
-=======
->>>>>>> 7aef27f0
 
 		if (!new_aces_set && (pntace->flags & INHERITED_ACE)) {
 			/* Place the new ACEs in between existing explicit and inherited */
@@ -1134,16 +1130,6 @@
 		}
 
 		/* If it's any one of the ACE we're replacing, skip! */
-<<<<<<< HEAD
-		if ((compare_sids(&pntace->sid, &sid_unix_NFS_mode) == 0) ||
-				(compare_sids(&pntace->sid, pownersid) == 0) ||
-				(compare_sids(&pntace->sid, pgrpsid) == 0) ||
-				(compare_sids(&pntace->sid, &sid_everyone) == 0) ||
-				(compare_sids(&pntace->sid, &sid_authusers) == 0)) {
-			goto next_ace;
-		}
-
-=======
 		if (((compare_sids(&pntace->sid, &sid_unix_NFS_mode) == 0) ||
 				(compare_sids(&pntace->sid, pownersid) == 0) ||
 				(compare_sids(&pntace->sid, pgrpsid) == 0) ||
@@ -1155,7 +1141,6 @@
 		/* update the pointer to the next ACE to populate*/
 		pnntace = (struct cifs_ace *) (nacl_base + nsize);
 
->>>>>>> 7aef27f0
 		nsize += cifs_copy_ace(pnntace, pntace, NULL);
 		num_aces++;
 
@@ -1384,7 +1369,6 @@
 				}
 			}
 			*aclflag |= CIFS_ACL_GROUP;
-<<<<<<< HEAD
 		}
 
 		if (dacloffset) {
@@ -1395,18 +1379,6 @@
 			ndacl_ptr->size = cpu_to_le16(size);
 		}
 
-=======
-		}
-
-		if (dacloffset) {
-			/* Replace ACEs for old owner with new one */
-			size = replace_sids_and_copy_aces(dacl_ptr, ndacl_ptr,
-					owner_sid_ptr, group_sid_ptr,
-					nowner_sid_ptr, ngroup_sid_ptr);
-			ndacl_ptr->size = cpu_to_le16(size);
-		}
-
->>>>>>> 7aef27f0
 		sidsoffset = ndacloffset + le16_to_cpu(ndacl_ptr->size);
 		/* copy the non-dacl portion of secdesc */
 		*pnsecdesclen = copy_sec_desc(pntsd, pnntsd, sidsoffset,
