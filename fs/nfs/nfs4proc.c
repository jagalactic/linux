/*
 *  fs/nfs/nfs4proc.c
 *
 *  Client-side procedure declarations for NFSv4.
 *
 *  Copyright (c) 2002 The Regents of the University of Michigan.
 *  All rights reserved.
 *
 *  Kendrick Smith <kmsmith@umich.edu>
 *  Andy Adamson   <andros@umich.edu>
 *
 *  Redistribution and use in source and binary forms, with or without
 *  modification, are permitted provided that the following conditions
 *  are met:
 *
 *  1. Redistributions of source code must retain the above copyright
 *     notice, this list of conditions and the following disclaimer.
 *  2. Redistributions in binary form must reproduce the above copyright
 *     notice, this list of conditions and the following disclaimer in the
 *     documentation and/or other materials provided with the distribution.
 *  3. Neither the name of the University nor the names of its
 *     contributors may be used to endorse or promote products derived
 *     from this software without specific prior written permission.
 *
 *  THIS SOFTWARE IS PROVIDED ``AS IS'' AND ANY EXPRESS OR IMPLIED
 *  WARRANTIES, INCLUDING, BUT NOT LIMITED TO, THE IMPLIED WARRANTIES OF
 *  MERCHANTABILITY AND FITNESS FOR A PARTICULAR PURPOSE ARE
 *  DISCLAIMED. IN NO EVENT SHALL THE REGENTS OR CONTRIBUTORS BE LIABLE
 *  FOR ANY DIRECT, INDIRECT, INCIDENTAL, SPECIAL, EXEMPLARY, OR
 *  CONSEQUENTIAL DAMAGES (INCLUDING, BUT NOT LIMITED TO, PROCUREMENT OF
 *  SUBSTITUTE GOODS OR SERVICES; LOSS OF USE, DATA, OR PROFITS; OR
 *  BUSINESS INTERRUPTION) HOWEVER CAUSED AND ON ANY THEORY OF
 *  LIABILITY, WHETHER IN CONTRACT, STRICT LIABILITY, OR TORT (INCLUDING
 *  NEGLIGENCE OR OTHERWISE) ARISING IN ANY WAY OUT OF THE USE OF THIS
 *  SOFTWARE, EVEN IF ADVISED OF THE POSSIBILITY OF SUCH DAMAGE.
 */

#include <linux/mm.h>
#include <linux/delay.h>
#include <linux/errno.h>
#include <linux/string.h>
#include <linux/ratelimit.h>
#include <linux/printk.h>
#include <linux/slab.h>
#include <linux/sunrpc/clnt.h>
#include <linux/nfs.h>
#include <linux/nfs4.h>
#include <linux/nfs_fs.h>
#include <linux/nfs_page.h>
#include <linux/nfs_mount.h>
#include <linux/namei.h>
#include <linux/mount.h>
#include <linux/module.h>
#include <linux/xattr.h>
#include <linux/utsname.h>
#include <linux/freezer.h>
#include <linux/iversion.h>

#include "nfs4_fs.h"
#include "delegation.h"
#include "internal.h"
#include "iostat.h"
#include "callback.h"
#include "pnfs.h"
#include "netns.h"
#include "sysfs.h"
#include "nfs4idmap.h"
#include "nfs4session.h"
#include "fscache.h"
#include "nfs42.h"

#include "nfs4trace.h"

#ifdef CONFIG_NFS_V4_2
#include "nfs42.h"
#endif /* CONFIG_NFS_V4_2 */

#define NFSDBG_FACILITY		NFSDBG_PROC

#define NFS4_BITMASK_SZ		3

#define NFS4_POLL_RETRY_MIN	(HZ/10)
#define NFS4_POLL_RETRY_MAX	(15*HZ)

/* file attributes which can be mapped to nfs attributes */
#define NFS4_VALID_ATTRS (ATTR_MODE \
	| ATTR_UID \
	| ATTR_GID \
	| ATTR_SIZE \
	| ATTR_ATIME \
	| ATTR_MTIME \
	| ATTR_CTIME \
	| ATTR_ATIME_SET \
	| ATTR_MTIME_SET)

struct nfs4_opendata;
static int _nfs4_recover_proc_open(struct nfs4_opendata *data);
static int nfs4_do_fsinfo(struct nfs_server *, struct nfs_fh *, struct nfs_fsinfo *);
static void nfs_fixup_referral_attributes(struct nfs_fattr *fattr);
static int _nfs4_proc_getattr(struct nfs_server *server, struct nfs_fh *fhandle, struct nfs_fattr *fattr, struct nfs4_label *label, struct inode *inode);
static int nfs4_do_setattr(struct inode *inode, const struct cred *cred,
			    struct nfs_fattr *fattr, struct iattr *sattr,
			    struct nfs_open_context *ctx, struct nfs4_label *ilabel,
			    struct nfs4_label *olabel);
#ifdef CONFIG_NFS_V4_1
static struct rpc_task *_nfs41_proc_sequence(struct nfs_client *clp,
		const struct cred *cred,
		struct nfs4_slot *slot,
		bool is_privileged);
static int nfs41_test_stateid(struct nfs_server *, nfs4_stateid *,
		const struct cred *);
static int nfs41_free_stateid(struct nfs_server *, const nfs4_stateid *,
		const struct cred *, bool);
#endif
static void nfs4_bitmask_adjust(__u32 *bitmask, struct inode *inode,
		struct nfs_server *server,
		struct nfs4_label *label);

#ifdef CONFIG_NFS_V4_SECURITY_LABEL
static inline struct nfs4_label *
nfs4_label_init_security(struct inode *dir, struct dentry *dentry,
	struct iattr *sattr, struct nfs4_label *label)
{
	int err;

	if (label == NULL)
		return NULL;

	if (nfs_server_capable(dir, NFS_CAP_SECURITY_LABEL) == 0)
		return NULL;

	err = security_dentry_init_security(dentry, sattr->ia_mode,
				&dentry->d_name, (void **)&label->label, &label->len);
	if (err == 0)
		return label;

	return NULL;
}
static inline void
nfs4_label_release_security(struct nfs4_label *label)
{
	if (label)
		security_release_secctx(label->label, label->len);
}
static inline u32 *nfs4_bitmask(struct nfs_server *server, struct nfs4_label *label)
{
	if (label)
		return server->attr_bitmask;

	return server->attr_bitmask_nl;
}
#else
static inline struct nfs4_label *
nfs4_label_init_security(struct inode *dir, struct dentry *dentry,
	struct iattr *sattr, struct nfs4_label *l)
{ return NULL; }
static inline void
nfs4_label_release_security(struct nfs4_label *label)
{ return; }
static inline u32 *
nfs4_bitmask(struct nfs_server *server, struct nfs4_label *label)
{ return server->attr_bitmask; }
#endif

/* Prevent leaks of NFSv4 errors into userland */
static int nfs4_map_errors(int err)
{
	if (err >= -1000)
		return err;
	switch (err) {
	case -NFS4ERR_RESOURCE:
	case -NFS4ERR_LAYOUTTRYLATER:
	case -NFS4ERR_RECALLCONFLICT:
		return -EREMOTEIO;
	case -NFS4ERR_WRONGSEC:
	case -NFS4ERR_WRONG_CRED:
		return -EPERM;
	case -NFS4ERR_BADOWNER:
	case -NFS4ERR_BADNAME:
		return -EINVAL;
	case -NFS4ERR_SHARE_DENIED:
		return -EACCES;
	case -NFS4ERR_MINOR_VERS_MISMATCH:
		return -EPROTONOSUPPORT;
	case -NFS4ERR_FILE_OPEN:
		return -EBUSY;
	case -NFS4ERR_NOT_SAME:
		return -ENOTSYNC;
	default:
		dprintk("%s could not handle NFSv4 error %d\n",
				__func__, -err);
		break;
	}
	return -EIO;
}

/*
 * This is our standard bitmap for GETATTR requests.
 */
const u32 nfs4_fattr_bitmap[3] = {
	FATTR4_WORD0_TYPE
	| FATTR4_WORD0_CHANGE
	| FATTR4_WORD0_SIZE
	| FATTR4_WORD0_FSID
	| FATTR4_WORD0_FILEID,
	FATTR4_WORD1_MODE
	| FATTR4_WORD1_NUMLINKS
	| FATTR4_WORD1_OWNER
	| FATTR4_WORD1_OWNER_GROUP
	| FATTR4_WORD1_RAWDEV
	| FATTR4_WORD1_SPACE_USED
	| FATTR4_WORD1_TIME_ACCESS
	| FATTR4_WORD1_TIME_METADATA
	| FATTR4_WORD1_TIME_MODIFY
	| FATTR4_WORD1_MOUNTED_ON_FILEID,
#ifdef CONFIG_NFS_V4_SECURITY_LABEL
	FATTR4_WORD2_SECURITY_LABEL
#endif
};

static const u32 nfs4_pnfs_open_bitmap[3] = {
	FATTR4_WORD0_TYPE
	| FATTR4_WORD0_CHANGE
	| FATTR4_WORD0_SIZE
	| FATTR4_WORD0_FSID
	| FATTR4_WORD0_FILEID,
	FATTR4_WORD1_MODE
	| FATTR4_WORD1_NUMLINKS
	| FATTR4_WORD1_OWNER
	| FATTR4_WORD1_OWNER_GROUP
	| FATTR4_WORD1_RAWDEV
	| FATTR4_WORD1_SPACE_USED
	| FATTR4_WORD1_TIME_ACCESS
	| FATTR4_WORD1_TIME_METADATA
	| FATTR4_WORD1_TIME_MODIFY,
	FATTR4_WORD2_MDSTHRESHOLD
#ifdef CONFIG_NFS_V4_SECURITY_LABEL
	| FATTR4_WORD2_SECURITY_LABEL
#endif
};

static const u32 nfs4_open_noattr_bitmap[3] = {
	FATTR4_WORD0_TYPE
	| FATTR4_WORD0_FILEID,
};

const u32 nfs4_statfs_bitmap[3] = {
	FATTR4_WORD0_FILES_AVAIL
	| FATTR4_WORD0_FILES_FREE
	| FATTR4_WORD0_FILES_TOTAL,
	FATTR4_WORD1_SPACE_AVAIL
	| FATTR4_WORD1_SPACE_FREE
	| FATTR4_WORD1_SPACE_TOTAL
};

const u32 nfs4_pathconf_bitmap[3] = {
	FATTR4_WORD0_MAXLINK
	| FATTR4_WORD0_MAXNAME,
	0
};

const u32 nfs4_fsinfo_bitmap[3] = { FATTR4_WORD0_MAXFILESIZE
			| FATTR4_WORD0_MAXREAD
			| FATTR4_WORD0_MAXWRITE
			| FATTR4_WORD0_LEASE_TIME,
			FATTR4_WORD1_TIME_DELTA
			| FATTR4_WORD1_FS_LAYOUT_TYPES,
			FATTR4_WORD2_LAYOUT_BLKSIZE
			| FATTR4_WORD2_CLONE_BLKSIZE
			| FATTR4_WORD2_XATTR_SUPPORT
};

const u32 nfs4_fs_locations_bitmap[3] = {
	FATTR4_WORD0_CHANGE
	| FATTR4_WORD0_SIZE
	| FATTR4_WORD0_FSID
	| FATTR4_WORD0_FILEID
	| FATTR4_WORD0_FS_LOCATIONS,
	FATTR4_WORD1_OWNER
	| FATTR4_WORD1_OWNER_GROUP
	| FATTR4_WORD1_RAWDEV
	| FATTR4_WORD1_SPACE_USED
	| FATTR4_WORD1_TIME_ACCESS
	| FATTR4_WORD1_TIME_METADATA
	| FATTR4_WORD1_TIME_MODIFY
	| FATTR4_WORD1_MOUNTED_ON_FILEID,
};

static void nfs4_bitmap_copy_adjust(__u32 *dst, const __u32 *src,
		struct inode *inode)
{
	unsigned long cache_validity;

	memcpy(dst, src, NFS4_BITMASK_SZ*sizeof(*dst));
	if (!inode || !nfs4_have_delegation(inode, FMODE_READ))
		return;

	cache_validity = READ_ONCE(NFS_I(inode)->cache_validity);
	if (!(cache_validity & NFS_INO_REVAL_FORCED))
		cache_validity &= ~(NFS_INO_INVALID_CHANGE
				| NFS_INO_INVALID_SIZE);

	if (!(cache_validity & NFS_INO_INVALID_SIZE))
		dst[0] &= ~FATTR4_WORD0_SIZE;

	if (!(cache_validity & NFS_INO_INVALID_CHANGE))
		dst[0] &= ~FATTR4_WORD0_CHANGE;
}

static void nfs4_bitmap_copy_adjust_setattr(__u32 *dst,
		const __u32 *src, struct inode *inode)
{
	nfs4_bitmap_copy_adjust(dst, src, inode);
}

static void nfs4_setup_readdir(u64 cookie, __be32 *verifier, struct dentry *dentry,
		struct nfs4_readdir_arg *readdir)
{
	unsigned int attrs = FATTR4_WORD0_FILEID | FATTR4_WORD0_TYPE;
	__be32 *start, *p;

	if (cookie > 2) {
		readdir->cookie = cookie;
		memcpy(&readdir->verifier, verifier, sizeof(readdir->verifier));
		return;
	}

	readdir->cookie = 0;
	memset(&readdir->verifier, 0, sizeof(readdir->verifier));
	if (cookie == 2)
		return;
	
	/*
	 * NFSv4 servers do not return entries for '.' and '..'
	 * Therefore, we fake these entries here.  We let '.'
	 * have cookie 0 and '..' have cookie 1.  Note that
	 * when talking to the server, we always send cookie 0
	 * instead of 1 or 2.
	 */
	start = p = kmap_atomic(*readdir->pages);
	
	if (cookie == 0) {
		*p++ = xdr_one;                                  /* next */
		*p++ = xdr_zero;                   /* cookie, first word */
		*p++ = xdr_one;                   /* cookie, second word */
		*p++ = xdr_one;                             /* entry len */
		memcpy(p, ".\0\0\0", 4);                        /* entry */
		p++;
		*p++ = xdr_one;                         /* bitmap length */
		*p++ = htonl(attrs);                           /* bitmap */
		*p++ = htonl(12);             /* attribute buffer length */
		*p++ = htonl(NF4DIR);
		p = xdr_encode_hyper(p, NFS_FILEID(d_inode(dentry)));
	}
	
	*p++ = xdr_one;                                  /* next */
	*p++ = xdr_zero;                   /* cookie, first word */
	*p++ = xdr_two;                   /* cookie, second word */
	*p++ = xdr_two;                             /* entry len */
	memcpy(p, "..\0\0", 4);                         /* entry */
	p++;
	*p++ = xdr_one;                         /* bitmap length */
	*p++ = htonl(attrs);                           /* bitmap */
	*p++ = htonl(12);             /* attribute buffer length */
	*p++ = htonl(NF4DIR);
	p = xdr_encode_hyper(p, NFS_FILEID(d_inode(dentry->d_parent)));

	readdir->pgbase = (char *)p - (char *)start;
	readdir->count -= readdir->pgbase;
	kunmap_atomic(start);
}

static void nfs4_test_and_free_stateid(struct nfs_server *server,
		nfs4_stateid *stateid,
		const struct cred *cred)
{
	const struct nfs4_minor_version_ops *ops = server->nfs_client->cl_mvops;

	ops->test_and_free_expired(server, stateid, cred);
}

static void __nfs4_free_revoked_stateid(struct nfs_server *server,
		nfs4_stateid *stateid,
		const struct cred *cred)
{
	stateid->type = NFS4_REVOKED_STATEID_TYPE;
	nfs4_test_and_free_stateid(server, stateid, cred);
}

static void nfs4_free_revoked_stateid(struct nfs_server *server,
		const nfs4_stateid *stateid,
		const struct cred *cred)
{
	nfs4_stateid tmp;

	nfs4_stateid_copy(&tmp, stateid);
	__nfs4_free_revoked_stateid(server, &tmp, cred);
}

static long nfs4_update_delay(long *timeout)
{
	long ret;
	if (!timeout)
		return NFS4_POLL_RETRY_MAX;
	if (*timeout <= 0)
		*timeout = NFS4_POLL_RETRY_MIN;
	if (*timeout > NFS4_POLL_RETRY_MAX)
		*timeout = NFS4_POLL_RETRY_MAX;
	ret = *timeout;
	*timeout <<= 1;
	return ret;
}

static int nfs4_delay_killable(long *timeout)
{
	might_sleep();

	freezable_schedule_timeout_killable_unsafe(
		nfs4_update_delay(timeout));
	if (!__fatal_signal_pending(current))
		return 0;
	return -EINTR;
}

static int nfs4_delay_interruptible(long *timeout)
{
	might_sleep();

	freezable_schedule_timeout_interruptible_unsafe(nfs4_update_delay(timeout));
	if (!signal_pending(current))
		return 0;
	return __fatal_signal_pending(current) ? -EINTR :-ERESTARTSYS;
}

static int nfs4_delay(long *timeout, bool interruptible)
{
	if (interruptible)
		return nfs4_delay_interruptible(timeout);
	return nfs4_delay_killable(timeout);
}

static const nfs4_stateid *
nfs4_recoverable_stateid(const nfs4_stateid *stateid)
{
	if (!stateid)
		return NULL;
	switch (stateid->type) {
	case NFS4_OPEN_STATEID_TYPE:
	case NFS4_LOCK_STATEID_TYPE:
	case NFS4_DELEGATION_STATEID_TYPE:
		return stateid;
	default:
		break;
	}
	return NULL;
}

/* This is the error handling routine for processes that are allowed
 * to sleep.
 */
static int nfs4_do_handle_exception(struct nfs_server *server,
		int errorcode, struct nfs4_exception *exception)
{
	struct nfs_client *clp = server->nfs_client;
	struct nfs4_state *state = exception->state;
	const nfs4_stateid *stateid;
	struct inode *inode = exception->inode;
	int ret = errorcode;

	exception->delay = 0;
	exception->recovering = 0;
	exception->retry = 0;

	stateid = nfs4_recoverable_stateid(exception->stateid);
	if (stateid == NULL && state != NULL)
		stateid = nfs4_recoverable_stateid(&state->stateid);

	switch(errorcode) {
		case 0:
			return 0;
		case -NFS4ERR_BADHANDLE:
		case -ESTALE:
			if (inode != NULL && S_ISREG(inode->i_mode))
				pnfs_destroy_layout(NFS_I(inode));
			break;
		case -NFS4ERR_DELEG_REVOKED:
		case -NFS4ERR_ADMIN_REVOKED:
		case -NFS4ERR_EXPIRED:
		case -NFS4ERR_BAD_STATEID:
		case -NFS4ERR_PARTNER_NO_AUTH:
			if (inode != NULL && stateid != NULL) {
				nfs_inode_find_state_and_recover(inode,
						stateid);
				goto wait_on_recovery;
			}
			fallthrough;
		case -NFS4ERR_OPENMODE:
			if (inode) {
				int err;

				err = nfs_async_inode_return_delegation(inode,
						stateid);
				if (err == 0)
					goto wait_on_recovery;
				if (stateid != NULL && stateid->type == NFS4_DELEGATION_STATEID_TYPE) {
					exception->retry = 1;
					break;
				}
			}
			if (state == NULL)
				break;
			ret = nfs4_schedule_stateid_recovery(server, state);
			if (ret < 0)
				break;
			goto wait_on_recovery;
		case -NFS4ERR_STALE_STATEID:
		case -NFS4ERR_STALE_CLIENTID:
			nfs4_schedule_lease_recovery(clp);
			goto wait_on_recovery;
		case -NFS4ERR_MOVED:
			ret = nfs4_schedule_migration_recovery(server);
			if (ret < 0)
				break;
			goto wait_on_recovery;
		case -NFS4ERR_LEASE_MOVED:
			nfs4_schedule_lease_moved_recovery(clp);
			goto wait_on_recovery;
#if defined(CONFIG_NFS_V4_1)
		case -NFS4ERR_BADSESSION:
		case -NFS4ERR_BADSLOT:
		case -NFS4ERR_BAD_HIGH_SLOT:
		case -NFS4ERR_CONN_NOT_BOUND_TO_SESSION:
		case -NFS4ERR_DEADSESSION:
		case -NFS4ERR_SEQ_FALSE_RETRY:
		case -NFS4ERR_SEQ_MISORDERED:
			/* Handled in nfs41_sequence_process() */
			goto wait_on_recovery;
#endif /* defined(CONFIG_NFS_V4_1) */
		case -NFS4ERR_FILE_OPEN:
			if (exception->timeout > HZ) {
				/* We have retried a decent amount, time to
				 * fail
				 */
				ret = -EBUSY;
				break;
			}
			fallthrough;
		case -NFS4ERR_DELAY:
			nfs_inc_server_stats(server, NFSIOS_DELAY);
			fallthrough;
		case -NFS4ERR_GRACE:
		case -NFS4ERR_LAYOUTTRYLATER:
		case -NFS4ERR_RECALLCONFLICT:
			exception->delay = 1;
			return 0;

		case -NFS4ERR_RETRY_UNCACHED_REP:
		case -NFS4ERR_OLD_STATEID:
			exception->retry = 1;
			break;
		case -NFS4ERR_BADOWNER:
			/* The following works around a Linux server bug! */
		case -NFS4ERR_BADNAME:
			if (server->caps & NFS_CAP_UIDGID_NOMAP) {
				server->caps &= ~NFS_CAP_UIDGID_NOMAP;
				exception->retry = 1;
				printk(KERN_WARNING "NFS: v4 server %s "
						"does not accept raw "
						"uid/gids. "
						"Reenabling the idmapper.\n",
						server->nfs_client->cl_hostname);
			}
	}
	/* We failed to handle the error */
	return nfs4_map_errors(ret);
wait_on_recovery:
	exception->recovering = 1;
	return 0;
}

/* This is the error handling routine for processes that are allowed
 * to sleep.
 */
int nfs4_handle_exception(struct nfs_server *server, int errorcode, struct nfs4_exception *exception)
{
	struct nfs_client *clp = server->nfs_client;
	int ret;

	ret = nfs4_do_handle_exception(server, errorcode, exception);
	if (exception->delay) {
		ret = nfs4_delay(&exception->timeout,
				exception->interruptible);
		goto out_retry;
	}
	if (exception->recovering) {
		ret = nfs4_wait_clnt_recover(clp);
		if (test_bit(NFS_MIG_FAILED, &server->mig_status))
			return -EIO;
		goto out_retry;
	}
	return ret;
out_retry:
	if (ret == 0)
		exception->retry = 1;
	return ret;
}

static int
nfs4_async_handle_exception(struct rpc_task *task, struct nfs_server *server,
		int errorcode, struct nfs4_exception *exception)
{
	struct nfs_client *clp = server->nfs_client;
	int ret;

	ret = nfs4_do_handle_exception(server, errorcode, exception);
	if (exception->delay) {
		rpc_delay(task, nfs4_update_delay(&exception->timeout));
		goto out_retry;
	}
	if (exception->recovering) {
		rpc_sleep_on(&clp->cl_rpcwaitq, task, NULL);
		if (test_bit(NFS4CLNT_MANAGER_RUNNING, &clp->cl_state) == 0)
			rpc_wake_up_queued_task(&clp->cl_rpcwaitq, task);
		goto out_retry;
	}
	if (test_bit(NFS_MIG_FAILED, &server->mig_status))
		ret = -EIO;
	return ret;
out_retry:
	if (ret == 0) {
		exception->retry = 1;
		/*
		 * For NFS4ERR_MOVED, the client transport will need to
		 * be recomputed after migration recovery has completed.
		 */
		if (errorcode == -NFS4ERR_MOVED)
			rpc_task_release_transport(task);
	}
	return ret;
}

int
nfs4_async_handle_error(struct rpc_task *task, struct nfs_server *server,
			struct nfs4_state *state, long *timeout)
{
	struct nfs4_exception exception = {
		.state = state,
	};

	if (task->tk_status >= 0)
		return 0;
	if (timeout)
		exception.timeout = *timeout;
	task->tk_status = nfs4_async_handle_exception(task, server,
			task->tk_status,
			&exception);
	if (exception.delay && timeout)
		*timeout = exception.timeout;
	if (exception.retry)
		return -EAGAIN;
	return 0;
}

/*
 * Return 'true' if 'clp' is using an rpc_client that is integrity protected
 * or 'false' otherwise.
 */
static bool _nfs4_is_integrity_protected(struct nfs_client *clp)
{
	rpc_authflavor_t flavor = clp->cl_rpcclient->cl_auth->au_flavor;
	return (flavor == RPC_AUTH_GSS_KRB5I) || (flavor == RPC_AUTH_GSS_KRB5P);
}

static void do_renew_lease(struct nfs_client *clp, unsigned long timestamp)
{
	spin_lock(&clp->cl_lock);
	if (time_before(clp->cl_last_renewal,timestamp))
		clp->cl_last_renewal = timestamp;
	spin_unlock(&clp->cl_lock);
}

static void renew_lease(const struct nfs_server *server, unsigned long timestamp)
{
	struct nfs_client *clp = server->nfs_client;

	if (!nfs4_has_session(clp))
		do_renew_lease(clp, timestamp);
}

struct nfs4_call_sync_data {
	const struct nfs_server *seq_server;
	struct nfs4_sequence_args *seq_args;
	struct nfs4_sequence_res *seq_res;
};

void nfs4_init_sequence(struct nfs4_sequence_args *args,
			struct nfs4_sequence_res *res, int cache_reply,
			int privileged)
{
	args->sa_slot = NULL;
	args->sa_cache_this = cache_reply;
	args->sa_privileged = privileged;

	res->sr_slot = NULL;
}

static void nfs40_sequence_free_slot(struct nfs4_sequence_res *res)
{
	struct nfs4_slot *slot = res->sr_slot;
	struct nfs4_slot_table *tbl;

	tbl = slot->table;
	spin_lock(&tbl->slot_tbl_lock);
	if (!nfs41_wake_and_assign_slot(tbl, slot))
		nfs4_free_slot(tbl, slot);
	spin_unlock(&tbl->slot_tbl_lock);

	res->sr_slot = NULL;
}

static int nfs40_sequence_done(struct rpc_task *task,
			       struct nfs4_sequence_res *res)
{
	if (res->sr_slot != NULL)
		nfs40_sequence_free_slot(res);
	return 1;
}

#if defined(CONFIG_NFS_V4_1)

static void nfs41_release_slot(struct nfs4_slot *slot)
{
	struct nfs4_session *session;
	struct nfs4_slot_table *tbl;
	bool send_new_highest_used_slotid = false;

	if (!slot)
		return;
	tbl = slot->table;
	session = tbl->session;

	/* Bump the slot sequence number */
	if (slot->seq_done)
		slot->seq_nr++;
	slot->seq_done = 0;

	spin_lock(&tbl->slot_tbl_lock);
	/* Be nice to the server: try to ensure that the last transmitted
	 * value for highest_user_slotid <= target_highest_slotid
	 */
	if (tbl->highest_used_slotid > tbl->target_highest_slotid)
		send_new_highest_used_slotid = true;

	if (nfs41_wake_and_assign_slot(tbl, slot)) {
		send_new_highest_used_slotid = false;
		goto out_unlock;
	}
	nfs4_free_slot(tbl, slot);

	if (tbl->highest_used_slotid != NFS4_NO_SLOT)
		send_new_highest_used_slotid = false;
out_unlock:
	spin_unlock(&tbl->slot_tbl_lock);
	if (send_new_highest_used_slotid)
		nfs41_notify_server(session->clp);
	if (waitqueue_active(&tbl->slot_waitq))
		wake_up_all(&tbl->slot_waitq);
}

static void nfs41_sequence_free_slot(struct nfs4_sequence_res *res)
{
	nfs41_release_slot(res->sr_slot);
	res->sr_slot = NULL;
}

static void nfs4_slot_sequence_record_sent(struct nfs4_slot *slot,
		u32 seqnr)
{
	if ((s32)(seqnr - slot->seq_nr_highest_sent) > 0)
		slot->seq_nr_highest_sent = seqnr;
}
static void nfs4_slot_sequence_acked(struct nfs4_slot *slot,
		u32 seqnr)
{
	slot->seq_nr_highest_sent = seqnr;
	slot->seq_nr_last_acked = seqnr;
}

static void nfs4_probe_sequence(struct nfs_client *client, const struct cred *cred,
				struct nfs4_slot *slot)
{
	struct rpc_task *task = _nfs41_proc_sequence(client, cred, slot, true);
	if (!IS_ERR(task))
		rpc_put_task_async(task);
}

static int nfs41_sequence_process(struct rpc_task *task,
		struct nfs4_sequence_res *res)
{
	struct nfs4_session *session;
	struct nfs4_slot *slot = res->sr_slot;
	struct nfs_client *clp;
	int status;
	int ret = 1;

	if (slot == NULL)
		goto out_noaction;
	/* don't increment the sequence number if the task wasn't sent */
	if (!RPC_WAS_SENT(task) || slot->seq_done)
		goto out;

	session = slot->table->session;
	clp = session->clp;

	trace_nfs4_sequence_done(session, res);

	status = res->sr_status;
	if (task->tk_status == -NFS4ERR_DEADSESSION)
		status = -NFS4ERR_DEADSESSION;

	/* Check the SEQUENCE operation status */
	switch (status) {
	case 0:
		/* Mark this sequence number as having been acked */
		nfs4_slot_sequence_acked(slot, slot->seq_nr);
		/* Update the slot's sequence and clientid lease timer */
		slot->seq_done = 1;
		do_renew_lease(clp, res->sr_timestamp);
		/* Check sequence flags */
		nfs41_handle_sequence_flag_errors(clp, res->sr_status_flags,
				!!slot->privileged);
		nfs41_update_target_slotid(slot->table, slot, res);
		break;
	case 1:
		/*
		 * sr_status remains 1 if an RPC level error occurred.
		 * The server may or may not have processed the sequence
		 * operation..
		 */
		nfs4_slot_sequence_record_sent(slot, slot->seq_nr);
		slot->seq_done = 1;
		goto out;
	case -NFS4ERR_DELAY:
		/* The server detected a resend of the RPC call and
		 * returned NFS4ERR_DELAY as per Section 2.10.6.2
		 * of RFC5661.
		 */
		dprintk("%s: slot=%u seq=%u: Operation in progress\n",
			__func__,
			slot->slot_nr,
			slot->seq_nr);
		nfs4_slot_sequence_acked(slot, slot->seq_nr);
		goto out_retry;
	case -NFS4ERR_RETRY_UNCACHED_REP:
	case -NFS4ERR_SEQ_FALSE_RETRY:
		/*
		 * The server thinks we tried to replay a request.
		 * Retry the call after bumping the sequence ID.
		 */
		nfs4_slot_sequence_acked(slot, slot->seq_nr);
		goto retry_new_seq;
	case -NFS4ERR_BADSLOT:
		/*
		 * The slot id we used was probably retired. Try again
		 * using a different slot id.
		 */
		if (slot->slot_nr < slot->table->target_highest_slotid)
			goto session_recover;
		goto retry_nowait;
	case -NFS4ERR_SEQ_MISORDERED:
		nfs4_slot_sequence_record_sent(slot, slot->seq_nr);
		/*
		 * Were one or more calls using this slot interrupted?
		 * If the server never received the request, then our
		 * transmitted slot sequence number may be too high. However,
		 * if the server did receive the request then it might
		 * accidentally give us a reply with a mismatched operation.
		 * We can sort this out by sending a lone sequence operation
		 * to the server on the same slot.
		 */
		if ((s32)(slot->seq_nr - slot->seq_nr_last_acked) > 1) {
			slot->seq_nr--;
			if (task->tk_msg.rpc_proc != &nfs4_procedures[NFSPROC4_CLNT_SEQUENCE]) {
				nfs4_probe_sequence(clp, task->tk_msg.rpc_cred, slot);
				res->sr_slot = NULL;
			}
			goto retry_nowait;
		}
		/*
		 * RFC5661:
		 * A retry might be sent while the original request is
		 * still in progress on the replier. The replier SHOULD
		 * deal with the issue by returning NFS4ERR_DELAY as the
		 * reply to SEQUENCE or CB_SEQUENCE operation, but
		 * implementations MAY return NFS4ERR_SEQ_MISORDERED.
		 *
		 * Restart the search after a delay.
		 */
		slot->seq_nr = slot->seq_nr_highest_sent;
		goto out_retry;
	case -NFS4ERR_BADSESSION:
	case -NFS4ERR_DEADSESSION:
	case -NFS4ERR_CONN_NOT_BOUND_TO_SESSION:
		goto session_recover;
	default:
		/* Just update the slot sequence no. */
		slot->seq_done = 1;
	}
out:
	/* The session may be reset by one of the error handlers. */
	dprintk("%s: Error %d free the slot \n", __func__, res->sr_status);
out_noaction:
	return ret;
session_recover:
	nfs4_schedule_session_recovery(session, status);
	dprintk("%s ERROR: %d Reset session\n", __func__, status);
	nfs41_sequence_free_slot(res);
	goto out;
retry_new_seq:
	++slot->seq_nr;
retry_nowait:
	if (rpc_restart_call_prepare(task)) {
		nfs41_sequence_free_slot(res);
		task->tk_status = 0;
		ret = 0;
	}
	goto out;
out_retry:
	if (!rpc_restart_call(task))
		goto out;
	rpc_delay(task, NFS4_POLL_RETRY_MAX);
	return 0;
}

int nfs41_sequence_done(struct rpc_task *task, struct nfs4_sequence_res *res)
{
	if (!nfs41_sequence_process(task, res))
		return 0;
	if (res->sr_slot != NULL)
		nfs41_sequence_free_slot(res);
	return 1;

}
EXPORT_SYMBOL_GPL(nfs41_sequence_done);

static int nfs4_sequence_process(struct rpc_task *task, struct nfs4_sequence_res *res)
{
	if (res->sr_slot == NULL)
		return 1;
	if (res->sr_slot->table->session != NULL)
		return nfs41_sequence_process(task, res);
	return nfs40_sequence_done(task, res);
}

static void nfs4_sequence_free_slot(struct nfs4_sequence_res *res)
{
	if (res->sr_slot != NULL) {
		if (res->sr_slot->table->session != NULL)
			nfs41_sequence_free_slot(res);
		else
			nfs40_sequence_free_slot(res);
	}
}

int nfs4_sequence_done(struct rpc_task *task, struct nfs4_sequence_res *res)
{
	if (res->sr_slot == NULL)
		return 1;
	if (!res->sr_slot->table->session)
		return nfs40_sequence_done(task, res);
	return nfs41_sequence_done(task, res);
}
EXPORT_SYMBOL_GPL(nfs4_sequence_done);

static void nfs41_call_sync_prepare(struct rpc_task *task, void *calldata)
{
	struct nfs4_call_sync_data *data = calldata;

	dprintk("--> %s data->seq_server %p\n", __func__, data->seq_server);

	nfs4_setup_sequence(data->seq_server->nfs_client,
			    data->seq_args, data->seq_res, task);
}

static void nfs41_call_sync_done(struct rpc_task *task, void *calldata)
{
	struct nfs4_call_sync_data *data = calldata;

	nfs41_sequence_done(task, data->seq_res);
}

static const struct rpc_call_ops nfs41_call_sync_ops = {
	.rpc_call_prepare = nfs41_call_sync_prepare,
	.rpc_call_done = nfs41_call_sync_done,
};

#else	/* !CONFIG_NFS_V4_1 */

static int nfs4_sequence_process(struct rpc_task *task, struct nfs4_sequence_res *res)
{
	return nfs40_sequence_done(task, res);
}

static void nfs4_sequence_free_slot(struct nfs4_sequence_res *res)
{
	if (res->sr_slot != NULL)
		nfs40_sequence_free_slot(res);
}

int nfs4_sequence_done(struct rpc_task *task,
		       struct nfs4_sequence_res *res)
{
	return nfs40_sequence_done(task, res);
}
EXPORT_SYMBOL_GPL(nfs4_sequence_done);

#endif	/* !CONFIG_NFS_V4_1 */

static void nfs41_sequence_res_init(struct nfs4_sequence_res *res)
{
	res->sr_timestamp = jiffies;
	res->sr_status_flags = 0;
	res->sr_status = 1;
}

static
void nfs4_sequence_attach_slot(struct nfs4_sequence_args *args,
		struct nfs4_sequence_res *res,
		struct nfs4_slot *slot)
{
	if (!slot)
		return;
	slot->privileged = args->sa_privileged ? 1 : 0;
	args->sa_slot = slot;

	res->sr_slot = slot;
}

int nfs4_setup_sequence(struct nfs_client *client,
			struct nfs4_sequence_args *args,
			struct nfs4_sequence_res *res,
			struct rpc_task *task)
{
	struct nfs4_session *session = nfs4_get_session(client);
	struct nfs4_slot_table *tbl  = client->cl_slot_tbl;
	struct nfs4_slot *slot;

	/* slot already allocated? */
	if (res->sr_slot != NULL)
		goto out_start;

	if (session)
		tbl = &session->fc_slot_table;

	spin_lock(&tbl->slot_tbl_lock);
	/* The state manager will wait until the slot table is empty */
	if (nfs4_slot_tbl_draining(tbl) && !args->sa_privileged)
		goto out_sleep;

	slot = nfs4_alloc_slot(tbl);
	if (IS_ERR(slot)) {
		if (slot == ERR_PTR(-ENOMEM))
			goto out_sleep_timeout;
		goto out_sleep;
	}
	spin_unlock(&tbl->slot_tbl_lock);

	nfs4_sequence_attach_slot(args, res, slot);

	trace_nfs4_setup_sequence(session, args);
out_start:
	nfs41_sequence_res_init(res);
	rpc_call_start(task);
	return 0;
out_sleep_timeout:
	/* Try again in 1/4 second */
	if (args->sa_privileged)
		rpc_sleep_on_priority_timeout(&tbl->slot_tbl_waitq, task,
				jiffies + (HZ >> 2), RPC_PRIORITY_PRIVILEGED);
	else
		rpc_sleep_on_timeout(&tbl->slot_tbl_waitq, task,
				NULL, jiffies + (HZ >> 2));
	spin_unlock(&tbl->slot_tbl_lock);
	return -EAGAIN;
out_sleep:
	if (args->sa_privileged)
		rpc_sleep_on_priority(&tbl->slot_tbl_waitq, task,
				RPC_PRIORITY_PRIVILEGED);
	else
		rpc_sleep_on(&tbl->slot_tbl_waitq, task, NULL);
	spin_unlock(&tbl->slot_tbl_lock);
	return -EAGAIN;
}
EXPORT_SYMBOL_GPL(nfs4_setup_sequence);

static void nfs40_call_sync_prepare(struct rpc_task *task, void *calldata)
{
	struct nfs4_call_sync_data *data = calldata;
	nfs4_setup_sequence(data->seq_server->nfs_client,
				data->seq_args, data->seq_res, task);
}

static void nfs40_call_sync_done(struct rpc_task *task, void *calldata)
{
	struct nfs4_call_sync_data *data = calldata;
	nfs4_sequence_done(task, data->seq_res);
}

static const struct rpc_call_ops nfs40_call_sync_ops = {
	.rpc_call_prepare = nfs40_call_sync_prepare,
	.rpc_call_done = nfs40_call_sync_done,
};

static int nfs4_call_sync_custom(struct rpc_task_setup *task_setup)
{
	int ret;
	struct rpc_task *task;

	task = rpc_run_task(task_setup);
	if (IS_ERR(task))
		return PTR_ERR(task);

	ret = task->tk_status;
	rpc_put_task(task);
	return ret;
}

static int nfs4_do_call_sync(struct rpc_clnt *clnt,
			     struct nfs_server *server,
			     struct rpc_message *msg,
			     struct nfs4_sequence_args *args,
			     struct nfs4_sequence_res *res,
			     unsigned short task_flags)
{
	struct nfs_client *clp = server->nfs_client;
	struct nfs4_call_sync_data data = {
		.seq_server = server,
		.seq_args = args,
		.seq_res = res,
	};
	struct rpc_task_setup task_setup = {
		.rpc_client = clnt,
		.rpc_message = msg,
		.callback_ops = clp->cl_mvops->call_sync_ops,
		.callback_data = &data,
		.flags = task_flags,
	};

	return nfs4_call_sync_custom(&task_setup);
}

static int nfs4_call_sync_sequence(struct rpc_clnt *clnt,
				   struct nfs_server *server,
				   struct rpc_message *msg,
				   struct nfs4_sequence_args *args,
				   struct nfs4_sequence_res *res)
{
	return nfs4_do_call_sync(clnt, server, msg, args, res, 0);
}


int nfs4_call_sync(struct rpc_clnt *clnt,
		   struct nfs_server *server,
		   struct rpc_message *msg,
		   struct nfs4_sequence_args *args,
		   struct nfs4_sequence_res *res,
		   int cache_reply)
{
	nfs4_init_sequence(args, res, cache_reply, 0);
	return nfs4_call_sync_sequence(clnt, server, msg, args, res);
}

static void
nfs4_inc_nlink_locked(struct inode *inode)
{
	NFS_I(inode)->cache_validity |= NFS_INO_INVALID_OTHER;
	inc_nlink(inode);
}

static void
nfs4_dec_nlink_locked(struct inode *inode)
{
	NFS_I(inode)->cache_validity |= NFS_INO_INVALID_OTHER;
	drop_nlink(inode);
}

static void
nfs4_update_changeattr_locked(struct inode *inode,
		struct nfs4_change_info *cinfo,
		unsigned long timestamp, unsigned long cache_validity)
{
	struct nfs_inode *nfsi = NFS_I(inode);

	nfsi->cache_validity |= NFS_INO_INVALID_CTIME
		| NFS_INO_INVALID_MTIME
		| cache_validity;

	if (cinfo->atomic && cinfo->before == inode_peek_iversion_raw(inode)) {
		nfsi->cache_validity &= ~NFS_INO_REVAL_PAGECACHE;
		nfsi->attrtimeo_timestamp = jiffies;
	} else {
		if (S_ISDIR(inode->i_mode)) {
			nfsi->cache_validity |= NFS_INO_INVALID_DATA;
			nfs_force_lookup_revalidate(inode);
		} else {
			if (!NFS_PROTO(inode)->have_delegation(inode,
							       FMODE_READ))
				nfsi->cache_validity |= NFS_INO_REVAL_PAGECACHE;
		}

		if (cinfo->before != inode_peek_iversion_raw(inode))
			nfsi->cache_validity |= NFS_INO_INVALID_ACCESS |
						NFS_INO_INVALID_ACL |
						NFS_INO_INVALID_XATTR;
	}
	inode_set_iversion_raw(inode, cinfo->after);
	nfsi->read_cache_jiffies = timestamp;
	nfsi->attr_gencount = nfs_inc_attr_generation_counter();
	nfsi->cache_validity &= ~NFS_INO_INVALID_CHANGE;

	if (nfsi->cache_validity & NFS_INO_INVALID_DATA)
		nfs_fscache_invalidate(inode);
}

void
nfs4_update_changeattr(struct inode *dir, struct nfs4_change_info *cinfo,
		unsigned long timestamp, unsigned long cache_validity)
{
	spin_lock(&dir->i_lock);
	nfs4_update_changeattr_locked(dir, cinfo, timestamp, cache_validity);
	spin_unlock(&dir->i_lock);
}

struct nfs4_open_createattrs {
	struct nfs4_label *label;
	struct iattr *sattr;
	const __u32 verf[2];
};

static bool nfs4_clear_cap_atomic_open_v1(struct nfs_server *server,
		int err, struct nfs4_exception *exception)
{
	if (err != -EINVAL)
		return false;
	if (!(server->caps & NFS_CAP_ATOMIC_OPEN_V1))
		return false;
	server->caps &= ~NFS_CAP_ATOMIC_OPEN_V1;
	exception->retry = 1;
	return true;
}

static fmode_t _nfs4_ctx_to_accessmode(const struct nfs_open_context *ctx)
{
	 return ctx->mode & (FMODE_READ|FMODE_WRITE|FMODE_EXEC);
}

static fmode_t _nfs4_ctx_to_openmode(const struct nfs_open_context *ctx)
{
	fmode_t ret = ctx->mode & (FMODE_READ|FMODE_WRITE);

	return (ctx->mode & FMODE_EXEC) ? FMODE_READ | ret : ret;
}

static u32
nfs4_map_atomic_open_share(struct nfs_server *server,
		fmode_t fmode, int openflags)
{
	u32 res = 0;

	switch (fmode & (FMODE_READ | FMODE_WRITE)) {
	case FMODE_READ:
		res = NFS4_SHARE_ACCESS_READ;
		break;
	case FMODE_WRITE:
		res = NFS4_SHARE_ACCESS_WRITE;
		break;
	case FMODE_READ|FMODE_WRITE:
		res = NFS4_SHARE_ACCESS_BOTH;
	}
	if (!(server->caps & NFS_CAP_ATOMIC_OPEN_V1))
		goto out;
	/* Want no delegation if we're using O_DIRECT */
	if (openflags & O_DIRECT)
		res |= NFS4_SHARE_WANT_NO_DELEG;
out:
	return res;
}

static enum open_claim_type4
nfs4_map_atomic_open_claim(struct nfs_server *server,
		enum open_claim_type4 claim)
{
	if (server->caps & NFS_CAP_ATOMIC_OPEN_V1)
		return claim;
	switch (claim) {
	default:
		return claim;
	case NFS4_OPEN_CLAIM_FH:
		return NFS4_OPEN_CLAIM_NULL;
	case NFS4_OPEN_CLAIM_DELEG_CUR_FH:
		return NFS4_OPEN_CLAIM_DELEGATE_CUR;
	case NFS4_OPEN_CLAIM_DELEG_PREV_FH:
		return NFS4_OPEN_CLAIM_DELEGATE_PREV;
	}
}

static void nfs4_init_opendata_res(struct nfs4_opendata *p)
{
	p->o_res.f_attr = &p->f_attr;
	p->o_res.f_label = p->f_label;
	p->o_res.seqid = p->o_arg.seqid;
	p->c_res.seqid = p->c_arg.seqid;
	p->o_res.server = p->o_arg.server;
	p->o_res.access_request = p->o_arg.access;
	nfs_fattr_init(&p->f_attr);
	nfs_fattr_init_names(&p->f_attr, &p->owner_name, &p->group_name);
}

static struct nfs4_opendata *nfs4_opendata_alloc(struct dentry *dentry,
		struct nfs4_state_owner *sp, fmode_t fmode, int flags,
		const struct nfs4_open_createattrs *c,
		enum open_claim_type4 claim,
		gfp_t gfp_mask)
{
	struct dentry *parent = dget_parent(dentry);
	struct inode *dir = d_inode(parent);
	struct nfs_server *server = NFS_SERVER(dir);
	struct nfs_seqid *(*alloc_seqid)(struct nfs_seqid_counter *, gfp_t);
	struct nfs4_label *label = (c != NULL) ? c->label : NULL;
	struct nfs4_opendata *p;

	p = kzalloc(sizeof(*p), gfp_mask);
	if (p == NULL)
		goto err;

	p->f_label = nfs4_label_alloc(server, gfp_mask);
	if (IS_ERR(p->f_label))
		goto err_free_p;

	p->a_label = nfs4_label_alloc(server, gfp_mask);
	if (IS_ERR(p->a_label))
		goto err_free_f;

	alloc_seqid = server->nfs_client->cl_mvops->alloc_seqid;
	p->o_arg.seqid = alloc_seqid(&sp->so_seqid, gfp_mask);
	if (IS_ERR(p->o_arg.seqid))
		goto err_free_label;
	nfs_sb_active(dentry->d_sb);
	p->dentry = dget(dentry);
	p->dir = parent;
	p->owner = sp;
	atomic_inc(&sp->so_count);
	p->o_arg.open_flags = flags;
	p->o_arg.fmode = fmode & (FMODE_READ|FMODE_WRITE);
	p->o_arg.claim = nfs4_map_atomic_open_claim(server, claim);
	p->o_arg.share_access = nfs4_map_atomic_open_share(server,
			fmode, flags);
	if (flags & O_CREAT) {
		p->o_arg.umask = current_umask();
		p->o_arg.label = nfs4_label_copy(p->a_label, label);
		if (c->sattr != NULL && c->sattr->ia_valid != 0) {
			p->o_arg.u.attrs = &p->attrs;
			memcpy(&p->attrs, c->sattr, sizeof(p->attrs));

			memcpy(p->o_arg.u.verifier.data, c->verf,
					sizeof(p->o_arg.u.verifier.data));
		}
	}
	/* don't put an ACCESS op in OPEN compound if O_EXCL, because ACCESS
	 * will return permission denied for all bits until close */
	if (!(flags & O_EXCL)) {
		/* ask server to check for all possible rights as results
		 * are cached */
		switch (p->o_arg.claim) {
		default:
			break;
		case NFS4_OPEN_CLAIM_NULL:
		case NFS4_OPEN_CLAIM_FH:
			p->o_arg.access = NFS4_ACCESS_READ |
				NFS4_ACCESS_MODIFY |
				NFS4_ACCESS_EXTEND |
				NFS4_ACCESS_EXECUTE;
#ifdef CONFIG_NFS_V4_2
			if (server->caps & NFS_CAP_XATTR)
				p->o_arg.access |= NFS4_ACCESS_XAREAD |
				    NFS4_ACCESS_XAWRITE |
				    NFS4_ACCESS_XALIST;
#endif
		}
	}
	p->o_arg.clientid = server->nfs_client->cl_clientid;
	p->o_arg.id.create_time = ktime_to_ns(sp->so_seqid.create_time);
	p->o_arg.id.uniquifier = sp->so_seqid.owner_id;
	p->o_arg.name = &dentry->d_name;
	p->o_arg.server = server;
	p->o_arg.bitmask = nfs4_bitmask(server, label);
	p->o_arg.open_bitmap = &nfs4_fattr_bitmap[0];
	switch (p->o_arg.claim) {
	case NFS4_OPEN_CLAIM_NULL:
	case NFS4_OPEN_CLAIM_DELEGATE_CUR:
	case NFS4_OPEN_CLAIM_DELEGATE_PREV:
		p->o_arg.fh = NFS_FH(dir);
		break;
	case NFS4_OPEN_CLAIM_PREVIOUS:
	case NFS4_OPEN_CLAIM_FH:
	case NFS4_OPEN_CLAIM_DELEG_CUR_FH:
	case NFS4_OPEN_CLAIM_DELEG_PREV_FH:
		p->o_arg.fh = NFS_FH(d_inode(dentry));
	}
	p->c_arg.fh = &p->o_res.fh;
	p->c_arg.stateid = &p->o_res.stateid;
	p->c_arg.seqid = p->o_arg.seqid;
	nfs4_init_opendata_res(p);
	kref_init(&p->kref);
	return p;

err_free_label:
	nfs4_label_free(p->a_label);
err_free_f:
	nfs4_label_free(p->f_label);
err_free_p:
	kfree(p);
err:
	dput(parent);
	return NULL;
}

static void nfs4_opendata_free(struct kref *kref)
{
	struct nfs4_opendata *p = container_of(kref,
			struct nfs4_opendata, kref);
	struct super_block *sb = p->dentry->d_sb;

	nfs4_lgopen_release(p->lgp);
	nfs_free_seqid(p->o_arg.seqid);
	nfs4_sequence_free_slot(&p->o_res.seq_res);
	if (p->state != NULL)
		nfs4_put_open_state(p->state);
	nfs4_put_state_owner(p->owner);

	nfs4_label_free(p->a_label);
	nfs4_label_free(p->f_label);

	dput(p->dir);
	dput(p->dentry);
	nfs_sb_deactive(sb);
	nfs_fattr_free_names(&p->f_attr);
	kfree(p->f_attr.mdsthreshold);
	kfree(p);
}

static void nfs4_opendata_put(struct nfs4_opendata *p)
{
	if (p != NULL)
		kref_put(&p->kref, nfs4_opendata_free);
}

static bool nfs4_mode_match_open_stateid(struct nfs4_state *state,
		fmode_t fmode)
{
	switch(fmode & (FMODE_READ|FMODE_WRITE)) {
	case FMODE_READ|FMODE_WRITE:
		return state->n_rdwr != 0;
	case FMODE_WRITE:
		return state->n_wronly != 0;
	case FMODE_READ:
		return state->n_rdonly != 0;
	}
	WARN_ON_ONCE(1);
	return false;
}

static int can_open_cached(struct nfs4_state *state, fmode_t mode,
		int open_mode, enum open_claim_type4 claim)
{
	int ret = 0;

	if (open_mode & (O_EXCL|O_TRUNC))
		goto out;
	switch (claim) {
	case NFS4_OPEN_CLAIM_NULL:
	case NFS4_OPEN_CLAIM_FH:
		goto out;
	default:
		break;
	}
	switch (mode & (FMODE_READ|FMODE_WRITE)) {
		case FMODE_READ:
			ret |= test_bit(NFS_O_RDONLY_STATE, &state->flags) != 0
				&& state->n_rdonly != 0;
			break;
		case FMODE_WRITE:
			ret |= test_bit(NFS_O_WRONLY_STATE, &state->flags) != 0
				&& state->n_wronly != 0;
			break;
		case FMODE_READ|FMODE_WRITE:
			ret |= test_bit(NFS_O_RDWR_STATE, &state->flags) != 0
				&& state->n_rdwr != 0;
	}
out:
	return ret;
}

static int can_open_delegated(struct nfs_delegation *delegation, fmode_t fmode,
		enum open_claim_type4 claim)
{
	if (delegation == NULL)
		return 0;
	if ((delegation->type & fmode) != fmode)
		return 0;
	switch (claim) {
	case NFS4_OPEN_CLAIM_NULL:
	case NFS4_OPEN_CLAIM_FH:
		break;
	case NFS4_OPEN_CLAIM_PREVIOUS:
		if (!test_bit(NFS_DELEGATION_NEED_RECLAIM, &delegation->flags))
			break;
		fallthrough;
	default:
		return 0;
	}
	nfs_mark_delegation_referenced(delegation);
	return 1;
}

static void update_open_stateflags(struct nfs4_state *state, fmode_t fmode)
{
	switch (fmode) {
		case FMODE_WRITE:
			state->n_wronly++;
			break;
		case FMODE_READ:
			state->n_rdonly++;
			break;
		case FMODE_READ|FMODE_WRITE:
			state->n_rdwr++;
	}
	nfs4_state_set_mode_locked(state, state->state | fmode);
}

#ifdef CONFIG_NFS_V4_1
static bool nfs_open_stateid_recover_openmode(struct nfs4_state *state)
{
	if (state->n_rdonly && !test_bit(NFS_O_RDONLY_STATE, &state->flags))
		return true;
	if (state->n_wronly && !test_bit(NFS_O_WRONLY_STATE, &state->flags))
		return true;
	if (state->n_rdwr && !test_bit(NFS_O_RDWR_STATE, &state->flags))
		return true;
	return false;
}
#endif /* CONFIG_NFS_V4_1 */

static void nfs_state_log_update_open_stateid(struct nfs4_state *state)
{
	if (test_and_clear_bit(NFS_STATE_CHANGE_WAIT, &state->flags))
		wake_up_all(&state->waitq);
}

static void nfs_test_and_clear_all_open_stateid(struct nfs4_state *state)
{
	struct nfs_client *clp = state->owner->so_server->nfs_client;
	bool need_recover = false;

	if (test_and_clear_bit(NFS_O_RDONLY_STATE, &state->flags) && state->n_rdonly)
		need_recover = true;
	if (test_and_clear_bit(NFS_O_WRONLY_STATE, &state->flags) && state->n_wronly)
		need_recover = true;
	if (test_and_clear_bit(NFS_O_RDWR_STATE, &state->flags) && state->n_rdwr)
		need_recover = true;
	if (need_recover)
		nfs4_state_mark_reclaim_nograce(clp, state);
}

/*
 * Check for whether or not the caller may update the open stateid
 * to the value passed in by stateid.
 *
 * Note: This function relies heavily on the server implementing
 * RFC7530 Section 9.1.4.2, and RFC5661 Section 8.2.2
 * correctly.
 * i.e. The stateid seqids have to be initialised to 1, and
 * are then incremented on every state transition.
 */
static bool nfs_stateid_is_sequential(struct nfs4_state *state,
		const nfs4_stateid *stateid)
{
	if (test_bit(NFS_OPEN_STATE, &state->flags)) {
		/* The common case - we're updating to a new sequence number */
		if (nfs4_stateid_match_other(stateid, &state->open_stateid) &&
			nfs4_stateid_is_next(&state->open_stateid, stateid)) {
			return true;
		}
	} else {
		/* This is the first OPEN in this generation */
		if (stateid->seqid == cpu_to_be32(1))
			return true;
	}
	return false;
}

static void nfs_resync_open_stateid_locked(struct nfs4_state *state)
{
	if (!(state->n_wronly || state->n_rdonly || state->n_rdwr))
		return;
	if (state->n_wronly)
		set_bit(NFS_O_WRONLY_STATE, &state->flags);
	if (state->n_rdonly)
		set_bit(NFS_O_RDONLY_STATE, &state->flags);
	if (state->n_rdwr)
		set_bit(NFS_O_RDWR_STATE, &state->flags);
	set_bit(NFS_OPEN_STATE, &state->flags);
}

static void nfs_clear_open_stateid_locked(struct nfs4_state *state,
		nfs4_stateid *stateid, fmode_t fmode)
{
	clear_bit(NFS_O_RDWR_STATE, &state->flags);
	switch (fmode & (FMODE_READ|FMODE_WRITE)) {
	case FMODE_WRITE:
		clear_bit(NFS_O_RDONLY_STATE, &state->flags);
		break;
	case FMODE_READ:
		clear_bit(NFS_O_WRONLY_STATE, &state->flags);
		break;
	case 0:
		clear_bit(NFS_O_RDONLY_STATE, &state->flags);
		clear_bit(NFS_O_WRONLY_STATE, &state->flags);
		clear_bit(NFS_OPEN_STATE, &state->flags);
	}
	if (stateid == NULL)
		return;
	/* Handle OPEN+OPEN_DOWNGRADE races */
	if (nfs4_stateid_match_other(stateid, &state->open_stateid) &&
	    !nfs4_stateid_is_newer(stateid, &state->open_stateid)) {
		nfs_resync_open_stateid_locked(state);
		goto out;
	}
	if (test_bit(NFS_DELEGATED_STATE, &state->flags) == 0)
		nfs4_stateid_copy(&state->stateid, stateid);
	nfs4_stateid_copy(&state->open_stateid, stateid);
	trace_nfs4_open_stateid_update(state->inode, stateid, 0);
out:
	nfs_state_log_update_open_stateid(state);
}

static void nfs_clear_open_stateid(struct nfs4_state *state,
	nfs4_stateid *arg_stateid,
	nfs4_stateid *stateid, fmode_t fmode)
{
	write_seqlock(&state->seqlock);
	/* Ignore, if the CLOSE argment doesn't match the current stateid */
	if (nfs4_state_match_open_stateid_other(state, arg_stateid))
		nfs_clear_open_stateid_locked(state, stateid, fmode);
	write_sequnlock(&state->seqlock);
	if (test_bit(NFS_STATE_RECLAIM_NOGRACE, &state->flags))
		nfs4_schedule_state_manager(state->owner->so_server->nfs_client);
}

static void nfs_set_open_stateid_locked(struct nfs4_state *state,
		const nfs4_stateid *stateid, nfs4_stateid *freeme)
	__must_hold(&state->owner->so_lock)
	__must_hold(&state->seqlock)
	__must_hold(RCU)

{
	DEFINE_WAIT(wait);
	int status = 0;
	for (;;) {

		if (nfs_stateid_is_sequential(state, stateid))
			break;

		if (status)
			break;
		/* Rely on seqids for serialisation with NFSv4.0 */
		if (!nfs4_has_session(NFS_SERVER(state->inode)->nfs_client))
			break;

		set_bit(NFS_STATE_CHANGE_WAIT, &state->flags);
		prepare_to_wait(&state->waitq, &wait, TASK_KILLABLE);
		/*
		 * Ensure we process the state changes in the same order
		 * in which the server processed them by delaying the
		 * update of the stateid until we are in sequence.
		 */
		write_sequnlock(&state->seqlock);
		spin_unlock(&state->owner->so_lock);
		rcu_read_unlock();
		trace_nfs4_open_stateid_update_wait(state->inode, stateid, 0);

		if (!signal_pending(current)) {
			if (schedule_timeout(5*HZ) == 0)
				status = -EAGAIN;
			else
				status = 0;
		} else
			status = -EINTR;
		finish_wait(&state->waitq, &wait);
		rcu_read_lock();
		spin_lock(&state->owner->so_lock);
		write_seqlock(&state->seqlock);
	}

	if (test_bit(NFS_OPEN_STATE, &state->flags) &&
	    !nfs4_stateid_match_other(stateid, &state->open_stateid)) {
		nfs4_stateid_copy(freeme, &state->open_stateid);
		nfs_test_and_clear_all_open_stateid(state);
	}

	if (test_bit(NFS_DELEGATED_STATE, &state->flags) == 0)
		nfs4_stateid_copy(&state->stateid, stateid);
	nfs4_stateid_copy(&state->open_stateid, stateid);
	trace_nfs4_open_stateid_update(state->inode, stateid, status);
	nfs_state_log_update_open_stateid(state);
}

static void nfs_state_set_open_stateid(struct nfs4_state *state,
		const nfs4_stateid *open_stateid,
		fmode_t fmode,
		nfs4_stateid *freeme)
{
	/*
	 * Protect the call to nfs4_state_set_mode_locked and
	 * serialise the stateid update
	 */
	write_seqlock(&state->seqlock);
	nfs_set_open_stateid_locked(state, open_stateid, freeme);
	switch (fmode) {
	case FMODE_READ:
		set_bit(NFS_O_RDONLY_STATE, &state->flags);
		break;
	case FMODE_WRITE:
		set_bit(NFS_O_WRONLY_STATE, &state->flags);
		break;
	case FMODE_READ|FMODE_WRITE:
		set_bit(NFS_O_RDWR_STATE, &state->flags);
	}
	set_bit(NFS_OPEN_STATE, &state->flags);
	write_sequnlock(&state->seqlock);
}

static void nfs_state_clear_open_state_flags(struct nfs4_state *state)
{
	clear_bit(NFS_O_RDWR_STATE, &state->flags);
	clear_bit(NFS_O_WRONLY_STATE, &state->flags);
	clear_bit(NFS_O_RDONLY_STATE, &state->flags);
	clear_bit(NFS_OPEN_STATE, &state->flags);
}

static void nfs_state_set_delegation(struct nfs4_state *state,
		const nfs4_stateid *deleg_stateid,
		fmode_t fmode)
{
	/*
	 * Protect the call to nfs4_state_set_mode_locked and
	 * serialise the stateid update
	 */
	write_seqlock(&state->seqlock);
	nfs4_stateid_copy(&state->stateid, deleg_stateid);
	set_bit(NFS_DELEGATED_STATE, &state->flags);
	write_sequnlock(&state->seqlock);
}

static void nfs_state_clear_delegation(struct nfs4_state *state)
{
	write_seqlock(&state->seqlock);
	nfs4_stateid_copy(&state->stateid, &state->open_stateid);
	clear_bit(NFS_DELEGATED_STATE, &state->flags);
	write_sequnlock(&state->seqlock);
}

int update_open_stateid(struct nfs4_state *state,
		const nfs4_stateid *open_stateid,
		const nfs4_stateid *delegation,
		fmode_t fmode)
{
	struct nfs_server *server = NFS_SERVER(state->inode);
	struct nfs_client *clp = server->nfs_client;
	struct nfs_inode *nfsi = NFS_I(state->inode);
	struct nfs_delegation *deleg_cur;
	nfs4_stateid freeme = { };
	int ret = 0;

	fmode &= (FMODE_READ|FMODE_WRITE);

	rcu_read_lock();
	spin_lock(&state->owner->so_lock);
	if (open_stateid != NULL) {
		nfs_state_set_open_stateid(state, open_stateid, fmode, &freeme);
		ret = 1;
	}

	deleg_cur = nfs4_get_valid_delegation(state->inode);
	if (deleg_cur == NULL)
		goto no_delegation;

	spin_lock(&deleg_cur->lock);
	if (rcu_dereference(nfsi->delegation) != deleg_cur ||
	   test_bit(NFS_DELEGATION_RETURNING, &deleg_cur->flags) ||
	    (deleg_cur->type & fmode) != fmode)
		goto no_delegation_unlock;

	if (delegation == NULL)
		delegation = &deleg_cur->stateid;
	else if (!nfs4_stateid_match_other(&deleg_cur->stateid, delegation))
		goto no_delegation_unlock;

	nfs_mark_delegation_referenced(deleg_cur);
	nfs_state_set_delegation(state, &deleg_cur->stateid, fmode);
	ret = 1;
no_delegation_unlock:
	spin_unlock(&deleg_cur->lock);
no_delegation:
	if (ret)
		update_open_stateflags(state, fmode);
	spin_unlock(&state->owner->so_lock);
	rcu_read_unlock();

	if (test_bit(NFS_STATE_RECLAIM_NOGRACE, &state->flags))
		nfs4_schedule_state_manager(clp);
	if (freeme.type != 0)
		nfs4_test_and_free_stateid(server, &freeme,
				state->owner->so_cred);

	return ret;
}

static bool nfs4_update_lock_stateid(struct nfs4_lock_state *lsp,
		const nfs4_stateid *stateid)
{
	struct nfs4_state *state = lsp->ls_state;
	bool ret = false;

	spin_lock(&state->state_lock);
	if (!nfs4_stateid_match_other(stateid, &lsp->ls_stateid))
		goto out_noupdate;
	if (!nfs4_stateid_is_newer(stateid, &lsp->ls_stateid))
		goto out_noupdate;
	nfs4_stateid_copy(&lsp->ls_stateid, stateid);
	ret = true;
out_noupdate:
	spin_unlock(&state->state_lock);
	return ret;
}

static void nfs4_return_incompatible_delegation(struct inode *inode, fmode_t fmode)
{
	struct nfs_delegation *delegation;

	fmode &= FMODE_READ|FMODE_WRITE;
	rcu_read_lock();
	delegation = nfs4_get_valid_delegation(inode);
	if (delegation == NULL || (delegation->type & fmode) == fmode) {
		rcu_read_unlock();
		return;
	}
	rcu_read_unlock();
	nfs4_inode_return_delegation(inode);
}

static struct nfs4_state *nfs4_try_open_cached(struct nfs4_opendata *opendata)
{
	struct nfs4_state *state = opendata->state;
	struct nfs_delegation *delegation;
	int open_mode = opendata->o_arg.open_flags;
	fmode_t fmode = opendata->o_arg.fmode;
	enum open_claim_type4 claim = opendata->o_arg.claim;
	nfs4_stateid stateid;
	int ret = -EAGAIN;

	for (;;) {
		spin_lock(&state->owner->so_lock);
		if (can_open_cached(state, fmode, open_mode, claim)) {
			update_open_stateflags(state, fmode);
			spin_unlock(&state->owner->so_lock);
			goto out_return_state;
		}
		spin_unlock(&state->owner->so_lock);
		rcu_read_lock();
		delegation = nfs4_get_valid_delegation(state->inode);
		if (!can_open_delegated(delegation, fmode, claim)) {
			rcu_read_unlock();
			break;
		}
		/* Save the delegation */
		nfs4_stateid_copy(&stateid, &delegation->stateid);
		rcu_read_unlock();
		nfs_release_seqid(opendata->o_arg.seqid);
		if (!opendata->is_recover) {
			ret = nfs_may_open(state->inode, state->owner->so_cred, open_mode);
			if (ret != 0)
				goto out;
		}
		ret = -EAGAIN;

		/* Try to update the stateid using the delegation */
		if (update_open_stateid(state, NULL, &stateid, fmode))
			goto out_return_state;
	}
out:
	return ERR_PTR(ret);
out_return_state:
	refcount_inc(&state->count);
	return state;
}

static void
nfs4_opendata_check_deleg(struct nfs4_opendata *data, struct nfs4_state *state)
{
	struct nfs_client *clp = NFS_SERVER(state->inode)->nfs_client;
	struct nfs_delegation *delegation;
	int delegation_flags = 0;

	rcu_read_lock();
	delegation = rcu_dereference(NFS_I(state->inode)->delegation);
	if (delegation)
		delegation_flags = delegation->flags;
	rcu_read_unlock();
	switch (data->o_arg.claim) {
	default:
		break;
	case NFS4_OPEN_CLAIM_DELEGATE_CUR:
	case NFS4_OPEN_CLAIM_DELEG_CUR_FH:
		pr_err_ratelimited("NFS: Broken NFSv4 server %s is "
				   "returning a delegation for "
				   "OPEN(CLAIM_DELEGATE_CUR)\n",
				   clp->cl_hostname);
		return;
	}
	if ((delegation_flags & 1UL<<NFS_DELEGATION_NEED_RECLAIM) == 0)
		nfs_inode_set_delegation(state->inode,
				data->owner->so_cred,
				data->o_res.delegation_type,
				&data->o_res.delegation,
				data->o_res.pagemod_limit);
	else
		nfs_inode_reclaim_delegation(state->inode,
				data->owner->so_cred,
				data->o_res.delegation_type,
				&data->o_res.delegation,
				data->o_res.pagemod_limit);

	if (data->o_res.do_recall)
		nfs_async_inode_return_delegation(state->inode,
						  &data->o_res.delegation);
}

/*
 * Check the inode attributes against the CLAIM_PREVIOUS returned attributes
 * and update the nfs4_state.
 */
static struct nfs4_state *
_nfs4_opendata_reclaim_to_nfs4_state(struct nfs4_opendata *data)
{
	struct inode *inode = data->state->inode;
	struct nfs4_state *state = data->state;
	int ret;

	if (!data->rpc_done) {
		if (data->rpc_status)
			return ERR_PTR(data->rpc_status);
		/* cached opens have already been processed */
		goto update;
	}

	ret = nfs_refresh_inode(inode, &data->f_attr);
	if (ret)
		return ERR_PTR(ret);

	if (data->o_res.delegation_type != 0)
		nfs4_opendata_check_deleg(data, state);
update:
	if (!update_open_stateid(state, &data->o_res.stateid,
				NULL, data->o_arg.fmode))
		return ERR_PTR(-EAGAIN);
	refcount_inc(&state->count);

	return state;
}

static struct inode *
nfs4_opendata_get_inode(struct nfs4_opendata *data)
{
	struct inode *inode;

	switch (data->o_arg.claim) {
	case NFS4_OPEN_CLAIM_NULL:
	case NFS4_OPEN_CLAIM_DELEGATE_CUR:
	case NFS4_OPEN_CLAIM_DELEGATE_PREV:
		if (!(data->f_attr.valid & NFS_ATTR_FATTR))
			return ERR_PTR(-EAGAIN);
		inode = nfs_fhget(data->dir->d_sb, &data->o_res.fh,
				&data->f_attr, data->f_label);
		break;
	default:
		inode = d_inode(data->dentry);
		ihold(inode);
		nfs_refresh_inode(inode, &data->f_attr);
	}
	return inode;
}

static struct nfs4_state *
nfs4_opendata_find_nfs4_state(struct nfs4_opendata *data)
{
	struct nfs4_state *state;
	struct inode *inode;

	inode = nfs4_opendata_get_inode(data);
	if (IS_ERR(inode))
		return ERR_CAST(inode);
	if (data->state != NULL && data->state->inode == inode) {
		state = data->state;
		refcount_inc(&state->count);
	} else
		state = nfs4_get_open_state(inode, data->owner);
	iput(inode);
	if (state == NULL)
		state = ERR_PTR(-ENOMEM);
	return state;
}

static struct nfs4_state *
_nfs4_opendata_to_nfs4_state(struct nfs4_opendata *data)
{
	struct nfs4_state *state;

	if (!data->rpc_done) {
		state = nfs4_try_open_cached(data);
		trace_nfs4_cached_open(data->state);
		goto out;
	}

	state = nfs4_opendata_find_nfs4_state(data);
	if (IS_ERR(state))
		goto out;

	if (data->o_res.delegation_type != 0)
		nfs4_opendata_check_deleg(data, state);
	if (!update_open_stateid(state, &data->o_res.stateid,
				NULL, data->o_arg.fmode)) {
		nfs4_put_open_state(state);
		state = ERR_PTR(-EAGAIN);
	}
out:
	nfs_release_seqid(data->o_arg.seqid);
	return state;
}

static struct nfs4_state *
nfs4_opendata_to_nfs4_state(struct nfs4_opendata *data)
{
	struct nfs4_state *ret;

	if (data->o_arg.claim == NFS4_OPEN_CLAIM_PREVIOUS)
		ret =_nfs4_opendata_reclaim_to_nfs4_state(data);
	else
		ret = _nfs4_opendata_to_nfs4_state(data);
	nfs4_sequence_free_slot(&data->o_res.seq_res);
	return ret;
}

static struct nfs_open_context *
nfs4_state_find_open_context_mode(struct nfs4_state *state, fmode_t mode)
{
	struct nfs_inode *nfsi = NFS_I(state->inode);
	struct nfs_open_context *ctx;

	rcu_read_lock();
	list_for_each_entry_rcu(ctx, &nfsi->open_files, list) {
		if (ctx->state != state)
			continue;
		if ((ctx->mode & mode) != mode)
			continue;
		if (!get_nfs_open_context(ctx))
			continue;
		rcu_read_unlock();
		return ctx;
	}
	rcu_read_unlock();
	return ERR_PTR(-ENOENT);
}

static struct nfs_open_context *
nfs4_state_find_open_context(struct nfs4_state *state)
{
	struct nfs_open_context *ctx;

	ctx = nfs4_state_find_open_context_mode(state, FMODE_READ|FMODE_WRITE);
	if (!IS_ERR(ctx))
		return ctx;
	ctx = nfs4_state_find_open_context_mode(state, FMODE_WRITE);
	if (!IS_ERR(ctx))
		return ctx;
	return nfs4_state_find_open_context_mode(state, FMODE_READ);
}

static struct nfs4_opendata *nfs4_open_recoverdata_alloc(struct nfs_open_context *ctx,
		struct nfs4_state *state, enum open_claim_type4 claim)
{
	struct nfs4_opendata *opendata;

	opendata = nfs4_opendata_alloc(ctx->dentry, state->owner, 0, 0,
			NULL, claim, GFP_NOFS);
	if (opendata == NULL)
		return ERR_PTR(-ENOMEM);
	opendata->state = state;
	refcount_inc(&state->count);
	return opendata;
}

static int nfs4_open_recover_helper(struct nfs4_opendata *opendata,
		fmode_t fmode)
{
	struct nfs4_state *newstate;
	int ret;

	if (!nfs4_mode_match_open_stateid(opendata->state, fmode))
		return 0;
	opendata->o_arg.open_flags = 0;
	opendata->o_arg.fmode = fmode;
	opendata->o_arg.share_access = nfs4_map_atomic_open_share(
			NFS_SB(opendata->dentry->d_sb),
			fmode, 0);
	memset(&opendata->o_res, 0, sizeof(opendata->o_res));
	memset(&opendata->c_res, 0, sizeof(opendata->c_res));
	nfs4_init_opendata_res(opendata);
	ret = _nfs4_recover_proc_open(opendata);
	if (ret != 0)
		return ret; 
	newstate = nfs4_opendata_to_nfs4_state(opendata);
	if (IS_ERR(newstate))
		return PTR_ERR(newstate);
	if (newstate != opendata->state)
		ret = -ESTALE;
	nfs4_close_state(newstate, fmode);
	return ret;
}

static int nfs4_open_recover(struct nfs4_opendata *opendata, struct nfs4_state *state)
{
	int ret;

	/* memory barrier prior to reading state->n_* */
	smp_rmb();
	ret = nfs4_open_recover_helper(opendata, FMODE_READ|FMODE_WRITE);
	if (ret != 0)
		return ret;
	ret = nfs4_open_recover_helper(opendata, FMODE_WRITE);
	if (ret != 0)
		return ret;
	ret = nfs4_open_recover_helper(opendata, FMODE_READ);
	if (ret != 0)
		return ret;
	/*
	 * We may have performed cached opens for all three recoveries.
	 * Check if we need to update the current stateid.
	 */
	if (test_bit(NFS_DELEGATED_STATE, &state->flags) == 0 &&
	    !nfs4_stateid_match(&state->stateid, &state->open_stateid)) {
		write_seqlock(&state->seqlock);
		if (test_bit(NFS_DELEGATED_STATE, &state->flags) == 0)
			nfs4_stateid_copy(&state->stateid, &state->open_stateid);
		write_sequnlock(&state->seqlock);
	}
	return 0;
}

/*
 * OPEN_RECLAIM:
 * 	reclaim state on the server after a reboot.
 */
static int _nfs4_do_open_reclaim(struct nfs_open_context *ctx, struct nfs4_state *state)
{
	struct nfs_delegation *delegation;
	struct nfs4_opendata *opendata;
	fmode_t delegation_type = 0;
	int status;

	opendata = nfs4_open_recoverdata_alloc(ctx, state,
			NFS4_OPEN_CLAIM_PREVIOUS);
	if (IS_ERR(opendata))
		return PTR_ERR(opendata);
	rcu_read_lock();
	delegation = rcu_dereference(NFS_I(state->inode)->delegation);
	if (delegation != NULL && test_bit(NFS_DELEGATION_NEED_RECLAIM, &delegation->flags) != 0)
		delegation_type = delegation->type;
	rcu_read_unlock();
	opendata->o_arg.u.delegation_type = delegation_type;
	status = nfs4_open_recover(opendata, state);
	nfs4_opendata_put(opendata);
	return status;
}

static int nfs4_do_open_reclaim(struct nfs_open_context *ctx, struct nfs4_state *state)
{
	struct nfs_server *server = NFS_SERVER(state->inode);
	struct nfs4_exception exception = { };
	int err;
	do {
		err = _nfs4_do_open_reclaim(ctx, state);
		trace_nfs4_open_reclaim(ctx, 0, err);
		if (nfs4_clear_cap_atomic_open_v1(server, err, &exception))
			continue;
		if (err != -NFS4ERR_DELAY)
			break;
		nfs4_handle_exception(server, err, &exception);
	} while (exception.retry);
	return err;
}

static int nfs4_open_reclaim(struct nfs4_state_owner *sp, struct nfs4_state *state)
{
	struct nfs_open_context *ctx;
	int ret;

	ctx = nfs4_state_find_open_context(state);
	if (IS_ERR(ctx))
		return -EAGAIN;
	clear_bit(NFS_DELEGATED_STATE, &state->flags);
	nfs_state_clear_open_state_flags(state);
	ret = nfs4_do_open_reclaim(ctx, state);
	put_nfs_open_context(ctx);
	return ret;
}

static int nfs4_handle_delegation_recall_error(struct nfs_server *server, struct nfs4_state *state, const nfs4_stateid *stateid, struct file_lock *fl, int err)
{
	switch (err) {
		default:
			printk(KERN_ERR "NFS: %s: unhandled error "
					"%d.\n", __func__, err);
		case 0:
		case -ENOENT:
		case -EAGAIN:
		case -ESTALE:
		case -ETIMEDOUT:
			break;
		case -NFS4ERR_BADSESSION:
		case -NFS4ERR_BADSLOT:
		case -NFS4ERR_BAD_HIGH_SLOT:
		case -NFS4ERR_CONN_NOT_BOUND_TO_SESSION:
		case -NFS4ERR_DEADSESSION:
			return -EAGAIN;
		case -NFS4ERR_STALE_CLIENTID:
		case -NFS4ERR_STALE_STATEID:
			/* Don't recall a delegation if it was lost */
			nfs4_schedule_lease_recovery(server->nfs_client);
			return -EAGAIN;
		case -NFS4ERR_MOVED:
			nfs4_schedule_migration_recovery(server);
			return -EAGAIN;
		case -NFS4ERR_LEASE_MOVED:
			nfs4_schedule_lease_moved_recovery(server->nfs_client);
			return -EAGAIN;
		case -NFS4ERR_DELEG_REVOKED:
		case -NFS4ERR_ADMIN_REVOKED:
		case -NFS4ERR_EXPIRED:
		case -NFS4ERR_BAD_STATEID:
		case -NFS4ERR_OPENMODE:
			nfs_inode_find_state_and_recover(state->inode,
					stateid);
			nfs4_schedule_stateid_recovery(server, state);
			return -EAGAIN;
		case -NFS4ERR_DELAY:
		case -NFS4ERR_GRACE:
			ssleep(1);
			return -EAGAIN;
		case -ENOMEM:
		case -NFS4ERR_DENIED:
			if (fl) {
				struct nfs4_lock_state *lsp = fl->fl_u.nfs4_fl.owner;
				if (lsp)
					set_bit(NFS_LOCK_LOST, &lsp->ls_flags);
			}
			return 0;
	}
	return err;
}

int nfs4_open_delegation_recall(struct nfs_open_context *ctx,
		struct nfs4_state *state, const nfs4_stateid *stateid)
{
	struct nfs_server *server = NFS_SERVER(state->inode);
	struct nfs4_opendata *opendata;
	int err = 0;

	opendata = nfs4_open_recoverdata_alloc(ctx, state,
			NFS4_OPEN_CLAIM_DELEG_CUR_FH);
	if (IS_ERR(opendata))
		return PTR_ERR(opendata);
	nfs4_stateid_copy(&opendata->o_arg.u.delegation, stateid);
	if (!test_bit(NFS_O_RDWR_STATE, &state->flags)) {
		err = nfs4_open_recover_helper(opendata, FMODE_READ|FMODE_WRITE);
		if (err)
			goto out;
	}
	if (!test_bit(NFS_O_WRONLY_STATE, &state->flags)) {
		err = nfs4_open_recover_helper(opendata, FMODE_WRITE);
		if (err)
			goto out;
	}
	if (!test_bit(NFS_O_RDONLY_STATE, &state->flags)) {
		err = nfs4_open_recover_helper(opendata, FMODE_READ);
		if (err)
			goto out;
	}
	nfs_state_clear_delegation(state);
out:
	nfs4_opendata_put(opendata);
	return nfs4_handle_delegation_recall_error(server, state, stateid, NULL, err);
}

static void nfs4_open_confirm_prepare(struct rpc_task *task, void *calldata)
{
	struct nfs4_opendata *data = calldata;

	nfs4_setup_sequence(data->o_arg.server->nfs_client,
			   &data->c_arg.seq_args, &data->c_res.seq_res, task);
}

static void nfs4_open_confirm_done(struct rpc_task *task, void *calldata)
{
	struct nfs4_opendata *data = calldata;

	nfs40_sequence_done(task, &data->c_res.seq_res);

	data->rpc_status = task->tk_status;
	if (data->rpc_status == 0) {
		nfs4_stateid_copy(&data->o_res.stateid, &data->c_res.stateid);
		nfs_confirm_seqid(&data->owner->so_seqid, 0);
		renew_lease(data->o_res.server, data->timestamp);
		data->rpc_done = true;
	}
}

static void nfs4_open_confirm_release(void *calldata)
{
	struct nfs4_opendata *data = calldata;
	struct nfs4_state *state = NULL;

	/* If this request hasn't been cancelled, do nothing */
	if (!data->cancelled)
		goto out_free;
	/* In case of error, no cleanup! */
	if (!data->rpc_done)
		goto out_free;
	state = nfs4_opendata_to_nfs4_state(data);
	if (!IS_ERR(state))
		nfs4_close_state(state, data->o_arg.fmode);
out_free:
	nfs4_opendata_put(data);
}

static const struct rpc_call_ops nfs4_open_confirm_ops = {
	.rpc_call_prepare = nfs4_open_confirm_prepare,
	.rpc_call_done = nfs4_open_confirm_done,
	.rpc_release = nfs4_open_confirm_release,
};

/*
 * Note: On error, nfs4_proc_open_confirm will free the struct nfs4_opendata
 */
static int _nfs4_proc_open_confirm(struct nfs4_opendata *data)
{
	struct nfs_server *server = NFS_SERVER(d_inode(data->dir));
	struct rpc_task *task;
	struct  rpc_message msg = {
		.rpc_proc = &nfs4_procedures[NFSPROC4_CLNT_OPEN_CONFIRM],
		.rpc_argp = &data->c_arg,
		.rpc_resp = &data->c_res,
		.rpc_cred = data->owner->so_cred,
	};
	struct rpc_task_setup task_setup_data = {
		.rpc_client = server->client,
		.rpc_message = &msg,
		.callback_ops = &nfs4_open_confirm_ops,
		.callback_data = data,
		.workqueue = nfsiod_workqueue,
		.flags = RPC_TASK_ASYNC | RPC_TASK_CRED_NOREF,
	};
	int status;

	nfs4_init_sequence(&data->c_arg.seq_args, &data->c_res.seq_res, 1,
				data->is_recover);
	kref_get(&data->kref);
	data->rpc_done = false;
	data->rpc_status = 0;
	data->timestamp = jiffies;
	task = rpc_run_task(&task_setup_data);
	if (IS_ERR(task))
		return PTR_ERR(task);
	status = rpc_wait_for_completion_task(task);
	if (status != 0) {
		data->cancelled = true;
		smp_wmb();
	} else
		status = data->rpc_status;
	rpc_put_task(task);
	return status;
}

static void nfs4_open_prepare(struct rpc_task *task, void *calldata)
{
	struct nfs4_opendata *data = calldata;
	struct nfs4_state_owner *sp = data->owner;
	struct nfs_client *clp = sp->so_server->nfs_client;
	enum open_claim_type4 claim = data->o_arg.claim;

	if (nfs_wait_on_sequence(data->o_arg.seqid, task) != 0)
		goto out_wait;
	/*
	 * Check if we still need to send an OPEN call, or if we can use
	 * a delegation instead.
	 */
	if (data->state != NULL) {
		struct nfs_delegation *delegation;

		if (can_open_cached(data->state, data->o_arg.fmode,
					data->o_arg.open_flags, claim))
			goto out_no_action;
		rcu_read_lock();
		delegation = nfs4_get_valid_delegation(data->state->inode);
		if (can_open_delegated(delegation, data->o_arg.fmode, claim))
			goto unlock_no_action;
		rcu_read_unlock();
	}
	/* Update client id. */
	data->o_arg.clientid = clp->cl_clientid;
	switch (claim) {
	default:
		break;
	case NFS4_OPEN_CLAIM_PREVIOUS:
	case NFS4_OPEN_CLAIM_DELEG_CUR_FH:
	case NFS4_OPEN_CLAIM_DELEG_PREV_FH:
		data->o_arg.open_bitmap = &nfs4_open_noattr_bitmap[0];
		fallthrough;
	case NFS4_OPEN_CLAIM_FH:
		task->tk_msg.rpc_proc = &nfs4_procedures[NFSPROC4_CLNT_OPEN_NOATTR];
	}
	data->timestamp = jiffies;
	if (nfs4_setup_sequence(data->o_arg.server->nfs_client,
				&data->o_arg.seq_args,
				&data->o_res.seq_res,
				task) != 0)
		nfs_release_seqid(data->o_arg.seqid);

	/* Set the create mode (note dependency on the session type) */
	data->o_arg.createmode = NFS4_CREATE_UNCHECKED;
	if (data->o_arg.open_flags & O_EXCL) {
		data->o_arg.createmode = NFS4_CREATE_EXCLUSIVE;
		if (nfs4_has_persistent_session(clp))
			data->o_arg.createmode = NFS4_CREATE_GUARDED;
		else if (clp->cl_mvops->minor_version > 0)
			data->o_arg.createmode = NFS4_CREATE_EXCLUSIVE4_1;
	}
	return;
unlock_no_action:
	trace_nfs4_cached_open(data->state);
	rcu_read_unlock();
out_no_action:
	task->tk_action = NULL;
out_wait:
	nfs4_sequence_done(task, &data->o_res.seq_res);
}

static void nfs4_open_done(struct rpc_task *task, void *calldata)
{
	struct nfs4_opendata *data = calldata;

	data->rpc_status = task->tk_status;

	if (!nfs4_sequence_process(task, &data->o_res.seq_res))
		return;

	if (task->tk_status == 0) {
		if (data->o_res.f_attr->valid & NFS_ATTR_FATTR_TYPE) {
			switch (data->o_res.f_attr->mode & S_IFMT) {
			case S_IFREG:
				break;
			case S_IFLNK:
				data->rpc_status = -ELOOP;
				break;
			case S_IFDIR:
				data->rpc_status = -EISDIR;
				break;
			default:
				data->rpc_status = -ENOTDIR;
			}
		}
		renew_lease(data->o_res.server, data->timestamp);
		if (!(data->o_res.rflags & NFS4_OPEN_RESULT_CONFIRM))
			nfs_confirm_seqid(&data->owner->so_seqid, 0);
	}
	data->rpc_done = true;
}

static void nfs4_open_release(void *calldata)
{
	struct nfs4_opendata *data = calldata;
	struct nfs4_state *state = NULL;

	/* If this request hasn't been cancelled, do nothing */
	if (!data->cancelled)
		goto out_free;
	/* In case of error, no cleanup! */
	if (data->rpc_status != 0 || !data->rpc_done)
		goto out_free;
	/* In case we need an open_confirm, no cleanup! */
	if (data->o_res.rflags & NFS4_OPEN_RESULT_CONFIRM)
		goto out_free;
	state = nfs4_opendata_to_nfs4_state(data);
	if (!IS_ERR(state))
		nfs4_close_state(state, data->o_arg.fmode);
out_free:
	nfs4_opendata_put(data);
}

static const struct rpc_call_ops nfs4_open_ops = {
	.rpc_call_prepare = nfs4_open_prepare,
	.rpc_call_done = nfs4_open_done,
	.rpc_release = nfs4_open_release,
};

static int nfs4_run_open_task(struct nfs4_opendata *data,
			      struct nfs_open_context *ctx)
{
	struct inode *dir = d_inode(data->dir);
	struct nfs_server *server = NFS_SERVER(dir);
	struct nfs_openargs *o_arg = &data->o_arg;
	struct nfs_openres *o_res = &data->o_res;
	struct rpc_task *task;
	struct rpc_message msg = {
		.rpc_proc = &nfs4_procedures[NFSPROC4_CLNT_OPEN],
		.rpc_argp = o_arg,
		.rpc_resp = o_res,
		.rpc_cred = data->owner->so_cred,
	};
	struct rpc_task_setup task_setup_data = {
		.rpc_client = server->client,
		.rpc_message = &msg,
		.callback_ops = &nfs4_open_ops,
		.callback_data = data,
		.workqueue = nfsiod_workqueue,
		.flags = RPC_TASK_ASYNC | RPC_TASK_CRED_NOREF,
	};
	int status;

	kref_get(&data->kref);
	data->rpc_done = false;
	data->rpc_status = 0;
	data->cancelled = false;
	data->is_recover = false;
	if (!ctx) {
		nfs4_init_sequence(&o_arg->seq_args, &o_res->seq_res, 1, 1);
		data->is_recover = true;
		task_setup_data.flags |= RPC_TASK_TIMEOUT;
	} else {
		nfs4_init_sequence(&o_arg->seq_args, &o_res->seq_res, 1, 0);
		pnfs_lgopen_prepare(data, ctx);
	}
	task = rpc_run_task(&task_setup_data);
	if (IS_ERR(task))
		return PTR_ERR(task);
	status = rpc_wait_for_completion_task(task);
	if (status != 0) {
		data->cancelled = true;
		smp_wmb();
	} else
		status = data->rpc_status;
	rpc_put_task(task);

	return status;
}

static int _nfs4_recover_proc_open(struct nfs4_opendata *data)
{
	struct inode *dir = d_inode(data->dir);
	struct nfs_openres *o_res = &data->o_res;
	int status;

	status = nfs4_run_open_task(data, NULL);
	if (status != 0 || !data->rpc_done)
		return status;

	nfs_fattr_map_and_free_names(NFS_SERVER(dir), &data->f_attr);

	if (o_res->rflags & NFS4_OPEN_RESULT_CONFIRM)
		status = _nfs4_proc_open_confirm(data);

	return status;
}

/*
 * Additional permission checks in order to distinguish between an
 * open for read, and an open for execute. This works around the
 * fact that NFSv4 OPEN treats read and execute permissions as being
 * the same.
 * Note that in the non-execute case, we want to turn off permission
 * checking if we just created a new file (POSIX open() semantics).
 */
static int nfs4_opendata_access(const struct cred *cred,
				struct nfs4_opendata *opendata,
				struct nfs4_state *state, fmode_t fmode,
				int openflags)
{
	struct nfs_access_entry cache;
	u32 mask, flags;

	/* access call failed or for some reason the server doesn't
	 * support any access modes -- defer access call until later */
	if (opendata->o_res.access_supported == 0)
		return 0;

	mask = 0;
	/*
	 * Use openflags to check for exec, because fmode won't
	 * always have FMODE_EXEC set when file open for exec.
	 */
	if (openflags & __FMODE_EXEC) {
		/* ONLY check for exec rights */
		if (S_ISDIR(state->inode->i_mode))
			mask = NFS4_ACCESS_LOOKUP;
		else
			mask = NFS4_ACCESS_EXECUTE;
	} else if ((fmode & FMODE_READ) && !opendata->file_created)
		mask = NFS4_ACCESS_READ;

	cache.cred = cred;
	nfs_access_set_mask(&cache, opendata->o_res.access_result);
	nfs_access_add_cache(state->inode, &cache);

	flags = NFS4_ACCESS_READ | NFS4_ACCESS_EXECUTE | NFS4_ACCESS_LOOKUP;
	if ((mask & ~cache.mask & flags) == 0)
		return 0;

	return -EACCES;
}

/*
 * Note: On error, nfs4_proc_open will free the struct nfs4_opendata
 */
static int _nfs4_proc_open(struct nfs4_opendata *data,
			   struct nfs_open_context *ctx)
{
	struct inode *dir = d_inode(data->dir);
	struct nfs_server *server = NFS_SERVER(dir);
	struct nfs_openargs *o_arg = &data->o_arg;
	struct nfs_openres *o_res = &data->o_res;
	int status;

	status = nfs4_run_open_task(data, ctx);
	if (!data->rpc_done)
		return status;
	if (status != 0) {
		if (status == -NFS4ERR_BADNAME &&
				!(o_arg->open_flags & O_CREAT))
			return -ENOENT;
		return status;
	}

	nfs_fattr_map_and_free_names(server, &data->f_attr);

	if (o_arg->open_flags & O_CREAT) {
		if (o_arg->open_flags & O_EXCL)
			data->file_created = true;
		else if (o_res->cinfo.before != o_res->cinfo.after)
			data->file_created = true;
		if (data->file_created ||
		    inode_peek_iversion_raw(dir) != o_res->cinfo.after)
			nfs4_update_changeattr(dir, &o_res->cinfo,
					o_res->f_attr->time_start,
					NFS_INO_INVALID_DATA);
	}
	if ((o_res->rflags & NFS4_OPEN_RESULT_LOCKTYPE_POSIX) == 0)
		server->caps &= ~NFS_CAP_POSIX_LOCK;
	if(o_res->rflags & NFS4_OPEN_RESULT_CONFIRM) {
		status = _nfs4_proc_open_confirm(data);
		if (status != 0)
			return status;
	}
	if (!(o_res->f_attr->valid & NFS_ATTR_FATTR)) {
		nfs4_sequence_free_slot(&o_res->seq_res);
		nfs4_proc_getattr(server, &o_res->fh, o_res->f_attr,
				o_res->f_label, NULL);
	}
	return 0;
}

/*
 * OPEN_EXPIRED:
 * 	reclaim state on the server after a network partition.
 * 	Assumes caller holds the appropriate lock
 */
static int _nfs4_open_expired(struct nfs_open_context *ctx, struct nfs4_state *state)
{
	struct nfs4_opendata *opendata;
	int ret;

	opendata = nfs4_open_recoverdata_alloc(ctx, state,
			NFS4_OPEN_CLAIM_FH);
	if (IS_ERR(opendata))
		return PTR_ERR(opendata);
	ret = nfs4_open_recover(opendata, state);
	if (ret == -ESTALE)
		d_drop(ctx->dentry);
	nfs4_opendata_put(opendata);
	return ret;
}

static int nfs4_do_open_expired(struct nfs_open_context *ctx, struct nfs4_state *state)
{
	struct nfs_server *server = NFS_SERVER(state->inode);
	struct nfs4_exception exception = { };
	int err;

	do {
		err = _nfs4_open_expired(ctx, state);
		trace_nfs4_open_expired(ctx, 0, err);
		if (nfs4_clear_cap_atomic_open_v1(server, err, &exception))
			continue;
		switch (err) {
		default:
			goto out;
		case -NFS4ERR_GRACE:
		case -NFS4ERR_DELAY:
			nfs4_handle_exception(server, err, &exception);
			err = 0;
		}
	} while (exception.retry);
out:
	return err;
}

static int nfs4_open_expired(struct nfs4_state_owner *sp, struct nfs4_state *state)
{
	struct nfs_open_context *ctx;
	int ret;

	ctx = nfs4_state_find_open_context(state);
	if (IS_ERR(ctx))
		return -EAGAIN;
	ret = nfs4_do_open_expired(ctx, state);
	put_nfs_open_context(ctx);
	return ret;
}

static void nfs_finish_clear_delegation_stateid(struct nfs4_state *state,
		const nfs4_stateid *stateid)
{
	nfs_remove_bad_delegation(state->inode, stateid);
	nfs_state_clear_delegation(state);
}

static void nfs40_clear_delegation_stateid(struct nfs4_state *state)
{
	if (rcu_access_pointer(NFS_I(state->inode)->delegation) != NULL)
		nfs_finish_clear_delegation_stateid(state, NULL);
}

static int nfs40_open_expired(struct nfs4_state_owner *sp, struct nfs4_state *state)
{
	/* NFSv4.0 doesn't allow for delegation recovery on open expire */
	nfs40_clear_delegation_stateid(state);
	nfs_state_clear_open_state_flags(state);
	return nfs4_open_expired(sp, state);
}

static int nfs40_test_and_free_expired_stateid(struct nfs_server *server,
		nfs4_stateid *stateid,
		const struct cred *cred)
{
	return -NFS4ERR_BAD_STATEID;
}

#if defined(CONFIG_NFS_V4_1)
static int nfs41_test_and_free_expired_stateid(struct nfs_server *server,
		nfs4_stateid *stateid,
		const struct cred *cred)
{
	int status;

	switch (stateid->type) {
	default:
		break;
	case NFS4_INVALID_STATEID_TYPE:
	case NFS4_SPECIAL_STATEID_TYPE:
		return -NFS4ERR_BAD_STATEID;
	case NFS4_REVOKED_STATEID_TYPE:
		goto out_free;
	}

	status = nfs41_test_stateid(server, stateid, cred);
	switch (status) {
	case -NFS4ERR_EXPIRED:
	case -NFS4ERR_ADMIN_REVOKED:
	case -NFS4ERR_DELEG_REVOKED:
		break;
	default:
		return status;
	}
out_free:
	/* Ack the revoked state to the server */
	nfs41_free_stateid(server, stateid, cred, true);
	return -NFS4ERR_EXPIRED;
}

static int nfs41_check_delegation_stateid(struct nfs4_state *state)
{
	struct nfs_server *server = NFS_SERVER(state->inode);
	nfs4_stateid stateid;
	struct nfs_delegation *delegation;
	const struct cred *cred = NULL;
	int status, ret = NFS_OK;

	/* Get the delegation credential for use by test/free_stateid */
	rcu_read_lock();
	delegation = rcu_dereference(NFS_I(state->inode)->delegation);
	if (delegation == NULL) {
		rcu_read_unlock();
		nfs_state_clear_delegation(state);
		return NFS_OK;
	}

	spin_lock(&delegation->lock);
	nfs4_stateid_copy(&stateid, &delegation->stateid);

	if (!test_and_clear_bit(NFS_DELEGATION_TEST_EXPIRED,
				&delegation->flags)) {
		spin_unlock(&delegation->lock);
		rcu_read_unlock();
		return NFS_OK;
	}

	if (delegation->cred)
		cred = get_cred(delegation->cred);
	spin_unlock(&delegation->lock);
	rcu_read_unlock();
	status = nfs41_test_and_free_expired_stateid(server, &stateid, cred);
	trace_nfs4_test_delegation_stateid(state, NULL, status);
	if (status == -NFS4ERR_EXPIRED || status == -NFS4ERR_BAD_STATEID)
		nfs_finish_clear_delegation_stateid(state, &stateid);
	else
		ret = status;

	put_cred(cred);
	return ret;
}

static void nfs41_delegation_recover_stateid(struct nfs4_state *state)
{
	nfs4_stateid tmp;

	if (test_bit(NFS_DELEGATED_STATE, &state->flags) &&
	    nfs4_copy_delegation_stateid(state->inode, state->state,
				&tmp, NULL) &&
	    nfs4_stateid_match_other(&state->stateid, &tmp))
		nfs_state_set_delegation(state, &tmp, state->state);
	else
		nfs_state_clear_delegation(state);
}

/**
 * nfs41_check_expired_locks - possibly free a lock stateid
 *
 * @state: NFSv4 state for an inode
 *
 * Returns NFS_OK if recovery for this stateid is now finished.
 * Otherwise a negative NFS4ERR value is returned.
 */
static int nfs41_check_expired_locks(struct nfs4_state *state)
{
	int status, ret = NFS_OK;
	struct nfs4_lock_state *lsp, *prev = NULL;
	struct nfs_server *server = NFS_SERVER(state->inode);

	if (!test_bit(LK_STATE_IN_USE, &state->flags))
		goto out;

	spin_lock(&state->state_lock);
	list_for_each_entry(lsp, &state->lock_states, ls_locks) {
		if (test_bit(NFS_LOCK_INITIALIZED, &lsp->ls_flags)) {
			const struct cred *cred = lsp->ls_state->owner->so_cred;

			refcount_inc(&lsp->ls_count);
			spin_unlock(&state->state_lock);

			nfs4_put_lock_state(prev);
			prev = lsp;

			status = nfs41_test_and_free_expired_stateid(server,
					&lsp->ls_stateid,
					cred);
			trace_nfs4_test_lock_stateid(state, lsp, status);
			if (status == -NFS4ERR_EXPIRED ||
			    status == -NFS4ERR_BAD_STATEID) {
				clear_bit(NFS_LOCK_INITIALIZED, &lsp->ls_flags);
				lsp->ls_stateid.type = NFS4_INVALID_STATEID_TYPE;
				if (!recover_lost_locks)
					set_bit(NFS_LOCK_LOST, &lsp->ls_flags);
			} else if (status != NFS_OK) {
				ret = status;
				nfs4_put_lock_state(prev);
				goto out;
			}
			spin_lock(&state->state_lock);
		}
	}
	spin_unlock(&state->state_lock);
	nfs4_put_lock_state(prev);
out:
	return ret;
}

/**
 * nfs41_check_open_stateid - possibly free an open stateid
 *
 * @state: NFSv4 state for an inode
 *
 * Returns NFS_OK if recovery for this stateid is now finished.
 * Otherwise a negative NFS4ERR value is returned.
 */
static int nfs41_check_open_stateid(struct nfs4_state *state)
{
	struct nfs_server *server = NFS_SERVER(state->inode);
	nfs4_stateid *stateid = &state->open_stateid;
	const struct cred *cred = state->owner->so_cred;
	int status;

	if (test_bit(NFS_OPEN_STATE, &state->flags) == 0)
		return -NFS4ERR_BAD_STATEID;
	status = nfs41_test_and_free_expired_stateid(server, stateid, cred);
	trace_nfs4_test_open_stateid(state, NULL, status);
	if (status == -NFS4ERR_EXPIRED || status == -NFS4ERR_BAD_STATEID) {
		nfs_state_clear_open_state_flags(state);
		stateid->type = NFS4_INVALID_STATEID_TYPE;
		return status;
	}
	if (nfs_open_stateid_recover_openmode(state))
		return -NFS4ERR_OPENMODE;
	return NFS_OK;
}

static int nfs41_open_expired(struct nfs4_state_owner *sp, struct nfs4_state *state)
{
	int status;

	status = nfs41_check_delegation_stateid(state);
	if (status != NFS_OK)
		return status;
	nfs41_delegation_recover_stateid(state);

	status = nfs41_check_expired_locks(state);
	if (status != NFS_OK)
		return status;
	status = nfs41_check_open_stateid(state);
	if (status != NFS_OK)
		status = nfs4_open_expired(sp, state);
	return status;
}
#endif

/*
 * on an EXCLUSIVE create, the server should send back a bitmask with FATTR4-*
 * fields corresponding to attributes that were used to store the verifier.
 * Make sure we clobber those fields in the later setattr call
 */
static unsigned nfs4_exclusive_attrset(struct nfs4_opendata *opendata,
				struct iattr *sattr, struct nfs4_label **label)
{
	const __u32 *bitmask = opendata->o_arg.server->exclcreat_bitmask;
	__u32 attrset[3];
	unsigned ret;
	unsigned i;

	for (i = 0; i < ARRAY_SIZE(attrset); i++) {
		attrset[i] = opendata->o_res.attrset[i];
		if (opendata->o_arg.createmode == NFS4_CREATE_EXCLUSIVE4_1)
			attrset[i] &= ~bitmask[i];
	}

	ret = (opendata->o_arg.createmode == NFS4_CREATE_EXCLUSIVE) ?
		sattr->ia_valid : 0;

	if ((attrset[1] & (FATTR4_WORD1_TIME_ACCESS|FATTR4_WORD1_TIME_ACCESS_SET))) {
		if (sattr->ia_valid & ATTR_ATIME_SET)
			ret |= ATTR_ATIME_SET;
		else
			ret |= ATTR_ATIME;
	}

	if ((attrset[1] & (FATTR4_WORD1_TIME_MODIFY|FATTR4_WORD1_TIME_MODIFY_SET))) {
		if (sattr->ia_valid & ATTR_MTIME_SET)
			ret |= ATTR_MTIME_SET;
		else
			ret |= ATTR_MTIME;
	}

	if (!(attrset[2] & FATTR4_WORD2_SECURITY_LABEL))
		*label = NULL;
	return ret;
}

static int _nfs4_open_and_get_state(struct nfs4_opendata *opendata,
		int flags, struct nfs_open_context *ctx)
{
	struct nfs4_state_owner *sp = opendata->owner;
	struct nfs_server *server = sp->so_server;
	struct dentry *dentry;
	struct nfs4_state *state;
	fmode_t acc_mode = _nfs4_ctx_to_accessmode(ctx);
	struct inode *dir = d_inode(opendata->dir);
	unsigned long dir_verifier;
	unsigned int seq;
	int ret;

	seq = raw_seqcount_begin(&sp->so_reclaim_seqcount);
	dir_verifier = nfs_save_change_attribute(dir);

	ret = _nfs4_proc_open(opendata, ctx);
	if (ret != 0)
		goto out;

	state = _nfs4_opendata_to_nfs4_state(opendata);
	ret = PTR_ERR(state);
	if (IS_ERR(state))
		goto out;
	ctx->state = state;
	if (server->caps & NFS_CAP_POSIX_LOCK)
		set_bit(NFS_STATE_POSIX_LOCKS, &state->flags);
	if (opendata->o_res.rflags & NFS4_OPEN_RESULT_MAY_NOTIFY_LOCK)
		set_bit(NFS_STATE_MAY_NOTIFY_LOCK, &state->flags);

	dentry = opendata->dentry;
	if (d_really_is_negative(dentry)) {
		struct dentry *alias;
		d_drop(dentry);
		alias = d_exact_alias(dentry, state->inode);
		if (!alias)
			alias = d_splice_alias(igrab(state->inode), dentry);
		/* d_splice_alias() can't fail here - it's a non-directory */
		if (alias) {
			dput(ctx->dentry);
			ctx->dentry = dentry = alias;
		}
	}

	switch(opendata->o_arg.claim) {
	default:
		break;
	case NFS4_OPEN_CLAIM_NULL:
	case NFS4_OPEN_CLAIM_DELEGATE_CUR:
	case NFS4_OPEN_CLAIM_DELEGATE_PREV:
		if (!opendata->rpc_done)
			break;
		if (opendata->o_res.delegation_type != 0)
			dir_verifier = nfs_save_change_attribute(dir);
		nfs_set_verifier(dentry, dir_verifier);
	}

	/* Parse layoutget results before we check for access */
	pnfs_parse_lgopen(state->inode, opendata->lgp, ctx);

	ret = nfs4_opendata_access(sp->so_cred, opendata, state,
			acc_mode, flags);
	if (ret != 0)
		goto out;

	if (d_inode(dentry) == state->inode) {
		nfs_inode_attach_open_context(ctx);
		if (read_seqcount_retry(&sp->so_reclaim_seqcount, seq))
			nfs4_schedule_stateid_recovery(server, state);
	}

out:
	if (!opendata->cancelled)
		nfs4_sequence_free_slot(&opendata->o_res.seq_res);
	return ret;
}

/*
 * Returns a referenced nfs4_state
 */
static int _nfs4_do_open(struct inode *dir,
			struct nfs_open_context *ctx,
			int flags,
			const struct nfs4_open_createattrs *c,
			int *opened)
{
	struct nfs4_state_owner  *sp;
	struct nfs4_state     *state = NULL;
	struct nfs_server       *server = NFS_SERVER(dir);
	struct nfs4_opendata *opendata;
	struct dentry *dentry = ctx->dentry;
	const struct cred *cred = ctx->cred;
	struct nfs4_threshold **ctx_th = &ctx->mdsthreshold;
	fmode_t fmode = _nfs4_ctx_to_openmode(ctx);
	enum open_claim_type4 claim = NFS4_OPEN_CLAIM_NULL;
	struct iattr *sattr = c->sattr;
	struct nfs4_label *label = c->label;
	struct nfs4_label *olabel = NULL;
	int status;

	/* Protect against reboot recovery conflicts */
	status = -ENOMEM;
	sp = nfs4_get_state_owner(server, cred, GFP_KERNEL);
	if (sp == NULL) {
		dprintk("nfs4_do_open: nfs4_get_state_owner failed!\n");
		goto out_err;
	}
	status = nfs4_client_recover_expired_lease(server->nfs_client);
	if (status != 0)
		goto err_put_state_owner;
	if (d_really_is_positive(dentry))
		nfs4_return_incompatible_delegation(d_inode(dentry), fmode);
	status = -ENOMEM;
	if (d_really_is_positive(dentry))
		claim = NFS4_OPEN_CLAIM_FH;
	opendata = nfs4_opendata_alloc(dentry, sp, fmode, flags,
			c, claim, GFP_KERNEL);
	if (opendata == NULL)
		goto err_put_state_owner;

	if (label) {
		olabel = nfs4_label_alloc(server, GFP_KERNEL);
		if (IS_ERR(olabel)) {
			status = PTR_ERR(olabel);
			goto err_opendata_put;
		}
	}

	if (server->attr_bitmask[2] & FATTR4_WORD2_MDSTHRESHOLD) {
		if (!opendata->f_attr.mdsthreshold) {
			opendata->f_attr.mdsthreshold = pnfs_mdsthreshold_alloc();
			if (!opendata->f_attr.mdsthreshold)
				goto err_free_label;
		}
		opendata->o_arg.open_bitmap = &nfs4_pnfs_open_bitmap[0];
	}
	if (d_really_is_positive(dentry))
		opendata->state = nfs4_get_open_state(d_inode(dentry), sp);

	status = _nfs4_open_and_get_state(opendata, flags, ctx);
	if (status != 0)
		goto err_free_label;
	state = ctx->state;

	if ((opendata->o_arg.open_flags & (O_CREAT|O_EXCL)) == (O_CREAT|O_EXCL) &&
	    (opendata->o_arg.createmode != NFS4_CREATE_GUARDED)) {
		unsigned attrs = nfs4_exclusive_attrset(opendata, sattr, &label);
		/*
		 * send create attributes which was not set by open
		 * with an extra setattr.
		 */
		if (attrs || label) {
			unsigned ia_old = sattr->ia_valid;

			sattr->ia_valid = attrs;
			nfs_fattr_init(opendata->o_res.f_attr);
			status = nfs4_do_setattr(state->inode, cred,
					opendata->o_res.f_attr, sattr,
					ctx, label, olabel);
			if (status == 0) {
				nfs_setattr_update_inode(state->inode, sattr,
						opendata->o_res.f_attr);
				nfs_setsecurity(state->inode, opendata->o_res.f_attr, olabel);
			}
			sattr->ia_valid = ia_old;
		}
	}
	if (opened && opendata->file_created)
		*opened = 1;

	if (pnfs_use_threshold(ctx_th, opendata->f_attr.mdsthreshold, server)) {
		*ctx_th = opendata->f_attr.mdsthreshold;
		opendata->f_attr.mdsthreshold = NULL;
	}

	nfs4_label_free(olabel);

	nfs4_opendata_put(opendata);
	nfs4_put_state_owner(sp);
	return 0;
err_free_label:
	nfs4_label_free(olabel);
err_opendata_put:
	nfs4_opendata_put(opendata);
err_put_state_owner:
	nfs4_put_state_owner(sp);
out_err:
	return status;
}


static struct nfs4_state *nfs4_do_open(struct inode *dir,
					struct nfs_open_context *ctx,
					int flags,
					struct iattr *sattr,
					struct nfs4_label *label,
					int *opened)
{
	struct nfs_server *server = NFS_SERVER(dir);
	struct nfs4_exception exception = {
		.interruptible = true,
	};
	struct nfs4_state *res;
	struct nfs4_open_createattrs c = {
		.label = label,
		.sattr = sattr,
		.verf = {
			[0] = (__u32)jiffies,
			[1] = (__u32)current->pid,
		},
	};
	int status;

	do {
		status = _nfs4_do_open(dir, ctx, flags, &c, opened);
		res = ctx->state;
		trace_nfs4_open_file(ctx, flags, status);
		if (status == 0)
			break;
		/* NOTE: BAD_SEQID means the server and client disagree about the
		 * book-keeping w.r.t. state-changing operations
		 * (OPEN/CLOSE/LOCK/LOCKU...)
		 * It is actually a sign of a bug on the client or on the server.
		 *
		 * If we receive a BAD_SEQID error in the particular case of
		 * doing an OPEN, we assume that nfs_increment_open_seqid() will
		 * have unhashed the old state_owner for us, and that we can
		 * therefore safely retry using a new one. We should still warn
		 * the user though...
		 */
		if (status == -NFS4ERR_BAD_SEQID) {
			pr_warn_ratelimited("NFS: v4 server %s "
					" returned a bad sequence-id error!\n",
					NFS_SERVER(dir)->nfs_client->cl_hostname);
			exception.retry = 1;
			continue;
		}
		/*
		 * BAD_STATEID on OPEN means that the server cancelled our
		 * state before it received the OPEN_CONFIRM.
		 * Recover by retrying the request as per the discussion
		 * on Page 181 of RFC3530.
		 */
		if (status == -NFS4ERR_BAD_STATEID) {
			exception.retry = 1;
			continue;
		}
		if (status == -NFS4ERR_EXPIRED) {
			nfs4_schedule_lease_recovery(server->nfs_client);
			exception.retry = 1;
			continue;
		}
		if (status == -EAGAIN) {
			/* We must have found a delegation */
			exception.retry = 1;
			continue;
		}
		if (nfs4_clear_cap_atomic_open_v1(server, status, &exception))
			continue;
		res = ERR_PTR(nfs4_handle_exception(server,
					status, &exception));
	} while (exception.retry);
	return res;
}

static int _nfs4_do_setattr(struct inode *inode,
			    struct nfs_setattrargs *arg,
			    struct nfs_setattrres *res,
			    const struct cred *cred,
			    struct nfs_open_context *ctx)
{
	struct nfs_server *server = NFS_SERVER(inode);
	struct rpc_message msg = {
		.rpc_proc	= &nfs4_procedures[NFSPROC4_CLNT_SETATTR],
		.rpc_argp	= arg,
		.rpc_resp	= res,
		.rpc_cred	= cred,
	};
	const struct cred *delegation_cred = NULL;
	unsigned long timestamp = jiffies;
	bool truncate;
	int status;

	nfs_fattr_init(res->fattr);

	/* Servers should only apply open mode checks for file size changes */
	truncate = (arg->iap->ia_valid & ATTR_SIZE) ? true : false;
	if (!truncate) {
		nfs4_inode_make_writeable(inode);
		goto zero_stateid;
	}

	if (nfs4_copy_delegation_stateid(inode, FMODE_WRITE, &arg->stateid, &delegation_cred)) {
		/* Use that stateid */
	} else if (ctx != NULL && ctx->state) {
		struct nfs_lock_context *l_ctx;
		if (!nfs4_valid_open_stateid(ctx->state))
			return -EBADF;
		l_ctx = nfs_get_lock_context(ctx);
		if (IS_ERR(l_ctx))
			return PTR_ERR(l_ctx);
		status = nfs4_select_rw_stateid(ctx->state, FMODE_WRITE, l_ctx,
						&arg->stateid, &delegation_cred);
		nfs_put_lock_context(l_ctx);
		if (status == -EIO)
			return -EBADF;
		else if (status == -EAGAIN)
			goto zero_stateid;
	} else {
zero_stateid:
		nfs4_stateid_copy(&arg->stateid, &zero_stateid);
	}
	if (delegation_cred)
		msg.rpc_cred = delegation_cred;

	status = nfs4_call_sync(server->client, server, &msg, &arg->seq_args, &res->seq_res, 1);

	put_cred(delegation_cred);
	if (status == 0 && ctx != NULL)
		renew_lease(server, timestamp);
	trace_nfs4_setattr(inode, &arg->stateid, status);
	return status;
}

static int nfs4_do_setattr(struct inode *inode, const struct cred *cred,
			   struct nfs_fattr *fattr, struct iattr *sattr,
			   struct nfs_open_context *ctx, struct nfs4_label *ilabel,
			   struct nfs4_label *olabel)
{
	struct nfs_server *server = NFS_SERVER(inode);
	__u32 bitmask[NFS4_BITMASK_SZ];
	struct nfs4_state *state = ctx ? ctx->state : NULL;
	struct nfs_setattrargs	arg = {
		.fh		= NFS_FH(inode),
		.iap		= sattr,
		.server		= server,
		.bitmask = bitmask,
		.label		= ilabel,
	};
	struct nfs_setattrres  res = {
		.fattr		= fattr,
		.label		= olabel,
		.server		= server,
	};
	struct nfs4_exception exception = {
		.state = state,
		.inode = inode,
		.stateid = &arg.stateid,
	};
	int err;

	do {
		nfs4_bitmap_copy_adjust_setattr(bitmask,
				nfs4_bitmask(server, olabel),
				inode);

		err = _nfs4_do_setattr(inode, &arg, &res, cred, ctx);
		switch (err) {
		case -NFS4ERR_OPENMODE:
			if (!(sattr->ia_valid & ATTR_SIZE)) {
				pr_warn_once("NFSv4: server %s is incorrectly "
						"applying open mode checks to "
						"a SETATTR that is not "
						"changing file size.\n",
						server->nfs_client->cl_hostname);
			}
			if (state && !(state->state & FMODE_WRITE)) {
				err = -EBADF;
				if (sattr->ia_valid & ATTR_OPEN)
					err = -EACCES;
				goto out;
			}
		}
		err = nfs4_handle_exception(server, err, &exception);
	} while (exception.retry);
out:
	return err;
}

static bool
nfs4_wait_on_layoutreturn(struct inode *inode, struct rpc_task *task)
{
	if (inode == NULL || !nfs_have_layout(inode))
		return false;

	return pnfs_wait_on_layoutreturn(inode, task);
}

/*
 * Update the seqid of an open stateid
 */
static void nfs4_sync_open_stateid(nfs4_stateid *dst,
		struct nfs4_state *state)
{
	__be32 seqid_open;
	u32 dst_seqid;
	int seq;

	for (;;) {
		if (!nfs4_valid_open_stateid(state))
			break;
		seq = read_seqbegin(&state->seqlock);
		if (!nfs4_state_match_open_stateid_other(state, dst)) {
			nfs4_stateid_copy(dst, &state->open_stateid);
			if (read_seqretry(&state->seqlock, seq))
				continue;
			break;
		}
		seqid_open = state->open_stateid.seqid;
		if (read_seqretry(&state->seqlock, seq))
			continue;

		dst_seqid = be32_to_cpu(dst->seqid);
		if ((s32)(dst_seqid - be32_to_cpu(seqid_open)) < 0)
			dst->seqid = seqid_open;
		break;
	}
}

/*
 * Update the seqid of an open stateid after receiving
 * NFS4ERR_OLD_STATEID
 */
static bool nfs4_refresh_open_old_stateid(nfs4_stateid *dst,
		struct nfs4_state *state)
{
	__be32 seqid_open;
	u32 dst_seqid;
	bool ret;
	int seq, status = -EAGAIN;
	DEFINE_WAIT(wait);

	for (;;) {
		ret = false;
		if (!nfs4_valid_open_stateid(state))
			break;
		seq = read_seqbegin(&state->seqlock);
		if (!nfs4_state_match_open_stateid_other(state, dst)) {
			if (read_seqretry(&state->seqlock, seq))
				continue;
			break;
		}

		write_seqlock(&state->seqlock);
		seqid_open = state->open_stateid.seqid;

		dst_seqid = be32_to_cpu(dst->seqid);

		/* Did another OPEN bump the state's seqid?  try again: */
		if ((s32)(be32_to_cpu(seqid_open) - dst_seqid) > 0) {
			dst->seqid = seqid_open;
			write_sequnlock(&state->seqlock);
			ret = true;
			break;
		}

		/* server says we're behind but we haven't seen the update yet */
		set_bit(NFS_STATE_CHANGE_WAIT, &state->flags);
		prepare_to_wait(&state->waitq, &wait, TASK_KILLABLE);
		write_sequnlock(&state->seqlock);
		trace_nfs4_close_stateid_update_wait(state->inode, dst, 0);

		if (signal_pending(current))
			status = -EINTR;
		else
			if (schedule_timeout(5*HZ) != 0)
				status = 0;

		finish_wait(&state->waitq, &wait);

		if (!status)
			continue;
		if (status == -EINTR)
			break;

		/* we slept the whole 5 seconds, we must have lost a seqid */
		dst->seqid = cpu_to_be32(dst_seqid + 1);
		ret = true;
		break;
	}

	return ret;
}

struct nfs4_closedata {
	struct inode *inode;
	struct nfs4_state *state;
	struct nfs_closeargs arg;
	struct nfs_closeres res;
	struct {
		struct nfs4_layoutreturn_args arg;
		struct nfs4_layoutreturn_res res;
		struct nfs4_xdr_opaque_data ld_private;
		u32 roc_barrier;
		bool roc;
	} lr;
	struct nfs_fattr fattr;
	unsigned long timestamp;
};

static void nfs4_free_closedata(void *data)
{
	struct nfs4_closedata *calldata = data;
	struct nfs4_state_owner *sp = calldata->state->owner;
	struct super_block *sb = calldata->state->inode->i_sb;

	if (calldata->lr.roc)
		pnfs_roc_release(&calldata->lr.arg, &calldata->lr.res,
				calldata->res.lr_ret);
	nfs4_put_open_state(calldata->state);
	nfs_free_seqid(calldata->arg.seqid);
	nfs4_put_state_owner(sp);
	nfs_sb_deactive(sb);
	kfree(calldata);
}

static void nfs4_close_done(struct rpc_task *task, void *data)
{
	struct nfs4_closedata *calldata = data;
	struct nfs4_state *state = calldata->state;
	struct nfs_server *server = NFS_SERVER(calldata->inode);
	nfs4_stateid *res_stateid = NULL;
	struct nfs4_exception exception = {
		.state = state,
		.inode = calldata->inode,
		.stateid = &calldata->arg.stateid,
	};

	dprintk("%s: begin!\n", __func__);
	if (!nfs4_sequence_done(task, &calldata->res.seq_res))
		return;
	trace_nfs4_close(state, &calldata->arg, &calldata->res, task->tk_status);

	/* Handle Layoutreturn errors */
	if (pnfs_roc_done(task, &calldata->arg.lr_args, &calldata->res.lr_res,
			  &calldata->res.lr_ret) == -EAGAIN)
		goto out_restart;

	/* hmm. we are done with the inode, and in the process of freeing
	 * the state_owner. we keep this around to process errors
	 */
	switch (task->tk_status) {
		case 0:
			res_stateid = &calldata->res.stateid;
			renew_lease(server, calldata->timestamp);
			break;
		case -NFS4ERR_ACCESS:
			if (calldata->arg.bitmask != NULL) {
				calldata->arg.bitmask = NULL;
				calldata->res.fattr = NULL;
				goto out_restart;

			}
			break;
		case -NFS4ERR_OLD_STATEID:
			/* Did we race with OPEN? */
			if (nfs4_refresh_open_old_stateid(&calldata->arg.stateid,
						state))
				goto out_restart;
			goto out_release;
		case -NFS4ERR_ADMIN_REVOKED:
		case -NFS4ERR_STALE_STATEID:
		case -NFS4ERR_EXPIRED:
			nfs4_free_revoked_stateid(server,
					&calldata->arg.stateid,
					task->tk_msg.rpc_cred);
			fallthrough;
		case -NFS4ERR_BAD_STATEID:
			if (calldata->arg.fmode == 0)
				break;
			fallthrough;
		default:
			task->tk_status = nfs4_async_handle_exception(task,
					server, task->tk_status, &exception);
			if (exception.retry)
				goto out_restart;
	}
	nfs_clear_open_stateid(state, &calldata->arg.stateid,
			res_stateid, calldata->arg.fmode);
out_release:
	task->tk_status = 0;
	nfs_release_seqid(calldata->arg.seqid);
	nfs_refresh_inode(calldata->inode, &calldata->fattr);
	dprintk("%s: done, ret = %d!\n", __func__, task->tk_status);
	return;
out_restart:
	task->tk_status = 0;
	rpc_restart_call_prepare(task);
	goto out_release;
}

static void nfs4_close_prepare(struct rpc_task *task, void *data)
{
	struct nfs4_closedata *calldata = data;
	struct nfs4_state *state = calldata->state;
	struct inode *inode = calldata->inode;
	struct pnfs_layout_hdr *lo;
	bool is_rdonly, is_wronly, is_rdwr;
	int call_close = 0;

	dprintk("%s: begin!\n", __func__);
	if (nfs_wait_on_sequence(calldata->arg.seqid, task) != 0)
		goto out_wait;

	task->tk_msg.rpc_proc = &nfs4_procedures[NFSPROC4_CLNT_OPEN_DOWNGRADE];
	spin_lock(&state->owner->so_lock);
	is_rdwr = test_bit(NFS_O_RDWR_STATE, &state->flags);
	is_rdonly = test_bit(NFS_O_RDONLY_STATE, &state->flags);
	is_wronly = test_bit(NFS_O_WRONLY_STATE, &state->flags);
	/* Calculate the change in open mode */
	calldata->arg.fmode = 0;
	if (state->n_rdwr == 0) {
		if (state->n_rdonly == 0)
			call_close |= is_rdonly;
		else if (is_rdonly)
			calldata->arg.fmode |= FMODE_READ;
		if (state->n_wronly == 0)
			call_close |= is_wronly;
		else if (is_wronly)
			calldata->arg.fmode |= FMODE_WRITE;
		if (calldata->arg.fmode != (FMODE_READ|FMODE_WRITE))
			call_close |= is_rdwr;
	} else if (is_rdwr)
		calldata->arg.fmode |= FMODE_READ|FMODE_WRITE;

	nfs4_sync_open_stateid(&calldata->arg.stateid, state);
	if (!nfs4_valid_open_stateid(state))
		call_close = 0;
	spin_unlock(&state->owner->so_lock);

	if (!call_close) {
		/* Note: exit _without_ calling nfs4_close_done */
		goto out_no_action;
	}

	if (!calldata->lr.roc && nfs4_wait_on_layoutreturn(inode, task)) {
		nfs_release_seqid(calldata->arg.seqid);
		goto out_wait;
	}

	lo = calldata->arg.lr_args ? calldata->arg.lr_args->layout : NULL;
	if (lo && !pnfs_layout_is_valid(lo)) {
		calldata->arg.lr_args = NULL;
		calldata->res.lr_res = NULL;
	}

	if (calldata->arg.fmode == 0)
		task->tk_msg.rpc_proc = &nfs4_procedures[NFSPROC4_CLNT_CLOSE];

	if (calldata->arg.fmode == 0 || calldata->arg.fmode == FMODE_READ) {
		/* Close-to-open cache consistency revalidation */
		if (!nfs4_have_delegation(inode, FMODE_READ)) {
			calldata->arg.bitmask = NFS_SERVER(inode)->cache_consistency_bitmask;
			nfs4_bitmask_adjust(calldata->arg.bitmask, inode, NFS_SERVER(inode), NULL);
		} else
			calldata->arg.bitmask = NULL;
	}

	calldata->arg.share_access =
		nfs4_map_atomic_open_share(NFS_SERVER(inode),
				calldata->arg.fmode, 0);

	if (calldata->res.fattr == NULL)
		calldata->arg.bitmask = NULL;
	else if (calldata->arg.bitmask == NULL)
		calldata->res.fattr = NULL;
	calldata->timestamp = jiffies;
	if (nfs4_setup_sequence(NFS_SERVER(inode)->nfs_client,
				&calldata->arg.seq_args,
				&calldata->res.seq_res,
				task) != 0)
		nfs_release_seqid(calldata->arg.seqid);
	dprintk("%s: done!\n", __func__);
	return;
out_no_action:
	task->tk_action = NULL;
out_wait:
	nfs4_sequence_done(task, &calldata->res.seq_res);
}

static const struct rpc_call_ops nfs4_close_ops = {
	.rpc_call_prepare = nfs4_close_prepare,
	.rpc_call_done = nfs4_close_done,
	.rpc_release = nfs4_free_closedata,
};

/* 
 * It is possible for data to be read/written from a mem-mapped file 
 * after the sys_close call (which hits the vfs layer as a flush).
 * This means that we can't safely call nfsv4 close on a file until 
 * the inode is cleared. This in turn means that we are not good
 * NFSv4 citizens - we do not indicate to the server to update the file's 
 * share state even when we are done with one of the three share 
 * stateid's in the inode.
 *
 * NOTE: Caller must be holding the sp->so_owner semaphore!
 */
int nfs4_do_close(struct nfs4_state *state, gfp_t gfp_mask, int wait)
{
	struct nfs_server *server = NFS_SERVER(state->inode);
	struct nfs_seqid *(*alloc_seqid)(struct nfs_seqid_counter *, gfp_t);
	struct nfs4_closedata *calldata;
	struct nfs4_state_owner *sp = state->owner;
	struct rpc_task *task;
	struct rpc_message msg = {
		.rpc_proc = &nfs4_procedures[NFSPROC4_CLNT_CLOSE],
		.rpc_cred = state->owner->so_cred,
	};
	struct rpc_task_setup task_setup_data = {
		.rpc_client = server->client,
		.rpc_message = &msg,
		.callback_ops = &nfs4_close_ops,
		.workqueue = nfsiod_workqueue,
		.flags = RPC_TASK_ASYNC | RPC_TASK_CRED_NOREF,
	};
	int status = -ENOMEM;

	nfs4_state_protect(server->nfs_client, NFS_SP4_MACH_CRED_CLEANUP,
		&task_setup_data.rpc_client, &msg);

	calldata = kzalloc(sizeof(*calldata), gfp_mask);
	if (calldata == NULL)
		goto out;
	nfs4_init_sequence(&calldata->arg.seq_args, &calldata->res.seq_res, 1, 0);
	calldata->inode = state->inode;
	calldata->state = state;
	calldata->arg.fh = NFS_FH(state->inode);
	if (!nfs4_copy_open_stateid(&calldata->arg.stateid, state))
		goto out_free_calldata;
	/* Serialization for the sequence id */
	alloc_seqid = server->nfs_client->cl_mvops->alloc_seqid;
	calldata->arg.seqid = alloc_seqid(&state->owner->so_seqid, gfp_mask);
	if (IS_ERR(calldata->arg.seqid))
		goto out_free_calldata;
	nfs_fattr_init(&calldata->fattr);
	calldata->arg.fmode = 0;
	calldata->lr.arg.ld_private = &calldata->lr.ld_private;
	calldata->res.fattr = &calldata->fattr;
	calldata->res.seqid = calldata->arg.seqid;
	calldata->res.server = server;
	calldata->res.lr_ret = -NFS4ERR_NOMATCHING_LAYOUT;
	calldata->lr.roc = pnfs_roc(state->inode,
			&calldata->lr.arg, &calldata->lr.res, msg.rpc_cred);
	if (calldata->lr.roc) {
		calldata->arg.lr_args = &calldata->lr.arg;
		calldata->res.lr_res = &calldata->lr.res;
	}
	nfs_sb_active(calldata->inode->i_sb);

	msg.rpc_argp = &calldata->arg;
	msg.rpc_resp = &calldata->res;
	task_setup_data.callback_data = calldata;
	task = rpc_run_task(&task_setup_data);
	if (IS_ERR(task))
		return PTR_ERR(task);
	status = 0;
	if (wait)
		status = rpc_wait_for_completion_task(task);
	rpc_put_task(task);
	return status;
out_free_calldata:
	kfree(calldata);
out:
	nfs4_put_open_state(state);
	nfs4_put_state_owner(sp);
	return status;
}

static struct inode *
nfs4_atomic_open(struct inode *dir, struct nfs_open_context *ctx,
		int open_flags, struct iattr *attr, int *opened)
{
	struct nfs4_state *state;
	struct nfs4_label l = {0, 0, 0, NULL}, *label = NULL;

	label = nfs4_label_init_security(dir, ctx->dentry, attr, &l);

	/* Protect against concurrent sillydeletes */
	state = nfs4_do_open(dir, ctx, open_flags, attr, label, opened);

	nfs4_label_release_security(label);

	if (IS_ERR(state))
		return ERR_CAST(state);
	return state->inode;
}

static void nfs4_close_context(struct nfs_open_context *ctx, int is_sync)
{
	if (ctx->state == NULL)
		return;
	if (is_sync)
		nfs4_close_sync(ctx->state, _nfs4_ctx_to_openmode(ctx));
	else
		nfs4_close_state(ctx->state, _nfs4_ctx_to_openmode(ctx));
}

#define FATTR4_WORD1_NFS40_MASK (2*FATTR4_WORD1_MOUNTED_ON_FILEID - 1UL)
#define FATTR4_WORD2_NFS41_MASK (2*FATTR4_WORD2_SUPPATTR_EXCLCREAT - 1UL)
#define FATTR4_WORD2_NFS42_MASK (2*FATTR4_WORD2_XATTR_SUPPORT - 1UL)

static int _nfs4_server_capabilities(struct nfs_server *server, struct nfs_fh *fhandle)
{
	u32 bitmask[3] = {}, minorversion = server->nfs_client->cl_minorversion;
	struct nfs4_server_caps_arg args = {
		.fhandle = fhandle,
		.bitmask = bitmask,
	};
	struct nfs4_server_caps_res res = {};
	struct rpc_message msg = {
		.rpc_proc = &nfs4_procedures[NFSPROC4_CLNT_SERVER_CAPS],
		.rpc_argp = &args,
		.rpc_resp = &res,
	};
	int status;
	int i;

	bitmask[0] = FATTR4_WORD0_SUPPORTED_ATTRS |
		     FATTR4_WORD0_FH_EXPIRE_TYPE |
		     FATTR4_WORD0_LINK_SUPPORT |
		     FATTR4_WORD0_SYMLINK_SUPPORT |
		     FATTR4_WORD0_ACLSUPPORT;
	if (minorversion)
		bitmask[2] = FATTR4_WORD2_SUPPATTR_EXCLCREAT;

	status = nfs4_call_sync(server->client, server, &msg, &args.seq_args, &res.seq_res, 0);
	if (status == 0) {
		/* Sanity check the server answers */
		switch (minorversion) {
		case 0:
			res.attr_bitmask[1] &= FATTR4_WORD1_NFS40_MASK;
			res.attr_bitmask[2] = 0;
			break;
		case 1:
			res.attr_bitmask[2] &= FATTR4_WORD2_NFS41_MASK;
			break;
		case 2:
			res.attr_bitmask[2] &= FATTR4_WORD2_NFS42_MASK;
		}
		memcpy(server->attr_bitmask, res.attr_bitmask, sizeof(server->attr_bitmask));
		server->caps &= ~(NFS_CAP_ACLS|NFS_CAP_HARDLINKS|
				NFS_CAP_SYMLINKS|NFS_CAP_FILEID|
				NFS_CAP_MODE|NFS_CAP_NLINK|NFS_CAP_OWNER|
				NFS_CAP_OWNER_GROUP|NFS_CAP_ATIME|
				NFS_CAP_CTIME|NFS_CAP_MTIME|
				NFS_CAP_SECURITY_LABEL);
		if (res.attr_bitmask[0] & FATTR4_WORD0_ACL &&
				res.acl_bitmask & ACL4_SUPPORT_ALLOW_ACL)
			server->caps |= NFS_CAP_ACLS;
		if (res.has_links != 0)
			server->caps |= NFS_CAP_HARDLINKS;
		if (res.has_symlinks != 0)
			server->caps |= NFS_CAP_SYMLINKS;
		if (res.attr_bitmask[0] & FATTR4_WORD0_FILEID)
			server->caps |= NFS_CAP_FILEID;
		if (res.attr_bitmask[1] & FATTR4_WORD1_MODE)
			server->caps |= NFS_CAP_MODE;
		if (res.attr_bitmask[1] & FATTR4_WORD1_NUMLINKS)
			server->caps |= NFS_CAP_NLINK;
		if (res.attr_bitmask[1] & FATTR4_WORD1_OWNER)
			server->caps |= NFS_CAP_OWNER;
		if (res.attr_bitmask[1] & FATTR4_WORD1_OWNER_GROUP)
			server->caps |= NFS_CAP_OWNER_GROUP;
		if (res.attr_bitmask[1] & FATTR4_WORD1_TIME_ACCESS)
			server->caps |= NFS_CAP_ATIME;
		if (res.attr_bitmask[1] & FATTR4_WORD1_TIME_METADATA)
			server->caps |= NFS_CAP_CTIME;
		if (res.attr_bitmask[1] & FATTR4_WORD1_TIME_MODIFY)
			server->caps |= NFS_CAP_MTIME;
#ifdef CONFIG_NFS_V4_SECURITY_LABEL
		if (res.attr_bitmask[2] & FATTR4_WORD2_SECURITY_LABEL)
			server->caps |= NFS_CAP_SECURITY_LABEL;
#endif
		memcpy(server->attr_bitmask_nl, res.attr_bitmask,
				sizeof(server->attr_bitmask));
		server->attr_bitmask_nl[2] &= ~FATTR4_WORD2_SECURITY_LABEL;

		memcpy(server->cache_consistency_bitmask, res.attr_bitmask, sizeof(server->cache_consistency_bitmask));
		server->cache_consistency_bitmask[0] &= FATTR4_WORD0_CHANGE|FATTR4_WORD0_SIZE;
		server->cache_consistency_bitmask[1] &= FATTR4_WORD1_TIME_METADATA|FATTR4_WORD1_TIME_MODIFY;
		server->cache_consistency_bitmask[2] = 0;

		/* Avoid a regression due to buggy server */
		for (i = 0; i < ARRAY_SIZE(res.exclcreat_bitmask); i++)
			res.exclcreat_bitmask[i] &= res.attr_bitmask[i];
		memcpy(server->exclcreat_bitmask, res.exclcreat_bitmask,
			sizeof(server->exclcreat_bitmask));

		server->acl_bitmask = res.acl_bitmask;
		server->fh_expire_type = res.fh_expire_type;
	}

	return status;
}

int nfs4_server_capabilities(struct nfs_server *server, struct nfs_fh *fhandle)
{
	struct nfs4_exception exception = {
		.interruptible = true,
	};
	int err;
	do {
		err = nfs4_handle_exception(server,
				_nfs4_server_capabilities(server, fhandle),
				&exception);
	} while (exception.retry);
	return err;
}

static int _nfs4_lookup_root(struct nfs_server *server, struct nfs_fh *fhandle,
		struct nfs_fsinfo *info)
{
	u32 bitmask[3];
	struct nfs4_lookup_root_arg args = {
		.bitmask = bitmask,
	};
	struct nfs4_lookup_res res = {
		.server = server,
		.fattr = info->fattr,
		.fh = fhandle,
	};
	struct rpc_message msg = {
		.rpc_proc = &nfs4_procedures[NFSPROC4_CLNT_LOOKUP_ROOT],
		.rpc_argp = &args,
		.rpc_resp = &res,
	};

	bitmask[0] = nfs4_fattr_bitmap[0];
	bitmask[1] = nfs4_fattr_bitmap[1];
	/*
	 * Process the label in the upcoming getfattr
	 */
	bitmask[2] = nfs4_fattr_bitmap[2] & ~FATTR4_WORD2_SECURITY_LABEL;

	nfs_fattr_init(info->fattr);
	return nfs4_call_sync(server->client, server, &msg, &args.seq_args, &res.seq_res, 0);
}

static int nfs4_lookup_root(struct nfs_server *server, struct nfs_fh *fhandle,
		struct nfs_fsinfo *info)
{
	struct nfs4_exception exception = {
		.interruptible = true,
	};
	int err;
	do {
		err = _nfs4_lookup_root(server, fhandle, info);
		trace_nfs4_lookup_root(server, fhandle, info->fattr, err);
		switch (err) {
		case 0:
		case -NFS4ERR_WRONGSEC:
			goto out;
		default:
			err = nfs4_handle_exception(server, err, &exception);
		}
	} while (exception.retry);
out:
	return err;
}

static int nfs4_lookup_root_sec(struct nfs_server *server, struct nfs_fh *fhandle,
				struct nfs_fsinfo *info, rpc_authflavor_t flavor)
{
	struct rpc_auth_create_args auth_args = {
		.pseudoflavor = flavor,
	};
	struct rpc_auth *auth;

	auth = rpcauth_create(&auth_args, server->client);
	if (IS_ERR(auth))
		return -EACCES;
	return nfs4_lookup_root(server, fhandle, info);
}

/*
 * Retry pseudoroot lookup with various security flavors.  We do this when:
 *
 *   NFSv4.0: the PUTROOTFH operation returns NFS4ERR_WRONGSEC
 *   NFSv4.1: the server does not support the SECINFO_NO_NAME operation
 *
 * Returns zero on success, or a negative NFS4ERR value, or a
 * negative errno value.
 */
static int nfs4_find_root_sec(struct nfs_server *server, struct nfs_fh *fhandle,
			      struct nfs_fsinfo *info)
{
	/* Per 3530bis 15.33.5 */
	static const rpc_authflavor_t flav_array[] = {
		RPC_AUTH_GSS_KRB5P,
		RPC_AUTH_GSS_KRB5I,
		RPC_AUTH_GSS_KRB5,
		RPC_AUTH_UNIX,			/* courtesy */
		RPC_AUTH_NULL,
	};
	int status = -EPERM;
	size_t i;

	if (server->auth_info.flavor_len > 0) {
		/* try each flavor specified by user */
		for (i = 0; i < server->auth_info.flavor_len; i++) {
			status = nfs4_lookup_root_sec(server, fhandle, info,
						server->auth_info.flavors[i]);
			if (status == -NFS4ERR_WRONGSEC || status == -EACCES)
				continue;
			break;
		}
	} else {
		/* no flavors specified by user, try default list */
		for (i = 0; i < ARRAY_SIZE(flav_array); i++) {
			status = nfs4_lookup_root_sec(server, fhandle, info,
						      flav_array[i]);
			if (status == -NFS4ERR_WRONGSEC || status == -EACCES)
				continue;
			break;
		}
	}

	/*
	 * -EACCES could mean that the user doesn't have correct permissions
	 * to access the mount.  It could also mean that we tried to mount
	 * with a gss auth flavor, but rpc.gssd isn't running.  Either way,
	 * existing mount programs don't handle -EACCES very well so it should
	 * be mapped to -EPERM instead.
	 */
	if (status == -EACCES)
		status = -EPERM;
	return status;
}

/**
 * nfs4_proc_get_rootfh - get file handle for server's pseudoroot
 * @server: initialized nfs_server handle
 * @fhandle: we fill in the pseudo-fs root file handle
 * @info: we fill in an FSINFO struct
 * @auth_probe: probe the auth flavours
 *
 * Returns zero on success, or a negative errno.
 */
int nfs4_proc_get_rootfh(struct nfs_server *server, struct nfs_fh *fhandle,
			 struct nfs_fsinfo *info,
			 bool auth_probe)
{
	int status = 0;

	if (!auth_probe)
		status = nfs4_lookup_root(server, fhandle, info);

	if (auth_probe || status == NFS4ERR_WRONGSEC)
		status = server->nfs_client->cl_mvops->find_root_sec(server,
				fhandle, info);

	if (status == 0)
		status = nfs4_server_capabilities(server, fhandle);
	if (status == 0)
		status = nfs4_do_fsinfo(server, fhandle, info);

	return nfs4_map_errors(status);
}

static int nfs4_proc_get_root(struct nfs_server *server, struct nfs_fh *mntfh,
			      struct nfs_fsinfo *info)
{
	int error;
	struct nfs_fattr *fattr = info->fattr;
	struct nfs4_label *label = fattr->label;

	error = nfs4_server_capabilities(server, mntfh);
	if (error < 0) {
		dprintk("nfs4_get_root: getcaps error = %d\n", -error);
		return error;
	}

	error = nfs4_proc_getattr(server, mntfh, fattr, label, NULL);
	if (error < 0) {
		dprintk("nfs4_get_root: getattr error = %d\n", -error);
		goto out;
	}

	if (fattr->valid & NFS_ATTR_FATTR_FSID &&
	    !nfs_fsid_equal(&server->fsid, &fattr->fsid))
		memcpy(&server->fsid, &fattr->fsid, sizeof(server->fsid));

out:
	return error;
}

/*
 * Get locations and (maybe) other attributes of a referral.
 * Note that we'll actually follow the referral later when
 * we detect fsid mismatch in inode revalidation
 */
static int nfs4_get_referral(struct rpc_clnt *client, struct inode *dir,
			     const struct qstr *name, struct nfs_fattr *fattr,
			     struct nfs_fh *fhandle)
{
	int status = -ENOMEM;
	struct page *page = NULL;
	struct nfs4_fs_locations *locations = NULL;

	page = alloc_page(GFP_KERNEL);
	if (page == NULL)
		goto out;
	locations = kmalloc(sizeof(struct nfs4_fs_locations), GFP_KERNEL);
	if (locations == NULL)
		goto out;

	status = nfs4_proc_fs_locations(client, dir, name, locations, page);
	if (status != 0)
		goto out;

	/*
	 * If the fsid didn't change, this is a migration event, not a
	 * referral.  Cause us to drop into the exception handler, which
	 * will kick off migration recovery.
	 */
	if (nfs_fsid_equal(&NFS_SERVER(dir)->fsid, &locations->fattr.fsid)) {
		dprintk("%s: server did not return a different fsid for"
			" a referral at %s\n", __func__, name->name);
		status = -NFS4ERR_MOVED;
		goto out;
	}
	/* Fixup attributes for the nfs_lookup() call to nfs_fhget() */
	nfs_fixup_referral_attributes(&locations->fattr);

	/* replace the lookup nfs_fattr with the locations nfs_fattr */
	memcpy(fattr, &locations->fattr, sizeof(struct nfs_fattr));
	memset(fhandle, 0, sizeof(struct nfs_fh));
out:
	if (page)
		__free_page(page);
	kfree(locations);
	return status;
}

static int _nfs4_proc_getattr(struct nfs_server *server, struct nfs_fh *fhandle,
				struct nfs_fattr *fattr, struct nfs4_label *label,
				struct inode *inode)
{
	__u32 bitmask[NFS4_BITMASK_SZ];
	struct nfs4_getattr_arg args = {
		.fh = fhandle,
		.bitmask = bitmask,
	};
	struct nfs4_getattr_res res = {
		.fattr = fattr,
		.label = label,
		.server = server,
	};
	struct rpc_message msg = {
		.rpc_proc = &nfs4_procedures[NFSPROC4_CLNT_GETATTR],
		.rpc_argp = &args,
		.rpc_resp = &res,
	};
	unsigned short task_flags = 0;

	/* Is this is an attribute revalidation, subject to softreval? */
	if (inode && (server->flags & NFS_MOUNT_SOFTREVAL))
		task_flags |= RPC_TASK_TIMEOUT;

	nfs4_bitmap_copy_adjust(bitmask, nfs4_bitmask(server, label), inode);

	nfs_fattr_init(fattr);
	nfs4_init_sequence(&args.seq_args, &res.seq_res, 0, 0);
	return nfs4_do_call_sync(server->client, server, &msg,
			&args.seq_args, &res.seq_res, task_flags);
}

int nfs4_proc_getattr(struct nfs_server *server, struct nfs_fh *fhandle,
				struct nfs_fattr *fattr, struct nfs4_label *label,
				struct inode *inode)
{
	struct nfs4_exception exception = {
		.interruptible = true,
	};
	int err;
	do {
		err = _nfs4_proc_getattr(server, fhandle, fattr, label, inode);
		trace_nfs4_getattr(server, fhandle, fattr, err);
		err = nfs4_handle_exception(server, err,
				&exception);
	} while (exception.retry);
	return err;
}

/* 
 * The file is not closed if it is opened due to the a request to change
 * the size of the file. The open call will not be needed once the
 * VFS layer lookup-intents are implemented.
 *
 * Close is called when the inode is destroyed.
 * If we haven't opened the file for O_WRONLY, we
 * need to in the size_change case to obtain a stateid.
 *
 * Got race?
 * Because OPEN is always done by name in nfsv4, it is
 * possible that we opened a different file by the same
 * name.  We can recognize this race condition, but we
 * can't do anything about it besides returning an error.
 *
 * This will be fixed with VFS changes (lookup-intent).
 */
static int
nfs4_proc_setattr(struct dentry *dentry, struct nfs_fattr *fattr,
		  struct iattr *sattr)
{
	struct inode *inode = d_inode(dentry);
	const struct cred *cred = NULL;
	struct nfs_open_context *ctx = NULL;
	struct nfs4_label *label = NULL;
	int status;

	if (pnfs_ld_layoutret_on_setattr(inode) &&
	    sattr->ia_valid & ATTR_SIZE &&
	    sattr->ia_size < i_size_read(inode))
		pnfs_commit_and_return_layout(inode);

	nfs_fattr_init(fattr);
	
	/* Deal with open(O_TRUNC) */
	if (sattr->ia_valid & ATTR_OPEN)
		sattr->ia_valid &= ~(ATTR_MTIME|ATTR_CTIME);

	/* Optimization: if the end result is no change, don't RPC */
	if ((sattr->ia_valid & ~(ATTR_FILE|ATTR_OPEN)) == 0)
		return 0;

	/* Search for an existing open(O_WRITE) file */
	if (sattr->ia_valid & ATTR_FILE) {

		ctx = nfs_file_open_context(sattr->ia_file);
		if (ctx)
			cred = ctx->cred;
	}

	label = nfs4_label_alloc(NFS_SERVER(inode), GFP_KERNEL);
	if (IS_ERR(label))
		return PTR_ERR(label);

	/* Return any delegations if we're going to change ACLs */
	if ((sattr->ia_valid & (ATTR_MODE|ATTR_UID|ATTR_GID)) != 0)
		nfs4_inode_make_writeable(inode);

	status = nfs4_do_setattr(inode, cred, fattr, sattr, ctx, NULL, label);
	if (status == 0) {
		nfs_setattr_update_inode(inode, sattr, fattr);
		nfs_setsecurity(inode, fattr, label);
	}
	nfs4_label_free(label);
	return status;
}

static int _nfs4_proc_lookup(struct rpc_clnt *clnt, struct inode *dir,
		struct dentry *dentry, struct nfs_fh *fhandle,
		struct nfs_fattr *fattr, struct nfs4_label *label)
{
	struct nfs_server *server = NFS_SERVER(dir);
	int		       status;
	struct nfs4_lookup_arg args = {
		.bitmask = server->attr_bitmask,
		.dir_fh = NFS_FH(dir),
		.name = &dentry->d_name,
	};
	struct nfs4_lookup_res res = {
		.server = server,
		.fattr = fattr,
		.label = label,
		.fh = fhandle,
	};
	struct rpc_message msg = {
		.rpc_proc = &nfs4_procedures[NFSPROC4_CLNT_LOOKUP],
		.rpc_argp = &args,
		.rpc_resp = &res,
	};
	unsigned short task_flags = 0;

	/* Is this is an attribute revalidation, subject to softreval? */
	if (nfs_lookup_is_soft_revalidate(dentry))
		task_flags |= RPC_TASK_TIMEOUT;

	args.bitmask = nfs4_bitmask(server, label);

	nfs_fattr_init(fattr);

	dprintk("NFS call  lookup %pd2\n", dentry);
	nfs4_init_sequence(&args.seq_args, &res.seq_res, 0, 0);
	status = nfs4_do_call_sync(clnt, server, &msg,
			&args.seq_args, &res.seq_res, task_flags);
	dprintk("NFS reply lookup: %d\n", status);
	return status;
}

static void nfs_fixup_secinfo_attributes(struct nfs_fattr *fattr)
{
	fattr->valid |= NFS_ATTR_FATTR_TYPE | NFS_ATTR_FATTR_MODE |
		NFS_ATTR_FATTR_NLINK | NFS_ATTR_FATTR_MOUNTPOINT;
	fattr->mode = S_IFDIR | S_IRUGO | S_IXUGO;
	fattr->nlink = 2;
}

static int nfs4_proc_lookup_common(struct rpc_clnt **clnt, struct inode *dir,
				   struct dentry *dentry, struct nfs_fh *fhandle,
				   struct nfs_fattr *fattr, struct nfs4_label *label)
{
	struct nfs4_exception exception = {
		.interruptible = true,
	};
	struct rpc_clnt *client = *clnt;
	const struct qstr *name = &dentry->d_name;
	int err;
	do {
		err = _nfs4_proc_lookup(client, dir, dentry, fhandle, fattr, label);
		trace_nfs4_lookup(dir, name, err);
		switch (err) {
		case -NFS4ERR_BADNAME:
			err = -ENOENT;
			goto out;
		case -NFS4ERR_MOVED:
			err = nfs4_get_referral(client, dir, name, fattr, fhandle);
			if (err == -NFS4ERR_MOVED)
				err = nfs4_handle_exception(NFS_SERVER(dir), err, &exception);
			goto out;
		case -NFS4ERR_WRONGSEC:
			err = -EPERM;
			if (client != *clnt)
				goto out;
			client = nfs4_negotiate_security(client, dir, name);
			if (IS_ERR(client))
				return PTR_ERR(client);

			exception.retry = 1;
			break;
		default:
			err = nfs4_handle_exception(NFS_SERVER(dir), err, &exception);
		}
	} while (exception.retry);

out:
	if (err == 0)
		*clnt = client;
	else if (client != *clnt)
		rpc_shutdown_client(client);

	return err;
}

static int nfs4_proc_lookup(struct inode *dir, struct dentry *dentry,
			    struct nfs_fh *fhandle, struct nfs_fattr *fattr,
			    struct nfs4_label *label)
{
	int status;
	struct rpc_clnt *client = NFS_CLIENT(dir);

	status = nfs4_proc_lookup_common(&client, dir, dentry, fhandle, fattr, label);
	if (client != NFS_CLIENT(dir)) {
		rpc_shutdown_client(client);
		nfs_fixup_secinfo_attributes(fattr);
	}
	return status;
}

struct rpc_clnt *
nfs4_proc_lookup_mountpoint(struct inode *dir, struct dentry *dentry,
			    struct nfs_fh *fhandle, struct nfs_fattr *fattr)
{
	struct rpc_clnt *client = NFS_CLIENT(dir);
	int status;

	status = nfs4_proc_lookup_common(&client, dir, dentry, fhandle, fattr, NULL);
	if (status < 0)
		return ERR_PTR(status);
	return (client == NFS_CLIENT(dir)) ? rpc_clone_client(client) : client;
}

static int _nfs4_proc_lookupp(struct inode *inode,
		struct nfs_fh *fhandle, struct nfs_fattr *fattr,
		struct nfs4_label *label)
{
	struct rpc_clnt *clnt = NFS_CLIENT(inode);
	struct nfs_server *server = NFS_SERVER(inode);
	int		       status;
	struct nfs4_lookupp_arg args = {
		.bitmask = server->attr_bitmask,
		.fh = NFS_FH(inode),
	};
	struct nfs4_lookupp_res res = {
		.server = server,
		.fattr = fattr,
		.label = label,
		.fh = fhandle,
	};
	struct rpc_message msg = {
		.rpc_proc = &nfs4_procedures[NFSPROC4_CLNT_LOOKUPP],
		.rpc_argp = &args,
		.rpc_resp = &res,
	};
	unsigned short task_flags = 0;

	if (NFS_SERVER(inode)->flags & NFS_MOUNT_SOFTREVAL)
		task_flags |= RPC_TASK_TIMEOUT;

	args.bitmask = nfs4_bitmask(server, label);

	nfs_fattr_init(fattr);

	dprintk("NFS call  lookupp ino=0x%lx\n", inode->i_ino);
	status = nfs4_call_sync(clnt, server, &msg, &args.seq_args,
				&res.seq_res, task_flags);
	dprintk("NFS reply lookupp: %d\n", status);
	return status;
}

static int nfs4_proc_lookupp(struct inode *inode, struct nfs_fh *fhandle,
			     struct nfs_fattr *fattr, struct nfs4_label *label)
{
	struct nfs4_exception exception = {
		.interruptible = true,
	};
	int err;
	do {
		err = _nfs4_proc_lookupp(inode, fhandle, fattr, label);
		trace_nfs4_lookupp(inode, err);
		err = nfs4_handle_exception(NFS_SERVER(inode), err,
				&exception);
	} while (exception.retry);
	return err;
}

static int _nfs4_proc_access(struct inode *inode, struct nfs_access_entry *entry)
{
	struct nfs_server *server = NFS_SERVER(inode);
	struct nfs4_accessargs args = {
		.fh = NFS_FH(inode),
		.access = entry->mask,
	};
	struct nfs4_accessres res = {
		.server = server,
	};
	struct rpc_message msg = {
		.rpc_proc = &nfs4_procedures[NFSPROC4_CLNT_ACCESS],
		.rpc_argp = &args,
		.rpc_resp = &res,
		.rpc_cred = entry->cred,
	};
	int status = 0;

	if (!nfs4_have_delegation(inode, FMODE_READ)) {
		res.fattr = nfs_alloc_fattr();
		if (res.fattr == NULL)
			return -ENOMEM;
		args.bitmask = server->cache_consistency_bitmask;
	}
	status = nfs4_call_sync(server->client, server, &msg, &args.seq_args, &res.seq_res, 0);
	if (!status) {
		nfs_access_set_mask(entry, res.access);
		if (res.fattr)
			nfs_refresh_inode(inode, res.fattr);
	}
	nfs_free_fattr(res.fattr);
	return status;
}

static int nfs4_proc_access(struct inode *inode, struct nfs_access_entry *entry)
{
	struct nfs4_exception exception = {
		.interruptible = true,
	};
	int err;
	do {
		err = _nfs4_proc_access(inode, entry);
		trace_nfs4_access(inode, err);
		err = nfs4_handle_exception(NFS_SERVER(inode), err,
				&exception);
	} while (exception.retry);
	return err;
}

/*
 * TODO: For the time being, we don't try to get any attributes
 * along with any of the zero-copy operations READ, READDIR,
 * READLINK, WRITE.
 *
 * In the case of the first three, we want to put the GETATTR
 * after the read-type operation -- this is because it is hard
 * to predict the length of a GETATTR response in v4, and thus
 * align the READ data correctly.  This means that the GETATTR
 * may end up partially falling into the page cache, and we should
 * shift it into the 'tail' of the xdr_buf before processing.
 * To do this efficiently, we need to know the total length
 * of data received, which doesn't seem to be available outside
 * of the RPC layer.
 *
 * In the case of WRITE, we also want to put the GETATTR after
 * the operation -- in this case because we want to make sure
 * we get the post-operation mtime and size.
 *
 * Both of these changes to the XDR layer would in fact be quite
 * minor, but I decided to leave them for a subsequent patch.
 */
static int _nfs4_proc_readlink(struct inode *inode, struct page *page,
		unsigned int pgbase, unsigned int pglen)
{
	struct nfs4_readlink args = {
		.fh       = NFS_FH(inode),
		.pgbase	  = pgbase,
		.pglen    = pglen,
		.pages    = &page,
	};
	struct nfs4_readlink_res res;
	struct rpc_message msg = {
		.rpc_proc = &nfs4_procedures[NFSPROC4_CLNT_READLINK],
		.rpc_argp = &args,
		.rpc_resp = &res,
	};

	return nfs4_call_sync(NFS_SERVER(inode)->client, NFS_SERVER(inode), &msg, &args.seq_args, &res.seq_res, 0);
}

static int nfs4_proc_readlink(struct inode *inode, struct page *page,
		unsigned int pgbase, unsigned int pglen)
{
	struct nfs4_exception exception = {
		.interruptible = true,
	};
	int err;
	do {
		err = _nfs4_proc_readlink(inode, page, pgbase, pglen);
		trace_nfs4_readlink(inode, err);
		err = nfs4_handle_exception(NFS_SERVER(inode), err,
				&exception);
	} while (exception.retry);
	return err;
}

/*
 * This is just for mknod.  open(O_CREAT) will always do ->open_context().
 */
static int
nfs4_proc_create(struct inode *dir, struct dentry *dentry, struct iattr *sattr,
		 int flags)
{
	struct nfs_server *server = NFS_SERVER(dir);
	struct nfs4_label l, *ilabel = NULL;
	struct nfs_open_context *ctx;
	struct nfs4_state *state;
	int status = 0;

	ctx = alloc_nfs_open_context(dentry, FMODE_READ, NULL);
	if (IS_ERR(ctx))
		return PTR_ERR(ctx);

	ilabel = nfs4_label_init_security(dir, dentry, sattr, &l);

	if (!(server->attr_bitmask[2] & FATTR4_WORD2_MODE_UMASK))
		sattr->ia_mode &= ~current_umask();
	state = nfs4_do_open(dir, ctx, flags, sattr, ilabel, NULL);
	if (IS_ERR(state)) {
		status = PTR_ERR(state);
		goto out;
	}
out:
	nfs4_label_release_security(ilabel);
	put_nfs_open_context(ctx);
	return status;
}

static int
_nfs4_proc_remove(struct inode *dir, const struct qstr *name, u32 ftype)
{
	struct nfs_server *server = NFS_SERVER(dir);
	struct nfs_removeargs args = {
		.fh = NFS_FH(dir),
		.name = *name,
	};
	struct nfs_removeres res = {
		.server = server,
	};
	struct rpc_message msg = {
		.rpc_proc = &nfs4_procedures[NFSPROC4_CLNT_REMOVE],
		.rpc_argp = &args,
		.rpc_resp = &res,
	};
	unsigned long timestamp = jiffies;
	int status;

	status = nfs4_call_sync(server->client, server, &msg, &args.seq_args, &res.seq_res, 1);
	if (status == 0) {
		spin_lock(&dir->i_lock);
		nfs4_update_changeattr_locked(dir, &res.cinfo, timestamp,
					      NFS_INO_INVALID_DATA);
		/* Removing a directory decrements nlink in the parent */
		if (ftype == NF4DIR && dir->i_nlink > 2)
			nfs4_dec_nlink_locked(dir);
		spin_unlock(&dir->i_lock);
	}
	return status;
}

static int nfs4_proc_remove(struct inode *dir, struct dentry *dentry)
{
	struct nfs4_exception exception = {
		.interruptible = true,
	};
	struct inode *inode = d_inode(dentry);
	int err;

	if (inode) {
		if (inode->i_nlink == 1)
			nfs4_inode_return_delegation(inode);
		else
			nfs4_inode_make_writeable(inode);
	}
	do {
		err = _nfs4_proc_remove(dir, &dentry->d_name, NF4REG);
		trace_nfs4_remove(dir, &dentry->d_name, err);
		err = nfs4_handle_exception(NFS_SERVER(dir), err,
				&exception);
	} while (exception.retry);
	return err;
}

static int nfs4_proc_rmdir(struct inode *dir, const struct qstr *name)
{
	struct nfs4_exception exception = {
		.interruptible = true,
	};
	int err;

	do {
		err = _nfs4_proc_remove(dir, name, NF4DIR);
		trace_nfs4_remove(dir, name, err);
		err = nfs4_handle_exception(NFS_SERVER(dir), err,
				&exception);
	} while (exception.retry);
	return err;
}

static void nfs4_proc_unlink_setup(struct rpc_message *msg,
		struct dentry *dentry,
		struct inode *inode)
{
	struct nfs_removeargs *args = msg->rpc_argp;
	struct nfs_removeres *res = msg->rpc_resp;

	res->server = NFS_SB(dentry->d_sb);
	msg->rpc_proc = &nfs4_procedures[NFSPROC4_CLNT_REMOVE];
	nfs4_init_sequence(&args->seq_args, &res->seq_res, 1, 0);

	nfs_fattr_init(res->dir_attr);

	if (inode)
		nfs4_inode_return_delegation(inode);
}

static void nfs4_proc_unlink_rpc_prepare(struct rpc_task *task, struct nfs_unlinkdata *data)
{
	nfs4_setup_sequence(NFS_SB(data->dentry->d_sb)->nfs_client,
			&data->args.seq_args,
			&data->res.seq_res,
			task);
}

static int nfs4_proc_unlink_done(struct rpc_task *task, struct inode *dir)
{
	struct nfs_unlinkdata *data = task->tk_calldata;
	struct nfs_removeres *res = &data->res;

	if (!nfs4_sequence_done(task, &res->seq_res))
		return 0;
	if (nfs4_async_handle_error(task, res->server, NULL,
				    &data->timeout) == -EAGAIN)
		return 0;
	if (task->tk_status == 0)
		nfs4_update_changeattr(dir, &res->cinfo,
				res->dir_attr->time_start,
				NFS_INO_INVALID_DATA);
	return 1;
}

static void nfs4_proc_rename_setup(struct rpc_message *msg,
		struct dentry *old_dentry,
		struct dentry *new_dentry)
{
	struct nfs_renameargs *arg = msg->rpc_argp;
	struct nfs_renameres *res = msg->rpc_resp;
	struct inode *old_inode = d_inode(old_dentry);
	struct inode *new_inode = d_inode(new_dentry);

	if (old_inode)
		nfs4_inode_make_writeable(old_inode);
	if (new_inode)
		nfs4_inode_return_delegation(new_inode);
	msg->rpc_proc = &nfs4_procedures[NFSPROC4_CLNT_RENAME];
	res->server = NFS_SB(old_dentry->d_sb);
	nfs4_init_sequence(&arg->seq_args, &res->seq_res, 1, 0);
}

static void nfs4_proc_rename_rpc_prepare(struct rpc_task *task, struct nfs_renamedata *data)
{
	nfs4_setup_sequence(NFS_SERVER(data->old_dir)->nfs_client,
			&data->args.seq_args,
			&data->res.seq_res,
			task);
}

static int nfs4_proc_rename_done(struct rpc_task *task, struct inode *old_dir,
				 struct inode *new_dir)
{
	struct nfs_renamedata *data = task->tk_calldata;
	struct nfs_renameres *res = &data->res;

	if (!nfs4_sequence_done(task, &res->seq_res))
		return 0;
	if (nfs4_async_handle_error(task, res->server, NULL, &data->timeout) == -EAGAIN)
		return 0;

	if (task->tk_status == 0) {
		if (new_dir != old_dir) {
			/* Note: If we moved a directory, nlink will change */
			nfs4_update_changeattr(old_dir, &res->old_cinfo,
					res->old_fattr->time_start,
					NFS_INO_INVALID_OTHER |
					    NFS_INO_INVALID_DATA);
			nfs4_update_changeattr(new_dir, &res->new_cinfo,
					res->new_fattr->time_start,
					NFS_INO_INVALID_OTHER |
					    NFS_INO_INVALID_DATA);
		} else
			nfs4_update_changeattr(old_dir, &res->old_cinfo,
					res->old_fattr->time_start,
					NFS_INO_INVALID_DATA);
	}
	return 1;
}

static int _nfs4_proc_link(struct inode *inode, struct inode *dir, const struct qstr *name)
{
	struct nfs_server *server = NFS_SERVER(inode);
	__u32 bitmask[NFS4_BITMASK_SZ];
	struct nfs4_link_arg arg = {
		.fh     = NFS_FH(inode),
		.dir_fh = NFS_FH(dir),
		.name   = name,
		.bitmask = bitmask,
	};
	struct nfs4_link_res res = {
		.server = server,
		.label = NULL,
	};
	struct rpc_message msg = {
		.rpc_proc = &nfs4_procedures[NFSPROC4_CLNT_LINK],
		.rpc_argp = &arg,
		.rpc_resp = &res,
	};
	int status = -ENOMEM;

	res.fattr = nfs_alloc_fattr();
	if (res.fattr == NULL)
		goto out;

	res.label = nfs4_label_alloc(server, GFP_KERNEL);
	if (IS_ERR(res.label)) {
		status = PTR_ERR(res.label);
		goto out;
	}

	nfs4_inode_make_writeable(inode);
	nfs4_bitmap_copy_adjust_setattr(bitmask, nfs4_bitmask(server, res.label), inode);

	status = nfs4_call_sync(server->client, server, &msg, &arg.seq_args, &res.seq_res, 1);
	if (!status) {
		nfs4_update_changeattr(dir, &res.cinfo, res.fattr->time_start,
				       NFS_INO_INVALID_DATA);
		status = nfs_post_op_update_inode(inode, res.fattr);
		if (!status)
			nfs_setsecurity(inode, res.fattr, res.label);
	}


	nfs4_label_free(res.label);

out:
	nfs_free_fattr(res.fattr);
	return status;
}

static int nfs4_proc_link(struct inode *inode, struct inode *dir, const struct qstr *name)
{
	struct nfs4_exception exception = {
		.interruptible = true,
	};
	int err;
	do {
		err = nfs4_handle_exception(NFS_SERVER(inode),
				_nfs4_proc_link(inode, dir, name),
				&exception);
	} while (exception.retry);
	return err;
}

struct nfs4_createdata {
	struct rpc_message msg;
	struct nfs4_create_arg arg;
	struct nfs4_create_res res;
	struct nfs_fh fh;
	struct nfs_fattr fattr;
	struct nfs4_label *label;
};

static struct nfs4_createdata *nfs4_alloc_createdata(struct inode *dir,
		const struct qstr *name, struct iattr *sattr, u32 ftype)
{
	struct nfs4_createdata *data;

	data = kzalloc(sizeof(*data), GFP_KERNEL);
	if (data != NULL) {
		struct nfs_server *server = NFS_SERVER(dir);

		data->label = nfs4_label_alloc(server, GFP_KERNEL);
		if (IS_ERR(data->label))
			goto out_free;

		data->msg.rpc_proc = &nfs4_procedures[NFSPROC4_CLNT_CREATE];
		data->msg.rpc_argp = &data->arg;
		data->msg.rpc_resp = &data->res;
		data->arg.dir_fh = NFS_FH(dir);
		data->arg.server = server;
		data->arg.name = name;
		data->arg.attrs = sattr;
		data->arg.ftype = ftype;
		data->arg.bitmask = nfs4_bitmask(server, data->label);
		data->arg.umask = current_umask();
		data->res.server = server;
		data->res.fh = &data->fh;
		data->res.fattr = &data->fattr;
		data->res.label = data->label;
		nfs_fattr_init(data->res.fattr);
	}
	return data;
out_free:
	kfree(data);
	return NULL;
}

static int nfs4_do_create(struct inode *dir, struct dentry *dentry, struct nfs4_createdata *data)
{
	int status = nfs4_call_sync(NFS_SERVER(dir)->client, NFS_SERVER(dir), &data->msg,
				    &data->arg.seq_args, &data->res.seq_res, 1);
	if (status == 0) {
		spin_lock(&dir->i_lock);
		nfs4_update_changeattr_locked(dir, &data->res.dir_cinfo,
				data->res.fattr->time_start,
				NFS_INO_INVALID_DATA);
		/* Creating a directory bumps nlink in the parent */
		if (data->arg.ftype == NF4DIR)
			nfs4_inc_nlink_locked(dir);
		spin_unlock(&dir->i_lock);
		status = nfs_instantiate(dentry, data->res.fh, data->res.fattr, data->res.label);
	}
	return status;
}

static void nfs4_free_createdata(struct nfs4_createdata *data)
{
	nfs4_label_free(data->label);
	kfree(data);
}

static int _nfs4_proc_symlink(struct inode *dir, struct dentry *dentry,
		struct page *page, unsigned int len, struct iattr *sattr,
		struct nfs4_label *label)
{
	struct nfs4_createdata *data;
	int status = -ENAMETOOLONG;

	if (len > NFS4_MAXPATHLEN)
		goto out;

	status = -ENOMEM;
	data = nfs4_alloc_createdata(dir, &dentry->d_name, sattr, NF4LNK);
	if (data == NULL)
		goto out;

	data->msg.rpc_proc = &nfs4_procedures[NFSPROC4_CLNT_SYMLINK];
	data->arg.u.symlink.pages = &page;
	data->arg.u.symlink.len = len;
	data->arg.label = label;
	
	status = nfs4_do_create(dir, dentry, data);

	nfs4_free_createdata(data);
out:
	return status;
}

static int nfs4_proc_symlink(struct inode *dir, struct dentry *dentry,
		struct page *page, unsigned int len, struct iattr *sattr)
{
	struct nfs4_exception exception = {
		.interruptible = true,
	};
	struct nfs4_label l, *label = NULL;
	int err;

	label = nfs4_label_init_security(dir, dentry, sattr, &l);

	do {
		err = _nfs4_proc_symlink(dir, dentry, page, len, sattr, label);
		trace_nfs4_symlink(dir, &dentry->d_name, err);
		err = nfs4_handle_exception(NFS_SERVER(dir), err,
				&exception);
	} while (exception.retry);

	nfs4_label_release_security(label);
	return err;
}

static int _nfs4_proc_mkdir(struct inode *dir, struct dentry *dentry,
		struct iattr *sattr, struct nfs4_label *label)
{
	struct nfs4_createdata *data;
	int status = -ENOMEM;

	data = nfs4_alloc_createdata(dir, &dentry->d_name, sattr, NF4DIR);
	if (data == NULL)
		goto out;

	data->arg.label = label;
	status = nfs4_do_create(dir, dentry, data);

	nfs4_free_createdata(data);
out:
	return status;
}

static int nfs4_proc_mkdir(struct inode *dir, struct dentry *dentry,
		struct iattr *sattr)
{
	struct nfs_server *server = NFS_SERVER(dir);
	struct nfs4_exception exception = {
		.interruptible = true,
	};
	struct nfs4_label l, *label = NULL;
	int err;

	label = nfs4_label_init_security(dir, dentry, sattr, &l);

	if (!(server->attr_bitmask[2] & FATTR4_WORD2_MODE_UMASK))
		sattr->ia_mode &= ~current_umask();
	do {
		err = _nfs4_proc_mkdir(dir, dentry, sattr, label);
		trace_nfs4_mkdir(dir, &dentry->d_name, err);
		err = nfs4_handle_exception(NFS_SERVER(dir), err,
				&exception);
	} while (exception.retry);
	nfs4_label_release_security(label);

	return err;
}

static int _nfs4_proc_readdir(struct nfs_readdir_arg *nr_arg,
			      struct nfs_readdir_res *nr_res)
{
<<<<<<< HEAD
	struct inode		*dir = d_inode(dentry);
=======
	struct inode		*dir = d_inode(nr_arg->dentry);
>>>>>>> e0733463
	struct nfs_server	*server = NFS_SERVER(dir);
	struct nfs4_readdir_arg args = {
		.fh = NFS_FH(dir),
		.pages = nr_arg->pages,
		.pgbase = 0,
<<<<<<< HEAD
		.count = count,
		.plus = plus,
=======
		.count = nr_arg->page_len,
		.plus = nr_arg->plus,
>>>>>>> e0733463
	};
	struct nfs4_readdir_res res;
	struct rpc_message msg = {
		.rpc_proc = &nfs4_procedures[NFSPROC4_CLNT_READDIR],
		.rpc_argp = &args,
		.rpc_resp = &res,
		.rpc_cred = nr_arg->cred,
	};
	int			status;

<<<<<<< HEAD
	dprintk("%s: dentry = %pd2, cookie = %Lu\n", __func__,
			dentry,
			(unsigned long long)cookie);
=======
	dprintk("%s: dentry = %pd2, cookie = %llu\n", __func__,
		nr_arg->dentry, (unsigned long long)nr_arg->cookie);
>>>>>>> e0733463
	if (!(server->caps & NFS_CAP_SECURITY_LABEL))
		args.bitmask = server->attr_bitmask_nl;
	else
		args.bitmask = server->attr_bitmask;

<<<<<<< HEAD
	nfs4_setup_readdir(cookie, NFS_I(dir)->cookieverf, dentry, &args);
=======
	nfs4_setup_readdir(nr_arg->cookie, nr_arg->verf, nr_arg->dentry, &args);
>>>>>>> e0733463
	res.pgbase = args.pgbase;
	status = nfs4_call_sync(server->client, server, &msg, &args.seq_args,
			&res.seq_res, 0);
	if (status >= 0) {
		memcpy(nr_res->verf, res.verifier.data, NFS4_VERIFIER_SIZE);
		status += args.pgbase;
	}

	nfs_invalidate_atime(dir);

	dprintk("%s: returns %d\n", __func__, status);
	return status;
}

static int nfs4_proc_readdir(struct nfs_readdir_arg *arg,
			     struct nfs_readdir_res *res)
{
	struct nfs4_exception exception = {
		.interruptible = true,
	};
	int err;
	do {
		err = _nfs4_proc_readdir(arg, res);
		trace_nfs4_readdir(d_inode(arg->dentry), err);
		err = nfs4_handle_exception(NFS_SERVER(d_inode(arg->dentry)),
					    err, &exception);
	} while (exception.retry);
	return err;
}

static int _nfs4_proc_mknod(struct inode *dir, struct dentry *dentry,
		struct iattr *sattr, struct nfs4_label *label, dev_t rdev)
{
	struct nfs4_createdata *data;
	int mode = sattr->ia_mode;
	int status = -ENOMEM;

	data = nfs4_alloc_createdata(dir, &dentry->d_name, sattr, NF4SOCK);
	if (data == NULL)
		goto out;

	if (S_ISFIFO(mode))
		data->arg.ftype = NF4FIFO;
	else if (S_ISBLK(mode)) {
		data->arg.ftype = NF4BLK;
		data->arg.u.device.specdata1 = MAJOR(rdev);
		data->arg.u.device.specdata2 = MINOR(rdev);
	}
	else if (S_ISCHR(mode)) {
		data->arg.ftype = NF4CHR;
		data->arg.u.device.specdata1 = MAJOR(rdev);
		data->arg.u.device.specdata2 = MINOR(rdev);
	} else if (!S_ISSOCK(mode)) {
		status = -EINVAL;
		goto out_free;
	}

	data->arg.label = label;
	status = nfs4_do_create(dir, dentry, data);
out_free:
	nfs4_free_createdata(data);
out:
	return status;
}

static int nfs4_proc_mknod(struct inode *dir, struct dentry *dentry,
		struct iattr *sattr, dev_t rdev)
{
	struct nfs_server *server = NFS_SERVER(dir);
	struct nfs4_exception exception = {
		.interruptible = true,
	};
	struct nfs4_label l, *label = NULL;
	int err;

	label = nfs4_label_init_security(dir, dentry, sattr, &l);

	if (!(server->attr_bitmask[2] & FATTR4_WORD2_MODE_UMASK))
		sattr->ia_mode &= ~current_umask();
	do {
		err = _nfs4_proc_mknod(dir, dentry, sattr, label, rdev);
		trace_nfs4_mknod(dir, &dentry->d_name, err);
		err = nfs4_handle_exception(NFS_SERVER(dir), err,
				&exception);
	} while (exception.retry);

	nfs4_label_release_security(label);

	return err;
}

static int _nfs4_proc_statfs(struct nfs_server *server, struct nfs_fh *fhandle,
		 struct nfs_fsstat *fsstat)
{
	struct nfs4_statfs_arg args = {
		.fh = fhandle,
		.bitmask = server->attr_bitmask,
	};
	struct nfs4_statfs_res res = {
		.fsstat = fsstat,
	};
	struct rpc_message msg = {
		.rpc_proc = &nfs4_procedures[NFSPROC4_CLNT_STATFS],
		.rpc_argp = &args,
		.rpc_resp = &res,
	};

	nfs_fattr_init(fsstat->fattr);
	return  nfs4_call_sync(server->client, server, &msg, &args.seq_args, &res.seq_res, 0);
}

static int nfs4_proc_statfs(struct nfs_server *server, struct nfs_fh *fhandle, struct nfs_fsstat *fsstat)
{
	struct nfs4_exception exception = {
		.interruptible = true,
	};
	int err;
	do {
		err = nfs4_handle_exception(server,
				_nfs4_proc_statfs(server, fhandle, fsstat),
				&exception);
	} while (exception.retry);
	return err;
}

static int _nfs4_do_fsinfo(struct nfs_server *server, struct nfs_fh *fhandle,
		struct nfs_fsinfo *fsinfo)
{
	struct nfs4_fsinfo_arg args = {
		.fh = fhandle,
		.bitmask = server->attr_bitmask,
	};
	struct nfs4_fsinfo_res res = {
		.fsinfo = fsinfo,
	};
	struct rpc_message msg = {
		.rpc_proc = &nfs4_procedures[NFSPROC4_CLNT_FSINFO],
		.rpc_argp = &args,
		.rpc_resp = &res,
	};

	return nfs4_call_sync(server->client, server, &msg, &args.seq_args, &res.seq_res, 0);
}

static int nfs4_do_fsinfo(struct nfs_server *server, struct nfs_fh *fhandle, struct nfs_fsinfo *fsinfo)
{
	struct nfs4_exception exception = {
		.interruptible = true,
	};
	int err;

	do {
		err = _nfs4_do_fsinfo(server, fhandle, fsinfo);
		trace_nfs4_fsinfo(server, fhandle, fsinfo->fattr, err);
		if (err == 0) {
			nfs4_set_lease_period(server->nfs_client, fsinfo->lease_time * HZ);
			break;
		}
		err = nfs4_handle_exception(server, err, &exception);
	} while (exception.retry);
	return err;
}

static int nfs4_proc_fsinfo(struct nfs_server *server, struct nfs_fh *fhandle, struct nfs_fsinfo *fsinfo)
{
	int error;

	nfs_fattr_init(fsinfo->fattr);
	error = nfs4_do_fsinfo(server, fhandle, fsinfo);
	if (error == 0) {
		/* block layout checks this! */
		server->pnfs_blksize = fsinfo->blksize;
		set_pnfs_layoutdriver(server, fhandle, fsinfo);
	}

	return error;
}

static int _nfs4_proc_pathconf(struct nfs_server *server, struct nfs_fh *fhandle,
		struct nfs_pathconf *pathconf)
{
	struct nfs4_pathconf_arg args = {
		.fh = fhandle,
		.bitmask = server->attr_bitmask,
	};
	struct nfs4_pathconf_res res = {
		.pathconf = pathconf,
	};
	struct rpc_message msg = {
		.rpc_proc = &nfs4_procedures[NFSPROC4_CLNT_PATHCONF],
		.rpc_argp = &args,
		.rpc_resp = &res,
	};

	/* None of the pathconf attributes are mandatory to implement */
	if ((args.bitmask[0] & nfs4_pathconf_bitmap[0]) == 0) {
		memset(pathconf, 0, sizeof(*pathconf));
		return 0;
	}

	nfs_fattr_init(pathconf->fattr);
	return nfs4_call_sync(server->client, server, &msg, &args.seq_args, &res.seq_res, 0);
}

static int nfs4_proc_pathconf(struct nfs_server *server, struct nfs_fh *fhandle,
		struct nfs_pathconf *pathconf)
{
	struct nfs4_exception exception = {
		.interruptible = true,
	};
	int err;

	do {
		err = nfs4_handle_exception(server,
				_nfs4_proc_pathconf(server, fhandle, pathconf),
				&exception);
	} while (exception.retry);
	return err;
}

int nfs4_set_rw_stateid(nfs4_stateid *stateid,
		const struct nfs_open_context *ctx,
		const struct nfs_lock_context *l_ctx,
		fmode_t fmode)
{
	return nfs4_select_rw_stateid(ctx->state, fmode, l_ctx, stateid, NULL);
}
EXPORT_SYMBOL_GPL(nfs4_set_rw_stateid);

static bool nfs4_stateid_is_current(nfs4_stateid *stateid,
		const struct nfs_open_context *ctx,
		const struct nfs_lock_context *l_ctx,
		fmode_t fmode)
{
	nfs4_stateid _current_stateid;

	/* If the current stateid represents a lost lock, then exit */
	if (nfs4_set_rw_stateid(&_current_stateid, ctx, l_ctx, fmode) == -EIO)
		return true;
	return nfs4_stateid_match(stateid, &_current_stateid);
}

static bool nfs4_error_stateid_expired(int err)
{
	switch (err) {
	case -NFS4ERR_DELEG_REVOKED:
	case -NFS4ERR_ADMIN_REVOKED:
	case -NFS4ERR_BAD_STATEID:
	case -NFS4ERR_STALE_STATEID:
	case -NFS4ERR_OLD_STATEID:
	case -NFS4ERR_OPENMODE:
	case -NFS4ERR_EXPIRED:
		return true;
	}
	return false;
}

static int nfs4_read_done_cb(struct rpc_task *task, struct nfs_pgio_header *hdr)
{
	struct nfs_server *server = NFS_SERVER(hdr->inode);

	trace_nfs4_read(hdr, task->tk_status);
	if (task->tk_status < 0) {
		struct nfs4_exception exception = {
			.inode = hdr->inode,
			.state = hdr->args.context->state,
			.stateid = &hdr->args.stateid,
		};
		task->tk_status = nfs4_async_handle_exception(task,
				server, task->tk_status, &exception);
		if (exception.retry) {
			rpc_restart_call_prepare(task);
			return -EAGAIN;
		}
	}

	if (task->tk_status > 0)
		renew_lease(server, hdr->timestamp);
	return 0;
}

static bool nfs4_read_stateid_changed(struct rpc_task *task,
		struct nfs_pgio_args *args)
{

	if (!nfs4_error_stateid_expired(task->tk_status) ||
		nfs4_stateid_is_current(&args->stateid,
				args->context,
				args->lock_context,
				FMODE_READ))
		return false;
	rpc_restart_call_prepare(task);
	return true;
}

static bool nfs4_read_plus_not_supported(struct rpc_task *task,
					 struct nfs_pgio_header *hdr)
{
	struct nfs_server *server = NFS_SERVER(hdr->inode);
	struct rpc_message *msg = &task->tk_msg;

	if (msg->rpc_proc == &nfs4_procedures[NFSPROC4_CLNT_READ_PLUS] &&
	    server->caps & NFS_CAP_READ_PLUS && task->tk_status == -ENOTSUPP) {
		server->caps &= ~NFS_CAP_READ_PLUS;
		msg->rpc_proc = &nfs4_procedures[NFSPROC4_CLNT_READ];
		rpc_restart_call_prepare(task);
		return true;
	}
	return false;
}

static int nfs4_read_done(struct rpc_task *task, struct nfs_pgio_header *hdr)
{
	dprintk("--> %s\n", __func__);

	if (!nfs4_sequence_done(task, &hdr->res.seq_res))
		return -EAGAIN;
	if (nfs4_read_stateid_changed(task, &hdr->args))
		return -EAGAIN;
	if (nfs4_read_plus_not_supported(task, hdr))
		return -EAGAIN;
	if (task->tk_status > 0)
		nfs_invalidate_atime(hdr->inode);
	return hdr->pgio_done_cb ? hdr->pgio_done_cb(task, hdr) :
				    nfs4_read_done_cb(task, hdr);
}

#if defined CONFIG_NFS_V4_2 && defined CONFIG_NFS_V4_2_READ_PLUS
static void nfs42_read_plus_support(struct nfs_pgio_header *hdr,
				    struct rpc_message *msg)
{
	/* Note: We don't use READ_PLUS with pNFS yet */
	if (nfs_server_capable(hdr->inode, NFS_CAP_READ_PLUS) && !hdr->ds_clp)
		msg->rpc_proc = &nfs4_procedures[NFSPROC4_CLNT_READ_PLUS];
}
#else
static void nfs42_read_plus_support(struct nfs_pgio_header *hdr,
				    struct rpc_message *msg)
{
}
#endif /* CONFIG_NFS_V4_2 */

static void nfs4_proc_read_setup(struct nfs_pgio_header *hdr,
				 struct rpc_message *msg)
{
	hdr->timestamp   = jiffies;
	if (!hdr->pgio_done_cb)
		hdr->pgio_done_cb = nfs4_read_done_cb;
	msg->rpc_proc = &nfs4_procedures[NFSPROC4_CLNT_READ];
	nfs42_read_plus_support(hdr, msg);
	nfs4_init_sequence(&hdr->args.seq_args, &hdr->res.seq_res, 0, 0);
}

static int nfs4_proc_pgio_rpc_prepare(struct rpc_task *task,
				      struct nfs_pgio_header *hdr)
{
	if (nfs4_setup_sequence(NFS_SERVER(hdr->inode)->nfs_client,
			&hdr->args.seq_args,
			&hdr->res.seq_res,
			task))
		return 0;
	if (nfs4_set_rw_stateid(&hdr->args.stateid, hdr->args.context,
				hdr->args.lock_context,
				hdr->rw_mode) == -EIO)
		return -EIO;
	if (unlikely(test_bit(NFS_CONTEXT_BAD, &hdr->args.context->flags)))
		return -EIO;
	return 0;
}

static int nfs4_write_done_cb(struct rpc_task *task,
			      struct nfs_pgio_header *hdr)
{
	struct inode *inode = hdr->inode;

	trace_nfs4_write(hdr, task->tk_status);
	if (task->tk_status < 0) {
		struct nfs4_exception exception = {
			.inode = hdr->inode,
			.state = hdr->args.context->state,
			.stateid = &hdr->args.stateid,
		};
		task->tk_status = nfs4_async_handle_exception(task,
				NFS_SERVER(inode), task->tk_status,
				&exception);
		if (exception.retry) {
			rpc_restart_call_prepare(task);
			return -EAGAIN;
		}
	}
	if (task->tk_status >= 0) {
		renew_lease(NFS_SERVER(inode), hdr->timestamp);
		nfs_writeback_update_inode(hdr);
	}
	return 0;
}

static bool nfs4_write_stateid_changed(struct rpc_task *task,
		struct nfs_pgio_args *args)
{

	if (!nfs4_error_stateid_expired(task->tk_status) ||
		nfs4_stateid_is_current(&args->stateid,
				args->context,
				args->lock_context,
				FMODE_WRITE))
		return false;
	rpc_restart_call_prepare(task);
	return true;
}

static int nfs4_write_done(struct rpc_task *task, struct nfs_pgio_header *hdr)
{
	if (!nfs4_sequence_done(task, &hdr->res.seq_res))
		return -EAGAIN;
	if (nfs4_write_stateid_changed(task, &hdr->args))
		return -EAGAIN;
	return hdr->pgio_done_cb ? hdr->pgio_done_cb(task, hdr) :
		nfs4_write_done_cb(task, hdr);
}

static
bool nfs4_write_need_cache_consistency_data(struct nfs_pgio_header *hdr)
{
	/* Don't request attributes for pNFS or O_DIRECT writes */
	if (hdr->ds_clp != NULL || hdr->dreq != NULL)
		return false;
	/* Otherwise, request attributes if and only if we don't hold
	 * a delegation
	 */
	return nfs4_have_delegation(hdr->inode, FMODE_READ) == 0;
}

static void nfs4_bitmask_adjust(__u32 *bitmask, struct inode *inode,
				struct nfs_server *server,
				struct nfs4_label *label)
{

	unsigned long cache_validity = READ_ONCE(NFS_I(inode)->cache_validity);

	if ((cache_validity & NFS_INO_INVALID_DATA) ||
		(cache_validity & NFS_INO_REVAL_PAGECACHE) ||
		(cache_validity & NFS_INO_REVAL_FORCED) ||
		(cache_validity & NFS_INO_INVALID_OTHER))
		nfs4_bitmap_copy_adjust(bitmask, nfs4_bitmask(server, label), inode);

	if (cache_validity & NFS_INO_INVALID_ATIME)
		bitmask[1] |= FATTR4_WORD1_TIME_ACCESS;
	if (cache_validity & NFS_INO_INVALID_OTHER)
		bitmask[1] |= FATTR4_WORD1_MODE | FATTR4_WORD1_OWNER |
				FATTR4_WORD1_OWNER_GROUP |
				FATTR4_WORD1_NUMLINKS;
	if (label && label->len && cache_validity & NFS_INO_INVALID_LABEL)
		bitmask[2] |= FATTR4_WORD2_SECURITY_LABEL;
	if (cache_validity & NFS_INO_INVALID_CHANGE)
		bitmask[0] |= FATTR4_WORD0_CHANGE;
	if (cache_validity & NFS_INO_INVALID_CTIME)
		bitmask[1] |= FATTR4_WORD1_TIME_METADATA;
	if (cache_validity & NFS_INO_INVALID_MTIME)
		bitmask[1] |= FATTR4_WORD1_TIME_MODIFY;
	if (cache_validity & NFS_INO_INVALID_SIZE)
		bitmask[0] |= FATTR4_WORD0_SIZE;
	if (cache_validity & NFS_INO_INVALID_BLOCKS)
		bitmask[1] |= FATTR4_WORD1_SPACE_USED;
}

static void nfs4_proc_write_setup(struct nfs_pgio_header *hdr,
				  struct rpc_message *msg,
				  struct rpc_clnt **clnt)
{
	struct nfs_server *server = NFS_SERVER(hdr->inode);

	if (!nfs4_write_need_cache_consistency_data(hdr)) {
		hdr->args.bitmask = NULL;
		hdr->res.fattr = NULL;
	} else {
		hdr->args.bitmask = server->cache_consistency_bitmask;
		nfs4_bitmask_adjust(hdr->args.bitmask, hdr->inode, server, NULL);
	}

	if (!hdr->pgio_done_cb)
		hdr->pgio_done_cb = nfs4_write_done_cb;
	hdr->res.server = server;
	hdr->timestamp   = jiffies;

	msg->rpc_proc = &nfs4_procedures[NFSPROC4_CLNT_WRITE];
	nfs4_init_sequence(&hdr->args.seq_args, &hdr->res.seq_res, 0, 0);
	nfs4_state_protect_write(server->nfs_client, clnt, msg, hdr);
}

static void nfs4_proc_commit_rpc_prepare(struct rpc_task *task, struct nfs_commit_data *data)
{
	nfs4_setup_sequence(NFS_SERVER(data->inode)->nfs_client,
			&data->args.seq_args,
			&data->res.seq_res,
			task);
}

static int nfs4_commit_done_cb(struct rpc_task *task, struct nfs_commit_data *data)
{
	struct inode *inode = data->inode;

	trace_nfs4_commit(data, task->tk_status);
	if (nfs4_async_handle_error(task, NFS_SERVER(inode),
				    NULL, NULL) == -EAGAIN) {
		rpc_restart_call_prepare(task);
		return -EAGAIN;
	}
	return 0;
}

static int nfs4_commit_done(struct rpc_task *task, struct nfs_commit_data *data)
{
	if (!nfs4_sequence_done(task, &data->res.seq_res))
		return -EAGAIN;
	return data->commit_done_cb(task, data);
}

static void nfs4_proc_commit_setup(struct nfs_commit_data *data, struct rpc_message *msg,
				   struct rpc_clnt **clnt)
{
	struct nfs_server *server = NFS_SERVER(data->inode);

	if (data->commit_done_cb == NULL)
		data->commit_done_cb = nfs4_commit_done_cb;
	data->res.server = server;
	msg->rpc_proc = &nfs4_procedures[NFSPROC4_CLNT_COMMIT];
	nfs4_init_sequence(&data->args.seq_args, &data->res.seq_res, 1, 0);
	nfs4_state_protect(server->nfs_client, NFS_SP4_MACH_CRED_COMMIT, clnt, msg);
}

static int _nfs4_proc_commit(struct file *dst, struct nfs_commitargs *args,
				struct nfs_commitres *res)
{
	struct inode *dst_inode = file_inode(dst);
	struct nfs_server *server = NFS_SERVER(dst_inode);
	struct rpc_message msg = {
		.rpc_proc = &nfs4_procedures[NFSPROC4_CLNT_COMMIT],
		.rpc_argp = args,
		.rpc_resp = res,
	};

	args->fh = NFS_FH(dst_inode);
	return nfs4_call_sync(server->client, server, &msg,
			&args->seq_args, &res->seq_res, 1);
}

int nfs4_proc_commit(struct file *dst, __u64 offset, __u32 count, struct nfs_commitres *res)
{
	struct nfs_commitargs args = {
		.offset = offset,
		.count = count,
	};
	struct nfs_server *dst_server = NFS_SERVER(file_inode(dst));
	struct nfs4_exception exception = { };
	int status;

	do {
		status = _nfs4_proc_commit(dst, &args, res);
		status = nfs4_handle_exception(dst_server, status, &exception);
	} while (exception.retry);

	return status;
}

struct nfs4_renewdata {
	struct nfs_client	*client;
	unsigned long		timestamp;
};

/*
 * nfs4_proc_async_renew(): This is not one of the nfs_rpc_ops; it is a special
 * standalone procedure for queueing an asynchronous RENEW.
 */
static void nfs4_renew_release(void *calldata)
{
	struct nfs4_renewdata *data = calldata;
	struct nfs_client *clp = data->client;

	if (refcount_read(&clp->cl_count) > 1)
		nfs4_schedule_state_renewal(clp);
	nfs_put_client(clp);
	kfree(data);
}

static void nfs4_renew_done(struct rpc_task *task, void *calldata)
{
	struct nfs4_renewdata *data = calldata;
	struct nfs_client *clp = data->client;
	unsigned long timestamp = data->timestamp;

	trace_nfs4_renew_async(clp, task->tk_status);
	switch (task->tk_status) {
	case 0:
		break;
	case -NFS4ERR_LEASE_MOVED:
		nfs4_schedule_lease_moved_recovery(clp);
		break;
	default:
		/* Unless we're shutting down, schedule state recovery! */
		if (test_bit(NFS_CS_RENEWD, &clp->cl_res_state) == 0)
			return;
		if (task->tk_status != NFS4ERR_CB_PATH_DOWN) {
			nfs4_schedule_lease_recovery(clp);
			return;
		}
		nfs4_schedule_path_down_recovery(clp);
	}
	do_renew_lease(clp, timestamp);
}

static const struct rpc_call_ops nfs4_renew_ops = {
	.rpc_call_done = nfs4_renew_done,
	.rpc_release = nfs4_renew_release,
};

static int nfs4_proc_async_renew(struct nfs_client *clp, const struct cred *cred, unsigned renew_flags)
{
	struct rpc_message msg = {
		.rpc_proc	= &nfs4_procedures[NFSPROC4_CLNT_RENEW],
		.rpc_argp	= clp,
		.rpc_cred	= cred,
	};
	struct nfs4_renewdata *data;

	if (renew_flags == 0)
		return 0;
	if (!refcount_inc_not_zero(&clp->cl_count))
		return -EIO;
	data = kmalloc(sizeof(*data), GFP_NOFS);
	if (data == NULL) {
		nfs_put_client(clp);
		return -ENOMEM;
	}
	data->client = clp;
	data->timestamp = jiffies;
	return rpc_call_async(clp->cl_rpcclient, &msg, RPC_TASK_TIMEOUT,
			&nfs4_renew_ops, data);
}

static int nfs4_proc_renew(struct nfs_client *clp, const struct cred *cred)
{
	struct rpc_message msg = {
		.rpc_proc	= &nfs4_procedures[NFSPROC4_CLNT_RENEW],
		.rpc_argp	= clp,
		.rpc_cred	= cred,
	};
	unsigned long now = jiffies;
	int status;

	status = rpc_call_sync(clp->cl_rpcclient, &msg, RPC_TASK_TIMEOUT);
	if (status < 0)
		return status;
	do_renew_lease(clp, now);
	return 0;
}

static inline int nfs4_server_supports_acls(struct nfs_server *server)
{
	return server->caps & NFS_CAP_ACLS;
}

/* Assuming that XATTR_SIZE_MAX is a multiple of PAGE_SIZE, and that
 * it's OK to put sizeof(void) * (XATTR_SIZE_MAX/PAGE_SIZE) bytes on
 * the stack.
 */
#define NFS4ACL_MAXPAGES DIV_ROUND_UP(XATTR_SIZE_MAX, PAGE_SIZE)

int nfs4_buf_to_pages_noslab(const void *buf, size_t buflen,
		struct page **pages)
{
	struct page *newpage, **spages;
	int rc = 0;
	size_t len;
	spages = pages;

	do {
		len = min_t(size_t, PAGE_SIZE, buflen);
		newpage = alloc_page(GFP_KERNEL);

		if (newpage == NULL)
			goto unwind;
		memcpy(page_address(newpage), buf, len);
		buf += len;
		buflen -= len;
		*pages++ = newpage;
		rc++;
	} while (buflen != 0);

	return rc;

unwind:
	for(; rc > 0; rc--)
		__free_page(spages[rc-1]);
	return -ENOMEM;
}

struct nfs4_cached_acl {
	int cached;
	size_t len;
	char data[];
};

static void nfs4_set_cached_acl(struct inode *inode, struct nfs4_cached_acl *acl)
{
	struct nfs_inode *nfsi = NFS_I(inode);

	spin_lock(&inode->i_lock);
	kfree(nfsi->nfs4_acl);
	nfsi->nfs4_acl = acl;
	spin_unlock(&inode->i_lock);
}

static void nfs4_zap_acl_attr(struct inode *inode)
{
	nfs4_set_cached_acl(inode, NULL);
}

static inline ssize_t nfs4_read_cached_acl(struct inode *inode, char *buf, size_t buflen)
{
	struct nfs_inode *nfsi = NFS_I(inode);
	struct nfs4_cached_acl *acl;
	int ret = -ENOENT;

	spin_lock(&inode->i_lock);
	acl = nfsi->nfs4_acl;
	if (acl == NULL)
		goto out;
	if (buf == NULL) /* user is just asking for length */
		goto out_len;
	if (acl->cached == 0)
		goto out;
	ret = -ERANGE; /* see getxattr(2) man page */
	if (acl->len > buflen)
		goto out;
	memcpy(buf, acl->data, acl->len);
out_len:
	ret = acl->len;
out:
	spin_unlock(&inode->i_lock);
	return ret;
}

static void nfs4_write_cached_acl(struct inode *inode, struct page **pages, size_t pgbase, size_t acl_len)
{
	struct nfs4_cached_acl *acl;
	size_t buflen = sizeof(*acl) + acl_len;

	if (buflen <= PAGE_SIZE) {
		acl = kmalloc(buflen, GFP_KERNEL);
		if (acl == NULL)
			goto out;
		acl->cached = 1;
		_copy_from_pages(acl->data, pages, pgbase, acl_len);
	} else {
		acl = kmalloc(sizeof(*acl), GFP_KERNEL);
		if (acl == NULL)
			goto out;
		acl->cached = 0;
	}
	acl->len = acl_len;
out:
	nfs4_set_cached_acl(inode, acl);
}

/*
 * The getxattr API returns the required buffer length when called with a
 * NULL buf. The NFSv4 acl tool then calls getxattr again after allocating
 * the required buf.  On a NULL buf, we send a page of data to the server
 * guessing that the ACL request can be serviced by a page. If so, we cache
 * up to the page of ACL data, and the 2nd call to getxattr is serviced by
 * the cache. If not so, we throw away the page, and cache the required
 * length. The next getxattr call will then produce another round trip to
 * the server, this time with the input buf of the required size.
 */
static ssize_t __nfs4_get_acl_uncached(struct inode *inode, void *buf, size_t buflen)
{
	struct page **pages;
	struct nfs_getaclargs args = {
		.fh = NFS_FH(inode),
		.acl_len = buflen,
	};
	struct nfs_getaclres res = {
		.acl_len = buflen,
	};
	struct rpc_message msg = {
		.rpc_proc = &nfs4_procedures[NFSPROC4_CLNT_GETACL],
		.rpc_argp = &args,
		.rpc_resp = &res,
	};
	unsigned int npages;
	int ret = -ENOMEM, i;
	struct nfs_server *server = NFS_SERVER(inode);

	if (buflen == 0)
		buflen = server->rsize;

	npages = DIV_ROUND_UP(buflen, PAGE_SIZE) + 1;
	pages = kmalloc_array(npages, sizeof(struct page *), GFP_NOFS);
	if (!pages)
		return -ENOMEM;

	args.acl_pages = pages;

	for (i = 0; i < npages; i++) {
		pages[i] = alloc_page(GFP_KERNEL);
		if (!pages[i])
			goto out_free;
	}

	/* for decoding across pages */
	res.acl_scratch = alloc_page(GFP_KERNEL);
	if (!res.acl_scratch)
		goto out_free;

	args.acl_len = npages * PAGE_SIZE;

	dprintk("%s  buf %p buflen %zu npages %d args.acl_len %zu\n",
		__func__, buf, buflen, npages, args.acl_len);
	ret = nfs4_call_sync(NFS_SERVER(inode)->client, NFS_SERVER(inode),
			     &msg, &args.seq_args, &res.seq_res, 0);
	if (ret)
		goto out_free;

	/* Handle the case where the passed-in buffer is too short */
	if (res.acl_flags & NFS4_ACL_TRUNC) {
		/* Did the user only issue a request for the acl length? */
		if (buf == NULL)
			goto out_ok;
		ret = -ERANGE;
		goto out_free;
	}
	nfs4_write_cached_acl(inode, pages, res.acl_data_offset, res.acl_len);
	if (buf) {
		if (res.acl_len > buflen) {
			ret = -ERANGE;
			goto out_free;
		}
		_copy_from_pages(buf, pages, res.acl_data_offset, res.acl_len);
	}
out_ok:
	ret = res.acl_len;
out_free:
	for (i = 0; i < npages; i++)
		if (pages[i])
			__free_page(pages[i]);
	if (res.acl_scratch)
		__free_page(res.acl_scratch);
	kfree(pages);
	return ret;
}

static ssize_t nfs4_get_acl_uncached(struct inode *inode, void *buf, size_t buflen)
{
	struct nfs4_exception exception = {
		.interruptible = true,
	};
	ssize_t ret;
	do {
		ret = __nfs4_get_acl_uncached(inode, buf, buflen);
		trace_nfs4_get_acl(inode, ret);
		if (ret >= 0)
			break;
		ret = nfs4_handle_exception(NFS_SERVER(inode), ret, &exception);
	} while (exception.retry);
	return ret;
}

static ssize_t nfs4_proc_get_acl(struct inode *inode, void *buf, size_t buflen)
{
	struct nfs_server *server = NFS_SERVER(inode);
	int ret;

	if (!nfs4_server_supports_acls(server))
		return -EOPNOTSUPP;
	ret = nfs_revalidate_inode(server, inode);
	if (ret < 0)
		return ret;
	if (NFS_I(inode)->cache_validity & NFS_INO_INVALID_ACL)
		nfs_zap_acl_cache(inode);
	ret = nfs4_read_cached_acl(inode, buf, buflen);
	if (ret != -ENOENT)
		/* -ENOENT is returned if there is no ACL or if there is an ACL
		 * but no cached acl data, just the acl length */
		return ret;
	return nfs4_get_acl_uncached(inode, buf, buflen);
}

static int __nfs4_proc_set_acl(struct inode *inode, const void *buf, size_t buflen)
{
	struct nfs_server *server = NFS_SERVER(inode);
	struct page *pages[NFS4ACL_MAXPAGES];
	struct nfs_setaclargs arg = {
		.fh		= NFS_FH(inode),
		.acl_pages	= pages,
		.acl_len	= buflen,
	};
	struct nfs_setaclres res;
	struct rpc_message msg = {
		.rpc_proc	= &nfs4_procedures[NFSPROC4_CLNT_SETACL],
		.rpc_argp	= &arg,
		.rpc_resp	= &res,
	};
	unsigned int npages = DIV_ROUND_UP(buflen, PAGE_SIZE);
	int ret, i;

	if (!nfs4_server_supports_acls(server))
		return -EOPNOTSUPP;
	if (npages > ARRAY_SIZE(pages))
		return -ERANGE;
	i = nfs4_buf_to_pages_noslab(buf, buflen, arg.acl_pages);
	if (i < 0)
		return i;
	nfs4_inode_make_writeable(inode);
	ret = nfs4_call_sync(server->client, server, &msg, &arg.seq_args, &res.seq_res, 1);

	/*
	 * Free each page after tx, so the only ref left is
	 * held by the network stack
	 */
	for (; i > 0; i--)
		put_page(pages[i-1]);

	/*
	 * Acl update can result in inode attribute update.
	 * so mark the attribute cache invalid.
	 */
	spin_lock(&inode->i_lock);
	NFS_I(inode)->cache_validity |= NFS_INO_INVALID_CHANGE
		| NFS_INO_INVALID_CTIME
		| NFS_INO_REVAL_FORCED;
	spin_unlock(&inode->i_lock);
	nfs_access_zap_cache(inode);
	nfs_zap_acl_cache(inode);
	return ret;
}

static int nfs4_proc_set_acl(struct inode *inode, const void *buf, size_t buflen)
{
	struct nfs4_exception exception = { };
	int err;
	do {
		err = __nfs4_proc_set_acl(inode, buf, buflen);
		trace_nfs4_set_acl(inode, err);
		err = nfs4_handle_exception(NFS_SERVER(inode), err,
				&exception);
	} while (exception.retry);
	return err;
}

#ifdef CONFIG_NFS_V4_SECURITY_LABEL
static int _nfs4_get_security_label(struct inode *inode, void *buf,
					size_t buflen)
{
	struct nfs_server *server = NFS_SERVER(inode);
	struct nfs_fattr fattr;
	struct nfs4_label label = {0, 0, buflen, buf};

	u32 bitmask[3] = { 0, 0, FATTR4_WORD2_SECURITY_LABEL };
	struct nfs4_getattr_arg arg = {
		.fh		= NFS_FH(inode),
		.bitmask	= bitmask,
	};
	struct nfs4_getattr_res res = {
		.fattr		= &fattr,
		.label		= &label,
		.server		= server,
	};
	struct rpc_message msg = {
		.rpc_proc	= &nfs4_procedures[NFSPROC4_CLNT_GETATTR],
		.rpc_argp	= &arg,
		.rpc_resp	= &res,
	};
	int ret;

	nfs_fattr_init(&fattr);

	ret = nfs4_call_sync(server->client, server, &msg, &arg.seq_args, &res.seq_res, 0);
	if (ret)
		return ret;
	if (!(fattr.valid & NFS_ATTR_FATTR_V4_SECURITY_LABEL))
		return -ENOENT;
	return 0;
}

static int nfs4_get_security_label(struct inode *inode, void *buf,
					size_t buflen)
{
	struct nfs4_exception exception = {
		.interruptible = true,
	};
	int err;

	if (!nfs_server_capable(inode, NFS_CAP_SECURITY_LABEL))
		return -EOPNOTSUPP;

	do {
		err = _nfs4_get_security_label(inode, buf, buflen);
		trace_nfs4_get_security_label(inode, err);
		err = nfs4_handle_exception(NFS_SERVER(inode), err,
				&exception);
	} while (exception.retry);
	return err;
}

static int _nfs4_do_set_security_label(struct inode *inode,
		struct nfs4_label *ilabel,
		struct nfs_fattr *fattr,
		struct nfs4_label *olabel)
{

	struct iattr sattr = {0};
	struct nfs_server *server = NFS_SERVER(inode);
	const u32 bitmask[3] = { 0, 0, FATTR4_WORD2_SECURITY_LABEL };
	struct nfs_setattrargs arg = {
		.fh		= NFS_FH(inode),
		.iap		= &sattr,
		.server		= server,
		.bitmask	= bitmask,
		.label		= ilabel,
	};
	struct nfs_setattrres res = {
		.fattr		= fattr,
		.label		= olabel,
		.server		= server,
	};
	struct rpc_message msg = {
		.rpc_proc	= &nfs4_procedures[NFSPROC4_CLNT_SETATTR],
		.rpc_argp	= &arg,
		.rpc_resp	= &res,
	};
	int status;

	nfs4_stateid_copy(&arg.stateid, &zero_stateid);

	status = nfs4_call_sync(server->client, server, &msg, &arg.seq_args, &res.seq_res, 1);
	if (status)
		dprintk("%s failed: %d\n", __func__, status);

	return status;
}

static int nfs4_do_set_security_label(struct inode *inode,
		struct nfs4_label *ilabel,
		struct nfs_fattr *fattr,
		struct nfs4_label *olabel)
{
	struct nfs4_exception exception = { };
	int err;

	do {
		err = _nfs4_do_set_security_label(inode, ilabel,
				fattr, olabel);
		trace_nfs4_set_security_label(inode, err);
		err = nfs4_handle_exception(NFS_SERVER(inode), err,
				&exception);
	} while (exception.retry);
	return err;
}

static int
nfs4_set_security_label(struct inode *inode, const void *buf, size_t buflen)
{
	struct nfs4_label ilabel, *olabel = NULL;
	struct nfs_fattr fattr;
	int status;

	if (!nfs_server_capable(inode, NFS_CAP_SECURITY_LABEL))
		return -EOPNOTSUPP;

	nfs_fattr_init(&fattr);

	ilabel.pi = 0;
	ilabel.lfs = 0;
	ilabel.label = (char *)buf;
	ilabel.len = buflen;

	olabel = nfs4_label_alloc(NFS_SERVER(inode), GFP_KERNEL);
	if (IS_ERR(olabel)) {
		status = -PTR_ERR(olabel);
		goto out;
	}

	status = nfs4_do_set_security_label(inode, &ilabel, &fattr, olabel);
	if (status == 0)
		nfs_setsecurity(inode, &fattr, olabel);

	nfs4_label_free(olabel);
out:
	return status;
}
#endif	/* CONFIG_NFS_V4_SECURITY_LABEL */


static void nfs4_init_boot_verifier(const struct nfs_client *clp,
				    nfs4_verifier *bootverf)
{
	__be32 verf[2];

	if (test_bit(NFS4CLNT_PURGE_STATE, &clp->cl_state)) {
		/* An impossible timestamp guarantees this value
		 * will never match a generated boot time. */
		verf[0] = cpu_to_be32(U32_MAX);
		verf[1] = cpu_to_be32(U32_MAX);
	} else {
		struct nfs_net *nn = net_generic(clp->cl_net, nfs_net_id);
		u64 ns = ktime_to_ns(nn->boot_time);

		verf[0] = cpu_to_be32(ns >> 32);
		verf[1] = cpu_to_be32(ns);
	}
	memcpy(bootverf->data, verf, sizeof(bootverf->data));
}

static size_t
nfs4_get_uniquifier(struct nfs_client *clp, char *buf, size_t buflen)
{
	struct nfs_net *nn = net_generic(clp->cl_net, nfs_net_id);
	struct nfs_netns_client *nn_clp = nn->nfs_client;
	const char *id;

	buf[0] = '\0';

	if (nn_clp) {
		rcu_read_lock();
		id = rcu_dereference(nn_clp->identifier);
		if (id)
			strscpy(buf, id, buflen);
		rcu_read_unlock();
	}

	if (nfs4_client_id_uniquifier[0] != '\0' && buf[0] == '\0')
		strscpy(buf, nfs4_client_id_uniquifier, buflen);

	return strlen(buf);
}

static int
nfs4_init_nonuniform_client_string(struct nfs_client *clp)
{
	char buf[NFS4_CLIENT_ID_UNIQ_LEN];
	size_t buflen;
	size_t len;
	char *str;

	if (clp->cl_owner_id != NULL)
		return 0;

	rcu_read_lock();
	len = 14 +
		strlen(clp->cl_rpcclient->cl_nodename) +
		1 +
		strlen(rpc_peeraddr2str(clp->cl_rpcclient, RPC_DISPLAY_ADDR)) +
		1;
	rcu_read_unlock();

	buflen = nfs4_get_uniquifier(clp, buf, sizeof(buf));
	if (buflen)
		len += buflen + 1;

	if (len > NFS4_OPAQUE_LIMIT + 1)
		return -EINVAL;

	/*
	 * Since this string is allocated at mount time, and held until the
	 * nfs_client is destroyed, we can use GFP_KERNEL here w/o worrying
	 * about a memory-reclaim deadlock.
	 */
	str = kmalloc(len, GFP_KERNEL);
	if (!str)
		return -ENOMEM;

	rcu_read_lock();
	if (buflen)
		scnprintf(str, len, "Linux NFSv4.0 %s/%s/%s",
			  clp->cl_rpcclient->cl_nodename, buf,
			  rpc_peeraddr2str(clp->cl_rpcclient,
					   RPC_DISPLAY_ADDR));
	else
		scnprintf(str, len, "Linux NFSv4.0 %s/%s",
			  clp->cl_rpcclient->cl_nodename,
			  rpc_peeraddr2str(clp->cl_rpcclient,
					   RPC_DISPLAY_ADDR));
	rcu_read_unlock();

	clp->cl_owner_id = str;
	return 0;
}

static int
nfs4_init_uniform_client_string(struct nfs_client *clp)
{
	char buf[NFS4_CLIENT_ID_UNIQ_LEN];
	size_t buflen;
	size_t len;
	char *str;

	if (clp->cl_owner_id != NULL)
		return 0;

	len = 10 + 10 + 1 + 10 + 1 +
		strlen(clp->cl_rpcclient->cl_nodename) + 1;

	buflen = nfs4_get_uniquifier(clp, buf, sizeof(buf));
	if (buflen)
		len += buflen + 1;

	if (len > NFS4_OPAQUE_LIMIT + 1)
		return -EINVAL;

	/*
	 * Since this string is allocated at mount time, and held until the
	 * nfs_client is destroyed, we can use GFP_KERNEL here w/o worrying
	 * about a memory-reclaim deadlock.
	 */
	str = kmalloc(len, GFP_KERNEL);
	if (!str)
		return -ENOMEM;

	if (buflen)
		scnprintf(str, len, "Linux NFSv%u.%u %s/%s",
			  clp->rpc_ops->version, clp->cl_minorversion,
			  buf, clp->cl_rpcclient->cl_nodename);
	else
		scnprintf(str, len, "Linux NFSv%u.%u %s",
			  clp->rpc_ops->version, clp->cl_minorversion,
			  clp->cl_rpcclient->cl_nodename);
	clp->cl_owner_id = str;
	return 0;
}

/*
 * nfs4_callback_up_net() starts only "tcp" and "tcp6" callback
 * services.  Advertise one based on the address family of the
 * clientaddr.
 */
static unsigned int
nfs4_init_callback_netid(const struct nfs_client *clp, char *buf, size_t len)
{
	if (strchr(clp->cl_ipaddr, ':') != NULL)
		return scnprintf(buf, len, "tcp6");
	else
		return scnprintf(buf, len, "tcp");
}

static void nfs4_setclientid_done(struct rpc_task *task, void *calldata)
{
	struct nfs4_setclientid *sc = calldata;

	if (task->tk_status == 0)
		sc->sc_cred = get_rpccred(task->tk_rqstp->rq_cred);
}

static const struct rpc_call_ops nfs4_setclientid_ops = {
	.rpc_call_done = nfs4_setclientid_done,
};

/**
 * nfs4_proc_setclientid - Negotiate client ID
 * @clp: state data structure
 * @program: RPC program for NFSv4 callback service
 * @port: IP port number for NFS4 callback service
 * @cred: credential to use for this call
 * @res: where to place the result
 *
 * Returns zero, a negative errno, or a negative NFS4ERR status code.
 */
int nfs4_proc_setclientid(struct nfs_client *clp, u32 program,
		unsigned short port, const struct cred *cred,
		struct nfs4_setclientid_res *res)
{
	nfs4_verifier sc_verifier;
	struct nfs4_setclientid setclientid = {
		.sc_verifier = &sc_verifier,
		.sc_prog = program,
		.sc_clnt = clp,
	};
	struct rpc_message msg = {
		.rpc_proc = &nfs4_procedures[NFSPROC4_CLNT_SETCLIENTID],
		.rpc_argp = &setclientid,
		.rpc_resp = res,
		.rpc_cred = cred,
	};
	struct rpc_task_setup task_setup_data = {
		.rpc_client = clp->cl_rpcclient,
		.rpc_message = &msg,
		.callback_ops = &nfs4_setclientid_ops,
		.callback_data = &setclientid,
		.flags = RPC_TASK_TIMEOUT | RPC_TASK_NO_ROUND_ROBIN,
	};
	unsigned long now = jiffies;
	int status;

	/* nfs_client_id4 */
	nfs4_init_boot_verifier(clp, &sc_verifier);

	if (test_bit(NFS_CS_MIGRATION, &clp->cl_flags))
		status = nfs4_init_uniform_client_string(clp);
	else
		status = nfs4_init_nonuniform_client_string(clp);

	if (status)
		goto out;

	/* cb_client4 */
	setclientid.sc_netid_len =
				nfs4_init_callback_netid(clp,
						setclientid.sc_netid,
						sizeof(setclientid.sc_netid));
	setclientid.sc_uaddr_len = scnprintf(setclientid.sc_uaddr,
				sizeof(setclientid.sc_uaddr), "%s.%u.%u",
				clp->cl_ipaddr, port >> 8, port & 255);

	dprintk("NFS call  setclientid auth=%s, '%s'\n",
		clp->cl_rpcclient->cl_auth->au_ops->au_name,
		clp->cl_owner_id);

	status = nfs4_call_sync_custom(&task_setup_data);
	if (setclientid.sc_cred) {
		kfree(clp->cl_acceptor);
		clp->cl_acceptor = rpcauth_stringify_acceptor(setclientid.sc_cred);
		put_rpccred(setclientid.sc_cred);
	}

	if (status == 0)
		do_renew_lease(clp, now);
out:
	trace_nfs4_setclientid(clp, status);
	dprintk("NFS reply setclientid: %d\n", status);
	return status;
}

/**
 * nfs4_proc_setclientid_confirm - Confirm client ID
 * @clp: state data structure
 * @arg: result of a previous SETCLIENTID
 * @cred: credential to use for this call
 *
 * Returns zero, a negative errno, or a negative NFS4ERR status code.
 */
int nfs4_proc_setclientid_confirm(struct nfs_client *clp,
		struct nfs4_setclientid_res *arg,
		const struct cred *cred)
{
	struct rpc_message msg = {
		.rpc_proc = &nfs4_procedures[NFSPROC4_CLNT_SETCLIENTID_CONFIRM],
		.rpc_argp = arg,
		.rpc_cred = cred,
	};
	int status;

	dprintk("NFS call  setclientid_confirm auth=%s, (client ID %llx)\n",
		clp->cl_rpcclient->cl_auth->au_ops->au_name,
		clp->cl_clientid);
	status = rpc_call_sync(clp->cl_rpcclient, &msg,
			       RPC_TASK_TIMEOUT | RPC_TASK_NO_ROUND_ROBIN);
	trace_nfs4_setclientid_confirm(clp, status);
	dprintk("NFS reply setclientid_confirm: %d\n", status);
	return status;
}

struct nfs4_delegreturndata {
	struct nfs4_delegreturnargs args;
	struct nfs4_delegreturnres res;
	struct nfs_fh fh;
	nfs4_stateid stateid;
	unsigned long timestamp;
	struct {
		struct nfs4_layoutreturn_args arg;
		struct nfs4_layoutreturn_res res;
		struct nfs4_xdr_opaque_data ld_private;
		u32 roc_barrier;
		bool roc;
	} lr;
	struct nfs_fattr fattr;
	int rpc_status;
	struct inode *inode;
};

static void nfs4_delegreturn_done(struct rpc_task *task, void *calldata)
{
	struct nfs4_delegreturndata *data = calldata;
	struct nfs4_exception exception = {
		.inode = data->inode,
		.stateid = &data->stateid,
	};

	if (!nfs4_sequence_done(task, &data->res.seq_res))
		return;

	trace_nfs4_delegreturn_exit(&data->args, &data->res, task->tk_status);

	/* Handle Layoutreturn errors */
	if (pnfs_roc_done(task, &data->args.lr_args, &data->res.lr_res,
			  &data->res.lr_ret) == -EAGAIN)
		goto out_restart;

	switch (task->tk_status) {
	case 0:
		renew_lease(data->res.server, data->timestamp);
		break;
	case -NFS4ERR_ADMIN_REVOKED:
	case -NFS4ERR_DELEG_REVOKED:
	case -NFS4ERR_EXPIRED:
		nfs4_free_revoked_stateid(data->res.server,
				data->args.stateid,
				task->tk_msg.rpc_cred);
		fallthrough;
	case -NFS4ERR_BAD_STATEID:
	case -NFS4ERR_STALE_STATEID:
	case -ETIMEDOUT:
		task->tk_status = 0;
		break;
	case -NFS4ERR_OLD_STATEID:
		if (!nfs4_refresh_delegation_stateid(&data->stateid, data->inode))
			nfs4_stateid_seqid_inc(&data->stateid);
		if (data->args.bitmask) {
			data->args.bitmask = NULL;
			data->res.fattr = NULL;
		}
		goto out_restart;
	case -NFS4ERR_ACCESS:
		if (data->args.bitmask) {
			data->args.bitmask = NULL;
			data->res.fattr = NULL;
			goto out_restart;
		}
		fallthrough;
	default:
		task->tk_status = nfs4_async_handle_exception(task,
				data->res.server, task->tk_status,
				&exception);
		if (exception.retry)
			goto out_restart;
	}
	nfs_delegation_mark_returned(data->inode, data->args.stateid);
	data->rpc_status = task->tk_status;
	return;
out_restart:
	task->tk_status = 0;
	rpc_restart_call_prepare(task);
}

static void nfs4_delegreturn_release(void *calldata)
{
	struct nfs4_delegreturndata *data = calldata;
	struct inode *inode = data->inode;

	if (data->lr.roc)
		pnfs_roc_release(&data->lr.arg, &data->lr.res,
				 data->res.lr_ret);
	if (inode) {
		nfs_post_op_update_inode_force_wcc(inode, &data->fattr);
		nfs_iput_and_deactive(inode);
	}
	kfree(calldata);
}

static void nfs4_delegreturn_prepare(struct rpc_task *task, void *data)
{
	struct nfs4_delegreturndata *d_data;
	struct pnfs_layout_hdr *lo;

	d_data = (struct nfs4_delegreturndata *)data;

	if (!d_data->lr.roc && nfs4_wait_on_layoutreturn(d_data->inode, task)) {
		nfs4_sequence_done(task, &d_data->res.seq_res);
		return;
	}

	lo = d_data->args.lr_args ? d_data->args.lr_args->layout : NULL;
	if (lo && !pnfs_layout_is_valid(lo)) {
		d_data->args.lr_args = NULL;
		d_data->res.lr_res = NULL;
	}

	nfs4_setup_sequence(d_data->res.server->nfs_client,
			&d_data->args.seq_args,
			&d_data->res.seq_res,
			task);
}

static const struct rpc_call_ops nfs4_delegreturn_ops = {
	.rpc_call_prepare = nfs4_delegreturn_prepare,
	.rpc_call_done = nfs4_delegreturn_done,
	.rpc_release = nfs4_delegreturn_release,
};

static int _nfs4_proc_delegreturn(struct inode *inode, const struct cred *cred, const nfs4_stateid *stateid, int issync)
{
	struct nfs4_delegreturndata *data;
	struct nfs_server *server = NFS_SERVER(inode);
	struct rpc_task *task;
	struct rpc_message msg = {
		.rpc_proc = &nfs4_procedures[NFSPROC4_CLNT_DELEGRETURN],
		.rpc_cred = cred,
	};
	struct rpc_task_setup task_setup_data = {
		.rpc_client = server->client,
		.rpc_message = &msg,
		.callback_ops = &nfs4_delegreturn_ops,
		.flags = RPC_TASK_ASYNC | RPC_TASK_TIMEOUT,
	};
	int status = 0;

	data = kzalloc(sizeof(*data), GFP_NOFS);
	if (data == NULL)
		return -ENOMEM;
	nfs4_init_sequence(&data->args.seq_args, &data->res.seq_res, 1, 0);

	nfs4_state_protect(server->nfs_client,
			NFS_SP4_MACH_CRED_CLEANUP,
			&task_setup_data.rpc_client, &msg);

	data->args.fhandle = &data->fh;
	data->args.stateid = &data->stateid;
	data->args.bitmask = server->cache_consistency_bitmask;
	nfs4_bitmask_adjust(data->args.bitmask, inode, server, NULL);
	nfs_copy_fh(&data->fh, NFS_FH(inode));
	nfs4_stateid_copy(&data->stateid, stateid);
	data->res.fattr = &data->fattr;
	data->res.server = server;
	data->res.lr_ret = -NFS4ERR_NOMATCHING_LAYOUT;
	data->lr.arg.ld_private = &data->lr.ld_private;
	nfs_fattr_init(data->res.fattr);
	data->timestamp = jiffies;
	data->rpc_status = 0;
	data->inode = nfs_igrab_and_active(inode);
	if (data->inode || issync) {
		data->lr.roc = pnfs_roc(inode, &data->lr.arg, &data->lr.res,
					cred);
		if (data->lr.roc) {
			data->args.lr_args = &data->lr.arg;
			data->res.lr_res = &data->lr.res;
		}
	}

	task_setup_data.callback_data = data;
	msg.rpc_argp = &data->args;
	msg.rpc_resp = &data->res;
	task = rpc_run_task(&task_setup_data);
	if (IS_ERR(task))
		return PTR_ERR(task);
	if (!issync)
		goto out;
	status = rpc_wait_for_completion_task(task);
	if (status != 0)
		goto out;
	status = data->rpc_status;
out:
	rpc_put_task(task);
	return status;
}

int nfs4_proc_delegreturn(struct inode *inode, const struct cred *cred, const nfs4_stateid *stateid, int issync)
{
	struct nfs_server *server = NFS_SERVER(inode);
	struct nfs4_exception exception = { };
	int err;
	do {
		err = _nfs4_proc_delegreturn(inode, cred, stateid, issync);
		trace_nfs4_delegreturn(inode, stateid, err);
		switch (err) {
			case -NFS4ERR_STALE_STATEID:
			case -NFS4ERR_EXPIRED:
			case 0:
				return 0;
		}
		err = nfs4_handle_exception(server, err, &exception);
	} while (exception.retry);
	return err;
}

static int _nfs4_proc_getlk(struct nfs4_state *state, int cmd, struct file_lock *request)
{
	struct inode *inode = state->inode;
	struct nfs_server *server = NFS_SERVER(inode);
	struct nfs_client *clp = server->nfs_client;
	struct nfs_lockt_args arg = {
		.fh = NFS_FH(inode),
		.fl = request,
	};
	struct nfs_lockt_res res = {
		.denied = request,
	};
	struct rpc_message msg = {
		.rpc_proc	= &nfs4_procedures[NFSPROC4_CLNT_LOCKT],
		.rpc_argp	= &arg,
		.rpc_resp	= &res,
		.rpc_cred	= state->owner->so_cred,
	};
	struct nfs4_lock_state *lsp;
	int status;

	arg.lock_owner.clientid = clp->cl_clientid;
	status = nfs4_set_lock_state(state, request);
	if (status != 0)
		goto out;
	lsp = request->fl_u.nfs4_fl.owner;
	arg.lock_owner.id = lsp->ls_seqid.owner_id;
	arg.lock_owner.s_dev = server->s_dev;
	status = nfs4_call_sync(server->client, server, &msg, &arg.seq_args, &res.seq_res, 1);
	switch (status) {
		case 0:
			request->fl_type = F_UNLCK;
			break;
		case -NFS4ERR_DENIED:
			status = 0;
	}
	request->fl_ops->fl_release_private(request);
	request->fl_ops = NULL;
out:
	return status;
}

static int nfs4_proc_getlk(struct nfs4_state *state, int cmd, struct file_lock *request)
{
	struct nfs4_exception exception = {
		.interruptible = true,
	};
	int err;

	do {
		err = _nfs4_proc_getlk(state, cmd, request);
		trace_nfs4_get_lock(request, state, cmd, err);
		err = nfs4_handle_exception(NFS_SERVER(state->inode), err,
				&exception);
	} while (exception.retry);
	return err;
}

/*
 * Update the seqid of a lock stateid after receiving
 * NFS4ERR_OLD_STATEID
 */
static bool nfs4_refresh_lock_old_stateid(nfs4_stateid *dst,
		struct nfs4_lock_state *lsp)
{
	struct nfs4_state *state = lsp->ls_state;
	bool ret = false;

	spin_lock(&state->state_lock);
	if (!nfs4_stateid_match_other(dst, &lsp->ls_stateid))
		goto out;
	if (!nfs4_stateid_is_newer(&lsp->ls_stateid, dst))
		nfs4_stateid_seqid_inc(dst);
	else
		dst->seqid = lsp->ls_stateid.seqid;
	ret = true;
out:
	spin_unlock(&state->state_lock);
	return ret;
}

static bool nfs4_sync_lock_stateid(nfs4_stateid *dst,
		struct nfs4_lock_state *lsp)
{
	struct nfs4_state *state = lsp->ls_state;
	bool ret;

	spin_lock(&state->state_lock);
	ret = !nfs4_stateid_match_other(dst, &lsp->ls_stateid);
	nfs4_stateid_copy(dst, &lsp->ls_stateid);
	spin_unlock(&state->state_lock);
	return ret;
}

struct nfs4_unlockdata {
	struct nfs_locku_args arg;
	struct nfs_locku_res res;
	struct nfs4_lock_state *lsp;
	struct nfs_open_context *ctx;
	struct nfs_lock_context *l_ctx;
	struct file_lock fl;
	struct nfs_server *server;
	unsigned long timestamp;
};

static struct nfs4_unlockdata *nfs4_alloc_unlockdata(struct file_lock *fl,
		struct nfs_open_context *ctx,
		struct nfs4_lock_state *lsp,
		struct nfs_seqid *seqid)
{
	struct nfs4_unlockdata *p;
	struct nfs4_state *state = lsp->ls_state;
	struct inode *inode = state->inode;

	p = kzalloc(sizeof(*p), GFP_NOFS);
	if (p == NULL)
		return NULL;
	p->arg.fh = NFS_FH(inode);
	p->arg.fl = &p->fl;
	p->arg.seqid = seqid;
	p->res.seqid = seqid;
	p->lsp = lsp;
	/* Ensure we don't close file until we're done freeing locks! */
	p->ctx = get_nfs_open_context(ctx);
	p->l_ctx = nfs_get_lock_context(ctx);
	locks_init_lock(&p->fl);
	locks_copy_lock(&p->fl, fl);
	p->server = NFS_SERVER(inode);
	spin_lock(&state->state_lock);
	nfs4_stateid_copy(&p->arg.stateid, &lsp->ls_stateid);
	spin_unlock(&state->state_lock);
	return p;
}

static void nfs4_locku_release_calldata(void *data)
{
	struct nfs4_unlockdata *calldata = data;
	nfs_free_seqid(calldata->arg.seqid);
	nfs4_put_lock_state(calldata->lsp);
	nfs_put_lock_context(calldata->l_ctx);
	put_nfs_open_context(calldata->ctx);
	kfree(calldata);
}

static void nfs4_locku_done(struct rpc_task *task, void *data)
{
	struct nfs4_unlockdata *calldata = data;
	struct nfs4_exception exception = {
		.inode = calldata->lsp->ls_state->inode,
		.stateid = &calldata->arg.stateid,
	};

	if (!nfs4_sequence_done(task, &calldata->res.seq_res))
		return;
	switch (task->tk_status) {
		case 0:
			renew_lease(calldata->server, calldata->timestamp);
			locks_lock_inode_wait(calldata->lsp->ls_state->inode, &calldata->fl);
			if (nfs4_update_lock_stateid(calldata->lsp,
					&calldata->res.stateid))
				break;
			fallthrough;
		case -NFS4ERR_ADMIN_REVOKED:
		case -NFS4ERR_EXPIRED:
			nfs4_free_revoked_stateid(calldata->server,
					&calldata->arg.stateid,
					task->tk_msg.rpc_cred);
			fallthrough;
		case -NFS4ERR_BAD_STATEID:
		case -NFS4ERR_STALE_STATEID:
			if (nfs4_sync_lock_stateid(&calldata->arg.stateid,
						calldata->lsp))
				rpc_restart_call_prepare(task);
			break;
		case -NFS4ERR_OLD_STATEID:
			if (nfs4_refresh_lock_old_stateid(&calldata->arg.stateid,
						calldata->lsp))
				rpc_restart_call_prepare(task);
			break;
		default:
			task->tk_status = nfs4_async_handle_exception(task,
					calldata->server, task->tk_status,
					&exception);
			if (exception.retry)
				rpc_restart_call_prepare(task);
	}
	nfs_release_seqid(calldata->arg.seqid);
}

static void nfs4_locku_prepare(struct rpc_task *task, void *data)
{
	struct nfs4_unlockdata *calldata = data;

	if (test_bit(NFS_CONTEXT_UNLOCK, &calldata->l_ctx->open_context->flags) &&
		nfs_async_iocounter_wait(task, calldata->l_ctx))
		return;

	if (nfs_wait_on_sequence(calldata->arg.seqid, task) != 0)
		goto out_wait;
	if (test_bit(NFS_LOCK_INITIALIZED, &calldata->lsp->ls_flags) == 0) {
		/* Note: exit _without_ running nfs4_locku_done */
		goto out_no_action;
	}
	calldata->timestamp = jiffies;
	if (nfs4_setup_sequence(calldata->server->nfs_client,
				&calldata->arg.seq_args,
				&calldata->res.seq_res,
				task) != 0)
		nfs_release_seqid(calldata->arg.seqid);
	return;
out_no_action:
	task->tk_action = NULL;
out_wait:
	nfs4_sequence_done(task, &calldata->res.seq_res);
}

static const struct rpc_call_ops nfs4_locku_ops = {
	.rpc_call_prepare = nfs4_locku_prepare,
	.rpc_call_done = nfs4_locku_done,
	.rpc_release = nfs4_locku_release_calldata,
};

static struct rpc_task *nfs4_do_unlck(struct file_lock *fl,
		struct nfs_open_context *ctx,
		struct nfs4_lock_state *lsp,
		struct nfs_seqid *seqid)
{
	struct nfs4_unlockdata *data;
	struct rpc_message msg = {
		.rpc_proc = &nfs4_procedures[NFSPROC4_CLNT_LOCKU],
		.rpc_cred = ctx->cred,
	};
	struct rpc_task_setup task_setup_data = {
		.rpc_client = NFS_CLIENT(lsp->ls_state->inode),
		.rpc_message = &msg,
		.callback_ops = &nfs4_locku_ops,
		.workqueue = nfsiod_workqueue,
		.flags = RPC_TASK_ASYNC,
	};

	nfs4_state_protect(NFS_SERVER(lsp->ls_state->inode)->nfs_client,
		NFS_SP4_MACH_CRED_CLEANUP, &task_setup_data.rpc_client, &msg);

	/* Ensure this is an unlock - when canceling a lock, the
	 * canceled lock is passed in, and it won't be an unlock.
	 */
	fl->fl_type = F_UNLCK;
	if (fl->fl_flags & FL_CLOSE)
		set_bit(NFS_CONTEXT_UNLOCK, &ctx->flags);

	data = nfs4_alloc_unlockdata(fl, ctx, lsp, seqid);
	if (data == NULL) {
		nfs_free_seqid(seqid);
		return ERR_PTR(-ENOMEM);
	}

	nfs4_init_sequence(&data->arg.seq_args, &data->res.seq_res, 1, 0);
	msg.rpc_argp = &data->arg;
	msg.rpc_resp = &data->res;
	task_setup_data.callback_data = data;
	return rpc_run_task(&task_setup_data);
}

static int nfs4_proc_unlck(struct nfs4_state *state, int cmd, struct file_lock *request)
{
	struct inode *inode = state->inode;
	struct nfs4_state_owner *sp = state->owner;
	struct nfs_inode *nfsi = NFS_I(inode);
	struct nfs_seqid *seqid;
	struct nfs4_lock_state *lsp;
	struct rpc_task *task;
	struct nfs_seqid *(*alloc_seqid)(struct nfs_seqid_counter *, gfp_t);
	int status = 0;
	unsigned char fl_flags = request->fl_flags;

	status = nfs4_set_lock_state(state, request);
	/* Unlock _before_ we do the RPC call */
	request->fl_flags |= FL_EXISTS;
	/* Exclude nfs_delegation_claim_locks() */
	mutex_lock(&sp->so_delegreturn_mutex);
	/* Exclude nfs4_reclaim_open_stateid() - note nesting! */
	down_read(&nfsi->rwsem);
	if (locks_lock_inode_wait(inode, request) == -ENOENT) {
		up_read(&nfsi->rwsem);
		mutex_unlock(&sp->so_delegreturn_mutex);
		goto out;
	}
	up_read(&nfsi->rwsem);
	mutex_unlock(&sp->so_delegreturn_mutex);
	if (status != 0)
		goto out;
	/* Is this a delegated lock? */
	lsp = request->fl_u.nfs4_fl.owner;
	if (test_bit(NFS_LOCK_INITIALIZED, &lsp->ls_flags) == 0)
		goto out;
	alloc_seqid = NFS_SERVER(inode)->nfs_client->cl_mvops->alloc_seqid;
	seqid = alloc_seqid(&lsp->ls_seqid, GFP_KERNEL);
	status = -ENOMEM;
	if (IS_ERR(seqid))
		goto out;
	task = nfs4_do_unlck(request, nfs_file_open_context(request->fl_file), lsp, seqid);
	status = PTR_ERR(task);
	if (IS_ERR(task))
		goto out;
	status = rpc_wait_for_completion_task(task);
	rpc_put_task(task);
out:
	request->fl_flags = fl_flags;
	trace_nfs4_unlock(request, state, F_SETLK, status);
	return status;
}

struct nfs4_lockdata {
	struct nfs_lock_args arg;
	struct nfs_lock_res res;
	struct nfs4_lock_state *lsp;
	struct nfs_open_context *ctx;
	struct file_lock fl;
	unsigned long timestamp;
	int rpc_status;
	int cancelled;
	struct nfs_server *server;
};

static struct nfs4_lockdata *nfs4_alloc_lockdata(struct file_lock *fl,
		struct nfs_open_context *ctx, struct nfs4_lock_state *lsp,
		gfp_t gfp_mask)
{
	struct nfs4_lockdata *p;
	struct inode *inode = lsp->ls_state->inode;
	struct nfs_server *server = NFS_SERVER(inode);
	struct nfs_seqid *(*alloc_seqid)(struct nfs_seqid_counter *, gfp_t);

	p = kzalloc(sizeof(*p), gfp_mask);
	if (p == NULL)
		return NULL;

	p->arg.fh = NFS_FH(inode);
	p->arg.fl = &p->fl;
	p->arg.open_seqid = nfs_alloc_seqid(&lsp->ls_state->owner->so_seqid, gfp_mask);
	if (IS_ERR(p->arg.open_seqid))
		goto out_free;
	alloc_seqid = server->nfs_client->cl_mvops->alloc_seqid;
	p->arg.lock_seqid = alloc_seqid(&lsp->ls_seqid, gfp_mask);
	if (IS_ERR(p->arg.lock_seqid))
		goto out_free_seqid;
	p->arg.lock_owner.clientid = server->nfs_client->cl_clientid;
	p->arg.lock_owner.id = lsp->ls_seqid.owner_id;
	p->arg.lock_owner.s_dev = server->s_dev;
	p->res.lock_seqid = p->arg.lock_seqid;
	p->lsp = lsp;
	p->server = server;
	p->ctx = get_nfs_open_context(ctx);
	locks_init_lock(&p->fl);
	locks_copy_lock(&p->fl, fl);
	return p;
out_free_seqid:
	nfs_free_seqid(p->arg.open_seqid);
out_free:
	kfree(p);
	return NULL;
}

static void nfs4_lock_prepare(struct rpc_task *task, void *calldata)
{
	struct nfs4_lockdata *data = calldata;
	struct nfs4_state *state = data->lsp->ls_state;

	dprintk("%s: begin!\n", __func__);
	if (nfs_wait_on_sequence(data->arg.lock_seqid, task) != 0)
		goto out_wait;
	/* Do we need to do an open_to_lock_owner? */
	if (!test_bit(NFS_LOCK_INITIALIZED, &data->lsp->ls_flags)) {
		if (nfs_wait_on_sequence(data->arg.open_seqid, task) != 0) {
			goto out_release_lock_seqid;
		}
		nfs4_stateid_copy(&data->arg.open_stateid,
				&state->open_stateid);
		data->arg.new_lock_owner = 1;
		data->res.open_seqid = data->arg.open_seqid;
	} else {
		data->arg.new_lock_owner = 0;
		nfs4_stateid_copy(&data->arg.lock_stateid,
				&data->lsp->ls_stateid);
	}
	if (!nfs4_valid_open_stateid(state)) {
		data->rpc_status = -EBADF;
		task->tk_action = NULL;
		goto out_release_open_seqid;
	}
	data->timestamp = jiffies;
	if (nfs4_setup_sequence(data->server->nfs_client,
				&data->arg.seq_args,
				&data->res.seq_res,
				task) == 0)
		return;
out_release_open_seqid:
	nfs_release_seqid(data->arg.open_seqid);
out_release_lock_seqid:
	nfs_release_seqid(data->arg.lock_seqid);
out_wait:
	nfs4_sequence_done(task, &data->res.seq_res);
	dprintk("%s: done!, ret = %d\n", __func__, data->rpc_status);
}

static void nfs4_lock_done(struct rpc_task *task, void *calldata)
{
	struct nfs4_lockdata *data = calldata;
	struct nfs4_lock_state *lsp = data->lsp;

	dprintk("%s: begin!\n", __func__);

	if (!nfs4_sequence_done(task, &data->res.seq_res))
		return;

	data->rpc_status = task->tk_status;
	switch (task->tk_status) {
	case 0:
		renew_lease(NFS_SERVER(d_inode(data->ctx->dentry)),
				data->timestamp);
		if (data->arg.new_lock && !data->cancelled) {
			data->fl.fl_flags &= ~(FL_SLEEP | FL_ACCESS);
			if (locks_lock_inode_wait(lsp->ls_state->inode, &data->fl) < 0)
				goto out_restart;
		}
		if (data->arg.new_lock_owner != 0) {
			nfs_confirm_seqid(&lsp->ls_seqid, 0);
			nfs4_stateid_copy(&lsp->ls_stateid, &data->res.stateid);
			set_bit(NFS_LOCK_INITIALIZED, &lsp->ls_flags);
		} else if (!nfs4_update_lock_stateid(lsp, &data->res.stateid))
			goto out_restart;
		break;
	case -NFS4ERR_BAD_STATEID:
	case -NFS4ERR_OLD_STATEID:
	case -NFS4ERR_STALE_STATEID:
	case -NFS4ERR_EXPIRED:
		if (data->arg.new_lock_owner != 0) {
			if (!nfs4_stateid_match(&data->arg.open_stateid,
						&lsp->ls_state->open_stateid))
				goto out_restart;
		} else if (!nfs4_stateid_match(&data->arg.lock_stateid,
						&lsp->ls_stateid))
				goto out_restart;
	}
out_done:
	dprintk("%s: done, ret = %d!\n", __func__, data->rpc_status);
	return;
out_restart:
	if (!data->cancelled)
		rpc_restart_call_prepare(task);
	goto out_done;
}

static void nfs4_lock_release(void *calldata)
{
	struct nfs4_lockdata *data = calldata;

	dprintk("%s: begin!\n", __func__);
	nfs_free_seqid(data->arg.open_seqid);
	if (data->cancelled && data->rpc_status == 0) {
		struct rpc_task *task;
		task = nfs4_do_unlck(&data->fl, data->ctx, data->lsp,
				data->arg.lock_seqid);
		if (!IS_ERR(task))
			rpc_put_task_async(task);
		dprintk("%s: cancelling lock!\n", __func__);
	} else
		nfs_free_seqid(data->arg.lock_seqid);
	nfs4_put_lock_state(data->lsp);
	put_nfs_open_context(data->ctx);
	kfree(data);
	dprintk("%s: done!\n", __func__);
}

static const struct rpc_call_ops nfs4_lock_ops = {
	.rpc_call_prepare = nfs4_lock_prepare,
	.rpc_call_done = nfs4_lock_done,
	.rpc_release = nfs4_lock_release,
};

static void nfs4_handle_setlk_error(struct nfs_server *server, struct nfs4_lock_state *lsp, int new_lock_owner, int error)
{
	switch (error) {
	case -NFS4ERR_ADMIN_REVOKED:
	case -NFS4ERR_EXPIRED:
	case -NFS4ERR_BAD_STATEID:
		lsp->ls_seqid.flags &= ~NFS_SEQID_CONFIRMED;
		if (new_lock_owner != 0 ||
		   test_bit(NFS_LOCK_INITIALIZED, &lsp->ls_flags) != 0)
			nfs4_schedule_stateid_recovery(server, lsp->ls_state);
		break;
	case -NFS4ERR_STALE_STATEID:
		lsp->ls_seqid.flags &= ~NFS_SEQID_CONFIRMED;
		nfs4_schedule_lease_recovery(server->nfs_client);
	}
}

static int _nfs4_do_setlk(struct nfs4_state *state, int cmd, struct file_lock *fl, int recovery_type)
{
	struct nfs4_lockdata *data;
	struct rpc_task *task;
	struct rpc_message msg = {
		.rpc_proc = &nfs4_procedures[NFSPROC4_CLNT_LOCK],
		.rpc_cred = state->owner->so_cred,
	};
	struct rpc_task_setup task_setup_data = {
		.rpc_client = NFS_CLIENT(state->inode),
		.rpc_message = &msg,
		.callback_ops = &nfs4_lock_ops,
		.workqueue = nfsiod_workqueue,
		.flags = RPC_TASK_ASYNC | RPC_TASK_CRED_NOREF,
	};
	int ret;

	dprintk("%s: begin!\n", __func__);
	data = nfs4_alloc_lockdata(fl, nfs_file_open_context(fl->fl_file),
			fl->fl_u.nfs4_fl.owner,
			recovery_type == NFS_LOCK_NEW ? GFP_KERNEL : GFP_NOFS);
	if (data == NULL)
		return -ENOMEM;
	if (IS_SETLKW(cmd))
		data->arg.block = 1;
	nfs4_init_sequence(&data->arg.seq_args, &data->res.seq_res, 1,
				recovery_type > NFS_LOCK_NEW);
	msg.rpc_argp = &data->arg;
	msg.rpc_resp = &data->res;
	task_setup_data.callback_data = data;
	if (recovery_type > NFS_LOCK_NEW) {
		if (recovery_type == NFS_LOCK_RECLAIM)
			data->arg.reclaim = NFS_LOCK_RECLAIM;
	} else
		data->arg.new_lock = 1;
	task = rpc_run_task(&task_setup_data);
	if (IS_ERR(task))
		return PTR_ERR(task);
	ret = rpc_wait_for_completion_task(task);
	if (ret == 0) {
		ret = data->rpc_status;
		if (ret)
			nfs4_handle_setlk_error(data->server, data->lsp,
					data->arg.new_lock_owner, ret);
	} else
		data->cancelled = true;
	trace_nfs4_set_lock(fl, state, &data->res.stateid, cmd, ret);
	rpc_put_task(task);
	dprintk("%s: done, ret = %d!\n", __func__, ret);
	return ret;
}

static int nfs4_lock_reclaim(struct nfs4_state *state, struct file_lock *request)
{
	struct nfs_server *server = NFS_SERVER(state->inode);
	struct nfs4_exception exception = {
		.inode = state->inode,
	};
	int err;

	do {
		/* Cache the lock if possible... */
		if (test_bit(NFS_DELEGATED_STATE, &state->flags) != 0)
			return 0;
		err = _nfs4_do_setlk(state, F_SETLK, request, NFS_LOCK_RECLAIM);
		if (err != -NFS4ERR_DELAY)
			break;
		nfs4_handle_exception(server, err, &exception);
	} while (exception.retry);
	return err;
}

static int nfs4_lock_expired(struct nfs4_state *state, struct file_lock *request)
{
	struct nfs_server *server = NFS_SERVER(state->inode);
	struct nfs4_exception exception = {
		.inode = state->inode,
	};
	int err;

	err = nfs4_set_lock_state(state, request);
	if (err != 0)
		return err;
	if (!recover_lost_locks) {
		set_bit(NFS_LOCK_LOST, &request->fl_u.nfs4_fl.owner->ls_flags);
		return 0;
	}
	do {
		if (test_bit(NFS_DELEGATED_STATE, &state->flags) != 0)
			return 0;
		err = _nfs4_do_setlk(state, F_SETLK, request, NFS_LOCK_EXPIRED);
		switch (err) {
		default:
			goto out;
		case -NFS4ERR_GRACE:
		case -NFS4ERR_DELAY:
			nfs4_handle_exception(server, err, &exception);
			err = 0;
		}
	} while (exception.retry);
out:
	return err;
}

#if defined(CONFIG_NFS_V4_1)
static int nfs41_lock_expired(struct nfs4_state *state, struct file_lock *request)
{
	struct nfs4_lock_state *lsp;
	int status;

	status = nfs4_set_lock_state(state, request);
	if (status != 0)
		return status;
	lsp = request->fl_u.nfs4_fl.owner;
	if (test_bit(NFS_LOCK_INITIALIZED, &lsp->ls_flags) ||
	    test_bit(NFS_LOCK_LOST, &lsp->ls_flags))
		return 0;
	return nfs4_lock_expired(state, request);
}
#endif

static int _nfs4_proc_setlk(struct nfs4_state *state, int cmd, struct file_lock *request)
{
	struct nfs_inode *nfsi = NFS_I(state->inode);
	struct nfs4_state_owner *sp = state->owner;
	unsigned char fl_flags = request->fl_flags;
	int status;

	request->fl_flags |= FL_ACCESS;
	status = locks_lock_inode_wait(state->inode, request);
	if (status < 0)
		goto out;
	mutex_lock(&sp->so_delegreturn_mutex);
	down_read(&nfsi->rwsem);
	if (test_bit(NFS_DELEGATED_STATE, &state->flags)) {
		/* Yes: cache locks! */
		/* ...but avoid races with delegation recall... */
		request->fl_flags = fl_flags & ~FL_SLEEP;
		status = locks_lock_inode_wait(state->inode, request);
		up_read(&nfsi->rwsem);
		mutex_unlock(&sp->so_delegreturn_mutex);
		goto out;
	}
	up_read(&nfsi->rwsem);
	mutex_unlock(&sp->so_delegreturn_mutex);
	status = _nfs4_do_setlk(state, cmd, request, NFS_LOCK_NEW);
out:
	request->fl_flags = fl_flags;
	return status;
}

static int nfs4_proc_setlk(struct nfs4_state *state, int cmd, struct file_lock *request)
{
	struct nfs4_exception exception = {
		.state = state,
		.inode = state->inode,
		.interruptible = true,
	};
	int err;

	do {
		err = _nfs4_proc_setlk(state, cmd, request);
		if (err == -NFS4ERR_DENIED)
			err = -EAGAIN;
		err = nfs4_handle_exception(NFS_SERVER(state->inode),
				err, &exception);
	} while (exception.retry);
	return err;
}

#define NFS4_LOCK_MINTIMEOUT (1 * HZ)
#define NFS4_LOCK_MAXTIMEOUT (30 * HZ)

static int
nfs4_retry_setlk_simple(struct nfs4_state *state, int cmd,
			struct file_lock *request)
{
	int		status = -ERESTARTSYS;
	unsigned long	timeout = NFS4_LOCK_MINTIMEOUT;

	while(!signalled()) {
		status = nfs4_proc_setlk(state, cmd, request);
		if ((status != -EAGAIN) || IS_SETLK(cmd))
			break;
		freezable_schedule_timeout_interruptible(timeout);
		timeout *= 2;
		timeout = min_t(unsigned long, NFS4_LOCK_MAXTIMEOUT, timeout);
		status = -ERESTARTSYS;
	}
	return status;
}

#ifdef CONFIG_NFS_V4_1
struct nfs4_lock_waiter {
	struct task_struct	*task;
	struct inode		*inode;
	struct nfs_lowner	*owner;
};

static int
nfs4_wake_lock_waiter(wait_queue_entry_t *wait, unsigned int mode, int flags, void *key)
{
	int ret;
	struct nfs4_lock_waiter	*waiter	= wait->private;

	/* NULL key means to wake up everyone */
	if (key) {
		struct cb_notify_lock_args	*cbnl = key;
		struct nfs_lowner		*lowner = &cbnl->cbnl_owner,
						*wowner = waiter->owner;

		/* Only wake if the callback was for the same owner. */
		if (lowner->id != wowner->id || lowner->s_dev != wowner->s_dev)
			return 0;

		/* Make sure it's for the right inode */
		if (nfs_compare_fh(NFS_FH(waiter->inode), &cbnl->cbnl_fh))
			return 0;
	}

	/* override "private" so we can use default_wake_function */
	wait->private = waiter->task;
	ret = woken_wake_function(wait, mode, flags, key);
	if (ret)
		list_del_init(&wait->entry);
	wait->private = waiter;
	return ret;
}

static int
nfs4_retry_setlk(struct nfs4_state *state, int cmd, struct file_lock *request)
{
	int status = -ERESTARTSYS;
	struct nfs4_lock_state *lsp = request->fl_u.nfs4_fl.owner;
	struct nfs_server *server = NFS_SERVER(state->inode);
	struct nfs_client *clp = server->nfs_client;
	wait_queue_head_t *q = &clp->cl_lock_waitq;
	struct nfs_lowner owner = { .clientid = clp->cl_clientid,
				    .id = lsp->ls_seqid.owner_id,
				    .s_dev = server->s_dev };
	struct nfs4_lock_waiter waiter = { .task  = current,
					   .inode = state->inode,
					   .owner = &owner};
	wait_queue_entry_t wait;

	/* Don't bother with waitqueue if we don't expect a callback */
	if (!test_bit(NFS_STATE_MAY_NOTIFY_LOCK, &state->flags))
		return nfs4_retry_setlk_simple(state, cmd, request);

	init_wait(&wait);
	wait.private = &waiter;
	wait.func = nfs4_wake_lock_waiter;

	while(!signalled()) {
		add_wait_queue(q, &wait);
		status = nfs4_proc_setlk(state, cmd, request);
		if ((status != -EAGAIN) || IS_SETLK(cmd)) {
			finish_wait(q, &wait);
			break;
		}

		status = -ERESTARTSYS;
		freezer_do_not_count();
		wait_woken(&wait, TASK_INTERRUPTIBLE, NFS4_LOCK_MAXTIMEOUT);
		freezer_count();
		finish_wait(q, &wait);
	}

	return status;
}
#else /* !CONFIG_NFS_V4_1 */
static inline int
nfs4_retry_setlk(struct nfs4_state *state, int cmd, struct file_lock *request)
{
	return nfs4_retry_setlk_simple(state, cmd, request);
}
#endif

static int
nfs4_proc_lock(struct file *filp, int cmd, struct file_lock *request)
{
	struct nfs_open_context *ctx;
	struct nfs4_state *state;
	int status;

	/* verify open state */
	ctx = nfs_file_open_context(filp);
	state = ctx->state;

	if (IS_GETLK(cmd)) {
		if (state != NULL)
			return nfs4_proc_getlk(state, F_GETLK, request);
		return 0;
	}

	if (!(IS_SETLK(cmd) || IS_SETLKW(cmd)))
		return -EINVAL;

	if (request->fl_type == F_UNLCK) {
		if (state != NULL)
			return nfs4_proc_unlck(state, cmd, request);
		return 0;
	}

	if (state == NULL)
		return -ENOLCK;

	if ((request->fl_flags & FL_POSIX) &&
	    !test_bit(NFS_STATE_POSIX_LOCKS, &state->flags))
		return -ENOLCK;

	/*
	 * Don't rely on the VFS having checked the file open mode,
	 * since it won't do this for flock() locks.
	 */
	switch (request->fl_type) {
	case F_RDLCK:
		if (!(filp->f_mode & FMODE_READ))
			return -EBADF;
		break;
	case F_WRLCK:
		if (!(filp->f_mode & FMODE_WRITE))
			return -EBADF;
	}

	status = nfs4_set_lock_state(state, request);
	if (status != 0)
		return status;

	return nfs4_retry_setlk(state, cmd, request);
}

int nfs4_lock_delegation_recall(struct file_lock *fl, struct nfs4_state *state, const nfs4_stateid *stateid)
{
	struct nfs_server *server = NFS_SERVER(state->inode);
	int err;

	err = nfs4_set_lock_state(state, fl);
	if (err != 0)
		return err;
	do {
		err = _nfs4_do_setlk(state, F_SETLK, fl, NFS_LOCK_NEW);
		if (err != -NFS4ERR_DELAY)
			break;
		ssleep(1);
	} while (err == -NFS4ERR_DELAY);
	return nfs4_handle_delegation_recall_error(server, state, stateid, fl, err);
}

struct nfs_release_lockowner_data {
	struct nfs4_lock_state *lsp;
	struct nfs_server *server;
	struct nfs_release_lockowner_args args;
	struct nfs_release_lockowner_res res;
	unsigned long timestamp;
};

static void nfs4_release_lockowner_prepare(struct rpc_task *task, void *calldata)
{
	struct nfs_release_lockowner_data *data = calldata;
	struct nfs_server *server = data->server;
	nfs4_setup_sequence(server->nfs_client, &data->args.seq_args,
			   &data->res.seq_res, task);
	data->args.lock_owner.clientid = server->nfs_client->cl_clientid;
	data->timestamp = jiffies;
}

static void nfs4_release_lockowner_done(struct rpc_task *task, void *calldata)
{
	struct nfs_release_lockowner_data *data = calldata;
	struct nfs_server *server = data->server;

	nfs40_sequence_done(task, &data->res.seq_res);

	switch (task->tk_status) {
	case 0:
		renew_lease(server, data->timestamp);
		break;
	case -NFS4ERR_STALE_CLIENTID:
	case -NFS4ERR_EXPIRED:
		nfs4_schedule_lease_recovery(server->nfs_client);
		break;
	case -NFS4ERR_LEASE_MOVED:
	case -NFS4ERR_DELAY:
		if (nfs4_async_handle_error(task, server,
					    NULL, NULL) == -EAGAIN)
			rpc_restart_call_prepare(task);
	}
}

static void nfs4_release_lockowner_release(void *calldata)
{
	struct nfs_release_lockowner_data *data = calldata;
	nfs4_free_lock_state(data->server, data->lsp);
	kfree(calldata);
}

static const struct rpc_call_ops nfs4_release_lockowner_ops = {
	.rpc_call_prepare = nfs4_release_lockowner_prepare,
	.rpc_call_done = nfs4_release_lockowner_done,
	.rpc_release = nfs4_release_lockowner_release,
};

static void
nfs4_release_lockowner(struct nfs_server *server, struct nfs4_lock_state *lsp)
{
	struct nfs_release_lockowner_data *data;
	struct rpc_message msg = {
		.rpc_proc = &nfs4_procedures[NFSPROC4_CLNT_RELEASE_LOCKOWNER],
	};

	if (server->nfs_client->cl_mvops->minor_version != 0)
		return;

	data = kmalloc(sizeof(*data), GFP_NOFS);
	if (!data)
		return;
	data->lsp = lsp;
	data->server = server;
	data->args.lock_owner.clientid = server->nfs_client->cl_clientid;
	data->args.lock_owner.id = lsp->ls_seqid.owner_id;
	data->args.lock_owner.s_dev = server->s_dev;

	msg.rpc_argp = &data->args;
	msg.rpc_resp = &data->res;
	nfs4_init_sequence(&data->args.seq_args, &data->res.seq_res, 0, 0);
	rpc_call_async(server->client, &msg, 0, &nfs4_release_lockowner_ops, data);
}

#define XATTR_NAME_NFSV4_ACL "system.nfs4_acl"

static int nfs4_xattr_set_nfs4_acl(const struct xattr_handler *handler,
				   struct dentry *unused, struct inode *inode,
				   const char *key, const void *buf,
				   size_t buflen, int flags)
{
	return nfs4_proc_set_acl(inode, buf, buflen);
}

static int nfs4_xattr_get_nfs4_acl(const struct xattr_handler *handler,
				   struct dentry *unused, struct inode *inode,
				   const char *key, void *buf, size_t buflen)
{
	return nfs4_proc_get_acl(inode, buf, buflen);
}

static bool nfs4_xattr_list_nfs4_acl(struct dentry *dentry)
{
	return nfs4_server_supports_acls(NFS_SERVER(d_inode(dentry)));
}

#ifdef CONFIG_NFS_V4_SECURITY_LABEL

static int nfs4_xattr_set_nfs4_label(const struct xattr_handler *handler,
				     struct dentry *unused, struct inode *inode,
				     const char *key, const void *buf,
				     size_t buflen, int flags)
{
	if (security_ismaclabel(key))
		return nfs4_set_security_label(inode, buf, buflen);

	return -EOPNOTSUPP;
}

static int nfs4_xattr_get_nfs4_label(const struct xattr_handler *handler,
				     struct dentry *unused, struct inode *inode,
				     const char *key, void *buf, size_t buflen)
{
	if (security_ismaclabel(key))
		return nfs4_get_security_label(inode, buf, buflen);
	return -EOPNOTSUPP;
}

static ssize_t
nfs4_listxattr_nfs4_label(struct inode *inode, char *list, size_t list_len)
{
	int len = 0;

	if (nfs_server_capable(inode, NFS_CAP_SECURITY_LABEL)) {
		len = security_inode_listsecurity(inode, list, list_len);
		if (len >= 0 && list_len && len > list_len)
			return -ERANGE;
	}
	return len;
}

static const struct xattr_handler nfs4_xattr_nfs4_label_handler = {
	.prefix = XATTR_SECURITY_PREFIX,
	.get	= nfs4_xattr_get_nfs4_label,
	.set	= nfs4_xattr_set_nfs4_label,
};

#else

static ssize_t
nfs4_listxattr_nfs4_label(struct inode *inode, char *list, size_t list_len)
{
	return 0;
}

#endif

#ifdef CONFIG_NFS_V4_2
static int nfs4_xattr_set_nfs4_user(const struct xattr_handler *handler,
				    struct dentry *unused, struct inode *inode,
				    const char *key, const void *buf,
				    size_t buflen, int flags)
{
	struct nfs_access_entry cache;
	int ret;

	if (!nfs_server_capable(inode, NFS_CAP_XATTR))
		return -EOPNOTSUPP;

	/*
	 * There is no mapping from the MAY_* flags to the NFS_ACCESS_XA*
	 * flags right now. Handling of xattr operations use the normal
	 * file read/write permissions.
	 *
	 * Just in case the server has other ideas (which RFC 8276 allows),
	 * do a cached access check for the XA* flags to possibly avoid
	 * doing an RPC and getting EACCES back.
	 */
	if (!nfs_access_get_cached(inode, current_cred(), &cache, true)) {
		if (!(cache.mask & NFS_ACCESS_XAWRITE))
			return -EACCES;
	}

	if (buf == NULL) {
		ret = nfs42_proc_removexattr(inode, key);
		if (!ret)
			nfs4_xattr_cache_remove(inode, key);
	} else {
		ret = nfs42_proc_setxattr(inode, key, buf, buflen, flags);
		if (!ret)
			nfs4_xattr_cache_add(inode, key, buf, NULL, buflen);
	}

	return ret;
}

static int nfs4_xattr_get_nfs4_user(const struct xattr_handler *handler,
				    struct dentry *unused, struct inode *inode,
				    const char *key, void *buf, size_t buflen)
{
	struct nfs_access_entry cache;
	ssize_t ret;

	if (!nfs_server_capable(inode, NFS_CAP_XATTR))
		return -EOPNOTSUPP;

	if (!nfs_access_get_cached(inode, current_cred(), &cache, true)) {
		if (!(cache.mask & NFS_ACCESS_XAREAD))
			return -EACCES;
	}

	ret = nfs_revalidate_inode(NFS_SERVER(inode), inode);
	if (ret)
		return ret;

	ret = nfs4_xattr_cache_get(inode, key, buf, buflen);
	if (ret >= 0 || (ret < 0 && ret != -ENOENT))
		return ret;

	ret = nfs42_proc_getxattr(inode, key, buf, buflen);

	return ret;
}

static ssize_t
nfs4_listxattr_nfs4_user(struct inode *inode, char *list, size_t list_len)
{
	u64 cookie;
	bool eof;
	ssize_t ret, size;
	char *buf;
	size_t buflen;
	struct nfs_access_entry cache;

	if (!nfs_server_capable(inode, NFS_CAP_XATTR))
		return 0;

	if (!nfs_access_get_cached(inode, current_cred(), &cache, true)) {
		if (!(cache.mask & NFS_ACCESS_XALIST))
			return 0;
	}

	ret = nfs_revalidate_inode(NFS_SERVER(inode), inode);
	if (ret)
		return ret;

	ret = nfs4_xattr_cache_list(inode, list, list_len);
	if (ret >= 0 || (ret < 0 && ret != -ENOENT))
		return ret;

	cookie = 0;
	eof = false;
	buflen = list_len ? list_len : XATTR_LIST_MAX;
	buf = list_len ? list : NULL;
	size = 0;

	while (!eof) {
		ret = nfs42_proc_listxattrs(inode, buf, buflen,
		    &cookie, &eof);
		if (ret < 0)
			return ret;

		if (list_len) {
			buf += ret;
			buflen -= ret;
		}
		size += ret;
	}

	if (list_len)
		nfs4_xattr_cache_set_list(inode, list, size);

	return size;
}

#else

static ssize_t
nfs4_listxattr_nfs4_user(struct inode *inode, char *list, size_t list_len)
{
	return 0;
}
#endif /* CONFIG_NFS_V4_2 */

/*
 * nfs_fhget will use either the mounted_on_fileid or the fileid
 */
static void nfs_fixup_referral_attributes(struct nfs_fattr *fattr)
{
	if (!(((fattr->valid & NFS_ATTR_FATTR_MOUNTED_ON_FILEID) ||
	       (fattr->valid & NFS_ATTR_FATTR_FILEID)) &&
	      (fattr->valid & NFS_ATTR_FATTR_FSID) &&
	      (fattr->valid & NFS_ATTR_FATTR_V4_LOCATIONS)))
		return;

	fattr->valid |= NFS_ATTR_FATTR_TYPE | NFS_ATTR_FATTR_MODE |
		NFS_ATTR_FATTR_NLINK | NFS_ATTR_FATTR_V4_REFERRAL;
	fattr->mode = S_IFDIR | S_IRUGO | S_IXUGO;
	fattr->nlink = 2;
}

static int _nfs4_proc_fs_locations(struct rpc_clnt *client, struct inode *dir,
				   const struct qstr *name,
				   struct nfs4_fs_locations *fs_locations,
				   struct page *page)
{
	struct nfs_server *server = NFS_SERVER(dir);
	u32 bitmask[3];
	struct nfs4_fs_locations_arg args = {
		.dir_fh = NFS_FH(dir),
		.name = name,
		.page = page,
		.bitmask = bitmask,
	};
	struct nfs4_fs_locations_res res = {
		.fs_locations = fs_locations,
	};
	struct rpc_message msg = {
		.rpc_proc = &nfs4_procedures[NFSPROC4_CLNT_FS_LOCATIONS],
		.rpc_argp = &args,
		.rpc_resp = &res,
	};
	int status;

	dprintk("%s: start\n", __func__);

	bitmask[0] = nfs4_fattr_bitmap[0] | FATTR4_WORD0_FS_LOCATIONS;
	bitmask[1] = nfs4_fattr_bitmap[1];

	/* Ask for the fileid of the absent filesystem if mounted_on_fileid
	 * is not supported */
	if (NFS_SERVER(dir)->attr_bitmask[1] & FATTR4_WORD1_MOUNTED_ON_FILEID)
		bitmask[0] &= ~FATTR4_WORD0_FILEID;
	else
		bitmask[1] &= ~FATTR4_WORD1_MOUNTED_ON_FILEID;

	nfs_fattr_init(&fs_locations->fattr);
	fs_locations->server = server;
	fs_locations->nlocations = 0;
	status = nfs4_call_sync(client, server, &msg, &args.seq_args, &res.seq_res, 0);
	dprintk("%s: returned status = %d\n", __func__, status);
	return status;
}

int nfs4_proc_fs_locations(struct rpc_clnt *client, struct inode *dir,
			   const struct qstr *name,
			   struct nfs4_fs_locations *fs_locations,
			   struct page *page)
{
	struct nfs4_exception exception = {
		.interruptible = true,
	};
	int err;
	do {
		err = _nfs4_proc_fs_locations(client, dir, name,
				fs_locations, page);
		trace_nfs4_get_fs_locations(dir, name, err);
		err = nfs4_handle_exception(NFS_SERVER(dir), err,
				&exception);
	} while (exception.retry);
	return err;
}

/*
 * This operation also signals the server that this client is
 * performing migration recovery.  The server can stop returning
 * NFS4ERR_LEASE_MOVED to this client.  A RENEW operation is
 * appended to this compound to identify the client ID which is
 * performing recovery.
 */
static int _nfs40_proc_get_locations(struct inode *inode,
				     struct nfs4_fs_locations *locations,
				     struct page *page, const struct cred *cred)
{
	struct nfs_server *server = NFS_SERVER(inode);
	struct rpc_clnt *clnt = server->client;
	u32 bitmask[2] = {
		[0] = FATTR4_WORD0_FSID | FATTR4_WORD0_FS_LOCATIONS,
	};
	struct nfs4_fs_locations_arg args = {
		.clientid	= server->nfs_client->cl_clientid,
		.fh		= NFS_FH(inode),
		.page		= page,
		.bitmask	= bitmask,
		.migration	= 1,		/* skip LOOKUP */
		.renew		= 1,		/* append RENEW */
	};
	struct nfs4_fs_locations_res res = {
		.fs_locations	= locations,
		.migration	= 1,
		.renew		= 1,
	};
	struct rpc_message msg = {
		.rpc_proc	= &nfs4_procedures[NFSPROC4_CLNT_FS_LOCATIONS],
		.rpc_argp	= &args,
		.rpc_resp	= &res,
		.rpc_cred	= cred,
	};
	unsigned long now = jiffies;
	int status;

	nfs_fattr_init(&locations->fattr);
	locations->server = server;
	locations->nlocations = 0;

	nfs4_init_sequence(&args.seq_args, &res.seq_res, 0, 1);
	status = nfs4_call_sync_sequence(clnt, server, &msg,
					&args.seq_args, &res.seq_res);
	if (status)
		return status;

	renew_lease(server, now);
	return 0;
}

#ifdef CONFIG_NFS_V4_1

/*
 * This operation also signals the server that this client is
 * performing migration recovery.  The server can stop asserting
 * SEQ4_STATUS_LEASE_MOVED for this client.  The client ID
 * performing this operation is identified in the SEQUENCE
 * operation in this compound.
 *
 * When the client supports GETATTR(fs_locations_info), it can
 * be plumbed in here.
 */
static int _nfs41_proc_get_locations(struct inode *inode,
				     struct nfs4_fs_locations *locations,
				     struct page *page, const struct cred *cred)
{
	struct nfs_server *server = NFS_SERVER(inode);
	struct rpc_clnt *clnt = server->client;
	u32 bitmask[2] = {
		[0] = FATTR4_WORD0_FSID | FATTR4_WORD0_FS_LOCATIONS,
	};
	struct nfs4_fs_locations_arg args = {
		.fh		= NFS_FH(inode),
		.page		= page,
		.bitmask	= bitmask,
		.migration	= 1,		/* skip LOOKUP */
	};
	struct nfs4_fs_locations_res res = {
		.fs_locations	= locations,
		.migration	= 1,
	};
	struct rpc_message msg = {
		.rpc_proc	= &nfs4_procedures[NFSPROC4_CLNT_FS_LOCATIONS],
		.rpc_argp	= &args,
		.rpc_resp	= &res,
		.rpc_cred	= cred,
	};
	int status;

	nfs_fattr_init(&locations->fattr);
	locations->server = server;
	locations->nlocations = 0;

	nfs4_init_sequence(&args.seq_args, &res.seq_res, 0, 1);
	status = nfs4_call_sync_sequence(clnt, server, &msg,
					&args.seq_args, &res.seq_res);
	if (status == NFS4_OK &&
	    res.seq_res.sr_status_flags & SEQ4_STATUS_LEASE_MOVED)
		status = -NFS4ERR_LEASE_MOVED;
	return status;
}

#endif	/* CONFIG_NFS_V4_1 */

/**
 * nfs4_proc_get_locations - discover locations for a migrated FSID
 * @inode: inode on FSID that is migrating
 * @locations: result of query
 * @page: buffer
 * @cred: credential to use for this operation
 *
 * Returns NFS4_OK on success, a negative NFS4ERR status code if the
 * operation failed, or a negative errno if a local error occurred.
 *
 * On success, "locations" is filled in, but if the server has
 * no locations information, NFS_ATTR_FATTR_V4_LOCATIONS is not
 * asserted.
 *
 * -NFS4ERR_LEASE_MOVED is returned if the server still has leases
 * from this client that require migration recovery.
 */
int nfs4_proc_get_locations(struct inode *inode,
			    struct nfs4_fs_locations *locations,
			    struct page *page, const struct cred *cred)
{
	struct nfs_server *server = NFS_SERVER(inode);
	struct nfs_client *clp = server->nfs_client;
	const struct nfs4_mig_recovery_ops *ops =
					clp->cl_mvops->mig_recovery_ops;
	struct nfs4_exception exception = {
		.interruptible = true,
	};
	int status;

	dprintk("%s: FSID %llx:%llx on \"%s\"\n", __func__,
		(unsigned long long)server->fsid.major,
		(unsigned long long)server->fsid.minor,
		clp->cl_hostname);
	nfs_display_fhandle(NFS_FH(inode), __func__);

	do {
		status = ops->get_locations(inode, locations, page, cred);
		if (status != -NFS4ERR_DELAY)
			break;
		nfs4_handle_exception(server, status, &exception);
	} while (exception.retry);
	return status;
}

/*
 * This operation also signals the server that this client is
 * performing "lease moved" recovery.  The server can stop
 * returning NFS4ERR_LEASE_MOVED to this client.  A RENEW operation
 * is appended to this compound to identify the client ID which is
 * performing recovery.
 */
static int _nfs40_proc_fsid_present(struct inode *inode, const struct cred *cred)
{
	struct nfs_server *server = NFS_SERVER(inode);
	struct nfs_client *clp = NFS_SERVER(inode)->nfs_client;
	struct rpc_clnt *clnt = server->client;
	struct nfs4_fsid_present_arg args = {
		.fh		= NFS_FH(inode),
		.clientid	= clp->cl_clientid,
		.renew		= 1,		/* append RENEW */
	};
	struct nfs4_fsid_present_res res = {
		.renew		= 1,
	};
	struct rpc_message msg = {
		.rpc_proc	= &nfs4_procedures[NFSPROC4_CLNT_FSID_PRESENT],
		.rpc_argp	= &args,
		.rpc_resp	= &res,
		.rpc_cred	= cred,
	};
	unsigned long now = jiffies;
	int status;

	res.fh = nfs_alloc_fhandle();
	if (res.fh == NULL)
		return -ENOMEM;

	nfs4_init_sequence(&args.seq_args, &res.seq_res, 0, 1);
	status = nfs4_call_sync_sequence(clnt, server, &msg,
						&args.seq_args, &res.seq_res);
	nfs_free_fhandle(res.fh);
	if (status)
		return status;

	do_renew_lease(clp, now);
	return 0;
}

#ifdef CONFIG_NFS_V4_1

/*
 * This operation also signals the server that this client is
 * performing "lease moved" recovery.  The server can stop asserting
 * SEQ4_STATUS_LEASE_MOVED for this client.  The client ID performing
 * this operation is identified in the SEQUENCE operation in this
 * compound.
 */
static int _nfs41_proc_fsid_present(struct inode *inode, const struct cred *cred)
{
	struct nfs_server *server = NFS_SERVER(inode);
	struct rpc_clnt *clnt = server->client;
	struct nfs4_fsid_present_arg args = {
		.fh		= NFS_FH(inode),
	};
	struct nfs4_fsid_present_res res = {
	};
	struct rpc_message msg = {
		.rpc_proc	= &nfs4_procedures[NFSPROC4_CLNT_FSID_PRESENT],
		.rpc_argp	= &args,
		.rpc_resp	= &res,
		.rpc_cred	= cred,
	};
	int status;

	res.fh = nfs_alloc_fhandle();
	if (res.fh == NULL)
		return -ENOMEM;

	nfs4_init_sequence(&args.seq_args, &res.seq_res, 0, 1);
	status = nfs4_call_sync_sequence(clnt, server, &msg,
						&args.seq_args, &res.seq_res);
	nfs_free_fhandle(res.fh);
	if (status == NFS4_OK &&
	    res.seq_res.sr_status_flags & SEQ4_STATUS_LEASE_MOVED)
		status = -NFS4ERR_LEASE_MOVED;
	return status;
}

#endif	/* CONFIG_NFS_V4_1 */

/**
 * nfs4_proc_fsid_present - Is this FSID present or absent on server?
 * @inode: inode on FSID to check
 * @cred: credential to use for this operation
 *
 * Server indicates whether the FSID is present, moved, or not
 * recognized.  This operation is necessary to clear a LEASE_MOVED
 * condition for this client ID.
 *
 * Returns NFS4_OK if the FSID is present on this server,
 * -NFS4ERR_MOVED if the FSID is no longer present, a negative
 *  NFS4ERR code if some error occurred on the server, or a
 *  negative errno if a local failure occurred.
 */
int nfs4_proc_fsid_present(struct inode *inode, const struct cred *cred)
{
	struct nfs_server *server = NFS_SERVER(inode);
	struct nfs_client *clp = server->nfs_client;
	const struct nfs4_mig_recovery_ops *ops =
					clp->cl_mvops->mig_recovery_ops;
	struct nfs4_exception exception = {
		.interruptible = true,
	};
	int status;

	dprintk("%s: FSID %llx:%llx on \"%s\"\n", __func__,
		(unsigned long long)server->fsid.major,
		(unsigned long long)server->fsid.minor,
		clp->cl_hostname);
	nfs_display_fhandle(NFS_FH(inode), __func__);

	do {
		status = ops->fsid_present(inode, cred);
		if (status != -NFS4ERR_DELAY)
			break;
		nfs4_handle_exception(server, status, &exception);
	} while (exception.retry);
	return status;
}

/*
 * If 'use_integrity' is true and the state managment nfs_client
 * cl_rpcclient is using krb5i/p, use the integrity protected cl_rpcclient
 * and the machine credential as per RFC3530bis and RFC5661 Security
 * Considerations sections. Otherwise, just use the user cred with the
 * filesystem's rpc_client.
 */
static int _nfs4_proc_secinfo(struct inode *dir, const struct qstr *name, struct nfs4_secinfo_flavors *flavors, bool use_integrity)
{
	int status;
	struct rpc_clnt *clnt = NFS_SERVER(dir)->client;
	struct nfs_client *clp = NFS_SERVER(dir)->nfs_client;
	struct nfs4_secinfo_arg args = {
		.dir_fh = NFS_FH(dir),
		.name   = name,
	};
	struct nfs4_secinfo_res res = {
		.flavors     = flavors,
	};
	struct rpc_message msg = {
		.rpc_proc = &nfs4_procedures[NFSPROC4_CLNT_SECINFO],
		.rpc_argp = &args,
		.rpc_resp = &res,
	};
	struct nfs4_call_sync_data data = {
		.seq_server = NFS_SERVER(dir),
		.seq_args = &args.seq_args,
		.seq_res = &res.seq_res,
	};
	struct rpc_task_setup task_setup = {
		.rpc_client = clnt,
		.rpc_message = &msg,
		.callback_ops = clp->cl_mvops->call_sync_ops,
		.callback_data = &data,
		.flags = RPC_TASK_NO_ROUND_ROBIN,
	};
	const struct cred *cred = NULL;

	if (use_integrity) {
		clnt = clp->cl_rpcclient;
		task_setup.rpc_client = clnt;

		cred = nfs4_get_clid_cred(clp);
		msg.rpc_cred = cred;
	}

	dprintk("NFS call  secinfo %s\n", name->name);

	nfs4_state_protect(clp, NFS_SP4_MACH_CRED_SECINFO, &clnt, &msg);
	nfs4_init_sequence(&args.seq_args, &res.seq_res, 0, 0);
	status = nfs4_call_sync_custom(&task_setup);

	dprintk("NFS reply  secinfo: %d\n", status);

	put_cred(cred);
	return status;
}

int nfs4_proc_secinfo(struct inode *dir, const struct qstr *name,
		      struct nfs4_secinfo_flavors *flavors)
{
	struct nfs4_exception exception = {
		.interruptible = true,
	};
	int err;
	do {
		err = -NFS4ERR_WRONGSEC;

		/* try to use integrity protection with machine cred */
		if (_nfs4_is_integrity_protected(NFS_SERVER(dir)->nfs_client))
			err = _nfs4_proc_secinfo(dir, name, flavors, true);

		/*
		 * if unable to use integrity protection, or SECINFO with
		 * integrity protection returns NFS4ERR_WRONGSEC (which is
		 * disallowed by spec, but exists in deployed servers) use
		 * the current filesystem's rpc_client and the user cred.
		 */
		if (err == -NFS4ERR_WRONGSEC)
			err = _nfs4_proc_secinfo(dir, name, flavors, false);

		trace_nfs4_secinfo(dir, name, err);
		err = nfs4_handle_exception(NFS_SERVER(dir), err,
				&exception);
	} while (exception.retry);
	return err;
}

#ifdef CONFIG_NFS_V4_1
/*
 * Check the exchange flags returned by the server for invalid flags, having
 * both PNFS and NON_PNFS flags set, and not having one of NON_PNFS, PNFS, or
 * DS flags set.
 */
static int nfs4_check_cl_exchange_flags(u32 flags, u32 version)
{
	if (version >= 2 && (flags & ~EXCHGID4_2_FLAG_MASK_R))
		goto out_inval;
	else if (version < 2 && (flags & ~EXCHGID4_FLAG_MASK_R))
		goto out_inval;
	if ((flags & EXCHGID4_FLAG_USE_PNFS_MDS) &&
	    (flags & EXCHGID4_FLAG_USE_NON_PNFS))
		goto out_inval;
	if (!(flags & (EXCHGID4_FLAG_MASK_PNFS)))
		goto out_inval;
	return NFS_OK;
out_inval:
	return -NFS4ERR_INVAL;
}

static bool
nfs41_same_server_scope(struct nfs41_server_scope *a,
			struct nfs41_server_scope *b)
{
	if (a->server_scope_sz != b->server_scope_sz)
		return false;
	return memcmp(a->server_scope, b->server_scope, a->server_scope_sz) == 0;
}

static void
nfs4_bind_one_conn_to_session_done(struct rpc_task *task, void *calldata)
{
	struct nfs41_bind_conn_to_session_args *args = task->tk_msg.rpc_argp;
	struct nfs41_bind_conn_to_session_res *res = task->tk_msg.rpc_resp;
	struct nfs_client *clp = args->client;

	switch (task->tk_status) {
	case -NFS4ERR_BADSESSION:
	case -NFS4ERR_DEADSESSION:
		nfs4_schedule_session_recovery(clp->cl_session,
				task->tk_status);
	}
	if (args->dir == NFS4_CDFC4_FORE_OR_BOTH &&
			res->dir != NFS4_CDFS4_BOTH) {
		rpc_task_close_connection(task);
		if (args->retries++ < MAX_BIND_CONN_TO_SESSION_RETRIES)
			rpc_restart_call(task);
	}
}

static const struct rpc_call_ops nfs4_bind_one_conn_to_session_ops = {
	.rpc_call_done =  nfs4_bind_one_conn_to_session_done,
};

/*
 * nfs4_proc_bind_one_conn_to_session()
 *
 * The 4.1 client currently uses the same TCP connection for the
 * fore and backchannel.
 */
static
int nfs4_proc_bind_one_conn_to_session(struct rpc_clnt *clnt,
		struct rpc_xprt *xprt,
		struct nfs_client *clp,
		const struct cred *cred)
{
	int status;
	struct nfs41_bind_conn_to_session_args args = {
		.client = clp,
		.dir = NFS4_CDFC4_FORE_OR_BOTH,
		.retries = 0,
	};
	struct nfs41_bind_conn_to_session_res res;
	struct rpc_message msg = {
		.rpc_proc =
			&nfs4_procedures[NFSPROC4_CLNT_BIND_CONN_TO_SESSION],
		.rpc_argp = &args,
		.rpc_resp = &res,
		.rpc_cred = cred,
	};
	struct rpc_task_setup task_setup_data = {
		.rpc_client = clnt,
		.rpc_xprt = xprt,
		.callback_ops = &nfs4_bind_one_conn_to_session_ops,
		.rpc_message = &msg,
		.flags = RPC_TASK_TIMEOUT,
	};
	struct rpc_task *task;

	nfs4_copy_sessionid(&args.sessionid, &clp->cl_session->sess_id);
	if (!(clp->cl_session->flags & SESSION4_BACK_CHAN))
		args.dir = NFS4_CDFC4_FORE;

	/* Do not set the backchannel flag unless this is clnt->cl_xprt */
	if (xprt != rcu_access_pointer(clnt->cl_xprt))
		args.dir = NFS4_CDFC4_FORE;

	task = rpc_run_task(&task_setup_data);
	if (!IS_ERR(task)) {
		status = task->tk_status;
		rpc_put_task(task);
	} else
		status = PTR_ERR(task);
	trace_nfs4_bind_conn_to_session(clp, status);
	if (status == 0) {
		if (memcmp(res.sessionid.data,
		    clp->cl_session->sess_id.data, NFS4_MAX_SESSIONID_LEN)) {
			dprintk("NFS: %s: Session ID mismatch\n", __func__);
			return -EIO;
		}
		if ((res.dir & args.dir) != res.dir || res.dir == 0) {
			dprintk("NFS: %s: Unexpected direction from server\n",
				__func__);
			return -EIO;
		}
		if (res.use_conn_in_rdma_mode != args.use_conn_in_rdma_mode) {
			dprintk("NFS: %s: Server returned RDMA mode = true\n",
				__func__);
			return -EIO;
		}
	}

	return status;
}

struct rpc_bind_conn_calldata {
	struct nfs_client *clp;
	const struct cred *cred;
};

static int
nfs4_proc_bind_conn_to_session_callback(struct rpc_clnt *clnt,
		struct rpc_xprt *xprt,
		void *calldata)
{
	struct rpc_bind_conn_calldata *p = calldata;

	return nfs4_proc_bind_one_conn_to_session(clnt, xprt, p->clp, p->cred);
}

int nfs4_proc_bind_conn_to_session(struct nfs_client *clp, const struct cred *cred)
{
	struct rpc_bind_conn_calldata data = {
		.clp = clp,
		.cred = cred,
	};
	return rpc_clnt_iterate_for_each_xprt(clp->cl_rpcclient,
			nfs4_proc_bind_conn_to_session_callback, &data);
}

/*
 * Minimum set of SP4_MACH_CRED operations from RFC 5661 in the enforce map
 * and operations we'd like to see to enable certain features in the allow map
 */
static const struct nfs41_state_protection nfs4_sp4_mach_cred_request = {
	.how = SP4_MACH_CRED,
	.enforce.u.words = {
		[1] = 1 << (OP_BIND_CONN_TO_SESSION - 32) |
		      1 << (OP_EXCHANGE_ID - 32) |
		      1 << (OP_CREATE_SESSION - 32) |
		      1 << (OP_DESTROY_SESSION - 32) |
		      1 << (OP_DESTROY_CLIENTID - 32)
	},
	.allow.u.words = {
		[0] = 1 << (OP_CLOSE) |
		      1 << (OP_OPEN_DOWNGRADE) |
		      1 << (OP_LOCKU) |
		      1 << (OP_DELEGRETURN) |
		      1 << (OP_COMMIT),
		[1] = 1 << (OP_SECINFO - 32) |
		      1 << (OP_SECINFO_NO_NAME - 32) |
		      1 << (OP_LAYOUTRETURN - 32) |
		      1 << (OP_TEST_STATEID - 32) |
		      1 << (OP_FREE_STATEID - 32) |
		      1 << (OP_WRITE - 32)
	}
};

/*
 * Select the state protection mode for client `clp' given the server results
 * from exchange_id in `sp'.
 *
 * Returns 0 on success, negative errno otherwise.
 */
static int nfs4_sp4_select_mode(struct nfs_client *clp,
				 struct nfs41_state_protection *sp)
{
	static const u32 supported_enforce[NFS4_OP_MAP_NUM_WORDS] = {
		[1] = 1 << (OP_BIND_CONN_TO_SESSION - 32) |
		      1 << (OP_EXCHANGE_ID - 32) |
		      1 << (OP_CREATE_SESSION - 32) |
		      1 << (OP_DESTROY_SESSION - 32) |
		      1 << (OP_DESTROY_CLIENTID - 32)
	};
	unsigned long flags = 0;
	unsigned int i;
	int ret = 0;

	if (sp->how == SP4_MACH_CRED) {
		/* Print state protect result */
		dfprintk(MOUNT, "Server SP4_MACH_CRED support:\n");
		for (i = 0; i <= LAST_NFS4_OP; i++) {
			if (test_bit(i, sp->enforce.u.longs))
				dfprintk(MOUNT, "  enforce op %d\n", i);
			if (test_bit(i, sp->allow.u.longs))
				dfprintk(MOUNT, "  allow op %d\n", i);
		}

		/* make sure nothing is on enforce list that isn't supported */
		for (i = 0; i < NFS4_OP_MAP_NUM_WORDS; i++) {
			if (sp->enforce.u.words[i] & ~supported_enforce[i]) {
				dfprintk(MOUNT, "sp4_mach_cred: disabled\n");
				ret = -EINVAL;
				goto out;
			}
		}

		/*
		 * Minimal mode - state operations are allowed to use machine
		 * credential.  Note this already happens by default, so the
		 * client doesn't have to do anything more than the negotiation.
		 *
		 * NOTE: we don't care if EXCHANGE_ID is in the list -
		 *       we're already using the machine cred for exchange_id
		 *       and will never use a different cred.
		 */
		if (test_bit(OP_BIND_CONN_TO_SESSION, sp->enforce.u.longs) &&
		    test_bit(OP_CREATE_SESSION, sp->enforce.u.longs) &&
		    test_bit(OP_DESTROY_SESSION, sp->enforce.u.longs) &&
		    test_bit(OP_DESTROY_CLIENTID, sp->enforce.u.longs)) {
			dfprintk(MOUNT, "sp4_mach_cred:\n");
			dfprintk(MOUNT, "  minimal mode enabled\n");
			__set_bit(NFS_SP4_MACH_CRED_MINIMAL, &flags);
		} else {
			dfprintk(MOUNT, "sp4_mach_cred: disabled\n");
			ret = -EINVAL;
			goto out;
		}

		if (test_bit(OP_CLOSE, sp->allow.u.longs) &&
		    test_bit(OP_OPEN_DOWNGRADE, sp->allow.u.longs) &&
		    test_bit(OP_DELEGRETURN, sp->allow.u.longs) &&
		    test_bit(OP_LOCKU, sp->allow.u.longs)) {
			dfprintk(MOUNT, "  cleanup mode enabled\n");
			__set_bit(NFS_SP4_MACH_CRED_CLEANUP, &flags);
		}

		if (test_bit(OP_LAYOUTRETURN, sp->allow.u.longs)) {
			dfprintk(MOUNT, "  pnfs cleanup mode enabled\n");
			__set_bit(NFS_SP4_MACH_CRED_PNFS_CLEANUP, &flags);
		}

		if (test_bit(OP_SECINFO, sp->allow.u.longs) &&
		    test_bit(OP_SECINFO_NO_NAME, sp->allow.u.longs)) {
			dfprintk(MOUNT, "  secinfo mode enabled\n");
			__set_bit(NFS_SP4_MACH_CRED_SECINFO, &flags);
		}

		if (test_bit(OP_TEST_STATEID, sp->allow.u.longs) &&
		    test_bit(OP_FREE_STATEID, sp->allow.u.longs)) {
			dfprintk(MOUNT, "  stateid mode enabled\n");
			__set_bit(NFS_SP4_MACH_CRED_STATEID, &flags);
		}

		if (test_bit(OP_WRITE, sp->allow.u.longs)) {
			dfprintk(MOUNT, "  write mode enabled\n");
			__set_bit(NFS_SP4_MACH_CRED_WRITE, &flags);
		}

		if (test_bit(OP_COMMIT, sp->allow.u.longs)) {
			dfprintk(MOUNT, "  commit mode enabled\n");
			__set_bit(NFS_SP4_MACH_CRED_COMMIT, &flags);
		}
	}
out:
	clp->cl_sp4_flags = flags;
	return ret;
}

struct nfs41_exchange_id_data {
	struct nfs41_exchange_id_res res;
	struct nfs41_exchange_id_args args;
};

static void nfs4_exchange_id_release(void *data)
{
	struct nfs41_exchange_id_data *cdata =
					(struct nfs41_exchange_id_data *)data;

	nfs_put_client(cdata->args.client);
	kfree(cdata->res.impl_id);
	kfree(cdata->res.server_scope);
	kfree(cdata->res.server_owner);
	kfree(cdata);
}

static const struct rpc_call_ops nfs4_exchange_id_call_ops = {
	.rpc_release = nfs4_exchange_id_release,
};

/*
 * _nfs4_proc_exchange_id()
 *
 * Wrapper for EXCHANGE_ID operation.
 */
static struct rpc_task *
nfs4_run_exchange_id(struct nfs_client *clp, const struct cred *cred,
			u32 sp4_how, struct rpc_xprt *xprt)
{
	struct rpc_message msg = {
		.rpc_proc = &nfs4_procedures[NFSPROC4_CLNT_EXCHANGE_ID],
		.rpc_cred = cred,
	};
	struct rpc_task_setup task_setup_data = {
		.rpc_client = clp->cl_rpcclient,
		.callback_ops = &nfs4_exchange_id_call_ops,
		.rpc_message = &msg,
		.flags = RPC_TASK_TIMEOUT | RPC_TASK_NO_ROUND_ROBIN,
	};
	struct nfs41_exchange_id_data *calldata;
	int status;

	if (!refcount_inc_not_zero(&clp->cl_count))
		return ERR_PTR(-EIO);

	status = -ENOMEM;
	calldata = kzalloc(sizeof(*calldata), GFP_NOFS);
	if (!calldata)
		goto out;

	nfs4_init_boot_verifier(clp, &calldata->args.verifier);

	status = nfs4_init_uniform_client_string(clp);
	if (status)
		goto out_calldata;

	calldata->res.server_owner = kzalloc(sizeof(struct nfs41_server_owner),
						GFP_NOFS);
	status = -ENOMEM;
	if (unlikely(calldata->res.server_owner == NULL))
		goto out_calldata;

	calldata->res.server_scope = kzalloc(sizeof(struct nfs41_server_scope),
					GFP_NOFS);
	if (unlikely(calldata->res.server_scope == NULL))
		goto out_server_owner;

	calldata->res.impl_id = kzalloc(sizeof(struct nfs41_impl_id), GFP_NOFS);
	if (unlikely(calldata->res.impl_id == NULL))
		goto out_server_scope;

	switch (sp4_how) {
	case SP4_NONE:
		calldata->args.state_protect.how = SP4_NONE;
		break;

	case SP4_MACH_CRED:
		calldata->args.state_protect = nfs4_sp4_mach_cred_request;
		break;

	default:
		/* unsupported! */
		WARN_ON_ONCE(1);
		status = -EINVAL;
		goto out_impl_id;
	}
	if (xprt) {
		task_setup_data.rpc_xprt = xprt;
		task_setup_data.flags |= RPC_TASK_SOFTCONN;
		memcpy(calldata->args.verifier.data, clp->cl_confirm.data,
				sizeof(calldata->args.verifier.data));
	}
	calldata->args.client = clp;
	calldata->args.flags = EXCHGID4_FLAG_SUPP_MOVED_REFER |
	EXCHGID4_FLAG_BIND_PRINC_STATEID;
#ifdef CONFIG_NFS_V4_1_MIGRATION
	calldata->args.flags |= EXCHGID4_FLAG_SUPP_MOVED_MIGR;
#endif
	msg.rpc_argp = &calldata->args;
	msg.rpc_resp = &calldata->res;
	task_setup_data.callback_data = calldata;

	return rpc_run_task(&task_setup_data);

out_impl_id:
	kfree(calldata->res.impl_id);
out_server_scope:
	kfree(calldata->res.server_scope);
out_server_owner:
	kfree(calldata->res.server_owner);
out_calldata:
	kfree(calldata);
out:
	nfs_put_client(clp);
	return ERR_PTR(status);
}

/*
 * _nfs4_proc_exchange_id()
 *
 * Wrapper for EXCHANGE_ID operation.
 */
static int _nfs4_proc_exchange_id(struct nfs_client *clp, const struct cred *cred,
			u32 sp4_how)
{
	struct rpc_task *task;
	struct nfs41_exchange_id_args *argp;
	struct nfs41_exchange_id_res *resp;
	unsigned long now = jiffies;
	int status;

	task = nfs4_run_exchange_id(clp, cred, sp4_how, NULL);
	if (IS_ERR(task))
		return PTR_ERR(task);

	argp = task->tk_msg.rpc_argp;
	resp = task->tk_msg.rpc_resp;
	status = task->tk_status;
	if (status  != 0)
		goto out;

	status = nfs4_check_cl_exchange_flags(resp->flags,
			clp->cl_mvops->minor_version);
	if (status  != 0)
		goto out;

	status = nfs4_sp4_select_mode(clp, &resp->state_protect);
	if (status != 0)
		goto out;

	do_renew_lease(clp, now);

	clp->cl_clientid = resp->clientid;
	clp->cl_exchange_flags = resp->flags;
	clp->cl_seqid = resp->seqid;
	/* Client ID is not confirmed */
	if (!(resp->flags & EXCHGID4_FLAG_CONFIRMED_R))
		clear_bit(NFS4_SESSION_ESTABLISHED,
			  &clp->cl_session->session_state);

	if (clp->cl_serverscope != NULL &&
	    !nfs41_same_server_scope(clp->cl_serverscope,
				resp->server_scope)) {
		dprintk("%s: server_scope mismatch detected\n",
			__func__);
		set_bit(NFS4CLNT_SERVER_SCOPE_MISMATCH, &clp->cl_state);
	}

	swap(clp->cl_serverowner, resp->server_owner);
	swap(clp->cl_serverscope, resp->server_scope);
	swap(clp->cl_implid, resp->impl_id);

	/* Save the EXCHANGE_ID verifier session trunk tests */
	memcpy(clp->cl_confirm.data, argp->verifier.data,
	       sizeof(clp->cl_confirm.data));
out:
	trace_nfs4_exchange_id(clp, status);
	rpc_put_task(task);
	return status;
}

/*
 * nfs4_proc_exchange_id()
 *
 * Returns zero, a negative errno, or a negative NFS4ERR status code.
 *
 * Since the clientid has expired, all compounds using sessions
 * associated with the stale clientid will be returning
 * NFS4ERR_BADSESSION in the sequence operation, and will therefore
 * be in some phase of session reset.
 *
 * Will attempt to negotiate SP4_MACH_CRED if krb5i / krb5p auth is used.
 */
int nfs4_proc_exchange_id(struct nfs_client *clp, const struct cred *cred)
{
	rpc_authflavor_t authflavor = clp->cl_rpcclient->cl_auth->au_flavor;
	int status;

	/* try SP4_MACH_CRED if krb5i/p	*/
	if (authflavor == RPC_AUTH_GSS_KRB5I ||
	    authflavor == RPC_AUTH_GSS_KRB5P) {
		status = _nfs4_proc_exchange_id(clp, cred, SP4_MACH_CRED);
		if (!status)
			return 0;
	}

	/* try SP4_NONE */
	return _nfs4_proc_exchange_id(clp, cred, SP4_NONE);
}

/**
 * nfs4_test_session_trunk
 *
 * This is an add_xprt_test() test function called from
 * rpc_clnt_setup_test_and_add_xprt.
 *
 * The rpc_xprt_switch is referrenced by rpc_clnt_setup_test_and_add_xprt
 * and is dereferrenced in nfs4_exchange_id_release
 *
 * Upon success, add the new transport to the rpc_clnt
 *
 * @clnt: struct rpc_clnt to get new transport
 * @xprt: the rpc_xprt to test
 * @data: call data for _nfs4_proc_exchange_id.
 */
void nfs4_test_session_trunk(struct rpc_clnt *clnt, struct rpc_xprt *xprt,
			    void *data)
{
	struct nfs4_add_xprt_data *adata = (struct nfs4_add_xprt_data *)data;
	struct rpc_task *task;
	int status;

	u32 sp4_how;

	dprintk("--> %s try %s\n", __func__,
		xprt->address_strings[RPC_DISPLAY_ADDR]);

	sp4_how = (adata->clp->cl_sp4_flags == 0 ? SP4_NONE : SP4_MACH_CRED);

	/* Test connection for session trunking. Async exchange_id call */
	task = nfs4_run_exchange_id(adata->clp, adata->cred, sp4_how, xprt);
	if (IS_ERR(task))
		return;

	status = task->tk_status;
	if (status == 0)
		status = nfs4_detect_session_trunking(adata->clp,
				task->tk_msg.rpc_resp, xprt);

	if (status == 0)
		rpc_clnt_xprt_switch_add_xprt(clnt, xprt);

	rpc_put_task(task);
}
EXPORT_SYMBOL_GPL(nfs4_test_session_trunk);

static int _nfs4_proc_destroy_clientid(struct nfs_client *clp,
		const struct cred *cred)
{
	struct rpc_message msg = {
		.rpc_proc = &nfs4_procedures[NFSPROC4_CLNT_DESTROY_CLIENTID],
		.rpc_argp = clp,
		.rpc_cred = cred,
	};
	int status;

	status = rpc_call_sync(clp->cl_rpcclient, &msg,
			       RPC_TASK_TIMEOUT | RPC_TASK_NO_ROUND_ROBIN);
	trace_nfs4_destroy_clientid(clp, status);
	if (status)
		dprintk("NFS: Got error %d from the server %s on "
			"DESTROY_CLIENTID.", status, clp->cl_hostname);
	return status;
}

static int nfs4_proc_destroy_clientid(struct nfs_client *clp,
		const struct cred *cred)
{
	unsigned int loop;
	int ret;

	for (loop = NFS4_MAX_LOOP_ON_RECOVER; loop != 0; loop--) {
		ret = _nfs4_proc_destroy_clientid(clp, cred);
		switch (ret) {
		case -NFS4ERR_DELAY:
		case -NFS4ERR_CLIENTID_BUSY:
			ssleep(1);
			break;
		default:
			return ret;
		}
	}
	return 0;
}

int nfs4_destroy_clientid(struct nfs_client *clp)
{
	const struct cred *cred;
	int ret = 0;

	if (clp->cl_mvops->minor_version < 1)
		goto out;
	if (clp->cl_exchange_flags == 0)
		goto out;
	if (clp->cl_preserve_clid)
		goto out;
	cred = nfs4_get_clid_cred(clp);
	ret = nfs4_proc_destroy_clientid(clp, cred);
	put_cred(cred);
	switch (ret) {
	case 0:
	case -NFS4ERR_STALE_CLIENTID:
		clp->cl_exchange_flags = 0;
	}
out:
	return ret;
}

#endif /* CONFIG_NFS_V4_1 */

struct nfs4_get_lease_time_data {
	struct nfs4_get_lease_time_args *args;
	struct nfs4_get_lease_time_res *res;
	struct nfs_client *clp;
};

static void nfs4_get_lease_time_prepare(struct rpc_task *task,
					void *calldata)
{
	struct nfs4_get_lease_time_data *data =
			(struct nfs4_get_lease_time_data *)calldata;

	dprintk("--> %s\n", __func__);
	/* just setup sequence, do not trigger session recovery
	   since we're invoked within one */
	nfs4_setup_sequence(data->clp,
			&data->args->la_seq_args,
			&data->res->lr_seq_res,
			task);
	dprintk("<-- %s\n", __func__);
}

/*
 * Called from nfs4_state_manager thread for session setup, so don't recover
 * from sequence operation or clientid errors.
 */
static void nfs4_get_lease_time_done(struct rpc_task *task, void *calldata)
{
	struct nfs4_get_lease_time_data *data =
			(struct nfs4_get_lease_time_data *)calldata;

	dprintk("--> %s\n", __func__);
	if (!nfs4_sequence_done(task, &data->res->lr_seq_res))
		return;
	switch (task->tk_status) {
	case -NFS4ERR_DELAY:
	case -NFS4ERR_GRACE:
		dprintk("%s Retry: tk_status %d\n", __func__, task->tk_status);
		rpc_delay(task, NFS4_POLL_RETRY_MIN);
		task->tk_status = 0;
		fallthrough;
	case -NFS4ERR_RETRY_UNCACHED_REP:
		rpc_restart_call_prepare(task);
		return;
	}
	dprintk("<-- %s\n", __func__);
}

static const struct rpc_call_ops nfs4_get_lease_time_ops = {
	.rpc_call_prepare = nfs4_get_lease_time_prepare,
	.rpc_call_done = nfs4_get_lease_time_done,
};

int nfs4_proc_get_lease_time(struct nfs_client *clp, struct nfs_fsinfo *fsinfo)
{
	struct nfs4_get_lease_time_args args;
	struct nfs4_get_lease_time_res res = {
		.lr_fsinfo = fsinfo,
	};
	struct nfs4_get_lease_time_data data = {
		.args = &args,
		.res = &res,
		.clp = clp,
	};
	struct rpc_message msg = {
		.rpc_proc = &nfs4_procedures[NFSPROC4_CLNT_GET_LEASE_TIME],
		.rpc_argp = &args,
		.rpc_resp = &res,
	};
	struct rpc_task_setup task_setup = {
		.rpc_client = clp->cl_rpcclient,
		.rpc_message = &msg,
		.callback_ops = &nfs4_get_lease_time_ops,
		.callback_data = &data,
		.flags = RPC_TASK_TIMEOUT,
	};

	nfs4_init_sequence(&args.la_seq_args, &res.lr_seq_res, 0, 1);
	return nfs4_call_sync_custom(&task_setup);
}

#ifdef CONFIG_NFS_V4_1

/*
 * Initialize the values to be used by the client in CREATE_SESSION
 * If nfs4_init_session set the fore channel request and response sizes,
 * use them.
 *
 * Set the back channel max_resp_sz_cached to zero to force the client to
 * always set csa_cachethis to FALSE because the current implementation
 * of the back channel DRC only supports caching the CB_SEQUENCE operation.
 */
static void nfs4_init_channel_attrs(struct nfs41_create_session_args *args,
				    struct rpc_clnt *clnt)
{
	unsigned int max_rqst_sz, max_resp_sz;
	unsigned int max_bc_payload = rpc_max_bc_payload(clnt);
	unsigned int max_bc_slots = rpc_num_bc_slots(clnt);

	max_rqst_sz = NFS_MAX_FILE_IO_SIZE + nfs41_maxwrite_overhead;
	max_resp_sz = NFS_MAX_FILE_IO_SIZE + nfs41_maxread_overhead;

	/* Fore channel attributes */
	args->fc_attrs.max_rqst_sz = max_rqst_sz;
	args->fc_attrs.max_resp_sz = max_resp_sz;
	args->fc_attrs.max_ops = NFS4_MAX_OPS;
	args->fc_attrs.max_reqs = max_session_slots;

	dprintk("%s: Fore Channel : max_rqst_sz=%u max_resp_sz=%u "
		"max_ops=%u max_reqs=%u\n",
		__func__,
		args->fc_attrs.max_rqst_sz, args->fc_attrs.max_resp_sz,
		args->fc_attrs.max_ops, args->fc_attrs.max_reqs);

	/* Back channel attributes */
	args->bc_attrs.max_rqst_sz = max_bc_payload;
	args->bc_attrs.max_resp_sz = max_bc_payload;
	args->bc_attrs.max_resp_sz_cached = 0;
	args->bc_attrs.max_ops = NFS4_MAX_BACK_CHANNEL_OPS;
	args->bc_attrs.max_reqs = max_t(unsigned short, max_session_cb_slots, 1);
	if (args->bc_attrs.max_reqs > max_bc_slots)
		args->bc_attrs.max_reqs = max_bc_slots;

	dprintk("%s: Back Channel : max_rqst_sz=%u max_resp_sz=%u "
		"max_resp_sz_cached=%u max_ops=%u max_reqs=%u\n",
		__func__,
		args->bc_attrs.max_rqst_sz, args->bc_attrs.max_resp_sz,
		args->bc_attrs.max_resp_sz_cached, args->bc_attrs.max_ops,
		args->bc_attrs.max_reqs);
}

static int nfs4_verify_fore_channel_attrs(struct nfs41_create_session_args *args,
		struct nfs41_create_session_res *res)
{
	struct nfs4_channel_attrs *sent = &args->fc_attrs;
	struct nfs4_channel_attrs *rcvd = &res->fc_attrs;

	if (rcvd->max_resp_sz > sent->max_resp_sz)
		return -EINVAL;
	/*
	 * Our requested max_ops is the minimum we need; we're not
	 * prepared to break up compounds into smaller pieces than that.
	 * So, no point even trying to continue if the server won't
	 * cooperate:
	 */
	if (rcvd->max_ops < sent->max_ops)
		return -EINVAL;
	if (rcvd->max_reqs == 0)
		return -EINVAL;
	if (rcvd->max_reqs > NFS4_MAX_SLOT_TABLE)
		rcvd->max_reqs = NFS4_MAX_SLOT_TABLE;
	return 0;
}

static int nfs4_verify_back_channel_attrs(struct nfs41_create_session_args *args,
		struct nfs41_create_session_res *res)
{
	struct nfs4_channel_attrs *sent = &args->bc_attrs;
	struct nfs4_channel_attrs *rcvd = &res->bc_attrs;

	if (!(res->flags & SESSION4_BACK_CHAN))
		goto out;
	if (rcvd->max_rqst_sz > sent->max_rqst_sz)
		return -EINVAL;
	if (rcvd->max_resp_sz < sent->max_resp_sz)
		return -EINVAL;
	if (rcvd->max_resp_sz_cached > sent->max_resp_sz_cached)
		return -EINVAL;
	if (rcvd->max_ops > sent->max_ops)
		return -EINVAL;
	if (rcvd->max_reqs > sent->max_reqs)
		return -EINVAL;
out:
	return 0;
}

static int nfs4_verify_channel_attrs(struct nfs41_create_session_args *args,
				     struct nfs41_create_session_res *res)
{
	int ret;

	ret = nfs4_verify_fore_channel_attrs(args, res);
	if (ret)
		return ret;
	return nfs4_verify_back_channel_attrs(args, res);
}

static void nfs4_update_session(struct nfs4_session *session,
		struct nfs41_create_session_res *res)
{
	nfs4_copy_sessionid(&session->sess_id, &res->sessionid);
	/* Mark client id and session as being confirmed */
	session->clp->cl_exchange_flags |= EXCHGID4_FLAG_CONFIRMED_R;
	set_bit(NFS4_SESSION_ESTABLISHED, &session->session_state);
	session->flags = res->flags;
	memcpy(&session->fc_attrs, &res->fc_attrs, sizeof(session->fc_attrs));
	if (res->flags & SESSION4_BACK_CHAN)
		memcpy(&session->bc_attrs, &res->bc_attrs,
				sizeof(session->bc_attrs));
}

static int _nfs4_proc_create_session(struct nfs_client *clp,
		const struct cred *cred)
{
	struct nfs4_session *session = clp->cl_session;
	struct nfs41_create_session_args args = {
		.client = clp,
		.clientid = clp->cl_clientid,
		.seqid = clp->cl_seqid,
		.cb_program = NFS4_CALLBACK,
	};
	struct nfs41_create_session_res res;

	struct rpc_message msg = {
		.rpc_proc = &nfs4_procedures[NFSPROC4_CLNT_CREATE_SESSION],
		.rpc_argp = &args,
		.rpc_resp = &res,
		.rpc_cred = cred,
	};
	int status;

	nfs4_init_channel_attrs(&args, clp->cl_rpcclient);
	args.flags = (SESSION4_PERSIST | SESSION4_BACK_CHAN);

	status = rpc_call_sync(session->clp->cl_rpcclient, &msg,
			       RPC_TASK_TIMEOUT | RPC_TASK_NO_ROUND_ROBIN);
	trace_nfs4_create_session(clp, status);

	switch (status) {
	case -NFS4ERR_STALE_CLIENTID:
	case -NFS4ERR_DELAY:
	case -ETIMEDOUT:
	case -EACCES:
	case -EAGAIN:
		goto out;
	}

	clp->cl_seqid++;
	if (!status) {
		/* Verify the session's negotiated channel_attrs values */
		status = nfs4_verify_channel_attrs(&args, &res);
		/* Increment the clientid slot sequence id */
		if (status)
			goto out;
		nfs4_update_session(session, &res);
	}
out:
	return status;
}

/*
 * Issues a CREATE_SESSION operation to the server.
 * It is the responsibility of the caller to verify the session is
 * expired before calling this routine.
 */
int nfs4_proc_create_session(struct nfs_client *clp, const struct cred *cred)
{
	int status;
	unsigned *ptr;
	struct nfs4_session *session = clp->cl_session;

	dprintk("--> %s clp=%p session=%p\n", __func__, clp, session);

	status = _nfs4_proc_create_session(clp, cred);
	if (status)
		goto out;

	/* Init or reset the session slot tables */
	status = nfs4_setup_session_slot_tables(session);
	dprintk("slot table setup returned %d\n", status);
	if (status)
		goto out;

	ptr = (unsigned *)&session->sess_id.data[0];
	dprintk("%s client>seqid %d sessionid %u:%u:%u:%u\n", __func__,
		clp->cl_seqid, ptr[0], ptr[1], ptr[2], ptr[3]);
out:
	dprintk("<-- %s\n", __func__);
	return status;
}

/*
 * Issue the over-the-wire RPC DESTROY_SESSION.
 * The caller must serialize access to this routine.
 */
int nfs4_proc_destroy_session(struct nfs4_session *session,
		const struct cred *cred)
{
	struct rpc_message msg = {
		.rpc_proc = &nfs4_procedures[NFSPROC4_CLNT_DESTROY_SESSION],
		.rpc_argp = session,
		.rpc_cred = cred,
	};
	int status = 0;

	dprintk("--> nfs4_proc_destroy_session\n");

	/* session is still being setup */
	if (!test_and_clear_bit(NFS4_SESSION_ESTABLISHED, &session->session_state))
		return 0;

	status = rpc_call_sync(session->clp->cl_rpcclient, &msg,
			       RPC_TASK_TIMEOUT | RPC_TASK_NO_ROUND_ROBIN);
	trace_nfs4_destroy_session(session->clp, status);

	if (status)
		dprintk("NFS: Got error %d from the server on DESTROY_SESSION. "
			"Session has been destroyed regardless...\n", status);

	dprintk("<-- nfs4_proc_destroy_session\n");
	return status;
}

/*
 * Renew the cl_session lease.
 */
struct nfs4_sequence_data {
	struct nfs_client *clp;
	struct nfs4_sequence_args args;
	struct nfs4_sequence_res res;
};

static void nfs41_sequence_release(void *data)
{
	struct nfs4_sequence_data *calldata = data;
	struct nfs_client *clp = calldata->clp;

	if (refcount_read(&clp->cl_count) > 1)
		nfs4_schedule_state_renewal(clp);
	nfs_put_client(clp);
	kfree(calldata);
}

static int nfs41_sequence_handle_errors(struct rpc_task *task, struct nfs_client *clp)
{
	switch(task->tk_status) {
	case -NFS4ERR_DELAY:
		rpc_delay(task, NFS4_POLL_RETRY_MAX);
		return -EAGAIN;
	default:
		nfs4_schedule_lease_recovery(clp);
	}
	return 0;
}

static void nfs41_sequence_call_done(struct rpc_task *task, void *data)
{
	struct nfs4_sequence_data *calldata = data;
	struct nfs_client *clp = calldata->clp;

	if (!nfs41_sequence_done(task, task->tk_msg.rpc_resp))
		return;

	trace_nfs4_sequence(clp, task->tk_status);
	if (task->tk_status < 0) {
		dprintk("%s ERROR %d\n", __func__, task->tk_status);
		if (refcount_read(&clp->cl_count) == 1)
			goto out;

		if (nfs41_sequence_handle_errors(task, clp) == -EAGAIN) {
			rpc_restart_call_prepare(task);
			return;
		}
	}
	dprintk("%s rpc_cred %p\n", __func__, task->tk_msg.rpc_cred);
out:
	dprintk("<-- %s\n", __func__);
}

static void nfs41_sequence_prepare(struct rpc_task *task, void *data)
{
	struct nfs4_sequence_data *calldata = data;
	struct nfs_client *clp = calldata->clp;
	struct nfs4_sequence_args *args;
	struct nfs4_sequence_res *res;

	args = task->tk_msg.rpc_argp;
	res = task->tk_msg.rpc_resp;

	nfs4_setup_sequence(clp, args, res, task);
}

static const struct rpc_call_ops nfs41_sequence_ops = {
	.rpc_call_done = nfs41_sequence_call_done,
	.rpc_call_prepare = nfs41_sequence_prepare,
	.rpc_release = nfs41_sequence_release,
};

static struct rpc_task *_nfs41_proc_sequence(struct nfs_client *clp,
		const struct cred *cred,
		struct nfs4_slot *slot,
		bool is_privileged)
{
	struct nfs4_sequence_data *calldata;
	struct rpc_message msg = {
		.rpc_proc = &nfs4_procedures[NFSPROC4_CLNT_SEQUENCE],
		.rpc_cred = cred,
	};
	struct rpc_task_setup task_setup_data = {
		.rpc_client = clp->cl_rpcclient,
		.rpc_message = &msg,
		.callback_ops = &nfs41_sequence_ops,
		.flags = RPC_TASK_ASYNC | RPC_TASK_TIMEOUT,
	};
	struct rpc_task *ret;

	ret = ERR_PTR(-EIO);
	if (!refcount_inc_not_zero(&clp->cl_count))
		goto out_err;

	ret = ERR_PTR(-ENOMEM);
	calldata = kzalloc(sizeof(*calldata), GFP_NOFS);
	if (calldata == NULL)
		goto out_put_clp;
	nfs4_init_sequence(&calldata->args, &calldata->res, 0, is_privileged);
	nfs4_sequence_attach_slot(&calldata->args, &calldata->res, slot);
	msg.rpc_argp = &calldata->args;
	msg.rpc_resp = &calldata->res;
	calldata->clp = clp;
	task_setup_data.callback_data = calldata;

	ret = rpc_run_task(&task_setup_data);
	if (IS_ERR(ret))
		goto out_err;
	return ret;
out_put_clp:
	nfs_put_client(clp);
out_err:
	nfs41_release_slot(slot);
	return ret;
}

static int nfs41_proc_async_sequence(struct nfs_client *clp, const struct cred *cred, unsigned renew_flags)
{
	struct rpc_task *task;
	int ret = 0;

	if ((renew_flags & NFS4_RENEW_TIMEOUT) == 0)
		return -EAGAIN;
	task = _nfs41_proc_sequence(clp, cred, NULL, false);
	if (IS_ERR(task))
		ret = PTR_ERR(task);
	else
		rpc_put_task_async(task);
	dprintk("<-- %s status=%d\n", __func__, ret);
	return ret;
}

static int nfs4_proc_sequence(struct nfs_client *clp, const struct cred *cred)
{
	struct rpc_task *task;
	int ret;

	task = _nfs41_proc_sequence(clp, cred, NULL, true);
	if (IS_ERR(task)) {
		ret = PTR_ERR(task);
		goto out;
	}
	ret = rpc_wait_for_completion_task(task);
	if (!ret)
		ret = task->tk_status;
	rpc_put_task(task);
out:
	dprintk("<-- %s status=%d\n", __func__, ret);
	return ret;
}

struct nfs4_reclaim_complete_data {
	struct nfs_client *clp;
	struct nfs41_reclaim_complete_args arg;
	struct nfs41_reclaim_complete_res res;
};

static void nfs4_reclaim_complete_prepare(struct rpc_task *task, void *data)
{
	struct nfs4_reclaim_complete_data *calldata = data;

	nfs4_setup_sequence(calldata->clp,
			&calldata->arg.seq_args,
			&calldata->res.seq_res,
			task);
}

static int nfs41_reclaim_complete_handle_errors(struct rpc_task *task, struct nfs_client *clp)
{
	switch(task->tk_status) {
	case 0:
		wake_up_all(&clp->cl_lock_waitq);
		fallthrough;
	case -NFS4ERR_COMPLETE_ALREADY:
	case -NFS4ERR_WRONG_CRED: /* What to do here? */
		break;
	case -NFS4ERR_DELAY:
		rpc_delay(task, NFS4_POLL_RETRY_MAX);
		fallthrough;
	case -NFS4ERR_RETRY_UNCACHED_REP:
		return -EAGAIN;
	case -NFS4ERR_BADSESSION:
	case -NFS4ERR_DEADSESSION:
	case -NFS4ERR_CONN_NOT_BOUND_TO_SESSION:
		break;
	default:
		nfs4_schedule_lease_recovery(clp);
	}
	return 0;
}

static void nfs4_reclaim_complete_done(struct rpc_task *task, void *data)
{
	struct nfs4_reclaim_complete_data *calldata = data;
	struct nfs_client *clp = calldata->clp;
	struct nfs4_sequence_res *res = &calldata->res.seq_res;

	dprintk("--> %s\n", __func__);
	if (!nfs41_sequence_done(task, res))
		return;

	trace_nfs4_reclaim_complete(clp, task->tk_status);
	if (nfs41_reclaim_complete_handle_errors(task, clp) == -EAGAIN) {
		rpc_restart_call_prepare(task);
		return;
	}
	dprintk("<-- %s\n", __func__);
}

static void nfs4_free_reclaim_complete_data(void *data)
{
	struct nfs4_reclaim_complete_data *calldata = data;

	kfree(calldata);
}

static const struct rpc_call_ops nfs4_reclaim_complete_call_ops = {
	.rpc_call_prepare = nfs4_reclaim_complete_prepare,
	.rpc_call_done = nfs4_reclaim_complete_done,
	.rpc_release = nfs4_free_reclaim_complete_data,
};

/*
 * Issue a global reclaim complete.
 */
static int nfs41_proc_reclaim_complete(struct nfs_client *clp,
		const struct cred *cred)
{
	struct nfs4_reclaim_complete_data *calldata;
	struct rpc_message msg = {
		.rpc_proc = &nfs4_procedures[NFSPROC4_CLNT_RECLAIM_COMPLETE],
		.rpc_cred = cred,
	};
	struct rpc_task_setup task_setup_data = {
		.rpc_client = clp->cl_rpcclient,
		.rpc_message = &msg,
		.callback_ops = &nfs4_reclaim_complete_call_ops,
		.flags = RPC_TASK_NO_ROUND_ROBIN,
	};
	int status = -ENOMEM;

	dprintk("--> %s\n", __func__);
	calldata = kzalloc(sizeof(*calldata), GFP_NOFS);
	if (calldata == NULL)
		goto out;
	calldata->clp = clp;
	calldata->arg.one_fs = 0;

	nfs4_init_sequence(&calldata->arg.seq_args, &calldata->res.seq_res, 0, 1);
	msg.rpc_argp = &calldata->arg;
	msg.rpc_resp = &calldata->res;
	task_setup_data.callback_data = calldata;
	status = nfs4_call_sync_custom(&task_setup_data);
out:
	dprintk("<-- %s status=%d\n", __func__, status);
	return status;
}

static void
nfs4_layoutget_prepare(struct rpc_task *task, void *calldata)
{
	struct nfs4_layoutget *lgp = calldata;
	struct nfs_server *server = NFS_SERVER(lgp->args.inode);

	dprintk("--> %s\n", __func__);
	nfs4_setup_sequence(server->nfs_client, &lgp->args.seq_args,
				&lgp->res.seq_res, task);
	dprintk("<-- %s\n", __func__);
}

static void nfs4_layoutget_done(struct rpc_task *task, void *calldata)
{
	struct nfs4_layoutget *lgp = calldata;

	dprintk("--> %s\n", __func__);
	nfs41_sequence_process(task, &lgp->res.seq_res);
	dprintk("<-- %s\n", __func__);
}

static int
nfs4_layoutget_handle_exception(struct rpc_task *task,
		struct nfs4_layoutget *lgp, struct nfs4_exception *exception)
{
	struct inode *inode = lgp->args.inode;
	struct nfs_server *server = NFS_SERVER(inode);
	struct pnfs_layout_hdr *lo;
	int nfs4err = task->tk_status;
	int err, status = 0;
	LIST_HEAD(head);

	dprintk("--> %s tk_status => %d\n", __func__, -task->tk_status);

	nfs4_sequence_free_slot(&lgp->res.seq_res);

	switch (nfs4err) {
	case 0:
		goto out;

	/*
	 * NFS4ERR_LAYOUTUNAVAILABLE means we are not supposed to use pnfs
	 * on the file. set tk_status to -ENODATA to tell upper layer to
	 * retry go inband.
	 */
	case -NFS4ERR_LAYOUTUNAVAILABLE:
		status = -ENODATA;
		goto out;
	/*
	 * NFS4ERR_BADLAYOUT means the MDS cannot return a layout of
	 * length lgp->args.minlength != 0 (see RFC5661 section 18.43.3).
	 */
	case -NFS4ERR_BADLAYOUT:
		status = -EOVERFLOW;
		goto out;
	/*
	 * NFS4ERR_LAYOUTTRYLATER is a conflict with another client
	 * (or clients) writing to the same RAID stripe except when
	 * the minlength argument is 0 (see RFC5661 section 18.43.3).
	 *
	 * Treat it like we would RECALLCONFLICT -- we retry for a little
	 * while, and then eventually give up.
	 */
	case -NFS4ERR_LAYOUTTRYLATER:
		if (lgp->args.minlength == 0) {
			status = -EOVERFLOW;
			goto out;
		}
		status = -EBUSY;
		break;
	case -NFS4ERR_RECALLCONFLICT:
		status = -ERECALLCONFLICT;
		break;
	case -NFS4ERR_DELEG_REVOKED:
	case -NFS4ERR_ADMIN_REVOKED:
	case -NFS4ERR_EXPIRED:
	case -NFS4ERR_BAD_STATEID:
		exception->timeout = 0;
		spin_lock(&inode->i_lock);
		lo = NFS_I(inode)->layout;
		/* If the open stateid was bad, then recover it. */
		if (!lo || test_bit(NFS_LAYOUT_INVALID_STID, &lo->plh_flags) ||
		    !nfs4_stateid_match_other(&lgp->args.stateid, &lo->plh_stateid)) {
			spin_unlock(&inode->i_lock);
			exception->state = lgp->args.ctx->state;
			exception->stateid = &lgp->args.stateid;
			break;
		}

		/*
		 * Mark the bad layout state as invalid, then retry
		 */
		pnfs_mark_layout_stateid_invalid(lo, &head);
		spin_unlock(&inode->i_lock);
		nfs_commit_inode(inode, 0);
		pnfs_free_lseg_list(&head);
		status = -EAGAIN;
		goto out;
	}

	err = nfs4_handle_exception(server, nfs4err, exception);
	if (!status) {
		if (exception->retry)
			status = -EAGAIN;
		else
			status = err;
	}
out:
	dprintk("<-- %s\n", __func__);
	return status;
}

size_t max_response_pages(struct nfs_server *server)
{
	u32 max_resp_sz = server->nfs_client->cl_session->fc_attrs.max_resp_sz;
	return nfs_page_array_len(0, max_resp_sz);
}

static void nfs4_layoutget_release(void *calldata)
{
	struct nfs4_layoutget *lgp = calldata;

	dprintk("--> %s\n", __func__);
	nfs4_sequence_free_slot(&lgp->res.seq_res);
	pnfs_layoutget_free(lgp);
	dprintk("<-- %s\n", __func__);
}

static const struct rpc_call_ops nfs4_layoutget_call_ops = {
	.rpc_call_prepare = nfs4_layoutget_prepare,
	.rpc_call_done = nfs4_layoutget_done,
	.rpc_release = nfs4_layoutget_release,
};

struct pnfs_layout_segment *
nfs4_proc_layoutget(struct nfs4_layoutget *lgp, long *timeout)
{
	struct inode *inode = lgp->args.inode;
	struct nfs_server *server = NFS_SERVER(inode);
	struct rpc_task *task;
	struct rpc_message msg = {
		.rpc_proc = &nfs4_procedures[NFSPROC4_CLNT_LAYOUTGET],
		.rpc_argp = &lgp->args,
		.rpc_resp = &lgp->res,
		.rpc_cred = lgp->cred,
	};
	struct rpc_task_setup task_setup_data = {
		.rpc_client = server->client,
		.rpc_message = &msg,
		.callback_ops = &nfs4_layoutget_call_ops,
		.callback_data = lgp,
		.flags = RPC_TASK_ASYNC | RPC_TASK_CRED_NOREF,
	};
	struct pnfs_layout_segment *lseg = NULL;
	struct nfs4_exception exception = {
		.inode = inode,
		.timeout = *timeout,
	};
	int status = 0;

	dprintk("--> %s\n", __func__);

	/* nfs4_layoutget_release calls pnfs_put_layout_hdr */
	pnfs_get_layout_hdr(NFS_I(inode)->layout);

	nfs4_init_sequence(&lgp->args.seq_args, &lgp->res.seq_res, 0, 0);

	task = rpc_run_task(&task_setup_data);

	status = rpc_wait_for_completion_task(task);
	if (status != 0)
		goto out;

	if (task->tk_status < 0) {
		status = nfs4_layoutget_handle_exception(task, lgp, &exception);
		*timeout = exception.timeout;
	} else if (lgp->res.layoutp->len == 0) {
		status = -EAGAIN;
		*timeout = nfs4_update_delay(&exception.timeout);
	} else
		lseg = pnfs_layout_process(lgp);
out:
	trace_nfs4_layoutget(lgp->args.ctx,
			&lgp->args.range,
			&lgp->res.range,
			&lgp->res.stateid,
			status);

	rpc_put_task(task);
	dprintk("<-- %s status=%d\n", __func__, status);
	if (status)
		return ERR_PTR(status);
	return lseg;
}

static void
nfs4_layoutreturn_prepare(struct rpc_task *task, void *calldata)
{
	struct nfs4_layoutreturn *lrp = calldata;

	dprintk("--> %s\n", __func__);
	nfs4_setup_sequence(lrp->clp,
			&lrp->args.seq_args,
			&lrp->res.seq_res,
			task);
	if (!pnfs_layout_is_valid(lrp->args.layout))
		rpc_exit(task, 0);
}

static void nfs4_layoutreturn_done(struct rpc_task *task, void *calldata)
{
	struct nfs4_layoutreturn *lrp = calldata;
	struct nfs_server *server;

	dprintk("--> %s\n", __func__);

	if (!nfs41_sequence_process(task, &lrp->res.seq_res))
		return;

	/*
	 * Was there an RPC level error? Assume the call succeeded,
	 * and that we need to release the layout
	 */
	if (task->tk_rpc_status != 0 && RPC_WAS_SENT(task)) {
		lrp->res.lrs_present = 0;
		return;
	}

	server = NFS_SERVER(lrp->args.inode);
	switch (task->tk_status) {
	case -NFS4ERR_OLD_STATEID:
		if (nfs4_layout_refresh_old_stateid(&lrp->args.stateid,
					&lrp->args.range,
					lrp->args.inode))
			goto out_restart;
		fallthrough;
	default:
		task->tk_status = 0;
		fallthrough;
	case 0:
		break;
	case -NFS4ERR_DELAY:
		if (nfs4_async_handle_error(task, server, NULL, NULL) != -EAGAIN)
			break;
		goto out_restart;
	}
	dprintk("<-- %s\n", __func__);
	return;
out_restart:
	task->tk_status = 0;
	nfs4_sequence_free_slot(&lrp->res.seq_res);
	rpc_restart_call_prepare(task);
}

static void nfs4_layoutreturn_release(void *calldata)
{
	struct nfs4_layoutreturn *lrp = calldata;
	struct pnfs_layout_hdr *lo = lrp->args.layout;

	dprintk("--> %s\n", __func__);
	pnfs_layoutreturn_free_lsegs(lo, &lrp->args.stateid, &lrp->args.range,
			lrp->res.lrs_present ? &lrp->res.stateid : NULL);
	nfs4_sequence_free_slot(&lrp->res.seq_res);
	if (lrp->ld_private.ops && lrp->ld_private.ops->free)
		lrp->ld_private.ops->free(&lrp->ld_private);
	pnfs_put_layout_hdr(lrp->args.layout);
	nfs_iput_and_deactive(lrp->inode);
	put_cred(lrp->cred);
	kfree(calldata);
	dprintk("<-- %s\n", __func__);
}

static const struct rpc_call_ops nfs4_layoutreturn_call_ops = {
	.rpc_call_prepare = nfs4_layoutreturn_prepare,
	.rpc_call_done = nfs4_layoutreturn_done,
	.rpc_release = nfs4_layoutreturn_release,
};

int nfs4_proc_layoutreturn(struct nfs4_layoutreturn *lrp, bool sync)
{
	struct rpc_task *task;
	struct rpc_message msg = {
		.rpc_proc = &nfs4_procedures[NFSPROC4_CLNT_LAYOUTRETURN],
		.rpc_argp = &lrp->args,
		.rpc_resp = &lrp->res,
		.rpc_cred = lrp->cred,
	};
	struct rpc_task_setup task_setup_data = {
		.rpc_client = NFS_SERVER(lrp->args.inode)->client,
		.rpc_message = &msg,
		.callback_ops = &nfs4_layoutreturn_call_ops,
		.callback_data = lrp,
	};
	int status = 0;

	nfs4_state_protect(NFS_SERVER(lrp->args.inode)->nfs_client,
			NFS_SP4_MACH_CRED_PNFS_CLEANUP,
			&task_setup_data.rpc_client, &msg);

	dprintk("--> %s\n", __func__);
	if (!sync) {
		lrp->inode = nfs_igrab_and_active(lrp->args.inode);
		if (!lrp->inode) {
			nfs4_layoutreturn_release(lrp);
			return -EAGAIN;
		}
		task_setup_data.flags |= RPC_TASK_ASYNC;
	}
	nfs4_init_sequence(&lrp->args.seq_args, &lrp->res.seq_res, 1, 0);
	task = rpc_run_task(&task_setup_data);
	if (IS_ERR(task))
		return PTR_ERR(task);
	if (sync)
		status = task->tk_status;
	trace_nfs4_layoutreturn(lrp->args.inode, &lrp->args.stateid, status);
	dprintk("<-- %s status=%d\n", __func__, status);
	rpc_put_task(task);
	return status;
}

static int
_nfs4_proc_getdeviceinfo(struct nfs_server *server,
		struct pnfs_device *pdev,
		const struct cred *cred)
{
	struct nfs4_getdeviceinfo_args args = {
		.pdev = pdev,
		.notify_types = NOTIFY_DEVICEID4_CHANGE |
			NOTIFY_DEVICEID4_DELETE,
	};
	struct nfs4_getdeviceinfo_res res = {
		.pdev = pdev,
	};
	struct rpc_message msg = {
		.rpc_proc = &nfs4_procedures[NFSPROC4_CLNT_GETDEVICEINFO],
		.rpc_argp = &args,
		.rpc_resp = &res,
		.rpc_cred = cred,
	};
	int status;

	dprintk("--> %s\n", __func__);
	status = nfs4_call_sync(server->client, server, &msg, &args.seq_args, &res.seq_res, 0);
	if (res.notification & ~args.notify_types)
		dprintk("%s: unsupported notification\n", __func__);
	if (res.notification != args.notify_types)
		pdev->nocache = 1;

	trace_nfs4_getdeviceinfo(server, &pdev->dev_id, status);

	dprintk("<-- %s status=%d\n", __func__, status);

	return status;
}

int nfs4_proc_getdeviceinfo(struct nfs_server *server,
		struct pnfs_device *pdev,
		const struct cred *cred)
{
	struct nfs4_exception exception = { };
	int err;

	do {
		err = nfs4_handle_exception(server,
					_nfs4_proc_getdeviceinfo(server, pdev, cred),
					&exception);
	} while (exception.retry);
	return err;
}
EXPORT_SYMBOL_GPL(nfs4_proc_getdeviceinfo);

static void nfs4_layoutcommit_prepare(struct rpc_task *task, void *calldata)
{
	struct nfs4_layoutcommit_data *data = calldata;
	struct nfs_server *server = NFS_SERVER(data->args.inode);

	nfs4_setup_sequence(server->nfs_client,
			&data->args.seq_args,
			&data->res.seq_res,
			task);
}

static void
nfs4_layoutcommit_done(struct rpc_task *task, void *calldata)
{
	struct nfs4_layoutcommit_data *data = calldata;
	struct nfs_server *server = NFS_SERVER(data->args.inode);

	if (!nfs41_sequence_done(task, &data->res.seq_res))
		return;

	switch (task->tk_status) { /* Just ignore these failures */
	case -NFS4ERR_DELEG_REVOKED: /* layout was recalled */
	case -NFS4ERR_BADIOMODE:     /* no IOMODE_RW layout for range */
	case -NFS4ERR_BADLAYOUT:     /* no layout */
	case -NFS4ERR_GRACE:	    /* loca_recalim always false */
		task->tk_status = 0;
	case 0:
		break;
	default:
		if (nfs4_async_handle_error(task, server, NULL, NULL) == -EAGAIN) {
			rpc_restart_call_prepare(task);
			return;
		}
	}
}

static void nfs4_layoutcommit_release(void *calldata)
{
	struct nfs4_layoutcommit_data *data = calldata;

	pnfs_cleanup_layoutcommit(data);
	nfs_post_op_update_inode_force_wcc(data->args.inode,
					   data->res.fattr);
	put_cred(data->cred);
	nfs_iput_and_deactive(data->inode);
	kfree(data);
}

static const struct rpc_call_ops nfs4_layoutcommit_ops = {
	.rpc_call_prepare = nfs4_layoutcommit_prepare,
	.rpc_call_done = nfs4_layoutcommit_done,
	.rpc_release = nfs4_layoutcommit_release,
};

int
nfs4_proc_layoutcommit(struct nfs4_layoutcommit_data *data, bool sync)
{
	struct rpc_message msg = {
		.rpc_proc = &nfs4_procedures[NFSPROC4_CLNT_LAYOUTCOMMIT],
		.rpc_argp = &data->args,
		.rpc_resp = &data->res,
		.rpc_cred = data->cred,
	};
	struct rpc_task_setup task_setup_data = {
		.task = &data->task,
		.rpc_client = NFS_CLIENT(data->args.inode),
		.rpc_message = &msg,
		.callback_ops = &nfs4_layoutcommit_ops,
		.callback_data = data,
	};
	struct rpc_task *task;
	int status = 0;

	dprintk("NFS: initiating layoutcommit call. sync %d "
		"lbw: %llu inode %lu\n", sync,
		data->args.lastbytewritten,
		data->args.inode->i_ino);

	if (!sync) {
		data->inode = nfs_igrab_and_active(data->args.inode);
		if (data->inode == NULL) {
			nfs4_layoutcommit_release(data);
			return -EAGAIN;
		}
		task_setup_data.flags = RPC_TASK_ASYNC;
	}
	nfs4_init_sequence(&data->args.seq_args, &data->res.seq_res, 1, 0);
	task = rpc_run_task(&task_setup_data);
	if (IS_ERR(task))
		return PTR_ERR(task);
	if (sync)
		status = task->tk_status;
	trace_nfs4_layoutcommit(data->args.inode, &data->args.stateid, status);
	dprintk("%s: status %d\n", __func__, status);
	rpc_put_task(task);
	return status;
}

/*
 * Use the state managment nfs_client cl_rpcclient, which uses krb5i (if
 * possible) as per RFC3530bis and RFC5661 Security Considerations sections
 */
static int
_nfs41_proc_secinfo_no_name(struct nfs_server *server, struct nfs_fh *fhandle,
		    struct nfs_fsinfo *info,
		    struct nfs4_secinfo_flavors *flavors, bool use_integrity)
{
	struct nfs41_secinfo_no_name_args args = {
		.style = SECINFO_STYLE_CURRENT_FH,
	};
	struct nfs4_secinfo_res res = {
		.flavors = flavors,
	};
	struct rpc_message msg = {
		.rpc_proc = &nfs4_procedures[NFSPROC4_CLNT_SECINFO_NO_NAME],
		.rpc_argp = &args,
		.rpc_resp = &res,
	};
	struct nfs4_call_sync_data data = {
		.seq_server = server,
		.seq_args = &args.seq_args,
		.seq_res = &res.seq_res,
	};
	struct rpc_task_setup task_setup = {
		.rpc_client = server->client,
		.rpc_message = &msg,
		.callback_ops = server->nfs_client->cl_mvops->call_sync_ops,
		.callback_data = &data,
		.flags = RPC_TASK_NO_ROUND_ROBIN,
	};
	const struct cred *cred = NULL;
	int status;

	if (use_integrity) {
		task_setup.rpc_client = server->nfs_client->cl_rpcclient;

		cred = nfs4_get_clid_cred(server->nfs_client);
		msg.rpc_cred = cred;
	}

	dprintk("--> %s\n", __func__);
	nfs4_init_sequence(&args.seq_args, &res.seq_res, 0, 0);
	status = nfs4_call_sync_custom(&task_setup);
	dprintk("<-- %s status=%d\n", __func__, status);

	put_cred(cred);

	return status;
}

static int
nfs41_proc_secinfo_no_name(struct nfs_server *server, struct nfs_fh *fhandle,
			   struct nfs_fsinfo *info, struct nfs4_secinfo_flavors *flavors)
{
	struct nfs4_exception exception = {
		.interruptible = true,
	};
	int err;
	do {
		/* first try using integrity protection */
		err = -NFS4ERR_WRONGSEC;

		/* try to use integrity protection with machine cred */
		if (_nfs4_is_integrity_protected(server->nfs_client))
			err = _nfs41_proc_secinfo_no_name(server, fhandle, info,
							  flavors, true);

		/*
		 * if unable to use integrity protection, or SECINFO with
		 * integrity protection returns NFS4ERR_WRONGSEC (which is
		 * disallowed by spec, but exists in deployed servers) use
		 * the current filesystem's rpc_client and the user cred.
		 */
		if (err == -NFS4ERR_WRONGSEC)
			err = _nfs41_proc_secinfo_no_name(server, fhandle, info,
							  flavors, false);

		switch (err) {
		case 0:
		case -NFS4ERR_WRONGSEC:
		case -ENOTSUPP:
			goto out;
		default:
			err = nfs4_handle_exception(server, err, &exception);
		}
	} while (exception.retry);
out:
	return err;
}

static int
nfs41_find_root_sec(struct nfs_server *server, struct nfs_fh *fhandle,
		    struct nfs_fsinfo *info)
{
	int err;
	struct page *page;
	rpc_authflavor_t flavor = RPC_AUTH_MAXFLAVOR;
	struct nfs4_secinfo_flavors *flavors;
	struct nfs4_secinfo4 *secinfo;
	int i;

	page = alloc_page(GFP_KERNEL);
	if (!page) {
		err = -ENOMEM;
		goto out;
	}

	flavors = page_address(page);
	err = nfs41_proc_secinfo_no_name(server, fhandle, info, flavors);

	/*
	 * Fall back on "guess and check" method if
	 * the server doesn't support SECINFO_NO_NAME
	 */
	if (err == -NFS4ERR_WRONGSEC || err == -ENOTSUPP) {
		err = nfs4_find_root_sec(server, fhandle, info);
		goto out_freepage;
	}
	if (err)
		goto out_freepage;

	for (i = 0; i < flavors->num_flavors; i++) {
		secinfo = &flavors->flavors[i];

		switch (secinfo->flavor) {
		case RPC_AUTH_NULL:
		case RPC_AUTH_UNIX:
		case RPC_AUTH_GSS:
			flavor = rpcauth_get_pseudoflavor(secinfo->flavor,
					&secinfo->flavor_info);
			break;
		default:
			flavor = RPC_AUTH_MAXFLAVOR;
			break;
		}

		if (!nfs_auth_info_match(&server->auth_info, flavor))
			flavor = RPC_AUTH_MAXFLAVOR;

		if (flavor != RPC_AUTH_MAXFLAVOR) {
			err = nfs4_lookup_root_sec(server, fhandle,
						   info, flavor);
			if (!err)
				break;
		}
	}

	if (flavor == RPC_AUTH_MAXFLAVOR)
		err = -EPERM;

out_freepage:
	put_page(page);
	if (err == -EACCES)
		return -EPERM;
out:
	return err;
}

static int _nfs41_test_stateid(struct nfs_server *server,
		nfs4_stateid *stateid,
		const struct cred *cred)
{
	int status;
	struct nfs41_test_stateid_args args = {
		.stateid = stateid,
	};
	struct nfs41_test_stateid_res res;
	struct rpc_message msg = {
		.rpc_proc = &nfs4_procedures[NFSPROC4_CLNT_TEST_STATEID],
		.rpc_argp = &args,
		.rpc_resp = &res,
		.rpc_cred = cred,
	};
	struct rpc_clnt *rpc_client = server->client;

	nfs4_state_protect(server->nfs_client, NFS_SP4_MACH_CRED_STATEID,
		&rpc_client, &msg);

	dprintk("NFS call  test_stateid %p\n", stateid);
	nfs4_init_sequence(&args.seq_args, &res.seq_res, 0, 1);
	status = nfs4_call_sync_sequence(rpc_client, server, &msg,
			&args.seq_args, &res.seq_res);
	if (status != NFS_OK) {
		dprintk("NFS reply test_stateid: failed, %d\n", status);
		return status;
	}
	dprintk("NFS reply test_stateid: succeeded, %d\n", -res.status);
	return -res.status;
}

static void nfs4_handle_delay_or_session_error(struct nfs_server *server,
		int err, struct nfs4_exception *exception)
{
	exception->retry = 0;
	switch(err) {
	case -NFS4ERR_DELAY:
	case -NFS4ERR_RETRY_UNCACHED_REP:
		nfs4_handle_exception(server, err, exception);
		break;
	case -NFS4ERR_BADSESSION:
	case -NFS4ERR_BADSLOT:
	case -NFS4ERR_BAD_HIGH_SLOT:
	case -NFS4ERR_CONN_NOT_BOUND_TO_SESSION:
	case -NFS4ERR_DEADSESSION:
		nfs4_do_handle_exception(server, err, exception);
	}
}

/**
 * nfs41_test_stateid - perform a TEST_STATEID operation
 *
 * @server: server / transport on which to perform the operation
 * @stateid: state ID to test
 * @cred: credential
 *
 * Returns NFS_OK if the server recognizes that "stateid" is valid.
 * Otherwise a negative NFS4ERR value is returned if the operation
 * failed or the state ID is not currently valid.
 */
static int nfs41_test_stateid(struct nfs_server *server,
		nfs4_stateid *stateid,
		const struct cred *cred)
{
	struct nfs4_exception exception = {
		.interruptible = true,
	};
	int err;
	do {
		err = _nfs41_test_stateid(server, stateid, cred);
		nfs4_handle_delay_or_session_error(server, err, &exception);
	} while (exception.retry);
	return err;
}

struct nfs_free_stateid_data {
	struct nfs_server *server;
	struct nfs41_free_stateid_args args;
	struct nfs41_free_stateid_res res;
};

static void nfs41_free_stateid_prepare(struct rpc_task *task, void *calldata)
{
	struct nfs_free_stateid_data *data = calldata;
	nfs4_setup_sequence(data->server->nfs_client,
			&data->args.seq_args,
			&data->res.seq_res,
			task);
}

static void nfs41_free_stateid_done(struct rpc_task *task, void *calldata)
{
	struct nfs_free_stateid_data *data = calldata;

	nfs41_sequence_done(task, &data->res.seq_res);

	switch (task->tk_status) {
	case -NFS4ERR_DELAY:
		if (nfs4_async_handle_error(task, data->server, NULL, NULL) == -EAGAIN)
			rpc_restart_call_prepare(task);
	}
}

static void nfs41_free_stateid_release(void *calldata)
{
	kfree(calldata);
}

static const struct rpc_call_ops nfs41_free_stateid_ops = {
	.rpc_call_prepare = nfs41_free_stateid_prepare,
	.rpc_call_done = nfs41_free_stateid_done,
	.rpc_release = nfs41_free_stateid_release,
};

/**
 * nfs41_free_stateid - perform a FREE_STATEID operation
 *
 * @server: server / transport on which to perform the operation
 * @stateid: state ID to release
 * @cred: credential
 * @privileged: set to true if this call needs to be privileged
 *
 * Note: this function is always asynchronous.
 */
static int nfs41_free_stateid(struct nfs_server *server,
		const nfs4_stateid *stateid,
		const struct cred *cred,
		bool privileged)
{
	struct rpc_message msg = {
		.rpc_proc = &nfs4_procedures[NFSPROC4_CLNT_FREE_STATEID],
		.rpc_cred = cred,
	};
	struct rpc_task_setup task_setup = {
		.rpc_client = server->client,
		.rpc_message = &msg,
		.callback_ops = &nfs41_free_stateid_ops,
		.flags = RPC_TASK_ASYNC,
	};
	struct nfs_free_stateid_data *data;
	struct rpc_task *task;

	nfs4_state_protect(server->nfs_client, NFS_SP4_MACH_CRED_STATEID,
		&task_setup.rpc_client, &msg);

	dprintk("NFS call  free_stateid %p\n", stateid);
	data = kmalloc(sizeof(*data), GFP_NOFS);
	if (!data)
		return -ENOMEM;
	data->server = server;
	nfs4_stateid_copy(&data->args.stateid, stateid);

	task_setup.callback_data = data;

	msg.rpc_argp = &data->args;
	msg.rpc_resp = &data->res;
	nfs4_init_sequence(&data->args.seq_args, &data->res.seq_res, 1, privileged);
	task = rpc_run_task(&task_setup);
	if (IS_ERR(task))
		return PTR_ERR(task);
	rpc_put_task(task);
	return 0;
}

static void
nfs41_free_lock_state(struct nfs_server *server, struct nfs4_lock_state *lsp)
{
	const struct cred *cred = lsp->ls_state->owner->so_cred;

	nfs41_free_stateid(server, &lsp->ls_stateid, cred, false);
	nfs4_free_lock_state(server, lsp);
}

static bool nfs41_match_stateid(const nfs4_stateid *s1,
		const nfs4_stateid *s2)
{
	if (s1->type != s2->type)
		return false;

	if (memcmp(s1->other, s2->other, sizeof(s1->other)) != 0)
		return false;

	if (s1->seqid == s2->seqid)
		return true;

	return s1->seqid == 0 || s2->seqid == 0;
}

#endif /* CONFIG_NFS_V4_1 */

static bool nfs4_match_stateid(const nfs4_stateid *s1,
		const nfs4_stateid *s2)
{
	return nfs4_stateid_match(s1, s2);
}


static const struct nfs4_state_recovery_ops nfs40_reboot_recovery_ops = {
	.owner_flag_bit = NFS_OWNER_RECLAIM_REBOOT,
	.state_flag_bit	= NFS_STATE_RECLAIM_REBOOT,
	.recover_open	= nfs4_open_reclaim,
	.recover_lock	= nfs4_lock_reclaim,
	.establish_clid = nfs4_init_clientid,
	.detect_trunking = nfs40_discover_server_trunking,
};

#if defined(CONFIG_NFS_V4_1)
static const struct nfs4_state_recovery_ops nfs41_reboot_recovery_ops = {
	.owner_flag_bit = NFS_OWNER_RECLAIM_REBOOT,
	.state_flag_bit	= NFS_STATE_RECLAIM_REBOOT,
	.recover_open	= nfs4_open_reclaim,
	.recover_lock	= nfs4_lock_reclaim,
	.establish_clid = nfs41_init_clientid,
	.reclaim_complete = nfs41_proc_reclaim_complete,
	.detect_trunking = nfs41_discover_server_trunking,
};
#endif /* CONFIG_NFS_V4_1 */

static const struct nfs4_state_recovery_ops nfs40_nograce_recovery_ops = {
	.owner_flag_bit = NFS_OWNER_RECLAIM_NOGRACE,
	.state_flag_bit	= NFS_STATE_RECLAIM_NOGRACE,
	.recover_open	= nfs40_open_expired,
	.recover_lock	= nfs4_lock_expired,
	.establish_clid = nfs4_init_clientid,
};

#if defined(CONFIG_NFS_V4_1)
static const struct nfs4_state_recovery_ops nfs41_nograce_recovery_ops = {
	.owner_flag_bit = NFS_OWNER_RECLAIM_NOGRACE,
	.state_flag_bit	= NFS_STATE_RECLAIM_NOGRACE,
	.recover_open	= nfs41_open_expired,
	.recover_lock	= nfs41_lock_expired,
	.establish_clid = nfs41_init_clientid,
};
#endif /* CONFIG_NFS_V4_1 */

static const struct nfs4_state_maintenance_ops nfs40_state_renewal_ops = {
	.sched_state_renewal = nfs4_proc_async_renew,
	.get_state_renewal_cred = nfs4_get_renew_cred,
	.renew_lease = nfs4_proc_renew,
};

#if defined(CONFIG_NFS_V4_1)
static const struct nfs4_state_maintenance_ops nfs41_state_renewal_ops = {
	.sched_state_renewal = nfs41_proc_async_sequence,
	.get_state_renewal_cred = nfs4_get_machine_cred,
	.renew_lease = nfs4_proc_sequence,
};
#endif

static const struct nfs4_mig_recovery_ops nfs40_mig_recovery_ops = {
	.get_locations = _nfs40_proc_get_locations,
	.fsid_present = _nfs40_proc_fsid_present,
};

#if defined(CONFIG_NFS_V4_1)
static const struct nfs4_mig_recovery_ops nfs41_mig_recovery_ops = {
	.get_locations = _nfs41_proc_get_locations,
	.fsid_present = _nfs41_proc_fsid_present,
};
#endif	/* CONFIG_NFS_V4_1 */

static const struct nfs4_minor_version_ops nfs_v4_0_minor_ops = {
	.minor_version = 0,
	.init_caps = NFS_CAP_READDIRPLUS
		| NFS_CAP_ATOMIC_OPEN
		| NFS_CAP_POSIX_LOCK,
	.init_client = nfs40_init_client,
	.shutdown_client = nfs40_shutdown_client,
	.match_stateid = nfs4_match_stateid,
	.find_root_sec = nfs4_find_root_sec,
	.free_lock_state = nfs4_release_lockowner,
	.test_and_free_expired = nfs40_test_and_free_expired_stateid,
	.alloc_seqid = nfs_alloc_seqid,
	.call_sync_ops = &nfs40_call_sync_ops,
	.reboot_recovery_ops = &nfs40_reboot_recovery_ops,
	.nograce_recovery_ops = &nfs40_nograce_recovery_ops,
	.state_renewal_ops = &nfs40_state_renewal_ops,
	.mig_recovery_ops = &nfs40_mig_recovery_ops,
};

#if defined(CONFIG_NFS_V4_1)
static struct nfs_seqid *
nfs_alloc_no_seqid(struct nfs_seqid_counter *arg1, gfp_t arg2)
{
	return NULL;
}

static const struct nfs4_minor_version_ops nfs_v4_1_minor_ops = {
	.minor_version = 1,
	.init_caps = NFS_CAP_READDIRPLUS
		| NFS_CAP_ATOMIC_OPEN
		| NFS_CAP_POSIX_LOCK
		| NFS_CAP_STATEID_NFSV41
		| NFS_CAP_ATOMIC_OPEN_V1
		| NFS_CAP_LGOPEN,
	.init_client = nfs41_init_client,
	.shutdown_client = nfs41_shutdown_client,
	.match_stateid = nfs41_match_stateid,
	.find_root_sec = nfs41_find_root_sec,
	.free_lock_state = nfs41_free_lock_state,
	.test_and_free_expired = nfs41_test_and_free_expired_stateid,
	.alloc_seqid = nfs_alloc_no_seqid,
	.session_trunk = nfs4_test_session_trunk,
	.call_sync_ops = &nfs41_call_sync_ops,
	.reboot_recovery_ops = &nfs41_reboot_recovery_ops,
	.nograce_recovery_ops = &nfs41_nograce_recovery_ops,
	.state_renewal_ops = &nfs41_state_renewal_ops,
	.mig_recovery_ops = &nfs41_mig_recovery_ops,
};
#endif

#if defined(CONFIG_NFS_V4_2)
static const struct nfs4_minor_version_ops nfs_v4_2_minor_ops = {
	.minor_version = 2,
	.init_caps = NFS_CAP_READDIRPLUS
		| NFS_CAP_ATOMIC_OPEN
		| NFS_CAP_POSIX_LOCK
		| NFS_CAP_STATEID_NFSV41
		| NFS_CAP_ATOMIC_OPEN_V1
		| NFS_CAP_LGOPEN
		| NFS_CAP_ALLOCATE
		| NFS_CAP_COPY
		| NFS_CAP_OFFLOAD_CANCEL
		| NFS_CAP_COPY_NOTIFY
		| NFS_CAP_DEALLOCATE
		| NFS_CAP_SEEK
		| NFS_CAP_LAYOUTSTATS
		| NFS_CAP_CLONE
		| NFS_CAP_LAYOUTERROR
		| NFS_CAP_READ_PLUS,
	.init_client = nfs41_init_client,
	.shutdown_client = nfs41_shutdown_client,
	.match_stateid = nfs41_match_stateid,
	.find_root_sec = nfs41_find_root_sec,
	.free_lock_state = nfs41_free_lock_state,
	.call_sync_ops = &nfs41_call_sync_ops,
	.test_and_free_expired = nfs41_test_and_free_expired_stateid,
	.alloc_seqid = nfs_alloc_no_seqid,
	.session_trunk = nfs4_test_session_trunk,
	.reboot_recovery_ops = &nfs41_reboot_recovery_ops,
	.nograce_recovery_ops = &nfs41_nograce_recovery_ops,
	.state_renewal_ops = &nfs41_state_renewal_ops,
	.mig_recovery_ops = &nfs41_mig_recovery_ops,
};
#endif

const struct nfs4_minor_version_ops *nfs_v4_minor_ops[] = {
	[0] = &nfs_v4_0_minor_ops,
#if defined(CONFIG_NFS_V4_1)
	[1] = &nfs_v4_1_minor_ops,
#endif
#if defined(CONFIG_NFS_V4_2)
	[2] = &nfs_v4_2_minor_ops,
#endif
};

static ssize_t nfs4_listxattr(struct dentry *dentry, char *list, size_t size)
{
	ssize_t error, error2, error3;

	error = generic_listxattr(dentry, list, size);
	if (error < 0)
		return error;
	if (list) {
		list += error;
		size -= error;
	}

	error2 = nfs4_listxattr_nfs4_label(d_inode(dentry), list, size);
	if (error2 < 0)
		return error2;

	if (list) {
		list += error2;
		size -= error2;
	}

	error3 = nfs4_listxattr_nfs4_user(d_inode(dentry), list, size);
	if (error3 < 0)
		return error3;

	return error + error2 + error3;
}

static const struct inode_operations nfs4_dir_inode_operations = {
	.create		= nfs_create,
	.lookup		= nfs_lookup,
	.atomic_open	= nfs_atomic_open,
	.link		= nfs_link,
	.unlink		= nfs_unlink,
	.symlink	= nfs_symlink,
	.mkdir		= nfs_mkdir,
	.rmdir		= nfs_rmdir,
	.mknod		= nfs_mknod,
	.rename		= nfs_rename,
	.permission	= nfs_permission,
	.getattr	= nfs_getattr,
	.setattr	= nfs_setattr,
	.listxattr	= nfs4_listxattr,
};

static const struct inode_operations nfs4_file_inode_operations = {
	.permission	= nfs_permission,
	.getattr	= nfs_getattr,
	.setattr	= nfs_setattr,
	.listxattr	= nfs4_listxattr,
};

const struct nfs_rpc_ops nfs_v4_clientops = {
	.version	= 4,			/* protocol version */
	.dentry_ops	= &nfs4_dentry_operations,
	.dir_inode_ops	= &nfs4_dir_inode_operations,
	.file_inode_ops	= &nfs4_file_inode_operations,
	.file_ops	= &nfs4_file_operations,
	.getroot	= nfs4_proc_get_root,
	.submount	= nfs4_submount,
	.try_get_tree	= nfs4_try_get_tree,
	.getattr	= nfs4_proc_getattr,
	.setattr	= nfs4_proc_setattr,
	.lookup		= nfs4_proc_lookup,
	.lookupp	= nfs4_proc_lookupp,
	.access		= nfs4_proc_access,
	.readlink	= nfs4_proc_readlink,
	.create		= nfs4_proc_create,
	.remove		= nfs4_proc_remove,
	.unlink_setup	= nfs4_proc_unlink_setup,
	.unlink_rpc_prepare = nfs4_proc_unlink_rpc_prepare,
	.unlink_done	= nfs4_proc_unlink_done,
	.rename_setup	= nfs4_proc_rename_setup,
	.rename_rpc_prepare = nfs4_proc_rename_rpc_prepare,
	.rename_done	= nfs4_proc_rename_done,
	.link		= nfs4_proc_link,
	.symlink	= nfs4_proc_symlink,
	.mkdir		= nfs4_proc_mkdir,
	.rmdir		= nfs4_proc_rmdir,
	.readdir	= nfs4_proc_readdir,
	.mknod		= nfs4_proc_mknod,
	.statfs		= nfs4_proc_statfs,
	.fsinfo		= nfs4_proc_fsinfo,
	.pathconf	= nfs4_proc_pathconf,
	.set_capabilities = nfs4_server_capabilities,
	.decode_dirent	= nfs4_decode_dirent,
	.pgio_rpc_prepare = nfs4_proc_pgio_rpc_prepare,
	.read_setup	= nfs4_proc_read_setup,
	.read_done	= nfs4_read_done,
	.write_setup	= nfs4_proc_write_setup,
	.write_done	= nfs4_write_done,
	.commit_setup	= nfs4_proc_commit_setup,
	.commit_rpc_prepare = nfs4_proc_commit_rpc_prepare,
	.commit_done	= nfs4_commit_done,
	.lock		= nfs4_proc_lock,
	.clear_acl_cache = nfs4_zap_acl_attr,
	.close_context  = nfs4_close_context,
	.open_context	= nfs4_atomic_open,
	.have_delegation = nfs4_have_delegation,
	.alloc_client	= nfs4_alloc_client,
	.init_client	= nfs4_init_client,
	.free_client	= nfs4_free_client,
	.create_server	= nfs4_create_server,
	.clone_server	= nfs_clone_server,
};

static const struct xattr_handler nfs4_xattr_nfs4_acl_handler = {
	.name	= XATTR_NAME_NFSV4_ACL,
	.list	= nfs4_xattr_list_nfs4_acl,
	.get	= nfs4_xattr_get_nfs4_acl,
	.set	= nfs4_xattr_set_nfs4_acl,
};

#ifdef CONFIG_NFS_V4_2
static const struct xattr_handler nfs4_xattr_nfs4_user_handler = {
	.prefix	= XATTR_USER_PREFIX,
	.get	= nfs4_xattr_get_nfs4_user,
	.set	= nfs4_xattr_set_nfs4_user,
};
#endif

const struct xattr_handler *nfs4_xattr_handlers[] = {
	&nfs4_xattr_nfs4_acl_handler,
#ifdef CONFIG_NFS_V4_SECURITY_LABEL
	&nfs4_xattr_nfs4_label_handler,
#endif
#ifdef CONFIG_NFS_V4_2
	&nfs4_xattr_nfs4_user_handler,
#endif
	NULL
};

/*
 * Local variables:
 *  c-basic-offset: 8
 * End:
 */<|MERGE_RESOLUTION|>--- conflicted
+++ resolved
@@ -4964,23 +4964,14 @@
 static int _nfs4_proc_readdir(struct nfs_readdir_arg *nr_arg,
 			      struct nfs_readdir_res *nr_res)
 {
-<<<<<<< HEAD
-	struct inode		*dir = d_inode(dentry);
-=======
 	struct inode		*dir = d_inode(nr_arg->dentry);
->>>>>>> e0733463
 	struct nfs_server	*server = NFS_SERVER(dir);
 	struct nfs4_readdir_arg args = {
 		.fh = NFS_FH(dir),
 		.pages = nr_arg->pages,
 		.pgbase = 0,
-<<<<<<< HEAD
-		.count = count,
-		.plus = plus,
-=======
 		.count = nr_arg->page_len,
 		.plus = nr_arg->plus,
->>>>>>> e0733463
 	};
 	struct nfs4_readdir_res res;
 	struct rpc_message msg = {
@@ -4991,24 +4982,14 @@
 	};
 	int			status;
 
-<<<<<<< HEAD
-	dprintk("%s: dentry = %pd2, cookie = %Lu\n", __func__,
-			dentry,
-			(unsigned long long)cookie);
-=======
 	dprintk("%s: dentry = %pd2, cookie = %llu\n", __func__,
 		nr_arg->dentry, (unsigned long long)nr_arg->cookie);
->>>>>>> e0733463
 	if (!(server->caps & NFS_CAP_SECURITY_LABEL))
 		args.bitmask = server->attr_bitmask_nl;
 	else
 		args.bitmask = server->attr_bitmask;
 
-<<<<<<< HEAD
-	nfs4_setup_readdir(cookie, NFS_I(dir)->cookieverf, dentry, &args);
-=======
 	nfs4_setup_readdir(nr_arg->cookie, nr_arg->verf, nr_arg->dentry, &args);
->>>>>>> e0733463
 	res.pgbase = args.pgbase;
 	status = nfs4_call_sync(server->client, server, &msg, &args.seq_args,
 			&res.seq_res, 0);
