config HPFS_FS
	tristate "OS/2 HPFS file system support"
	depends on BLOCK
<<<<<<< HEAD
	depends on BROKEN || !PREEMPT
=======
>>>>>>> d762f438
	help
	  OS/2 is IBM's operating system for PC's, the same as Warp, and HPFS
	  is the file system used for organizing files on OS/2 hard disk
	  partitions. Say Y if you want to be able to read files from and
	  write files to an OS/2 HPFS partition on your hard drive. OS/2
	  floppies however are in regular MSDOS format, so you don't need this
	  option in order to be able to read them. Read
	  <file:Documentation/filesystems/hpfs.txt>.

	  To compile this file system support as a module, choose M here: the
	  module will be called hpfs.  If unsure, say N.<|MERGE_RESOLUTION|>--- conflicted
+++ resolved
@@ -1,10 +1,6 @@
 config HPFS_FS
 	tristate "OS/2 HPFS file system support"
 	depends on BLOCK
-<<<<<<< HEAD
-	depends on BROKEN || !PREEMPT
-=======
->>>>>>> d762f438
 	help
 	  OS/2 is IBM's operating system for PC's, the same as Warp, and HPFS
 	  is the file system used for organizing files on OS/2 hard disk
