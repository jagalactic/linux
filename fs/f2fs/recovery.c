// SPDX-License-Identifier: GPL-2.0
/*
 * fs/f2fs/recovery.c
 *
 * Copyright (c) 2012 Samsung Electronics Co., Ltd.
 *             http://www.samsung.com/
 */
#include <linux/fs.h>
#include <linux/f2fs_fs.h>
#include "f2fs.h"
#include "node.h"
#include "segment.h"

/*
 * Roll forward recovery scenarios.
 *
 * [Term] F: fsync_mark, D: dentry_mark
 *
 * 1. inode(x) | CP | inode(x) | dnode(F)
 * -> Update the latest inode(x).
 *
 * 2. inode(x) | CP | inode(F) | dnode(F)
 * -> No problem.
 *
 * 3. inode(x) | CP | dnode(F) | inode(x)
 * -> Recover to the latest dnode(F), and drop the last inode(x)
 *
 * 4. inode(x) | CP | dnode(F) | inode(F)
 * -> No problem.
 *
 * 5. CP | inode(x) | dnode(F)
 * -> The inode(DF) was missing. Should drop this dnode(F).
 *
 * 6. CP | inode(DF) | dnode(F)
 * -> No problem.
 *
 * 7. CP | dnode(F) | inode(DF)
 * -> If f2fs_iget fails, then goto next to find inode(DF).
 *
 * 8. CP | dnode(F) | inode(x)
 * -> If f2fs_iget fails, then goto next to find inode(DF).
 *    But it will fail due to no inode(DF).
 */

static struct kmem_cache *fsync_entry_slab;

bool f2fs_space_for_roll_forward(struct f2fs_sb_info *sbi)
{
	s64 nalloc = percpu_counter_sum_positive(&sbi->alloc_valid_block_count);

	if (sbi->last_valid_block_count + nalloc > sbi->user_block_count)
		return false;
	return true;
}

static struct fsync_inode_entry *get_fsync_inode(struct list_head *head,
								nid_t ino)
{
	struct fsync_inode_entry *entry;

	list_for_each_entry(entry, head, list)
		if (entry->inode->i_ino == ino)
			return entry;

	return NULL;
}

static struct fsync_inode_entry *add_fsync_inode(struct f2fs_sb_info *sbi,
			struct list_head *head, nid_t ino, bool quota_inode)
{
	struct inode *inode;
	struct fsync_inode_entry *entry;
	int err;

	inode = f2fs_iget_retry(sbi->sb, ino);
	if (IS_ERR(inode))
		return ERR_CAST(inode);

	err = dquot_initialize(inode);
	if (err)
		goto err_out;

	if (quota_inode) {
		err = dquot_alloc_inode(inode);
		if (err)
			goto err_out;
	}

	entry = f2fs_kmem_cache_alloc(fsync_entry_slab, GFP_F2FS_ZERO);
	entry->inode = inode;
	list_add_tail(&entry->list, head);

	return entry;
err_out:
	iput(inode);
	return ERR_PTR(err);
}

static void del_fsync_inode(struct fsync_inode_entry *entry, int drop)
{
	if (drop) {
		/* inode should not be recovered, drop it */
		f2fs_inode_synced(entry->inode);
	}
	iput(entry->inode);
	list_del(&entry->list);
	kmem_cache_free(fsync_entry_slab, entry);
}

static int recover_dentry(struct inode *inode, struct page *ipage,
						struct list_head *dir_list)
{
	struct f2fs_inode *raw_inode = F2FS_INODE(ipage);
	nid_t pino = le32_to_cpu(raw_inode->i_pino);
	struct f2fs_dir_entry *de;
	struct fscrypt_name fname;
	struct page *page;
	struct inode *dir, *einode;
	struct fsync_inode_entry *entry;
	int err = 0;
	char *name;

	entry = get_fsync_inode(dir_list, pino);
	if (!entry) {
		entry = add_fsync_inode(F2FS_I_SB(inode), dir_list,
							pino, false);
		if (IS_ERR(entry)) {
			dir = ERR_CAST(entry);
			err = PTR_ERR(entry);
			goto out;
		}
	}

	dir = entry->inode;

	memset(&fname, 0, sizeof(struct fscrypt_name));
	fname.disk_name.len = le32_to_cpu(raw_inode->i_namelen);
	fname.disk_name.name = raw_inode->i_name;

	if (unlikely(fname.disk_name.len > F2FS_NAME_LEN)) {
		WARN_ON(1);
		err = -ENAMETOOLONG;
		goto out;
	}
retry:
	de = __f2fs_find_entry(dir, &fname, &page);
	if (de && inode->i_ino == le32_to_cpu(de->ino))
		goto out_put;

	if (de) {
		einode = f2fs_iget_retry(inode->i_sb, le32_to_cpu(de->ino));
		if (IS_ERR(einode)) {
			WARN_ON(1);
			err = PTR_ERR(einode);
			if (err == -ENOENT)
				err = -EEXIST;
			goto out_put;
		}

		err = dquot_initialize(einode);
		if (err) {
			iput(einode);
			goto out_put;
		}

		err = f2fs_acquire_orphan_inode(F2FS_I_SB(inode));
		if (err) {
			iput(einode);
			goto out_put;
		}
		f2fs_delete_entry(de, page, dir, einode);
		iput(einode);
		goto retry;
	} else if (IS_ERR(page)) {
		err = PTR_ERR(page);
	} else {
		err = f2fs_add_dentry(dir, &fname, inode,
					inode->i_ino, inode->i_mode);
	}
	if (err == -ENOMEM)
		goto retry;
	goto out;

out_put:
	f2fs_put_page(page, 0);
out:
	if (file_enc_name(inode))
		name = "<encrypted>";
	else
		name = raw_inode->i_name;
	f2fs_notice(F2FS_I_SB(inode), "%s: ino = %x, name = %s, dir = %lx, err = %d",
		    __func__, ino_of_node(ipage), name,
		    IS_ERR(dir) ? 0 : dir->i_ino, err);
	return err;
}

static int recover_quota_data(struct inode *inode, struct page *page)
{
	struct f2fs_inode *raw = F2FS_INODE(page);
	struct iattr attr;
	uid_t i_uid = le32_to_cpu(raw->i_uid);
	gid_t i_gid = le32_to_cpu(raw->i_gid);
	int err;

	memset(&attr, 0, sizeof(attr));

	attr.ia_uid = make_kuid(inode->i_sb->s_user_ns, i_uid);
	attr.ia_gid = make_kgid(inode->i_sb->s_user_ns, i_gid);

	if (!uid_eq(attr.ia_uid, inode->i_uid))
		attr.ia_valid |= ATTR_UID;
	if (!gid_eq(attr.ia_gid, inode->i_gid))
		attr.ia_valid |= ATTR_GID;

	if (!attr.ia_valid)
		return 0;

	err = dquot_transfer(inode, &attr);
	if (err)
		set_sbi_flag(F2FS_I_SB(inode), SBI_QUOTA_NEED_REPAIR);
	return err;
}

static void recover_inline_flags(struct inode *inode, struct f2fs_inode *ri)
{
	if (ri->i_inline & F2FS_PIN_FILE)
		set_inode_flag(inode, FI_PIN_FILE);
	else
		clear_inode_flag(inode, FI_PIN_FILE);
	if (ri->i_inline & F2FS_DATA_EXIST)
		set_inode_flag(inode, FI_DATA_EXIST);
	else
		clear_inode_flag(inode, FI_DATA_EXIST);
}

static int recover_inode(struct inode *inode, struct page *page)
{
	struct f2fs_inode *raw = F2FS_INODE(page);
	char *name;
	int err;

	inode->i_mode = le16_to_cpu(raw->i_mode);
<<<<<<< HEAD
=======

	err = recover_quota_data(inode, page);
	if (err)
		return err;

>>>>>>> f7688b48
	i_uid_write(inode, le32_to_cpu(raw->i_uid));
	i_gid_write(inode, le32_to_cpu(raw->i_gid));

	if (raw->i_inline & F2FS_EXTRA_ATTR) {
<<<<<<< HEAD
		if (f2fs_sb_has_project_quota(F2FS_I_SB(inode)->sb) &&
			F2FS_FITS_IN_INODE(raw, le16_to_cpu(raw->i_extra_isize),
								i_projid)) {
			projid_t i_projid;

			i_projid = (projid_t)le32_to_cpu(raw->i_projid);
			F2FS_I(inode)->i_projid =
				make_kprojid(&init_user_ns, i_projid);
=======
		if (f2fs_sb_has_project_quota(F2FS_I_SB(inode)) &&
			F2FS_FITS_IN_INODE(raw, le16_to_cpu(raw->i_extra_isize),
								i_projid)) {
			projid_t i_projid;
			kprojid_t kprojid;

			i_projid = (projid_t)le32_to_cpu(raw->i_projid);
			kprojid = make_kprojid(&init_user_ns, i_projid);

			if (!projid_eq(kprojid, F2FS_I(inode)->i_projid)) {
				err = f2fs_transfer_project_quota(inode,
								kprojid);
				if (err)
					return err;
				F2FS_I(inode)->i_projid = kprojid;
			}
>>>>>>> f7688b48
		}
	}

	f2fs_i_size_write(inode, le64_to_cpu(raw->i_size));
	inode->i_atime.tv_sec = le64_to_cpu(raw->i_atime);
	inode->i_ctime.tv_sec = le64_to_cpu(raw->i_ctime);
	inode->i_mtime.tv_sec = le64_to_cpu(raw->i_mtime);
	inode->i_atime.tv_nsec = le32_to_cpu(raw->i_atime_nsec);
	inode->i_ctime.tv_nsec = le32_to_cpu(raw->i_ctime_nsec);
	inode->i_mtime.tv_nsec = le32_to_cpu(raw->i_mtime_nsec);

	F2FS_I(inode)->i_advise = raw->i_advise;
	F2FS_I(inode)->i_flags = le32_to_cpu(raw->i_flags);
	f2fs_set_inode_flags(inode);
	F2FS_I(inode)->i_gc_failures[GC_FAILURE_PIN] =
				le16_to_cpu(raw->i_gc_failures);

	recover_inline_flags(inode, raw);

	f2fs_mark_inode_dirty_sync(inode, true);

	if (file_enc_name(inode))
		name = "<encrypted>";
	else
		name = F2FS_INODE(page)->i_name;

	f2fs_notice(F2FS_I_SB(inode), "recover_inode: ino = %x, name = %s, inline = %x",
		    ino_of_node(page), name, raw->i_inline);
	return 0;
}

static int find_fsync_dnodes(struct f2fs_sb_info *sbi, struct list_head *head,
				bool check_only)
{
	struct curseg_info *curseg;
	struct page *page = NULL;
	block_t blkaddr;
	unsigned int loop_cnt = 0;
	unsigned int free_blocks = MAIN_SEGS(sbi) * sbi->blocks_per_seg -
						valid_user_blocks(sbi);
	int err = 0;

	/* get node pages in the current segment */
	curseg = CURSEG_I(sbi, CURSEG_WARM_NODE);
	blkaddr = NEXT_FREE_BLKADDR(sbi, curseg);

	while (1) {
		struct fsync_inode_entry *entry;

		if (!f2fs_is_valid_blkaddr(sbi, blkaddr, META_POR))
			return 0;

		page = f2fs_get_tmp_page(sbi, blkaddr);
		if (IS_ERR(page)) {
			err = PTR_ERR(page);
			break;
		}

		if (!is_recoverable_dnode(page)) {
			f2fs_put_page(page, 1);
			break;
		}

		if (!is_fsync_dnode(page))
			goto next;

		entry = get_fsync_inode(head, ino_of_node(page));
		if (!entry) {
			bool quota_inode = false;

			if (!check_only &&
					IS_INODE(page) && is_dent_dnode(page)) {
				err = f2fs_recover_inode_page(sbi, page);
				if (err) {
					f2fs_put_page(page, 1);
					break;
				}
				quota_inode = true;
			}

			/*
			 * CP | dnode(F) | inode(DF)
			 * For this case, we should not give up now.
			 */
			entry = add_fsync_inode(sbi, head, ino_of_node(page),
								quota_inode);
			if (IS_ERR(entry)) {
				err = PTR_ERR(entry);
				if (err == -ENOENT) {
					err = 0;
					goto next;
				}
				f2fs_put_page(page, 1);
				break;
			}
		}
		entry->blkaddr = blkaddr;

		if (IS_INODE(page) && is_dent_dnode(page))
			entry->last_dentry = blkaddr;
next:
		/* sanity check in order to detect looped node chain */
		if (++loop_cnt >= free_blocks ||
			blkaddr == next_blkaddr_of_node(page)) {
			f2fs_notice(sbi, "%s: detect looped node chain, blkaddr:%u, next:%u",
				    __func__, blkaddr,
				    next_blkaddr_of_node(page));
			f2fs_put_page(page, 1);
			err = -EINVAL;
			break;
		}

		/* check next segment */
		blkaddr = next_blkaddr_of_node(page);
		f2fs_put_page(page, 1);

		f2fs_ra_meta_pages_cond(sbi, blkaddr);
	}
	return err;
}

static void destroy_fsync_dnodes(struct list_head *head, int drop)
{
	struct fsync_inode_entry *entry, *tmp;

	list_for_each_entry_safe(entry, tmp, head, list)
		del_fsync_inode(entry, drop);
}

static int check_index_in_prev_nodes(struct f2fs_sb_info *sbi,
			block_t blkaddr, struct dnode_of_data *dn)
{
	struct seg_entry *sentry;
	unsigned int segno = GET_SEGNO(sbi, blkaddr);
	unsigned short blkoff = GET_BLKOFF_FROM_SEG0(sbi, blkaddr);
	struct f2fs_summary_block *sum_node;
	struct f2fs_summary sum;
	struct page *sum_page, *node_page;
	struct dnode_of_data tdn = *dn;
	nid_t ino, nid;
	struct inode *inode;
	unsigned int offset;
	block_t bidx;
	int i;

	sentry = get_seg_entry(sbi, segno);
	if (!f2fs_test_bit(blkoff, sentry->cur_valid_map))
		return 0;

	/* Get the previous summary */
	for (i = CURSEG_HOT_DATA; i <= CURSEG_COLD_DATA; i++) {
		struct curseg_info *curseg = CURSEG_I(sbi, i);
		if (curseg->segno == segno) {
			sum = curseg->sum_blk->entries[blkoff];
			goto got_it;
		}
	}

	sum_page = f2fs_get_sum_page(sbi, segno);
	if (IS_ERR(sum_page))
		return PTR_ERR(sum_page);
	sum_node = (struct f2fs_summary_block *)page_address(sum_page);
	sum = sum_node->entries[blkoff];
	f2fs_put_page(sum_page, 1);
got_it:
	/* Use the locked dnode page and inode */
	nid = le32_to_cpu(sum.nid);
	if (dn->inode->i_ino == nid) {
		tdn.nid = nid;
		if (!dn->inode_page_locked)
			lock_page(dn->inode_page);
		tdn.node_page = dn->inode_page;
		tdn.ofs_in_node = le16_to_cpu(sum.ofs_in_node);
		goto truncate_out;
	} else if (dn->nid == nid) {
		tdn.ofs_in_node = le16_to_cpu(sum.ofs_in_node);
		goto truncate_out;
	}

	/* Get the node page */
	node_page = f2fs_get_node_page(sbi, nid);
	if (IS_ERR(node_page))
		return PTR_ERR(node_page);

	offset = ofs_of_node(node_page);
	ino = ino_of_node(node_page);
	f2fs_put_page(node_page, 1);

	if (ino != dn->inode->i_ino) {
		int ret;

		/* Deallocate previous index in the node page */
		inode = f2fs_iget_retry(sbi->sb, ino);
		if (IS_ERR(inode))
			return PTR_ERR(inode);

		ret = dquot_initialize(inode);
		if (ret) {
			iput(inode);
			return ret;
		}
	} else {
		inode = dn->inode;
	}

	bidx = f2fs_start_bidx_of_node(offset, inode) +
				le16_to_cpu(sum.ofs_in_node);

	/*
	 * if inode page is locked, unlock temporarily, but its reference
	 * count keeps alive.
	 */
	if (ino == dn->inode->i_ino && dn->inode_page_locked)
		unlock_page(dn->inode_page);

	set_new_dnode(&tdn, inode, NULL, NULL, 0);
	if (f2fs_get_dnode_of_data(&tdn, bidx, LOOKUP_NODE))
		goto out;

	if (tdn.data_blkaddr == blkaddr)
		f2fs_truncate_data_blocks_range(&tdn, 1);

	f2fs_put_dnode(&tdn);
out:
	if (ino != dn->inode->i_ino)
		iput(inode);
	else if (dn->inode_page_locked)
		lock_page(dn->inode_page);
	return 0;

truncate_out:
	if (datablock_addr(tdn.inode, tdn.node_page,
					tdn.ofs_in_node) == blkaddr)
		f2fs_truncate_data_blocks_range(&tdn, 1);
	if (dn->inode->i_ino == nid && !dn->inode_page_locked)
		unlock_page(dn->inode_page);
	return 0;
}

static int do_recover_data(struct f2fs_sb_info *sbi, struct inode *inode,
					struct page *page)
{
	struct dnode_of_data dn;
	struct node_info ni;
	unsigned int start, end;
	int err = 0, recovered = 0;

	/* step 1: recover xattr */
	if (IS_INODE(page)) {
		f2fs_recover_inline_xattr(inode, page);
	} else if (f2fs_has_xattr_block(ofs_of_node(page))) {
		err = f2fs_recover_xattr_data(inode, page);
		if (!err)
			recovered++;
		goto out;
	}

	/* step 2: recover inline data */
	if (f2fs_recover_inline_data(inode, page))
		goto out;

	/* step 3: recover data indices */
	start = f2fs_start_bidx_of_node(ofs_of_node(page), inode);
	end = start + ADDRS_PER_PAGE(page, inode);

	set_new_dnode(&dn, inode, NULL, NULL, 0);
retry_dn:
	err = f2fs_get_dnode_of_data(&dn, start, ALLOC_NODE);
	if (err) {
		if (err == -ENOMEM) {
			congestion_wait(BLK_RW_ASYNC, HZ/50);
			goto retry_dn;
		}
		goto out;
	}

	f2fs_wait_on_page_writeback(dn.node_page, NODE, true, true);

	err = f2fs_get_node_info(sbi, dn.nid, &ni);
	if (err)
		goto err;

	f2fs_bug_on(sbi, ni.ino != ino_of_node(page));

	if (ofs_of_node(dn.node_page) != ofs_of_node(page)) {
<<<<<<< HEAD
		f2fs_msg(sbi->sb, KERN_WARNING,
			"Inconsistent ofs_of_node, ino:%lu, ofs:%u, %u",
			inode->i_ino, ofs_of_node(dn.node_page),
			ofs_of_node(page));
=======
		f2fs_warn(sbi, "Inconsistent ofs_of_node, ino:%lu, ofs:%u, %u",
			  inode->i_ino, ofs_of_node(dn.node_page),
			  ofs_of_node(page));
>>>>>>> f7688b48
		err = -EFSCORRUPTED;
		goto err;
	}

	for (; start < end; start++, dn.ofs_in_node++) {
		block_t src, dest;

		src = datablock_addr(dn.inode, dn.node_page, dn.ofs_in_node);
		dest = datablock_addr(dn.inode, page, dn.ofs_in_node);

		if (__is_valid_data_blkaddr(src) &&
			!f2fs_is_valid_blkaddr(sbi, src, META_POR)) {
			err = -EFSCORRUPTED;
			goto err;
		}

		if (__is_valid_data_blkaddr(dest) &&
			!f2fs_is_valid_blkaddr(sbi, dest, META_POR)) {
			err = -EFSCORRUPTED;
			goto err;
		}

		/* skip recovering if dest is the same as src */
		if (src == dest)
			continue;

		/* dest is invalid, just invalidate src block */
		if (dest == NULL_ADDR) {
			f2fs_truncate_data_blocks_range(&dn, 1);
			continue;
		}

		if (!file_keep_isize(inode) &&
			(i_size_read(inode) <= ((loff_t)start << PAGE_SHIFT)))
			f2fs_i_size_write(inode,
				(loff_t)(start + 1) << PAGE_SHIFT);

		/*
		 * dest is reserved block, invalidate src block
		 * and then reserve one new block in dnode page.
		 */
		if (dest == NEW_ADDR) {
			f2fs_truncate_data_blocks_range(&dn, 1);
			f2fs_reserve_new_block(&dn);
			continue;
		}

		/* dest is valid block, try to recover from src to dest */
		if (f2fs_is_valid_blkaddr(sbi, dest, META_POR)) {

			if (src == NULL_ADDR) {
				err = f2fs_reserve_new_block(&dn);
				while (err &&
				       IS_ENABLED(CONFIG_F2FS_FAULT_INJECTION))
					err = f2fs_reserve_new_block(&dn);
				/* We should not get -ENOSPC */
				f2fs_bug_on(sbi, err);
				if (err)
					goto err;
			}
retry_prev:
			/* Check the previous node page having this index */
			err = check_index_in_prev_nodes(sbi, dest, &dn);
			if (err) {
				if (err == -ENOMEM) {
					congestion_wait(BLK_RW_ASYNC, HZ/50);
					goto retry_prev;
				}
				goto err;
			}

			/* write dummy data page */
			f2fs_replace_block(sbi, &dn, src, dest,
						ni.version, false, false);
			recovered++;
		}
	}

	copy_node_footer(dn.node_page, page);
	fill_node_footer(dn.node_page, dn.nid, ni.ino,
					ofs_of_node(page), false);
	set_page_dirty(dn.node_page);
err:
	f2fs_put_dnode(&dn);
out:
	f2fs_notice(sbi, "recover_data: ino = %lx (i_size: %s) recovered = %d, err = %d",
		    inode->i_ino, file_keep_isize(inode) ? "keep" : "recover",
		    recovered, err);
	return err;
}

static int recover_data(struct f2fs_sb_info *sbi, struct list_head *inode_list,
		struct list_head *tmp_inode_list, struct list_head *dir_list)
{
	struct curseg_info *curseg;
	struct page *page = NULL;
	int err = 0;
	block_t blkaddr;

	/* get node pages in the current segment */
	curseg = CURSEG_I(sbi, CURSEG_WARM_NODE);
	blkaddr = NEXT_FREE_BLKADDR(sbi, curseg);

	while (1) {
		struct fsync_inode_entry *entry;

		if (!f2fs_is_valid_blkaddr(sbi, blkaddr, META_POR))
			break;

		f2fs_ra_meta_pages_cond(sbi, blkaddr);

		page = f2fs_get_tmp_page(sbi, blkaddr);
		if (IS_ERR(page)) {
			err = PTR_ERR(page);
			break;
		}

		if (!is_recoverable_dnode(page)) {
			f2fs_put_page(page, 1);
			break;
		}

		entry = get_fsync_inode(inode_list, ino_of_node(page));
		if (!entry)
			goto next;
		/*
		 * inode(x) | CP | inode(x) | dnode(F)
		 * In this case, we can lose the latest inode(x).
		 * So, call recover_inode for the inode update.
		 */
		if (IS_INODE(page)) {
			err = recover_inode(entry->inode, page);
			if (err) {
				f2fs_put_page(page, 1);
				break;
			}
		}
		if (entry->last_dentry == blkaddr) {
			err = recover_dentry(entry->inode, page, dir_list);
			if (err) {
				f2fs_put_page(page, 1);
				break;
			}
		}
		err = do_recover_data(sbi, entry->inode, page);
		if (err) {
			f2fs_put_page(page, 1);
			break;
		}

		if (entry->blkaddr == blkaddr)
			list_move_tail(&entry->list, tmp_inode_list);
next:
		/* check next segment */
		blkaddr = next_blkaddr_of_node(page);
		f2fs_put_page(page, 1);
	}
	if (!err)
		f2fs_allocate_new_segments(sbi);
	return err;
}

int f2fs_recover_fsync_data(struct f2fs_sb_info *sbi, bool check_only)
{
	struct list_head inode_list, tmp_inode_list;
	struct list_head dir_list;
	int err;
	int ret = 0;
	unsigned long s_flags = sbi->sb->s_flags;
	bool need_writecp = false;
#ifdef CONFIG_QUOTA
	int quota_enabled;
#endif

	if (s_flags & SB_RDONLY) {
		f2fs_info(sbi, "recover fsync data on readonly fs");
		sbi->sb->s_flags &= ~SB_RDONLY;
	}

#ifdef CONFIG_QUOTA
	/* Needed for iput() to work correctly and not trash data */
	sbi->sb->s_flags |= SB_ACTIVE;
	/* Turn on quotas so that they are updated correctly */
	quota_enabled = f2fs_enable_quota_files(sbi, s_flags & SB_RDONLY);
#endif

	fsync_entry_slab = f2fs_kmem_cache_create("f2fs_fsync_inode_entry",
			sizeof(struct fsync_inode_entry));
	if (!fsync_entry_slab) {
		err = -ENOMEM;
		goto out;
	}

	INIT_LIST_HEAD(&inode_list);
	INIT_LIST_HEAD(&tmp_inode_list);
	INIT_LIST_HEAD(&dir_list);

	/* prevent checkpoint */
	mutex_lock(&sbi->cp_mutex);

	/* step #1: find fsynced inode numbers */
	err = find_fsync_dnodes(sbi, &inode_list, check_only);
	if (err || list_empty(&inode_list))
		goto skip;

	if (check_only) {
		ret = 1;
		goto skip;
	}

	need_writecp = true;

	/* step #2: recover data */
	err = recover_data(sbi, &inode_list, &tmp_inode_list, &dir_list);
	if (!err)
		f2fs_bug_on(sbi, !list_empty(&inode_list));
	else {
		/* restore s_flags to let iput() trash data */
		sbi->sb->s_flags = s_flags;
	}
skip:
	destroy_fsync_dnodes(&inode_list, err);
	destroy_fsync_dnodes(&tmp_inode_list, err);

	/* truncate meta pages to be used by the recovery */
	truncate_inode_pages_range(META_MAPPING(sbi),
			(loff_t)MAIN_BLKADDR(sbi) << PAGE_SHIFT, -1);

	if (err) {
		truncate_inode_pages_final(NODE_MAPPING(sbi));
		truncate_inode_pages_final(META_MAPPING(sbi));
	} else {
		clear_sbi_flag(sbi, SBI_POR_DOING);
	}
	mutex_unlock(&sbi->cp_mutex);

	/* let's drop all the directory inodes for clean checkpoint */
	destroy_fsync_dnodes(&dir_list, err);

	if (need_writecp) {
		set_sbi_flag(sbi, SBI_IS_RECOVERED);

		if (!err) {
			struct cp_control cpc = {
				.reason = CP_RECOVERY,
			};
			err = f2fs_write_checkpoint(sbi, &cpc);
		}
	}

	kmem_cache_destroy(fsync_entry_slab);
out:
#ifdef CONFIG_QUOTA
	/* Turn quotas off */
	if (quota_enabled)
		f2fs_quota_off_umount(sbi->sb);
#endif
	sbi->sb->s_flags = s_flags; /* Restore SB_RDONLY status */

	return ret ? ret: err;
}<|MERGE_RESOLUTION|>--- conflicted
+++ resolved
@@ -240,28 +240,15 @@
 	int err;
 
 	inode->i_mode = le16_to_cpu(raw->i_mode);
-<<<<<<< HEAD
-=======
 
 	err = recover_quota_data(inode, page);
 	if (err)
 		return err;
 
->>>>>>> f7688b48
 	i_uid_write(inode, le32_to_cpu(raw->i_uid));
 	i_gid_write(inode, le32_to_cpu(raw->i_gid));
 
 	if (raw->i_inline & F2FS_EXTRA_ATTR) {
-<<<<<<< HEAD
-		if (f2fs_sb_has_project_quota(F2FS_I_SB(inode)->sb) &&
-			F2FS_FITS_IN_INODE(raw, le16_to_cpu(raw->i_extra_isize),
-								i_projid)) {
-			projid_t i_projid;
-
-			i_projid = (projid_t)le32_to_cpu(raw->i_projid);
-			F2FS_I(inode)->i_projid =
-				make_kprojid(&init_user_ns, i_projid);
-=======
 		if (f2fs_sb_has_project_quota(F2FS_I_SB(inode)) &&
 			F2FS_FITS_IN_INODE(raw, le16_to_cpu(raw->i_extra_isize),
 								i_projid)) {
@@ -278,7 +265,6 @@
 					return err;
 				F2FS_I(inode)->i_projid = kprojid;
 			}
->>>>>>> f7688b48
 		}
 	}
 
@@ -564,16 +550,9 @@
 	f2fs_bug_on(sbi, ni.ino != ino_of_node(page));
 
 	if (ofs_of_node(dn.node_page) != ofs_of_node(page)) {
-<<<<<<< HEAD
-		f2fs_msg(sbi->sb, KERN_WARNING,
-			"Inconsistent ofs_of_node, ino:%lu, ofs:%u, %u",
-			inode->i_ino, ofs_of_node(dn.node_page),
-			ofs_of_node(page));
-=======
 		f2fs_warn(sbi, "Inconsistent ofs_of_node, ino:%lu, ofs:%u, %u",
 			  inode->i_ino, ofs_of_node(dn.node_page),
 			  ofs_of_node(page));
->>>>>>> f7688b48
 		err = -EFSCORRUPTED;
 		goto err;
 	}
