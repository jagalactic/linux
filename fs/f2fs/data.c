// SPDX-License-Identifier: GPL-2.0
/*
 * fs/f2fs/data.c
 *
 * Copyright (c) 2012 Samsung Electronics Co., Ltd.
 *             http://www.samsung.com/
 */
#include <linux/fs.h>
#include <linux/f2fs_fs.h>
#include <linux/buffer_head.h>
#include <linux/mpage.h>
#include <linux/writeback.h>
#include <linux/backing-dev.h>
#include <linux/pagevec.h>
#include <linux/blkdev.h>
#include <linux/bio.h>
#include <linux/blk-crypto.h>
#include <linux/swap.h>
#include <linux/prefetch.h>
#include <linux/uio.h>
#include <linux/cleancache.h>
#include <linux/sched/signal.h>
#include <linux/fiemap.h>

#include "f2fs.h"
#include "node.h"
#include "segment.h"
#include "iostat.h"
#include <trace/events/f2fs.h>

#define NUM_PREALLOC_POST_READ_CTXS	128

static struct kmem_cache *bio_post_read_ctx_cache;
static struct kmem_cache *bio_entry_slab;
static mempool_t *bio_post_read_ctx_pool;
static struct bio_set f2fs_bioset;

#define	F2FS_BIO_POOL_SIZE	NR_CURSEG_TYPE

int __init f2fs_init_bioset(void)
{
	if (bioset_init(&f2fs_bioset, F2FS_BIO_POOL_SIZE,
					0, BIOSET_NEED_BVECS))
		return -ENOMEM;
	return 0;
}

void f2fs_destroy_bioset(void)
{
	bioset_exit(&f2fs_bioset);
}

static bool __is_cp_guaranteed(struct page *page)
{
	struct address_space *mapping = page->mapping;
	struct inode *inode;
	struct f2fs_sb_info *sbi;

	if (!mapping)
		return false;

	inode = mapping->host;
	sbi = F2FS_I_SB(inode);

	if (inode->i_ino == F2FS_META_INO(sbi) ||
			inode->i_ino == F2FS_NODE_INO(sbi) ||
			S_ISDIR(inode->i_mode))
		return true;

	if (f2fs_is_compressed_page(page))
		return false;
	if ((S_ISREG(inode->i_mode) &&
			(f2fs_is_atomic_file(inode) || IS_NOQUOTA(inode))) ||
			page_private_gcing(page))
		return true;
	return false;
}

static enum count_type __read_io_type(struct page *page)
{
	struct address_space *mapping = page_file_mapping(page);

	if (mapping) {
		struct inode *inode = mapping->host;
		struct f2fs_sb_info *sbi = F2FS_I_SB(inode);

		if (inode->i_ino == F2FS_META_INO(sbi))
			return F2FS_RD_META;

		if (inode->i_ino == F2FS_NODE_INO(sbi))
			return F2FS_RD_NODE;
	}
	return F2FS_RD_DATA;
}

/* postprocessing steps for read bios */
enum bio_post_read_step {
#ifdef CONFIG_FS_ENCRYPTION
	STEP_DECRYPT	= 1 << 0,
#else
	STEP_DECRYPT	= 0,	/* compile out the decryption-related code */
#endif
#ifdef CONFIG_F2FS_FS_COMPRESSION
	STEP_DECOMPRESS	= 1 << 1,
#else
	STEP_DECOMPRESS	= 0,	/* compile out the decompression-related code */
#endif
#ifdef CONFIG_FS_VERITY
	STEP_VERITY	= 1 << 2,
#else
	STEP_VERITY	= 0,	/* compile out the verity-related code */
#endif
};

struct bio_post_read_ctx {
	struct bio *bio;
	struct f2fs_sb_info *sbi;
	struct work_struct work;
	unsigned int enabled_steps;
	block_t fs_blkaddr;
};

static void f2fs_finish_read_bio(struct bio *bio)
{
	struct bio_vec *bv;
	struct bvec_iter_all iter_all;

	/*
	 * Update and unlock the bio's pagecache pages, and put the
	 * decompression context for any compressed pages.
	 */
	bio_for_each_segment_all(bv, bio, iter_all) {
		struct page *page = bv->bv_page;

		if (f2fs_is_compressed_page(page)) {
			if (bio->bi_status)
				f2fs_end_read_compressed_page(page, true, 0);
			f2fs_put_page_dic(page);
			continue;
		}

		/* PG_error was set if decryption or verity failed. */
		if (bio->bi_status || PageError(page)) {
			ClearPageUptodate(page);
			/* will re-read again later */
			ClearPageError(page);
		} else {
			SetPageUptodate(page);
		}
		dec_page_count(F2FS_P_SB(page), __read_io_type(page));
		unlock_page(page);
	}

<<<<<<< HEAD
#ifdef CONFIG_F2FS_FS_COMPRESSION
static void f2fs_verify_pages(struct page **rpages, unsigned int cluster_size)
{
	f2fs_decompress_end_io(rpages, cluster_size, false, true);
}

static void f2fs_verify_bio(struct bio *bio)
{
	struct bio_vec *bv;
	struct bvec_iter_all iter_all;

	bio_for_each_segment_all(bv, bio, iter_all) {
		struct page *page = bv->bv_page;
		struct decompress_io_ctx *dic;

		dic = (struct decompress_io_ctx *)page_private(page);

		if (dic) {
			if (atomic_dec_return(&dic->verity_pages))
				continue;
			f2fs_verify_pages(dic->rpages,
						dic->cluster_size);
			f2fs_free_dic(dic);
			continue;
		}

		if (bio->bi_status || PageError(page))
			goto clear_uptodate;

		if (fsverity_verify_page(page)) {
			SetPageUptodate(page);
			goto unlock;
		}
clear_uptodate:
		ClearPageUptodate(page);
		ClearPageError(page);
unlock:
		dec_page_count(F2FS_P_SB(page), __read_io_type(page));
		unlock_page(page);
	}
=======
	if (bio->bi_private)
		mempool_free(bio->bi_private, bio_post_read_ctx_pool);
	bio_put(bio);
>>>>>>> 3b17187f
}

static void f2fs_verify_bio(struct work_struct *work)
{
	struct bio_post_read_ctx *ctx =
		container_of(work, struct bio_post_read_ctx, work);
	struct bio *bio = ctx->bio;
	bool may_have_compressed_pages = (ctx->enabled_steps & STEP_DECOMPRESS);

	/*
	 * fsverity_verify_bio() may call readpages() again, and while verity
	 * will be disabled for this, decryption and/or decompression may still
	 * be needed, resulting in another bio_post_read_ctx being allocated.
	 * So to prevent deadlocks we need to release the current ctx to the
	 * mempool first.  This assumes that verity is the last post-read step.
	 */
	mempool_free(ctx, bio_post_read_ctx_pool);
	bio->bi_private = NULL;

	/*
	 * Verify the bio's pages with fs-verity.  Exclude compressed pages,
	 * as those were handled separately by f2fs_end_read_compressed_page().
	 */
	if (may_have_compressed_pages) {
		struct bio_vec *bv;
		struct bvec_iter_all iter_all;

		bio_for_each_segment_all(bv, bio, iter_all) {
			struct page *page = bv->bv_page;

			if (!f2fs_is_compressed_page(page) &&
			    !PageError(page) && !fsverity_verify_page(page))
				SetPageError(page);
		}
	} else {
		fsverity_verify_bio(bio);
	}

	f2fs_finish_read_bio(bio);
}

/*
 * If the bio's data needs to be verified with fs-verity, then enqueue the
 * verity work for the bio.  Otherwise finish the bio now.
 *
 * Note that to avoid deadlocks, the verity work can't be done on the
 * decryption/decompression workqueue.  This is because verifying the data pages
 * can involve reading verity metadata pages from the file, and these verity
 * metadata pages may be encrypted and/or compressed.
 */
static void f2fs_verify_and_finish_bio(struct bio *bio)
{
	struct bio_post_read_ctx *ctx = bio->bi_private;

	if (ctx && (ctx->enabled_steps & STEP_VERITY)) {
		INIT_WORK(&ctx->work, f2fs_verify_bio);
		fsverity_enqueue_verify_work(&ctx->work);
	} else {
		f2fs_finish_read_bio(bio);
	}
}

/*
 * Handle STEP_DECOMPRESS by decompressing any compressed clusters whose last
 * remaining page was read by @ctx->bio.
 *
 * Note that a bio may span clusters (even a mix of compressed and uncompressed
 * clusters) or be for just part of a cluster.  STEP_DECOMPRESS just indicates
 * that the bio includes at least one compressed page.  The actual decompression
 * is done on a per-cluster basis, not a per-bio basis.
 */
static void f2fs_handle_step_decompress(struct bio_post_read_ctx *ctx)
{
	struct bio_vec *bv;
	struct bvec_iter_all iter_all;
	bool all_compressed = true;
	block_t blkaddr = ctx->fs_blkaddr;

	bio_for_each_segment_all(bv, ctx->bio, iter_all) {
		struct page *page = bv->bv_page;

		/* PG_error was set if decryption failed. */
		if (f2fs_is_compressed_page(page))
			f2fs_end_read_compressed_page(page, PageError(page),
						blkaddr);
		else
			all_compressed = false;

		blkaddr++;
	}

	/*
	 * Optimization: if all the bio's pages are compressed, then scheduling
	 * the per-bio verity work is unnecessary, as verity will be fully
	 * handled at the compression cluster level.
	 */
	if (all_compressed)
		ctx->enabled_steps &= ~STEP_VERITY;
}

static void f2fs_post_read_work(struct work_struct *work)
{
	struct bio_post_read_ctx *ctx =
		container_of(work, struct bio_post_read_ctx, work);

	if (ctx->enabled_steps & STEP_DECRYPT)
		fscrypt_decrypt_bio(ctx->bio);

	if (ctx->enabled_steps & STEP_DECOMPRESS)
		f2fs_handle_step_decompress(ctx);

	f2fs_verify_and_finish_bio(ctx->bio);
}

static void f2fs_read_end_io(struct bio *bio)
{
	struct f2fs_sb_info *sbi = F2FS_P_SB(bio_first_page_all(bio));
	struct bio_post_read_ctx *ctx;

	iostat_update_and_unbind_ctx(bio, 0);
	ctx = bio->bi_private;

	if (time_to_inject(sbi, FAULT_READ_IO)) {
		f2fs_show_injection_info(sbi, FAULT_READ_IO);
		bio->bi_status = BLK_STS_IOERR;
	}

	if (bio->bi_status) {
		f2fs_finish_read_bio(bio);
		return;
	}

	if (ctx && (ctx->enabled_steps & (STEP_DECRYPT | STEP_DECOMPRESS))) {
		INIT_WORK(&ctx->work, f2fs_post_read_work);
		queue_work(ctx->sbi->post_read_wq, &ctx->work);
	} else {
		f2fs_verify_and_finish_bio(bio);
	}
}

static void f2fs_write_end_io(struct bio *bio)
{
	struct f2fs_sb_info *sbi;
	struct bio_vec *bvec;
	struct bvec_iter_all iter_all;

	iostat_update_and_unbind_ctx(bio, 1);
	sbi = bio->bi_private;

	if (time_to_inject(sbi, FAULT_WRITE_IO)) {
		f2fs_show_injection_info(sbi, FAULT_WRITE_IO);
		bio->bi_status = BLK_STS_IOERR;
	}

	bio_for_each_segment_all(bvec, bio, iter_all) {
		struct page *page = bvec->bv_page;
		enum count_type type = WB_DATA_TYPE(page);

		if (page_private_dummy(page)) {
			clear_page_private_dummy(page);
			unlock_page(page);
			mempool_free(page, sbi->write_io_dummy);

			if (unlikely(bio->bi_status))
				f2fs_stop_checkpoint(sbi, true);
			continue;
		}

		fscrypt_finalize_bounce_page(&page);

#ifdef CONFIG_F2FS_FS_COMPRESSION
		if (f2fs_is_compressed_page(page)) {
			f2fs_compress_write_end_io(bio, page);
			continue;
		}
#endif

		if (unlikely(bio->bi_status)) {
			mapping_set_error(page->mapping, -EIO);
			if (type == F2FS_WB_CP_DATA)
				f2fs_stop_checkpoint(sbi, true);
		}

		f2fs_bug_on(sbi, page->mapping == NODE_MAPPING(sbi) &&
					page->index != nid_of_node(page));

		dec_page_count(sbi, type);
		if (f2fs_in_warm_node_list(sbi, page))
			f2fs_del_fsync_node_entry(sbi, page);
		clear_page_private_gcing(page);
		end_page_writeback(page);
	}
	if (!get_pages(sbi, F2FS_WB_CP_DATA) &&
				wq_has_sleeper(&sbi->cp_wait))
		wake_up(&sbi->cp_wait);

	bio_put(bio);
}

struct block_device *f2fs_target_device(struct f2fs_sb_info *sbi,
				block_t blk_addr, struct bio *bio)
{
	struct block_device *bdev = sbi->sb->s_bdev;
	int i;

	if (f2fs_is_multi_device(sbi)) {
		for (i = 0; i < sbi->s_ndevs; i++) {
			if (FDEV(i).start_blk <= blk_addr &&
			    FDEV(i).end_blk >= blk_addr) {
				blk_addr -= FDEV(i).start_blk;
				bdev = FDEV(i).bdev;
				break;
			}
		}
	}
	if (bio) {
		bio_set_dev(bio, bdev);
		bio->bi_iter.bi_sector = SECTOR_FROM_BLOCK(blk_addr);
	}
	return bdev;
}

int f2fs_target_device_index(struct f2fs_sb_info *sbi, block_t blkaddr)
{
	int i;

	if (!f2fs_is_multi_device(sbi))
		return 0;

	for (i = 0; i < sbi->s_ndevs; i++)
		if (FDEV(i).start_blk <= blkaddr && FDEV(i).end_blk >= blkaddr)
			return i;
	return 0;
}

static struct bio *__bio_alloc(struct f2fs_io_info *fio, int npages)
{
	struct f2fs_sb_info *sbi = fio->sbi;
	struct bio *bio;

	bio = bio_alloc_bioset(GFP_NOIO, npages, &f2fs_bioset);

	f2fs_target_device(sbi, fio->new_blkaddr, bio);
	if (is_read_io(fio->op)) {
		bio->bi_end_io = f2fs_read_end_io;
		bio->bi_private = NULL;
	} else {
		bio->bi_end_io = f2fs_write_end_io;
		bio->bi_private = sbi;
		bio->bi_write_hint = f2fs_io_type_to_rw_hint(sbi,
						fio->type, fio->temp);
	}
	iostat_alloc_and_bind_ctx(sbi, bio, NULL);

	if (fio->io_wbc)
		wbc_init_bio(fio->io_wbc, bio);

	return bio;
}

static void f2fs_set_bio_crypt_ctx(struct bio *bio, const struct inode *inode,
				  pgoff_t first_idx,
				  const struct f2fs_io_info *fio,
				  gfp_t gfp_mask)
{
	/*
	 * The f2fs garbage collector sets ->encrypted_page when it wants to
	 * read/write raw data without encryption.
	 */
	if (!fio || !fio->encrypted_page)
		fscrypt_set_bio_crypt_ctx(bio, inode, first_idx, gfp_mask);
}

static bool f2fs_crypt_mergeable_bio(struct bio *bio, const struct inode *inode,
				     pgoff_t next_idx,
				     const struct f2fs_io_info *fio)
{
	/*
	 * The f2fs garbage collector sets ->encrypted_page when it wants to
	 * read/write raw data without encryption.
	 */
	if (fio && fio->encrypted_page)
		return !bio_has_crypt_ctx(bio);

	return fscrypt_mergeable_bio(bio, inode, next_idx);
}

static inline void __submit_bio(struct f2fs_sb_info *sbi,
				struct bio *bio, enum page_type type)
{
	if (!is_read_io(bio_op(bio))) {
		unsigned int start;

		if (type != DATA && type != NODE)
			goto submit_io;

		if (f2fs_lfs_mode(sbi) && current->plug)
			blk_finish_plug(current->plug);

		if (!F2FS_IO_ALIGNED(sbi))
			goto submit_io;

		start = bio->bi_iter.bi_size >> F2FS_BLKSIZE_BITS;
		start %= F2FS_IO_SIZE(sbi);

		if (start == 0)
			goto submit_io;

		/* fill dummy pages */
		for (; start < F2FS_IO_SIZE(sbi); start++) {
			struct page *page =
				mempool_alloc(sbi->write_io_dummy,
					      GFP_NOIO | __GFP_NOFAIL);
			f2fs_bug_on(sbi, !page);

			lock_page(page);

			zero_user_segment(page, 0, PAGE_SIZE);
			set_page_private_dummy(page);

			if (bio_add_page(bio, page, PAGE_SIZE, 0) < PAGE_SIZE)
				f2fs_bug_on(sbi, 1);
		}
		/*
		 * In the NODE case, we lose next block address chain. So, we
		 * need to do checkpoint in f2fs_sync_file.
		 */
		if (type == NODE)
			set_sbi_flag(sbi, SBI_NEED_CP);
	}
submit_io:
	if (is_read_io(bio_op(bio)))
		trace_f2fs_submit_read_bio(sbi->sb, type, bio);
	else
		trace_f2fs_submit_write_bio(sbi->sb, type, bio);

	iostat_update_submit_ctx(bio, type);
	submit_bio(bio);
}

void f2fs_submit_bio(struct f2fs_sb_info *sbi,
				struct bio *bio, enum page_type type)
{
	__submit_bio(sbi, bio, type);
}

static void __attach_io_flag(struct f2fs_io_info *fio)
{
	struct f2fs_sb_info *sbi = fio->sbi;
	unsigned int temp_mask = (1 << NR_TEMP_TYPE) - 1;
	unsigned int io_flag, fua_flag, meta_flag;

	if (fio->type == DATA)
		io_flag = sbi->data_io_flag;
	else if (fio->type == NODE)
		io_flag = sbi->node_io_flag;
	else
		return;

	fua_flag = io_flag & temp_mask;
	meta_flag = (io_flag >> NR_TEMP_TYPE) & temp_mask;

	/*
	 * data/node io flag bits per temp:
	 *      REQ_META     |      REQ_FUA      |
	 *    5 |    4 |   3 |    2 |    1 |   0 |
	 * Cold | Warm | Hot | Cold | Warm | Hot |
	 */
	if ((1 << fio->temp) & meta_flag)
		fio->op_flags |= REQ_META;
	if ((1 << fio->temp) & fua_flag)
		fio->op_flags |= REQ_FUA;
}

static void __submit_merged_bio(struct f2fs_bio_info *io)
{
	struct f2fs_io_info *fio = &io->fio;

	if (!io->bio)
		return;

	__attach_io_flag(fio);
	bio_set_op_attrs(io->bio, fio->op, fio->op_flags);

	if (is_read_io(fio->op))
		trace_f2fs_prepare_read_bio(io->sbi->sb, fio->type, io->bio);
	else
		trace_f2fs_prepare_write_bio(io->sbi->sb, fio->type, io->bio);

	__submit_bio(io->sbi, io->bio, fio->type);
	io->bio = NULL;
}

static bool __has_merged_page(struct bio *bio, struct inode *inode,
						struct page *page, nid_t ino)
{
	struct bio_vec *bvec;
	struct bvec_iter_all iter_all;

	if (!bio)
		return false;

	if (!inode && !page && !ino)
		return true;

	bio_for_each_segment_all(bvec, bio, iter_all) {
		struct page *target = bvec->bv_page;

		if (fscrypt_is_bounce_page(target)) {
			target = fscrypt_pagecache_page(target);
			if (IS_ERR(target))
				continue;
		}
		if (f2fs_is_compressed_page(target)) {
			target = f2fs_compress_control_page(target);
			if (IS_ERR(target))
				continue;
		}

		if (inode && inode == target->mapping->host)
			return true;
		if (page && page == target)
			return true;
		if (ino && ino == ino_of_node(target))
			return true;
	}

	return false;
}

static void __f2fs_submit_merged_write(struct f2fs_sb_info *sbi,
				enum page_type type, enum temp_type temp)
{
	enum page_type btype = PAGE_TYPE_OF_BIO(type);
	struct f2fs_bio_info *io = sbi->write_io[btype] + temp;

	down_write(&io->io_rwsem);

	/* change META to META_FLUSH in the checkpoint procedure */
	if (type >= META_FLUSH) {
		io->fio.type = META_FLUSH;
		io->fio.op = REQ_OP_WRITE;
		io->fio.op_flags = REQ_META | REQ_PRIO | REQ_SYNC;
		if (!test_opt(sbi, NOBARRIER))
			io->fio.op_flags |= REQ_PREFLUSH | REQ_FUA;
	}
	__submit_merged_bio(io);
	up_write(&io->io_rwsem);
}

static void __submit_merged_write_cond(struct f2fs_sb_info *sbi,
				struct inode *inode, struct page *page,
				nid_t ino, enum page_type type, bool force)
{
	enum temp_type temp;
	bool ret = true;

	for (temp = HOT; temp < NR_TEMP_TYPE; temp++) {
		if (!force)	{
			enum page_type btype = PAGE_TYPE_OF_BIO(type);
			struct f2fs_bio_info *io = sbi->write_io[btype] + temp;

			down_read(&io->io_rwsem);
			ret = __has_merged_page(io->bio, inode, page, ino);
			up_read(&io->io_rwsem);
		}
		if (ret)
			__f2fs_submit_merged_write(sbi, type, temp);

		/* TODO: use HOT temp only for meta pages now. */
		if (type >= META)
			break;
	}
}

void f2fs_submit_merged_write(struct f2fs_sb_info *sbi, enum page_type type)
{
	__submit_merged_write_cond(sbi, NULL, NULL, 0, type, true);
}

void f2fs_submit_merged_write_cond(struct f2fs_sb_info *sbi,
				struct inode *inode, struct page *page,
				nid_t ino, enum page_type type)
{
	__submit_merged_write_cond(sbi, inode, page, ino, type, false);
}

void f2fs_flush_merged_writes(struct f2fs_sb_info *sbi)
{
	f2fs_submit_merged_write(sbi, DATA);
	f2fs_submit_merged_write(sbi, NODE);
	f2fs_submit_merged_write(sbi, META);
}

/*
 * Fill the locked page with data located in the block address.
 * A caller needs to unlock the page on failure.
 */
int f2fs_submit_page_bio(struct f2fs_io_info *fio)
{
	struct bio *bio;
	struct page *page = fio->encrypted_page ?
			fio->encrypted_page : fio->page;

	if (!f2fs_is_valid_blkaddr(fio->sbi, fio->new_blkaddr,
			fio->is_por ? META_POR : (__is_meta_io(fio) ?
			META_GENERIC : DATA_GENERIC_ENHANCE)))
		return -EFSCORRUPTED;

	trace_f2fs_submit_page_bio(page, fio);

	/* Allocate a new bio */
	bio = __bio_alloc(fio, 1);

	f2fs_set_bio_crypt_ctx(bio, fio->page->mapping->host,
			       fio->page->index, fio, GFP_NOIO);

	if (bio_add_page(bio, page, PAGE_SIZE, 0) < PAGE_SIZE) {
		bio_put(bio);
		return -EFAULT;
	}

	if (fio->io_wbc && !is_read_io(fio->op))
		wbc_account_cgroup_owner(fio->io_wbc, page, PAGE_SIZE);

	__attach_io_flag(fio);
	bio_set_op_attrs(bio, fio->op, fio->op_flags);

	inc_page_count(fio->sbi, is_read_io(fio->op) ?
			__read_io_type(page): WB_DATA_TYPE(fio->page));

	__submit_bio(fio->sbi, bio, fio->type);
	return 0;
}

static bool page_is_mergeable(struct f2fs_sb_info *sbi, struct bio *bio,
				block_t last_blkaddr, block_t cur_blkaddr)
{
	if (unlikely(sbi->max_io_bytes &&
			bio->bi_iter.bi_size >= sbi->max_io_bytes))
		return false;
	if (last_blkaddr + 1 != cur_blkaddr)
		return false;
	return bio->bi_bdev == f2fs_target_device(sbi, cur_blkaddr, NULL);
}

static bool io_type_is_mergeable(struct f2fs_bio_info *io,
						struct f2fs_io_info *fio)
{
	if (io->fio.op != fio->op)
		return false;
	return io->fio.op_flags == fio->op_flags;
}

static bool io_is_mergeable(struct f2fs_sb_info *sbi, struct bio *bio,
					struct f2fs_bio_info *io,
					struct f2fs_io_info *fio,
					block_t last_blkaddr,
					block_t cur_blkaddr)
{
	if (F2FS_IO_ALIGNED(sbi) && (fio->type == DATA || fio->type == NODE)) {
		unsigned int filled_blocks =
				F2FS_BYTES_TO_BLK(bio->bi_iter.bi_size);
		unsigned int io_size = F2FS_IO_SIZE(sbi);
		unsigned int left_vecs = bio->bi_max_vecs - bio->bi_vcnt;

		/* IOs in bio is aligned and left space of vectors is not enough */
		if (!(filled_blocks % io_size) && left_vecs < io_size)
			return false;
	}
	if (!page_is_mergeable(sbi, bio, last_blkaddr, cur_blkaddr))
		return false;
	return io_type_is_mergeable(io, fio);
}

static void add_bio_entry(struct f2fs_sb_info *sbi, struct bio *bio,
				struct page *page, enum temp_type temp)
{
	struct f2fs_bio_info *io = sbi->write_io[DATA] + temp;
	struct bio_entry *be;

	be = f2fs_kmem_cache_alloc(bio_entry_slab, GFP_NOFS, true, NULL);
	be->bio = bio;
	bio_get(bio);

	if (bio_add_page(bio, page, PAGE_SIZE, 0) != PAGE_SIZE)
		f2fs_bug_on(sbi, 1);

	down_write(&io->bio_list_lock);
	list_add_tail(&be->list, &io->bio_list);
	up_write(&io->bio_list_lock);
}

static void del_bio_entry(struct bio_entry *be)
{
	list_del(&be->list);
	kmem_cache_free(bio_entry_slab, be);
}

static int add_ipu_page(struct f2fs_io_info *fio, struct bio **bio,
							struct page *page)
{
	struct f2fs_sb_info *sbi = fio->sbi;
	enum temp_type temp;
	bool found = false;
	int ret = -EAGAIN;

	for (temp = HOT; temp < NR_TEMP_TYPE && !found; temp++) {
		struct f2fs_bio_info *io = sbi->write_io[DATA] + temp;
		struct list_head *head = &io->bio_list;
		struct bio_entry *be;

		down_write(&io->bio_list_lock);
		list_for_each_entry(be, head, list) {
			if (be->bio != *bio)
				continue;

			found = true;

			f2fs_bug_on(sbi, !page_is_mergeable(sbi, *bio,
							    *fio->last_block,
							    fio->new_blkaddr));
			if (f2fs_crypt_mergeable_bio(*bio,
					fio->page->mapping->host,
					fio->page->index, fio) &&
			    bio_add_page(*bio, page, PAGE_SIZE, 0) ==
					PAGE_SIZE) {
				ret = 0;
				break;
			}

			/* page can't be merged into bio; submit the bio */
			del_bio_entry(be);
			__submit_bio(sbi, *bio, DATA);
			break;
		}
		up_write(&io->bio_list_lock);
	}

	if (ret) {
		bio_put(*bio);
		*bio = NULL;
	}

	return ret;
}

void f2fs_submit_merged_ipu_write(struct f2fs_sb_info *sbi,
					struct bio **bio, struct page *page)
{
	enum temp_type temp;
	bool found = false;
	struct bio *target = bio ? *bio : NULL;

	for (temp = HOT; temp < NR_TEMP_TYPE && !found; temp++) {
		struct f2fs_bio_info *io = sbi->write_io[DATA] + temp;
		struct list_head *head = &io->bio_list;
		struct bio_entry *be;

		if (list_empty(head))
			continue;

		down_read(&io->bio_list_lock);
		list_for_each_entry(be, head, list) {
			if (target)
				found = (target == be->bio);
			else
				found = __has_merged_page(be->bio, NULL,
								page, 0);
			if (found)
				break;
		}
		up_read(&io->bio_list_lock);

		if (!found)
			continue;

		found = false;

		down_write(&io->bio_list_lock);
		list_for_each_entry(be, head, list) {
			if (target)
				found = (target == be->bio);
			else
				found = __has_merged_page(be->bio, NULL,
								page, 0);
			if (found) {
				target = be->bio;
				del_bio_entry(be);
				break;
			}
		}
		up_write(&io->bio_list_lock);
	}

	if (found)
		__submit_bio(sbi, target, DATA);
	if (bio && *bio) {
		bio_put(*bio);
		*bio = NULL;
	}
}

int f2fs_merge_page_bio(struct f2fs_io_info *fio)
{
	struct bio *bio = *fio->bio;
	struct page *page = fio->encrypted_page ?
			fio->encrypted_page : fio->page;

	if (!f2fs_is_valid_blkaddr(fio->sbi, fio->new_blkaddr,
			__is_meta_io(fio) ? META_GENERIC : DATA_GENERIC))
		return -EFSCORRUPTED;

	trace_f2fs_submit_page_bio(page, fio);

	if (bio && !page_is_mergeable(fio->sbi, bio, *fio->last_block,
						fio->new_blkaddr))
		f2fs_submit_merged_ipu_write(fio->sbi, &bio, NULL);
alloc_new:
	if (!bio) {
		bio = __bio_alloc(fio, BIO_MAX_VECS);
		__attach_io_flag(fio);
		f2fs_set_bio_crypt_ctx(bio, fio->page->mapping->host,
				       fio->page->index, fio, GFP_NOIO);
		bio_set_op_attrs(bio, fio->op, fio->op_flags);

		add_bio_entry(fio->sbi, bio, page, fio->temp);
	} else {
		if (add_ipu_page(fio, &bio, page))
			goto alloc_new;
	}

	if (fio->io_wbc)
		wbc_account_cgroup_owner(fio->io_wbc, page, PAGE_SIZE);

	inc_page_count(fio->sbi, WB_DATA_TYPE(page));

	*fio->last_block = fio->new_blkaddr;
	*fio->bio = bio;

	return 0;
}

void f2fs_submit_page_write(struct f2fs_io_info *fio)
{
	struct f2fs_sb_info *sbi = fio->sbi;
	enum page_type btype = PAGE_TYPE_OF_BIO(fio->type);
	struct f2fs_bio_info *io = sbi->write_io[btype] + fio->temp;
	struct page *bio_page;

	f2fs_bug_on(sbi, is_read_io(fio->op));

	down_write(&io->io_rwsem);
next:
	if (fio->in_list) {
		spin_lock(&io->io_lock);
		if (list_empty(&io->io_list)) {
			spin_unlock(&io->io_lock);
			goto out;
		}
		fio = list_first_entry(&io->io_list,
						struct f2fs_io_info, list);
		list_del(&fio->list);
		spin_unlock(&io->io_lock);
	}

	verify_fio_blkaddr(fio);

	if (fio->encrypted_page)
		bio_page = fio->encrypted_page;
	else if (fio->compressed_page)
		bio_page = fio->compressed_page;
	else
		bio_page = fio->page;

	/* set submitted = true as a return value */
	fio->submitted = true;

	inc_page_count(sbi, WB_DATA_TYPE(bio_page));

	if (io->bio &&
	    (!io_is_mergeable(sbi, io->bio, io, fio, io->last_block_in_bio,
			      fio->new_blkaddr) ||
	     !f2fs_crypt_mergeable_bio(io->bio, fio->page->mapping->host,
				       bio_page->index, fio)))
		__submit_merged_bio(io);
alloc_new:
	if (io->bio == NULL) {
		if (F2FS_IO_ALIGNED(sbi) &&
				(fio->type == DATA || fio->type == NODE) &&
				fio->new_blkaddr & F2FS_IO_SIZE_MASK(sbi)) {
			dec_page_count(sbi, WB_DATA_TYPE(bio_page));
			fio->retry = true;
			goto skip;
		}
		io->bio = __bio_alloc(fio, BIO_MAX_VECS);
		f2fs_set_bio_crypt_ctx(io->bio, fio->page->mapping->host,
				       bio_page->index, fio, GFP_NOIO);
		io->fio = *fio;
	}

	if (bio_add_page(io->bio, bio_page, PAGE_SIZE, 0) < PAGE_SIZE) {
		__submit_merged_bio(io);
		goto alloc_new;
	}

	if (fio->io_wbc)
		wbc_account_cgroup_owner(fio->io_wbc, bio_page, PAGE_SIZE);

	io->last_block_in_bio = fio->new_blkaddr;

	trace_f2fs_submit_page_write(fio->page, fio);
skip:
	if (fio->in_list)
		goto next;
out:
	if (is_sbi_flag_set(sbi, SBI_IS_SHUTDOWN) ||
				!f2fs_is_checkpoint_ready(sbi))
		__submit_merged_bio(io);
	up_write(&io->io_rwsem);
}

static struct bio *f2fs_grab_read_bio(struct inode *inode, block_t blkaddr,
				      unsigned nr_pages, unsigned op_flag,
				      pgoff_t first_idx, bool for_write,
				      bool for_verity)
{
	struct f2fs_sb_info *sbi = F2FS_I_SB(inode);
	struct bio *bio;
	struct bio_post_read_ctx *ctx = NULL;
	unsigned int post_read_steps = 0;

	bio = bio_alloc_bioset(for_write ? GFP_NOIO : GFP_KERNEL,
			       bio_max_segs(nr_pages), &f2fs_bioset);
	if (!bio)
		return ERR_PTR(-ENOMEM);

	f2fs_set_bio_crypt_ctx(bio, inode, first_idx, NULL, GFP_NOFS);

	f2fs_target_device(sbi, blkaddr, bio);
	bio->bi_end_io = f2fs_read_end_io;
	bio_set_op_attrs(bio, REQ_OP_READ, op_flag);

	if (fscrypt_inode_uses_fs_layer_crypto(inode))
<<<<<<< HEAD
		post_read_steps |= 1 << STEP_DECRYPT;
	if (f2fs_compressed_file(inode))
		post_read_steps |= 1 << STEP_DECOMPRESS_NOWQ;
	if (for_verity && f2fs_need_verity(inode, first_idx))
		post_read_steps |= 1 << STEP_VERITY;
=======
		post_read_steps |= STEP_DECRYPT;

	if (f2fs_need_verity(inode, first_idx))
		post_read_steps |= STEP_VERITY;
>>>>>>> 3b17187f

	/*
	 * STEP_DECOMPRESS is handled specially, since a compressed file might
	 * contain both compressed and uncompressed clusters.  We'll allocate a
	 * bio_post_read_ctx if the file is compressed, but the caller is
	 * responsible for enabling STEP_DECOMPRESS if it's actually needed.
	 */

	if (post_read_steps || f2fs_compressed_file(inode)) {
		/* Due to the mempool, this never fails. */
		ctx = mempool_alloc(bio_post_read_ctx_pool, GFP_NOFS);
		ctx->bio = bio;
		ctx->sbi = sbi;
		ctx->enabled_steps = post_read_steps;
		ctx->fs_blkaddr = blkaddr;
		bio->bi_private = ctx;
	}
	iostat_alloc_and_bind_ctx(sbi, bio, ctx);

	return bio;
}

/* This can handle encryption stuffs */
static int f2fs_submit_page_read(struct inode *inode, struct page *page,
				 block_t blkaddr, int op_flags, bool for_write)
{
	struct f2fs_sb_info *sbi = F2FS_I_SB(inode);
	struct bio *bio;

	bio = f2fs_grab_read_bio(inode, blkaddr, 1, op_flags,
					page->index, for_write, true);
	if (IS_ERR(bio))
		return PTR_ERR(bio);

	/* wait for GCed page writeback via META_MAPPING */
	f2fs_wait_on_block_writeback(inode, blkaddr);

	if (bio_add_page(bio, page, PAGE_SIZE, 0) < PAGE_SIZE) {
		bio_put(bio);
		return -EFAULT;
	}
	ClearPageError(page);
	inc_page_count(sbi, F2FS_RD_DATA);
	f2fs_update_iostat(sbi, FS_DATA_READ_IO, F2FS_BLKSIZE);
	__submit_bio(sbi, bio, DATA);
	return 0;
}

static void __set_data_blkaddr(struct dnode_of_data *dn)
{
	struct f2fs_node *rn = F2FS_NODE(dn->node_page);
	__le32 *addr_array;
	int base = 0;

	if (IS_INODE(dn->node_page) && f2fs_has_extra_attr(dn->inode))
		base = get_extra_isize(dn->inode);

	/* Get physical address of data block */
	addr_array = blkaddr_in_node(rn);
	addr_array[base + dn->ofs_in_node] = cpu_to_le32(dn->data_blkaddr);
}

/*
 * Lock ordering for the change of data block address:
 * ->data_page
 *  ->node_page
 *    update block addresses in the node page
 */
void f2fs_set_data_blkaddr(struct dnode_of_data *dn)
{
	f2fs_wait_on_page_writeback(dn->node_page, NODE, true, true);
	__set_data_blkaddr(dn);
	if (set_page_dirty(dn->node_page))
		dn->node_changed = true;
}

void f2fs_update_data_blkaddr(struct dnode_of_data *dn, block_t blkaddr)
{
	dn->data_blkaddr = blkaddr;
	f2fs_set_data_blkaddr(dn);
	f2fs_update_extent_cache(dn);
}

/* dn->ofs_in_node will be returned with up-to-date last block pointer */
int f2fs_reserve_new_blocks(struct dnode_of_data *dn, blkcnt_t count)
{
	struct f2fs_sb_info *sbi = F2FS_I_SB(dn->inode);
	int err;

	if (!count)
		return 0;

	if (unlikely(is_inode_flag_set(dn->inode, FI_NO_ALLOC)))
		return -EPERM;
	if (unlikely((err = inc_valid_block_count(sbi, dn->inode, &count))))
		return err;

	trace_f2fs_reserve_new_blocks(dn->inode, dn->nid,
						dn->ofs_in_node, count);

	f2fs_wait_on_page_writeback(dn->node_page, NODE, true, true);

	for (; count > 0; dn->ofs_in_node++) {
		block_t blkaddr = f2fs_data_blkaddr(dn);

		if (blkaddr == NULL_ADDR) {
			dn->data_blkaddr = NEW_ADDR;
			__set_data_blkaddr(dn);
			count--;
		}
	}

	if (set_page_dirty(dn->node_page))
		dn->node_changed = true;
	return 0;
}

/* Should keep dn->ofs_in_node unchanged */
int f2fs_reserve_new_block(struct dnode_of_data *dn)
{
	unsigned int ofs_in_node = dn->ofs_in_node;
	int ret;

	ret = f2fs_reserve_new_blocks(dn, 1);
	dn->ofs_in_node = ofs_in_node;
	return ret;
}

int f2fs_reserve_block(struct dnode_of_data *dn, pgoff_t index)
{
	bool need_put = dn->inode_page ? false : true;
	int err;

	err = f2fs_get_dnode_of_data(dn, index, ALLOC_NODE);
	if (err)
		return err;

	if (dn->data_blkaddr == NULL_ADDR)
		err = f2fs_reserve_new_block(dn);
	if (err || need_put)
		f2fs_put_dnode(dn);
	return err;
}

int f2fs_get_block(struct dnode_of_data *dn, pgoff_t index)
{
	struct extent_info ei = {0, };
	struct inode *inode = dn->inode;

	if (f2fs_lookup_extent_cache(inode, index, &ei)) {
		dn->data_blkaddr = ei.blk + index - ei.fofs;
		return 0;
	}

	return f2fs_reserve_block(dn, index);
}

struct page *f2fs_get_read_data_page(struct inode *inode, pgoff_t index,
						int op_flags, bool for_write)
{
	struct address_space *mapping = inode->i_mapping;
	struct dnode_of_data dn;
	struct page *page;
	struct extent_info ei = {0, };
	int err;

	page = f2fs_grab_cache_page(mapping, index, for_write);
	if (!page)
		return ERR_PTR(-ENOMEM);

	if (f2fs_lookup_extent_cache(inode, index, &ei)) {
		dn.data_blkaddr = ei.blk + index - ei.fofs;
		if (!f2fs_is_valid_blkaddr(F2FS_I_SB(inode), dn.data_blkaddr,
						DATA_GENERIC_ENHANCE_READ)) {
			err = -EFSCORRUPTED;
			goto put_err;
		}
		goto got_it;
	}

	set_new_dnode(&dn, inode, NULL, NULL, 0);
	err = f2fs_get_dnode_of_data(&dn, index, LOOKUP_NODE);
	if (err)
		goto put_err;
	f2fs_put_dnode(&dn);

	if (unlikely(dn.data_blkaddr == NULL_ADDR)) {
		err = -ENOENT;
		goto put_err;
	}
	if (dn.data_blkaddr != NEW_ADDR &&
			!f2fs_is_valid_blkaddr(F2FS_I_SB(inode),
						dn.data_blkaddr,
						DATA_GENERIC_ENHANCE)) {
		err = -EFSCORRUPTED;
		goto put_err;
	}
got_it:
	if (PageUptodate(page)) {
		unlock_page(page);
		return page;
	}

	/*
	 * A new dentry page is allocated but not able to be written, since its
	 * new inode page couldn't be allocated due to -ENOSPC.
	 * In such the case, its blkaddr can be remained as NEW_ADDR.
	 * see, f2fs_add_link -> f2fs_get_new_data_page ->
	 * f2fs_init_inode_metadata.
	 */
	if (dn.data_blkaddr == NEW_ADDR) {
		zero_user_segment(page, 0, PAGE_SIZE);
		if (!PageUptodate(page))
			SetPageUptodate(page);
		unlock_page(page);
		return page;
	}

	err = f2fs_submit_page_read(inode, page, dn.data_blkaddr,
						op_flags, for_write);
	if (err)
		goto put_err;
	return page;

put_err:
	f2fs_put_page(page, 1);
	return ERR_PTR(err);
}

struct page *f2fs_find_data_page(struct inode *inode, pgoff_t index)
{
	struct address_space *mapping = inode->i_mapping;
	struct page *page;

	page = find_get_page(mapping, index);
	if (page && PageUptodate(page))
		return page;
	f2fs_put_page(page, 0);

	page = f2fs_get_read_data_page(inode, index, 0, false);
	if (IS_ERR(page))
		return page;

	if (PageUptodate(page))
		return page;

	wait_on_page_locked(page);
	if (unlikely(!PageUptodate(page))) {
		f2fs_put_page(page, 0);
		return ERR_PTR(-EIO);
	}
	return page;
}

/*
 * If it tries to access a hole, return an error.
 * Because, the callers, functions in dir.c and GC, should be able to know
 * whether this page exists or not.
 */
struct page *f2fs_get_lock_data_page(struct inode *inode, pgoff_t index,
							bool for_write)
{
	struct address_space *mapping = inode->i_mapping;
	struct page *page;
repeat:
	page = f2fs_get_read_data_page(inode, index, 0, for_write);
	if (IS_ERR(page))
		return page;

	/* wait for read completion */
	lock_page(page);
	if (unlikely(page->mapping != mapping)) {
		f2fs_put_page(page, 1);
		goto repeat;
	}
	if (unlikely(!PageUptodate(page))) {
		f2fs_put_page(page, 1);
		return ERR_PTR(-EIO);
	}
	return page;
}

/*
 * Caller ensures that this data page is never allocated.
 * A new zero-filled data page is allocated in the page cache.
 *
 * Also, caller should grab and release a rwsem by calling f2fs_lock_op() and
 * f2fs_unlock_op().
 * Note that, ipage is set only by make_empty_dir, and if any error occur,
 * ipage should be released by this function.
 */
struct page *f2fs_get_new_data_page(struct inode *inode,
		struct page *ipage, pgoff_t index, bool new_i_size)
{
	struct address_space *mapping = inode->i_mapping;
	struct page *page;
	struct dnode_of_data dn;
	int err;

	page = f2fs_grab_cache_page(mapping, index, true);
	if (!page) {
		/*
		 * before exiting, we should make sure ipage will be released
		 * if any error occur.
		 */
		f2fs_put_page(ipage, 1);
		return ERR_PTR(-ENOMEM);
	}

	set_new_dnode(&dn, inode, ipage, NULL, 0);
	err = f2fs_reserve_block(&dn, index);
	if (err) {
		f2fs_put_page(page, 1);
		return ERR_PTR(err);
	}
	if (!ipage)
		f2fs_put_dnode(&dn);

	if (PageUptodate(page))
		goto got_it;

	if (dn.data_blkaddr == NEW_ADDR) {
		zero_user_segment(page, 0, PAGE_SIZE);
		if (!PageUptodate(page))
			SetPageUptodate(page);
	} else {
		f2fs_put_page(page, 1);

		/* if ipage exists, blkaddr should be NEW_ADDR */
		f2fs_bug_on(F2FS_I_SB(inode), ipage);
		page = f2fs_get_lock_data_page(inode, index, true);
		if (IS_ERR(page))
			return page;
	}
got_it:
	if (new_i_size && i_size_read(inode) <
				((loff_t)(index + 1) << PAGE_SHIFT))
		f2fs_i_size_write(inode, ((loff_t)(index + 1) << PAGE_SHIFT));
	return page;
}

static int __allocate_data_block(struct dnode_of_data *dn, int seg_type)
{
	struct f2fs_sb_info *sbi = F2FS_I_SB(dn->inode);
	struct f2fs_summary sum;
	struct node_info ni;
	block_t old_blkaddr;
	blkcnt_t count = 1;
	int err;

	if (unlikely(is_inode_flag_set(dn->inode, FI_NO_ALLOC)))
		return -EPERM;

	err = f2fs_get_node_info(sbi, dn->nid, &ni);
	if (err)
		return err;

	dn->data_blkaddr = f2fs_data_blkaddr(dn);
	if (dn->data_blkaddr != NULL_ADDR)
		goto alloc;

	if (unlikely((err = inc_valid_block_count(sbi, dn->inode, &count))))
		return err;

alloc:
	set_summary(&sum, dn->nid, dn->ofs_in_node, ni.version);
	old_blkaddr = dn->data_blkaddr;
	f2fs_allocate_data_block(sbi, NULL, old_blkaddr, &dn->data_blkaddr,
				&sum, seg_type, NULL);
	if (GET_SEGNO(sbi, old_blkaddr) != NULL_SEGNO) {
		invalidate_mapping_pages(META_MAPPING(sbi),
					old_blkaddr, old_blkaddr);
		f2fs_invalidate_compress_page(sbi, old_blkaddr);
	}
	f2fs_update_data_blkaddr(dn, dn->data_blkaddr);

	/*
	 * i_size will be updated by direct_IO. Otherwise, we'll get stale
	 * data from unwritten block via dio_read.
	 */
	return 0;
}

int f2fs_preallocate_blocks(struct kiocb *iocb, struct iov_iter *from)
{
	struct inode *inode = file_inode(iocb->ki_filp);
	struct f2fs_map_blocks map;
	int flag;
	int err = 0;
	bool direct_io = iocb->ki_flags & IOCB_DIRECT;

	map.m_lblk = F2FS_BLK_ALIGN(iocb->ki_pos);
	map.m_len = F2FS_BYTES_TO_BLK(iocb->ki_pos + iov_iter_count(from));
	if (map.m_len > map.m_lblk)
		map.m_len -= map.m_lblk;
	else
		map.m_len = 0;

	map.m_next_pgofs = NULL;
	map.m_next_extent = NULL;
	map.m_seg_type = NO_CHECK_TYPE;
	map.m_may_create = true;

	if (direct_io) {
		map.m_seg_type = f2fs_rw_hint_to_seg_type(iocb->ki_hint);
		flag = f2fs_force_buffered_io(inode, iocb, from) ?
					F2FS_GET_BLOCK_PRE_AIO :
					F2FS_GET_BLOCK_PRE_DIO;
		goto map_blocks;
	}
	if (iocb->ki_pos + iov_iter_count(from) > MAX_INLINE_DATA(inode)) {
		err = f2fs_convert_inline_inode(inode);
		if (err)
			return err;
	}
	if (f2fs_has_inline_data(inode))
		return err;

	flag = F2FS_GET_BLOCK_PRE_AIO;

map_blocks:
	err = f2fs_map_blocks(inode, &map, 1, flag);
	if (map.m_len > 0 && err == -ENOSPC) {
		if (!direct_io)
			set_inode_flag(inode, FI_NO_PREALLOC);
		err = 0;
	}
	return err;
}

void f2fs_do_map_lock(struct f2fs_sb_info *sbi, int flag, bool lock)
{
	if (flag == F2FS_GET_BLOCK_PRE_AIO) {
		if (lock)
			down_read(&sbi->node_change);
		else
			up_read(&sbi->node_change);
	} else {
		if (lock)
			f2fs_lock_op(sbi);
		else
			f2fs_unlock_op(sbi);
	}
}

/*
 * f2fs_map_blocks() tries to find or build mapping relationship which
 * maps continuous logical blocks to physical blocks, and return such
 * info via f2fs_map_blocks structure.
 */
int f2fs_map_blocks(struct inode *inode, struct f2fs_map_blocks *map,
						int create, int flag)
{
	unsigned int maxblocks = map->m_len;
	struct dnode_of_data dn;
	struct f2fs_sb_info *sbi = F2FS_I_SB(inode);
	int mode = map->m_may_create ? ALLOC_NODE : LOOKUP_NODE;
	pgoff_t pgofs, end_offset, end;
	int err = 0, ofs = 1;
	unsigned int ofs_in_node, last_ofs_in_node;
	blkcnt_t prealloc;
	struct extent_info ei = {0, };
	block_t blkaddr;
	unsigned int start_pgofs;

	if (!maxblocks)
		return 0;

	map->m_len = 0;
	map->m_flags = 0;

	/* it only supports block size == page size */
	pgofs =	(pgoff_t)map->m_lblk;
	end = pgofs + maxblocks;

	if (!create && f2fs_lookup_extent_cache(inode, pgofs, &ei)) {
		if (f2fs_lfs_mode(sbi) && flag == F2FS_GET_BLOCK_DIO &&
							map->m_may_create)
			goto next_dnode;

		map->m_pblk = ei.blk + pgofs - ei.fofs;
		map->m_len = min((pgoff_t)maxblocks, ei.fofs + ei.len - pgofs);
		map->m_flags = F2FS_MAP_MAPPED;
		if (map->m_next_extent)
			*map->m_next_extent = pgofs + map->m_len;

		/* for hardware encryption, but to avoid potential issue in future */
		if (flag == F2FS_GET_BLOCK_DIO)
			f2fs_wait_on_block_writeback_range(inode,
						map->m_pblk, map->m_len);
		goto out;
	}

next_dnode:
	if (map->m_may_create)
		f2fs_do_map_lock(sbi, flag, true);

	/* When reading holes, we need its node page */
	set_new_dnode(&dn, inode, NULL, NULL, 0);
	err = f2fs_get_dnode_of_data(&dn, pgofs, mode);
	if (err) {
		if (flag == F2FS_GET_BLOCK_BMAP)
			map->m_pblk = 0;

		if (err == -ENOENT) {
			/*
			 * There is one exceptional case that read_node_page()
			 * may return -ENOENT due to filesystem has been
			 * shutdown or cp_error, so force to convert error
			 * number to EIO for such case.
			 */
			if (map->m_may_create &&
				(is_sbi_flag_set(sbi, SBI_IS_SHUTDOWN) ||
				f2fs_cp_error(sbi))) {
				err = -EIO;
				goto unlock_out;
			}

			err = 0;
			if (map->m_next_pgofs)
				*map->m_next_pgofs =
					f2fs_get_next_page_offset(&dn, pgofs);
			if (map->m_next_extent)
				*map->m_next_extent =
					f2fs_get_next_page_offset(&dn, pgofs);
		}
		goto unlock_out;
	}

	start_pgofs = pgofs;
	prealloc = 0;
	last_ofs_in_node = ofs_in_node = dn.ofs_in_node;
	end_offset = ADDRS_PER_PAGE(dn.node_page, inode);

next_block:
	blkaddr = f2fs_data_blkaddr(&dn);

	if (__is_valid_data_blkaddr(blkaddr) &&
		!f2fs_is_valid_blkaddr(sbi, blkaddr, DATA_GENERIC_ENHANCE)) {
		err = -EFSCORRUPTED;
		goto sync_out;
	}

	if (__is_valid_data_blkaddr(blkaddr)) {
		/* use out-place-update for driect IO under LFS mode */
		if (f2fs_lfs_mode(sbi) && flag == F2FS_GET_BLOCK_DIO &&
							map->m_may_create) {
			err = __allocate_data_block(&dn, map->m_seg_type);
			if (err)
				goto sync_out;
			blkaddr = dn.data_blkaddr;
			set_inode_flag(inode, FI_APPEND_WRITE);
		}
	} else {
		if (create) {
			if (unlikely(f2fs_cp_error(sbi))) {
				err = -EIO;
				goto sync_out;
			}
			if (flag == F2FS_GET_BLOCK_PRE_AIO) {
				if (blkaddr == NULL_ADDR) {
					prealloc++;
					last_ofs_in_node = dn.ofs_in_node;
				}
			} else {
				WARN_ON(flag != F2FS_GET_BLOCK_PRE_DIO &&
					flag != F2FS_GET_BLOCK_DIO);
				err = __allocate_data_block(&dn,
							map->m_seg_type);
				if (!err)
					set_inode_flag(inode, FI_APPEND_WRITE);
			}
			if (err)
				goto sync_out;
			map->m_flags |= F2FS_MAP_NEW;
			blkaddr = dn.data_blkaddr;
		} else {
			if (f2fs_compressed_file(inode) &&
					f2fs_sanity_check_cluster(&dn) &&
					(flag != F2FS_GET_BLOCK_FIEMAP ||
					IS_ENABLED(CONFIG_F2FS_CHECK_FS))) {
				err = -EFSCORRUPTED;
				goto sync_out;
			}
			if (flag == F2FS_GET_BLOCK_BMAP) {
				map->m_pblk = 0;
				goto sync_out;
			}
			if (flag == F2FS_GET_BLOCK_PRECACHE)
				goto sync_out;
			if (flag == F2FS_GET_BLOCK_FIEMAP &&
						blkaddr == NULL_ADDR) {
				if (map->m_next_pgofs)
					*map->m_next_pgofs = pgofs + 1;
				goto sync_out;
			}
			if (flag != F2FS_GET_BLOCK_FIEMAP) {
				/* for defragment case */
				if (map->m_next_pgofs)
					*map->m_next_pgofs = pgofs + 1;
				goto sync_out;
			}
		}
	}

	if (flag == F2FS_GET_BLOCK_PRE_AIO)
		goto skip;

	if (map->m_len == 0) {
		/* preallocated unwritten block should be mapped for fiemap. */
		if (blkaddr == NEW_ADDR)
			map->m_flags |= F2FS_MAP_UNWRITTEN;
		map->m_flags |= F2FS_MAP_MAPPED;

		map->m_pblk = blkaddr;
		map->m_len = 1;
	} else if ((map->m_pblk != NEW_ADDR &&
			blkaddr == (map->m_pblk + ofs)) ||
			(map->m_pblk == NEW_ADDR && blkaddr == NEW_ADDR) ||
			flag == F2FS_GET_BLOCK_PRE_DIO) {
		ofs++;
		map->m_len++;
	} else {
		goto sync_out;
	}

skip:
	dn.ofs_in_node++;
	pgofs++;

	/* preallocate blocks in batch for one dnode page */
	if (flag == F2FS_GET_BLOCK_PRE_AIO &&
			(pgofs == end || dn.ofs_in_node == end_offset)) {

		dn.ofs_in_node = ofs_in_node;
		err = f2fs_reserve_new_blocks(&dn, prealloc);
		if (err)
			goto sync_out;

		map->m_len += dn.ofs_in_node - ofs_in_node;
		if (prealloc && dn.ofs_in_node != last_ofs_in_node + 1) {
			err = -ENOSPC;
			goto sync_out;
		}
		dn.ofs_in_node = end_offset;
	}

	if (pgofs >= end)
		goto sync_out;
	else if (dn.ofs_in_node < end_offset)
		goto next_block;

	if (flag == F2FS_GET_BLOCK_PRECACHE) {
		if (map->m_flags & F2FS_MAP_MAPPED) {
			unsigned int ofs = start_pgofs - map->m_lblk;

			f2fs_update_extent_cache_range(&dn,
				start_pgofs, map->m_pblk + ofs,
				map->m_len - ofs);
		}
	}

	f2fs_put_dnode(&dn);

	if (map->m_may_create) {
		f2fs_do_map_lock(sbi, flag, false);
		f2fs_balance_fs(sbi, dn.node_changed);
	}
	goto next_dnode;

sync_out:

	/* for hardware encryption, but to avoid potential issue in future */
	if (flag == F2FS_GET_BLOCK_DIO && map->m_flags & F2FS_MAP_MAPPED)
		f2fs_wait_on_block_writeback_range(inode,
						map->m_pblk, map->m_len);

	if (flag == F2FS_GET_BLOCK_PRECACHE) {
		if (map->m_flags & F2FS_MAP_MAPPED) {
			unsigned int ofs = start_pgofs - map->m_lblk;

			f2fs_update_extent_cache_range(&dn,
				start_pgofs, map->m_pblk + ofs,
				map->m_len - ofs);
		}
		if (map->m_next_extent)
			*map->m_next_extent = pgofs + 1;
	}
	f2fs_put_dnode(&dn);
unlock_out:
	if (map->m_may_create) {
		f2fs_do_map_lock(sbi, flag, false);
		f2fs_balance_fs(sbi, dn.node_changed);
	}
out:
	trace_f2fs_map_blocks(inode, map, err);
	return err;
}

bool f2fs_overwrite_io(struct inode *inode, loff_t pos, size_t len)
{
	struct f2fs_map_blocks map;
	block_t last_lblk;
	int err;

	if (pos + len > i_size_read(inode))
		return false;

	map.m_lblk = F2FS_BYTES_TO_BLK(pos);
	map.m_next_pgofs = NULL;
	map.m_next_extent = NULL;
	map.m_seg_type = NO_CHECK_TYPE;
	map.m_may_create = false;
	last_lblk = F2FS_BLK_ALIGN(pos + len);

	while (map.m_lblk < last_lblk) {
		map.m_len = last_lblk - map.m_lblk;
		err = f2fs_map_blocks(inode, &map, 0, F2FS_GET_BLOCK_DEFAULT);
		if (err || map.m_len == 0)
			return false;
		map.m_lblk += map.m_len;
	}
	return true;
}

static inline u64 bytes_to_blks(struct inode *inode, u64 bytes)
{
	return (bytes >> inode->i_blkbits);
}

static inline u64 blks_to_bytes(struct inode *inode, u64 blks)
{
	return (blks << inode->i_blkbits);
}

static int __get_data_block(struct inode *inode, sector_t iblock,
			struct buffer_head *bh, int create, int flag,
			pgoff_t *next_pgofs, int seg_type, bool may_write)
{
	struct f2fs_map_blocks map;
	int err;

	map.m_lblk = iblock;
	map.m_len = bytes_to_blks(inode, bh->b_size);
	map.m_next_pgofs = next_pgofs;
	map.m_next_extent = NULL;
	map.m_seg_type = seg_type;
	map.m_may_create = may_write;

	err = f2fs_map_blocks(inode, &map, create, flag);
	if (!err) {
		map_bh(bh, inode->i_sb, map.m_pblk);
		bh->b_state = (bh->b_state & ~F2FS_MAP_FLAGS) | map.m_flags;
		bh->b_size = blks_to_bytes(inode, map.m_len);
	}
	return err;
}

static int get_data_block_dio_write(struct inode *inode, sector_t iblock,
			struct buffer_head *bh_result, int create)
{
	return __get_data_block(inode, iblock, bh_result, create,
				F2FS_GET_BLOCK_DIO, NULL,
				f2fs_rw_hint_to_seg_type(inode->i_write_hint),
				true);
}

static int get_data_block_dio(struct inode *inode, sector_t iblock,
			struct buffer_head *bh_result, int create)
{
	return __get_data_block(inode, iblock, bh_result, create,
				F2FS_GET_BLOCK_DIO, NULL,
				f2fs_rw_hint_to_seg_type(inode->i_write_hint),
				false);
}

static int f2fs_xattr_fiemap(struct inode *inode,
				struct fiemap_extent_info *fieinfo)
{
	struct f2fs_sb_info *sbi = F2FS_I_SB(inode);
	struct page *page;
	struct node_info ni;
	__u64 phys = 0, len;
	__u32 flags;
	nid_t xnid = F2FS_I(inode)->i_xattr_nid;
	int err = 0;

	if (f2fs_has_inline_xattr(inode)) {
		int offset;

		page = f2fs_grab_cache_page(NODE_MAPPING(sbi),
						inode->i_ino, false);
		if (!page)
			return -ENOMEM;

		err = f2fs_get_node_info(sbi, inode->i_ino, &ni);
		if (err) {
			f2fs_put_page(page, 1);
			return err;
		}

		phys = blks_to_bytes(inode, ni.blk_addr);
		offset = offsetof(struct f2fs_inode, i_addr) +
					sizeof(__le32) * (DEF_ADDRS_PER_INODE -
					get_inline_xattr_addrs(inode));

		phys += offset;
		len = inline_xattr_size(inode);

		f2fs_put_page(page, 1);

		flags = FIEMAP_EXTENT_DATA_INLINE | FIEMAP_EXTENT_NOT_ALIGNED;

		if (!xnid)
			flags |= FIEMAP_EXTENT_LAST;

		err = fiemap_fill_next_extent(fieinfo, 0, phys, len, flags);
		trace_f2fs_fiemap(inode, 0, phys, len, flags, err);
		if (err || err == 1)
			return err;
	}

	if (xnid) {
		page = f2fs_grab_cache_page(NODE_MAPPING(sbi), xnid, false);
		if (!page)
			return -ENOMEM;

		err = f2fs_get_node_info(sbi, xnid, &ni);
		if (err) {
			f2fs_put_page(page, 1);
			return err;
		}

		phys = blks_to_bytes(inode, ni.blk_addr);
		len = inode->i_sb->s_blocksize;

		f2fs_put_page(page, 1);

		flags = FIEMAP_EXTENT_LAST;
	}

	if (phys) {
		err = fiemap_fill_next_extent(fieinfo, 0, phys, len, flags);
		trace_f2fs_fiemap(inode, 0, phys, len, flags, err);
	}

	return (err < 0 ? err : 0);
}

static loff_t max_inode_blocks(struct inode *inode)
{
	loff_t result = ADDRS_PER_INODE(inode);
	loff_t leaf_count = ADDRS_PER_BLOCK(inode);

	/* two direct node blocks */
	result += (leaf_count * 2);

	/* two indirect node blocks */
	leaf_count *= NIDS_PER_BLOCK;
	result += (leaf_count * 2);

	/* one double indirect node block */
	leaf_count *= NIDS_PER_BLOCK;
	result += leaf_count;

	return result;
}

int f2fs_fiemap(struct inode *inode, struct fiemap_extent_info *fieinfo,
		u64 start, u64 len)
{
	struct f2fs_map_blocks map;
	sector_t start_blk, last_blk;
	pgoff_t next_pgofs;
	u64 logical = 0, phys = 0, size = 0;
	u32 flags = 0;
	int ret = 0;
	bool compr_cluster = false, compr_appended;
	unsigned int cluster_size = F2FS_I(inode)->i_cluster_size;
	unsigned int count_in_cluster = 0;
	loff_t maxbytes;

	if (fieinfo->fi_flags & FIEMAP_FLAG_CACHE) {
		ret = f2fs_precache_extents(inode);
		if (ret)
			return ret;
	}

	ret = fiemap_prep(inode, fieinfo, start, &len, FIEMAP_FLAG_XATTR);
	if (ret)
		return ret;

	inode_lock(inode);

	maxbytes = max_file_blocks(inode) << F2FS_BLKSIZE_BITS;
	if (start > maxbytes) {
		ret = -EFBIG;
		goto out;
	}

	if (len > maxbytes || (maxbytes - len) < start)
		len = maxbytes - start;

	if (fieinfo->fi_flags & FIEMAP_FLAG_XATTR) {
		ret = f2fs_xattr_fiemap(inode, fieinfo);
		goto out;
	}

	if (f2fs_has_inline_data(inode) || f2fs_has_inline_dentry(inode)) {
		ret = f2fs_inline_data_fiemap(inode, fieinfo, start, len);
		if (ret != -EAGAIN)
			goto out;
	}

	if (bytes_to_blks(inode, len) == 0)
		len = blks_to_bytes(inode, 1);

	start_blk = bytes_to_blks(inode, start);
	last_blk = bytes_to_blks(inode, start + len - 1);

next:
	memset(&map, 0, sizeof(map));
	map.m_lblk = start_blk;
	map.m_len = bytes_to_blks(inode, len);
	map.m_next_pgofs = &next_pgofs;
	map.m_seg_type = NO_CHECK_TYPE;

	if (compr_cluster) {
		map.m_lblk += 1;
		map.m_len = cluster_size - count_in_cluster;
	}

	ret = f2fs_map_blocks(inode, &map, 0, F2FS_GET_BLOCK_FIEMAP);
	if (ret)
		goto out;

	/* HOLE */
	if (!compr_cluster && !(map.m_flags & F2FS_MAP_FLAGS)) {
		start_blk = next_pgofs;

		if (blks_to_bytes(inode, start_blk) < blks_to_bytes(inode,
						max_inode_blocks(inode)))
			goto prep_next;

		flags |= FIEMAP_EXTENT_LAST;
	}

	compr_appended = false;
	/* In a case of compressed cluster, append this to the last extent */
	if (compr_cluster && ((map.m_flags & F2FS_MAP_UNWRITTEN) ||
			!(map.m_flags & F2FS_MAP_FLAGS))) {
		compr_appended = true;
		goto skip_fill;
	}

	if (size) {
		flags |= FIEMAP_EXTENT_MERGED;
		if (IS_ENCRYPTED(inode))
			flags |= FIEMAP_EXTENT_DATA_ENCRYPTED;

		ret = fiemap_fill_next_extent(fieinfo, logical,
				phys, size, flags);
		trace_f2fs_fiemap(inode, logical, phys, size, flags, ret);
		if (ret)
			goto out;
		size = 0;
	}

	if (start_blk > last_blk)
		goto out;

skip_fill:
	if (map.m_pblk == COMPRESS_ADDR) {
		compr_cluster = true;
		count_in_cluster = 1;
	} else if (compr_appended) {
		unsigned int appended_blks = cluster_size -
						count_in_cluster + 1;
		size += blks_to_bytes(inode, appended_blks);
		start_blk += appended_blks;
		compr_cluster = false;
	} else {
		logical = blks_to_bytes(inode, start_blk);
		phys = __is_valid_data_blkaddr(map.m_pblk) ?
			blks_to_bytes(inode, map.m_pblk) : 0;
		size = blks_to_bytes(inode, map.m_len);
		flags = 0;

		if (compr_cluster) {
			flags = FIEMAP_EXTENT_ENCODED;
			count_in_cluster += map.m_len;
			if (count_in_cluster == cluster_size) {
				compr_cluster = false;
				size += blks_to_bytes(inode, 1);
			}
		} else if (map.m_flags & F2FS_MAP_UNWRITTEN) {
			flags = FIEMAP_EXTENT_UNWRITTEN;
		}

		start_blk += bytes_to_blks(inode, size);
	}

prep_next:
	cond_resched();
	if (fatal_signal_pending(current))
		ret = -EINTR;
	else
		goto next;
out:
	if (ret == 1)
		ret = 0;

	inode_unlock(inode);
	return ret;
}

static inline loff_t f2fs_readpage_limit(struct inode *inode)
{
	if (IS_ENABLED(CONFIG_FS_VERITY) &&
	    (IS_VERITY(inode) || f2fs_verity_in_progress(inode)))
		return inode->i_sb->s_maxbytes;

	return i_size_read(inode);
}

static int f2fs_read_single_page(struct inode *inode, struct page *page,
					unsigned nr_pages,
					struct f2fs_map_blocks *map,
					struct bio **bio_ret,
					sector_t *last_block_in_bio,
					bool is_readahead)
{
	struct bio *bio = *bio_ret;
	const unsigned blocksize = blks_to_bytes(inode, 1);
	sector_t block_in_file;
	sector_t last_block;
	sector_t last_block_in_file;
	sector_t block_nr;
	int ret = 0;

	block_in_file = (sector_t)page_index(page);
	last_block = block_in_file + nr_pages;
	last_block_in_file = bytes_to_blks(inode,
			f2fs_readpage_limit(inode) + blocksize - 1);
	if (last_block > last_block_in_file)
		last_block = last_block_in_file;

	/* just zeroing out page which is beyond EOF */
	if (block_in_file >= last_block)
		goto zero_out;
	/*
	 * Map blocks using the previous result first.
	 */
	if ((map->m_flags & F2FS_MAP_MAPPED) &&
			block_in_file > map->m_lblk &&
			block_in_file < (map->m_lblk + map->m_len))
		goto got_it;

	/*
	 * Then do more f2fs_map_blocks() calls until we are
	 * done with this page.
	 */
	map->m_lblk = block_in_file;
	map->m_len = last_block - block_in_file;

	ret = f2fs_map_blocks(inode, map, 0, F2FS_GET_BLOCK_DEFAULT);
	if (ret)
		goto out;
got_it:
	if ((map->m_flags & F2FS_MAP_MAPPED)) {
		block_nr = map->m_pblk + block_in_file - map->m_lblk;
		SetPageMappedToDisk(page);

		if (!PageUptodate(page) && (!PageSwapCache(page) &&
					!cleancache_get_page(page))) {
			SetPageUptodate(page);
			goto confused;
		}

		if (!f2fs_is_valid_blkaddr(F2FS_I_SB(inode), block_nr,
						DATA_GENERIC_ENHANCE_READ)) {
			ret = -EFSCORRUPTED;
			goto out;
		}
	} else {
zero_out:
		zero_user_segment(page, 0, PAGE_SIZE);
		if (f2fs_need_verity(inode, page->index) &&
		    !fsverity_verify_page(page)) {
			ret = -EIO;
			goto out;
		}
		if (!PageUptodate(page))
			SetPageUptodate(page);
		unlock_page(page);
		goto out;
	}

	/*
	 * This page will go to BIO.  Do we need to send this
	 * BIO off first?
	 */
	if (bio && (!page_is_mergeable(F2FS_I_SB(inode), bio,
				       *last_block_in_bio, block_nr) ||
		    !f2fs_crypt_mergeable_bio(bio, inode, page->index, NULL))) {
submit_and_realloc:
		__submit_bio(F2FS_I_SB(inode), bio, DATA);
		bio = NULL;
	}
	if (bio == NULL) {
		bio = f2fs_grab_read_bio(inode, block_nr, nr_pages,
				is_readahead ? REQ_RAHEAD : 0, page->index,
				false, true);
		if (IS_ERR(bio)) {
			ret = PTR_ERR(bio);
			bio = NULL;
			goto out;
		}
	}

	/*
	 * If the page is under writeback, we need to wait for
	 * its completion to see the correct decrypted data.
	 */
	f2fs_wait_on_block_writeback(inode, block_nr);

	if (bio_add_page(bio, page, blocksize, 0) < blocksize)
		goto submit_and_realloc;

	inc_page_count(F2FS_I_SB(inode), F2FS_RD_DATA);
	f2fs_update_iostat(F2FS_I_SB(inode), FS_DATA_READ_IO, F2FS_BLKSIZE);
	ClearPageError(page);
	*last_block_in_bio = block_nr;
	goto out;
confused:
	if (bio) {
		__submit_bio(F2FS_I_SB(inode), bio, DATA);
		bio = NULL;
	}
	unlock_page(page);
out:
	*bio_ret = bio;
	return ret;
}

#ifdef CONFIG_F2FS_FS_COMPRESSION
int f2fs_read_multi_pages(struct compress_ctx *cc, struct bio **bio_ret,
				unsigned nr_pages, sector_t *last_block_in_bio,
				bool is_readahead, bool for_write)
{
	struct dnode_of_data dn;
	struct inode *inode = cc->inode;
	struct f2fs_sb_info *sbi = F2FS_I_SB(inode);
	struct bio *bio = *bio_ret;
	unsigned int start_idx = cc->cluster_idx << cc->log_cluster_size;
	sector_t last_block_in_file;
	const unsigned blocksize = blks_to_bytes(inode, 1);
	struct decompress_io_ctx *dic = NULL;
<<<<<<< HEAD
	struct bio_post_read_ctx *ctx;
	bool for_verity = false;
=======
	struct extent_info ei = {0, };
	bool from_dnode = true;
>>>>>>> 3b17187f
	int i;
	int ret = 0;

	f2fs_bug_on(sbi, f2fs_cluster_is_empty(cc));

	last_block_in_file = bytes_to_blks(inode,
			f2fs_readpage_limit(inode) + blocksize - 1);

	/* get rid of pages beyond EOF */
	for (i = 0; i < cc->cluster_size; i++) {
		struct page *page = cc->rpages[i];

		if (!page)
			continue;
		if ((sector_t)page->index >= last_block_in_file) {
			zero_user_segment(page, 0, PAGE_SIZE);
			if (!PageUptodate(page))
				SetPageUptodate(page);
		} else if (!PageUptodate(page)) {
			continue;
		}
		unlock_page(page);
		if (for_write)
			put_page(page);
		cc->rpages[i] = NULL;
		cc->nr_rpages--;
	}

	/* we are done since all pages are beyond EOF */
	if (f2fs_cluster_is_empty(cc))
		goto out;

	if (f2fs_lookup_extent_cache(inode, start_idx, &ei))
		from_dnode = false;

	if (!from_dnode)
		goto skip_reading_dnode;

	set_new_dnode(&dn, inode, NULL, NULL, 0);
	ret = f2fs_get_dnode_of_data(&dn, start_idx, LOOKUP_NODE);
	if (ret)
		goto out;

	f2fs_bug_on(sbi, dn.data_blkaddr != COMPRESS_ADDR);

skip_reading_dnode:
	for (i = 1; i < cc->cluster_size; i++) {
		block_t blkaddr;

		blkaddr = from_dnode ? data_blkaddr(dn.inode, dn.node_page,
					dn.ofs_in_node + i) :
					ei.blk + i - 1;

		if (!__is_valid_data_blkaddr(blkaddr))
			break;

		if (!f2fs_is_valid_blkaddr(sbi, blkaddr, DATA_GENERIC)) {
			ret = -EFAULT;
			goto out_put_dnode;
		}
		cc->nr_cpages++;

		if (!from_dnode && i >= ei.c_len)
			break;
	}

	/* nothing to decompress */
	if (cc->nr_cpages == 0) {
		ret = 0;
		goto out_put_dnode;
	}

	dic = f2fs_alloc_dic(cc);
	if (IS_ERR(dic)) {
		ret = PTR_ERR(dic);
		goto out_put_dnode;
	}

<<<<<<< HEAD
	/*
	 * It's possible to enable fsverity on the fly when handling a cluster,
	 * which requires complicated error handling. Instead of adding more
	 * complexity, let's give a rule where end_io post-processes fsverity
	 * per cluster. In order to do that, we need to submit bio, if previous
	 * bio sets a different post-process policy.
	 */
	if (fsverity_active(cc->inode)) {
		atomic_set(&dic->verity_pages, cc->nr_cpages);
		for_verity = true;

		if (bio) {
			ctx = bio->bi_private;
			if (!(ctx->enabled_steps & (1 << STEP_VERITY))) {
				__submit_bio(sbi, bio, DATA);
				bio = NULL;
			}
		}
	}

	for (i = 0; i < dic->nr_cpages; i++) {
=======
	for (i = 0; i < cc->nr_cpages; i++) {
>>>>>>> 3b17187f
		struct page *page = dic->cpages[i];
		block_t blkaddr;

		blkaddr = from_dnode ? data_blkaddr(dn.inode, dn.node_page,
					dn.ofs_in_node + i + 1) :
					ei.blk + i;

		f2fs_wait_on_block_writeback(inode, blkaddr);

		if (f2fs_load_compressed_page(sbi, page, blkaddr)) {
			if (atomic_dec_and_test(&dic->remaining_pages))
				f2fs_decompress_cluster(dic);
			continue;
		}

		if (bio && (!page_is_mergeable(sbi, bio,
					*last_block_in_bio, blkaddr) ||
		    !f2fs_crypt_mergeable_bio(bio, inode, page->index, NULL))) {
submit_and_realloc:
			__submit_bio(sbi, bio, DATA);
			bio = NULL;
		}

		if (!bio) {
			bio = f2fs_grab_read_bio(inode, blkaddr, nr_pages,
					is_readahead ? REQ_RAHEAD : 0,
					page->index, for_write, for_verity);
			if (IS_ERR(bio)) {
				unsigned int remained = dic->nr_cpages - i;
				bool release = false;

				ret = PTR_ERR(bio);
<<<<<<< HEAD
				dic->failed = true;

				if (for_verity) {
					if (!atomic_sub_return(remained,
						&dic->verity_pages))
						release = true;
				} else {
					if (!atomic_sub_return(remained,
						&dic->pending_pages))
						release = true;
				}

				if (release) {
					f2fs_decompress_end_io(dic->rpages,
						cc->cluster_size, true,
						false);
					f2fs_free_dic(dic);
				}

=======
				f2fs_decompress_end_io(dic, ret);
>>>>>>> 3b17187f
				f2fs_put_dnode(&dn);
				*bio_ret = NULL;
				return ret;
			}
		}

		if (bio_add_page(bio, page, blocksize, 0) < blocksize)
			goto submit_and_realloc;

		ctx = get_post_read_ctx(bio);
		ctx->enabled_steps |= STEP_DECOMPRESS;
		refcount_inc(&dic->refcnt);

		inc_page_count(sbi, F2FS_RD_DATA);
		f2fs_update_iostat(sbi, FS_DATA_READ_IO, F2FS_BLKSIZE);
		f2fs_update_iostat(sbi, FS_CDATA_READ_IO, F2FS_BLKSIZE);
		ClearPageError(page);
		*last_block_in_bio = blkaddr;
	}

	if (from_dnode)
		f2fs_put_dnode(&dn);

	*bio_ret = bio;
	return 0;

out_put_dnode:
	if (from_dnode)
		f2fs_put_dnode(&dn);
out:
	for (i = 0; i < cc->cluster_size; i++) {
		if (cc->rpages[i]) {
			ClearPageUptodate(cc->rpages[i]);
			ClearPageError(cc->rpages[i]);
			unlock_page(cc->rpages[i]);
		}
	}
	*bio_ret = bio;
	return ret;
}
#endif

/*
 * This function was originally taken from fs/mpage.c, and customized for f2fs.
 * Major change was from block_size == page_size in f2fs by default.
 */
static int f2fs_mpage_readpages(struct inode *inode,
		struct readahead_control *rac, struct page *page)
{
	struct bio *bio = NULL;
	sector_t last_block_in_bio = 0;
	struct f2fs_map_blocks map;
#ifdef CONFIG_F2FS_FS_COMPRESSION
	struct compress_ctx cc = {
		.inode = inode,
		.log_cluster_size = F2FS_I(inode)->i_log_cluster_size,
		.cluster_size = F2FS_I(inode)->i_cluster_size,
		.cluster_idx = NULL_CLUSTER,
		.rpages = NULL,
		.cpages = NULL,
		.nr_rpages = 0,
		.nr_cpages = 0,
	};
	pgoff_t nc_cluster_idx = NULL_CLUSTER;
#endif
	unsigned nr_pages = rac ? readahead_count(rac) : 1;
	unsigned max_nr_pages = nr_pages;
	int ret = 0;

	map.m_pblk = 0;
	map.m_lblk = 0;
	map.m_len = 0;
	map.m_flags = 0;
	map.m_next_pgofs = NULL;
	map.m_next_extent = NULL;
	map.m_seg_type = NO_CHECK_TYPE;
	map.m_may_create = false;

	for (; nr_pages; nr_pages--) {
		if (rac) {
			page = readahead_page(rac);
			prefetchw(&page->flags);
		}

#ifdef CONFIG_F2FS_FS_COMPRESSION
		if (f2fs_compressed_file(inode)) {
			/* there are remained comressed pages, submit them */
			if (!f2fs_cluster_can_merge_page(&cc, page->index)) {
				ret = f2fs_read_multi_pages(&cc, &bio,
							max_nr_pages,
							&last_block_in_bio,
							rac != NULL, false);
				f2fs_destroy_compress_ctx(&cc, false);
				if (ret)
					goto set_error_page;
			}
			if (cc.cluster_idx == NULL_CLUSTER) {
				if (nc_cluster_idx ==
					page->index >> cc.log_cluster_size) {
					goto read_single_page;
				}

				ret = f2fs_is_compressed_cluster(inode, page->index);
				if (ret < 0)
					goto set_error_page;
				else if (!ret) {
					nc_cluster_idx =
						page->index >> cc.log_cluster_size;
					goto read_single_page;
				}

				nc_cluster_idx = NULL_CLUSTER;
			}
			ret = f2fs_init_compress_ctx(&cc);
			if (ret)
				goto set_error_page;

			f2fs_compress_ctx_add_page(&cc, page);

			goto next_page;
		}
read_single_page:
#endif

		ret = f2fs_read_single_page(inode, page, max_nr_pages, &map,
					&bio, &last_block_in_bio, rac);
		if (ret) {
#ifdef CONFIG_F2FS_FS_COMPRESSION
set_error_page:
#endif
			SetPageError(page);
			zero_user_segment(page, 0, PAGE_SIZE);
			unlock_page(page);
		}
#ifdef CONFIG_F2FS_FS_COMPRESSION
next_page:
#endif
		if (rac)
			put_page(page);

#ifdef CONFIG_F2FS_FS_COMPRESSION
		if (f2fs_compressed_file(inode)) {
			/* last page */
			if (nr_pages == 1 && !f2fs_cluster_is_empty(&cc)) {
				ret = f2fs_read_multi_pages(&cc, &bio,
							max_nr_pages,
							&last_block_in_bio,
							rac != NULL, false);
				f2fs_destroy_compress_ctx(&cc, false);
			}
		}
#endif
	}
	if (bio)
		__submit_bio(F2FS_I_SB(inode), bio, DATA);
	return ret;
}

static int f2fs_read_data_page(struct file *file, struct page *page)
{
	struct inode *inode = page_file_mapping(page)->host;
	int ret = -EAGAIN;

	trace_f2fs_readpage(page, DATA);

	if (!f2fs_is_compress_backend_ready(inode)) {
		unlock_page(page);
		return -EOPNOTSUPP;
	}

	/* If the file has inline data, try to read it directly */
	if (f2fs_has_inline_data(inode))
		ret = f2fs_read_inline_data(inode, page);
	if (ret == -EAGAIN)
		ret = f2fs_mpage_readpages(inode, NULL, page);
	return ret;
}

static void f2fs_readahead(struct readahead_control *rac)
{
	struct inode *inode = rac->mapping->host;

	trace_f2fs_readpages(inode, readahead_index(rac), readahead_count(rac));

	if (!f2fs_is_compress_backend_ready(inode))
		return;

	/* If the file has inline data, skip readpages */
	if (f2fs_has_inline_data(inode))
		return;

	f2fs_mpage_readpages(inode, rac, NULL);
}

int f2fs_encrypt_one_page(struct f2fs_io_info *fio)
{
	struct inode *inode = fio->page->mapping->host;
	struct page *mpage, *page;
	gfp_t gfp_flags = GFP_NOFS;

	if (!f2fs_encrypted_file(inode))
		return 0;

	page = fio->compressed_page ? fio->compressed_page : fio->page;

	/* wait for GCed page writeback via META_MAPPING */
	f2fs_wait_on_block_writeback(inode, fio->old_blkaddr);

	if (fscrypt_inode_uses_inline_crypto(inode))
		return 0;

retry_encrypt:
	fio->encrypted_page = fscrypt_encrypt_pagecache_blocks(page,
					PAGE_SIZE, 0, gfp_flags);
	if (IS_ERR(fio->encrypted_page)) {
		/* flush pending IOs and wait for a while in the ENOMEM case */
		if (PTR_ERR(fio->encrypted_page) == -ENOMEM) {
			f2fs_flush_merged_writes(fio->sbi);
			congestion_wait(BLK_RW_ASYNC, DEFAULT_IO_TIMEOUT);
			gfp_flags |= __GFP_NOFAIL;
			goto retry_encrypt;
		}
		return PTR_ERR(fio->encrypted_page);
	}

	mpage = find_lock_page(META_MAPPING(fio->sbi), fio->old_blkaddr);
	if (mpage) {
		if (PageUptodate(mpage))
			memcpy(page_address(mpage),
				page_address(fio->encrypted_page), PAGE_SIZE);
		f2fs_put_page(mpage, 1);
	}
	return 0;
}

static inline bool check_inplace_update_policy(struct inode *inode,
				struct f2fs_io_info *fio)
{
	struct f2fs_sb_info *sbi = F2FS_I_SB(inode);
	unsigned int policy = SM_I(sbi)->ipu_policy;

	if (policy & (0x1 << F2FS_IPU_FORCE))
		return true;
	if (policy & (0x1 << F2FS_IPU_SSR) && f2fs_need_SSR(sbi))
		return true;
	if (policy & (0x1 << F2FS_IPU_UTIL) &&
			utilization(sbi) > SM_I(sbi)->min_ipu_util)
		return true;
	if (policy & (0x1 << F2FS_IPU_SSR_UTIL) && f2fs_need_SSR(sbi) &&
			utilization(sbi) > SM_I(sbi)->min_ipu_util)
		return true;

	/*
	 * IPU for rewrite async pages
	 */
	if (policy & (0x1 << F2FS_IPU_ASYNC) &&
			fio && fio->op == REQ_OP_WRITE &&
			!(fio->op_flags & REQ_SYNC) &&
			!IS_ENCRYPTED(inode))
		return true;

	/* this is only set during fdatasync */
	if (policy & (0x1 << F2FS_IPU_FSYNC) &&
			is_inode_flag_set(inode, FI_NEED_IPU))
		return true;

	if (unlikely(fio && is_sbi_flag_set(sbi, SBI_CP_DISABLED) &&
			!f2fs_is_checkpointed_data(sbi, fio->old_blkaddr)))
		return true;

	return false;
}

bool f2fs_should_update_inplace(struct inode *inode, struct f2fs_io_info *fio)
{
	/* swap file is migrating in aligned write mode */
	if (is_inode_flag_set(inode, FI_ALIGNED_WRITE))
		return false;

	if (f2fs_is_pinned_file(inode))
		return true;

	/* if this is cold file, we should overwrite to avoid fragmentation */
	if (file_is_cold(inode))
		return true;

	return check_inplace_update_policy(inode, fio);
}

bool f2fs_should_update_outplace(struct inode *inode, struct f2fs_io_info *fio)
{
	struct f2fs_sb_info *sbi = F2FS_I_SB(inode);

	if (f2fs_lfs_mode(sbi))
		return true;
	if (S_ISDIR(inode->i_mode))
		return true;
	if (IS_NOQUOTA(inode))
		return true;
	if (f2fs_is_atomic_file(inode))
		return true;
	if (is_sbi_flag_set(sbi, SBI_NEED_FSCK))
		return true;

	/* swap file is migrating in aligned write mode */
	if (is_inode_flag_set(inode, FI_ALIGNED_WRITE))
		return true;

	if (fio) {
		if (page_private_gcing(fio->page))
			return true;
		if (page_private_dummy(fio->page))
			return true;
		if (unlikely(is_sbi_flag_set(sbi, SBI_CP_DISABLED) &&
			f2fs_is_checkpointed_data(sbi, fio->old_blkaddr)))
			return true;
	}
	return false;
}

static inline bool need_inplace_update(struct f2fs_io_info *fio)
{
	struct inode *inode = fio->page->mapping->host;

	if (f2fs_should_update_outplace(inode, fio))
		return false;

	return f2fs_should_update_inplace(inode, fio);
}

int f2fs_do_write_data_page(struct f2fs_io_info *fio)
{
	struct page *page = fio->page;
	struct inode *inode = page->mapping->host;
	struct dnode_of_data dn;
	struct extent_info ei = {0, };
	struct node_info ni;
	bool ipu_force = false;
	int err = 0;

	set_new_dnode(&dn, inode, NULL, NULL, 0);
	if (need_inplace_update(fio) &&
			f2fs_lookup_extent_cache(inode, page->index, &ei)) {
		fio->old_blkaddr = ei.blk + page->index - ei.fofs;

		if (!f2fs_is_valid_blkaddr(fio->sbi, fio->old_blkaddr,
						DATA_GENERIC_ENHANCE))
			return -EFSCORRUPTED;

		ipu_force = true;
		fio->need_lock = LOCK_DONE;
		goto got_it;
	}

	/* Deadlock due to between page->lock and f2fs_lock_op */
	if (fio->need_lock == LOCK_REQ && !f2fs_trylock_op(fio->sbi))
		return -EAGAIN;

	err = f2fs_get_dnode_of_data(&dn, page->index, LOOKUP_NODE);
	if (err)
		goto out;

	fio->old_blkaddr = dn.data_blkaddr;

	/* This page is already truncated */
	if (fio->old_blkaddr == NULL_ADDR) {
		ClearPageUptodate(page);
		clear_page_private_gcing(page);
		goto out_writepage;
	}
got_it:
	if (__is_valid_data_blkaddr(fio->old_blkaddr) &&
		!f2fs_is_valid_blkaddr(fio->sbi, fio->old_blkaddr,
						DATA_GENERIC_ENHANCE)) {
		err = -EFSCORRUPTED;
		goto out_writepage;
	}
	/*
	 * If current allocation needs SSR,
	 * it had better in-place writes for updated data.
	 */
	if (ipu_force ||
		(__is_valid_data_blkaddr(fio->old_blkaddr) &&
					need_inplace_update(fio))) {
		err = f2fs_encrypt_one_page(fio);
		if (err)
			goto out_writepage;

		set_page_writeback(page);
		ClearPageError(page);
		f2fs_put_dnode(&dn);
		if (fio->need_lock == LOCK_REQ)
			f2fs_unlock_op(fio->sbi);
		err = f2fs_inplace_write_data(fio);
		if (err) {
			if (fscrypt_inode_uses_fs_layer_crypto(inode))
				fscrypt_finalize_bounce_page(&fio->encrypted_page);
			if (PageWriteback(page))
				end_page_writeback(page);
		} else {
			set_inode_flag(inode, FI_UPDATE_WRITE);
		}
		trace_f2fs_do_write_data_page(fio->page, IPU);
		return err;
	}

	if (fio->need_lock == LOCK_RETRY) {
		if (!f2fs_trylock_op(fio->sbi)) {
			err = -EAGAIN;
			goto out_writepage;
		}
		fio->need_lock = LOCK_REQ;
	}

	err = f2fs_get_node_info(fio->sbi, dn.nid, &ni);
	if (err)
		goto out_writepage;

	fio->version = ni.version;

	err = f2fs_encrypt_one_page(fio);
	if (err)
		goto out_writepage;

	set_page_writeback(page);
	ClearPageError(page);

	if (fio->compr_blocks && fio->old_blkaddr == COMPRESS_ADDR)
		f2fs_i_compr_blocks_update(inode, fio->compr_blocks - 1, false);

	/* LFS mode write path */
	f2fs_outplace_write_data(&dn, fio);
	trace_f2fs_do_write_data_page(page, OPU);
	set_inode_flag(inode, FI_APPEND_WRITE);
	if (page->index == 0)
		set_inode_flag(inode, FI_FIRST_BLOCK_WRITTEN);
out_writepage:
	f2fs_put_dnode(&dn);
out:
	if (fio->need_lock == LOCK_REQ)
		f2fs_unlock_op(fio->sbi);
	return err;
}

int f2fs_write_single_data_page(struct page *page, int *submitted,
				struct bio **bio,
				sector_t *last_block,
				struct writeback_control *wbc,
				enum iostat_type io_type,
				int compr_blocks,
				bool allow_balance)
{
	struct inode *inode = page->mapping->host;
	struct f2fs_sb_info *sbi = F2FS_I_SB(inode);
	loff_t i_size = i_size_read(inode);
	const pgoff_t end_index = ((unsigned long long)i_size)
							>> PAGE_SHIFT;
	loff_t psize = (loff_t)(page->index + 1) << PAGE_SHIFT;
	unsigned offset = 0;
	bool need_balance_fs = false;
	int err = 0;
	struct f2fs_io_info fio = {
		.sbi = sbi,
		.ino = inode->i_ino,
		.type = DATA,
		.op = REQ_OP_WRITE,
		.op_flags = wbc_to_write_flags(wbc),
		.old_blkaddr = NULL_ADDR,
		.page = page,
		.encrypted_page = NULL,
		.submitted = false,
		.compr_blocks = compr_blocks,
		.need_lock = LOCK_RETRY,
		.io_type = io_type,
		.io_wbc = wbc,
		.bio = bio,
		.last_block = last_block,
	};

	trace_f2fs_writepage(page, DATA);

	/* we should bypass data pages to proceed the kworkder jobs */
	if (unlikely(f2fs_cp_error(sbi))) {
		mapping_set_error(page->mapping, -EIO);
		/*
		 * don't drop any dirty dentry pages for keeping lastest
		 * directory structure.
		 */
		if (S_ISDIR(inode->i_mode))
			goto redirty_out;
		goto out;
	}

	if (unlikely(is_sbi_flag_set(sbi, SBI_POR_DOING)))
		goto redirty_out;

	if (page->index < end_index ||
			f2fs_verity_in_progress(inode) ||
			compr_blocks)
		goto write;

	/*
	 * If the offset is out-of-range of file size,
	 * this page does not have to be written to disk.
	 */
	offset = i_size & (PAGE_SIZE - 1);
	if ((page->index >= end_index + 1) || !offset)
		goto out;

	zero_user_segment(page, offset, PAGE_SIZE);
write:
	if (f2fs_is_drop_cache(inode))
		goto out;
	/* we should not write 0'th page having journal header */
	if (f2fs_is_volatile_file(inode) && (!page->index ||
			(!wbc->for_reclaim &&
			f2fs_available_free_memory(sbi, BASE_CHECK))))
		goto redirty_out;

	/* Dentry/quota blocks are controlled by checkpoint */
	if (S_ISDIR(inode->i_mode) || IS_NOQUOTA(inode)) {
		/*
		 * We need to wait for node_write to avoid block allocation during
		 * checkpoint. This can only happen to quota writes which can cause
		 * the below discard race condition.
		 */
		if (IS_NOQUOTA(inode))
			down_read(&sbi->node_write);

		fio.need_lock = LOCK_DONE;
		err = f2fs_do_write_data_page(&fio);

		if (IS_NOQUOTA(inode))
			up_read(&sbi->node_write);

		goto done;
	}

	if (!wbc->for_reclaim)
		need_balance_fs = true;
	else if (has_not_enough_free_secs(sbi, 0, 0))
		goto redirty_out;
	else
		set_inode_flag(inode, FI_HOT_DATA);

	err = -EAGAIN;
	if (f2fs_has_inline_data(inode)) {
		err = f2fs_write_inline_data(inode, page);
		if (!err)
			goto out;
	}

	if (err == -EAGAIN) {
		err = f2fs_do_write_data_page(&fio);
		if (err == -EAGAIN) {
			fio.need_lock = LOCK_REQ;
			err = f2fs_do_write_data_page(&fio);
		}
	}

	if (err) {
		file_set_keep_isize(inode);
	} else {
		spin_lock(&F2FS_I(inode)->i_size_lock);
		if (F2FS_I(inode)->last_disk_size < psize)
			F2FS_I(inode)->last_disk_size = psize;
		spin_unlock(&F2FS_I(inode)->i_size_lock);
	}

done:
	if (err && err != -ENOENT)
		goto redirty_out;

out:
	inode_dec_dirty_pages(inode);
	if (err) {
		ClearPageUptodate(page);
		clear_page_private_gcing(page);
	}

	if (wbc->for_reclaim) {
		f2fs_submit_merged_write_cond(sbi, NULL, page, 0, DATA);
		clear_inode_flag(inode, FI_HOT_DATA);
		f2fs_remove_dirty_inode(inode);
		submitted = NULL;
	}
	unlock_page(page);
	if (!S_ISDIR(inode->i_mode) && !IS_NOQUOTA(inode) &&
			!F2FS_I(inode)->cp_task && allow_balance)
		f2fs_balance_fs(sbi, need_balance_fs);

	if (unlikely(f2fs_cp_error(sbi))) {
		f2fs_submit_merged_write(sbi, DATA);
		f2fs_submit_merged_ipu_write(sbi, bio, NULL);
		submitted = NULL;
	}

	if (submitted)
		*submitted = fio.submitted ? 1 : 0;

	return 0;

redirty_out:
	redirty_page_for_writepage(wbc, page);
	/*
	 * pageout() in MM traslates EAGAIN, so calls handle_write_error()
	 * -> mapping_set_error() -> set_bit(AS_EIO, ...).
	 * file_write_and_wait_range() will see EIO error, which is critical
	 * to return value of fsync() followed by atomic_write failure to user.
	 */
	if (!err || wbc->for_reclaim)
		return AOP_WRITEPAGE_ACTIVATE;
	unlock_page(page);
	return err;
}

static int f2fs_write_data_page(struct page *page,
					struct writeback_control *wbc)
{
#ifdef CONFIG_F2FS_FS_COMPRESSION
	struct inode *inode = page->mapping->host;

	if (unlikely(f2fs_cp_error(F2FS_I_SB(inode))))
		goto out;

	if (f2fs_compressed_file(inode)) {
		if (f2fs_is_compressed_cluster(inode, page->index)) {
			redirty_page_for_writepage(wbc, page);
			return AOP_WRITEPAGE_ACTIVATE;
		}
	}
out:
#endif

	return f2fs_write_single_data_page(page, NULL, NULL, NULL,
						wbc, FS_DATA_IO, 0, true);
}

/*
 * This function was copied from write_cche_pages from mm/page-writeback.c.
 * The major change is making write step of cold data page separately from
 * warm/hot data page.
 */
static int f2fs_write_cache_pages(struct address_space *mapping,
					struct writeback_control *wbc,
					enum iostat_type io_type)
{
	int ret = 0;
	int done = 0, retry = 0;
	struct pagevec pvec;
	struct f2fs_sb_info *sbi = F2FS_M_SB(mapping);
	struct bio *bio = NULL;
	sector_t last_block;
#ifdef CONFIG_F2FS_FS_COMPRESSION
	struct inode *inode = mapping->host;
	struct compress_ctx cc = {
		.inode = inode,
		.log_cluster_size = F2FS_I(inode)->i_log_cluster_size,
		.cluster_size = F2FS_I(inode)->i_cluster_size,
		.cluster_idx = NULL_CLUSTER,
		.rpages = NULL,
		.nr_rpages = 0,
		.cpages = NULL,
		.rbuf = NULL,
		.cbuf = NULL,
		.rlen = PAGE_SIZE * F2FS_I(inode)->i_cluster_size,
		.private = NULL,
	};
#endif
	int nr_pages;
	pgoff_t index;
	pgoff_t end;		/* Inclusive */
	pgoff_t done_index;
	int range_whole = 0;
	xa_mark_t tag;
	int nwritten = 0;
	int submitted = 0;
	int i;

	pagevec_init(&pvec);

	if (get_dirty_pages(mapping->host) <=
				SM_I(F2FS_M_SB(mapping))->min_hot_blocks)
		set_inode_flag(mapping->host, FI_HOT_DATA);
	else
		clear_inode_flag(mapping->host, FI_HOT_DATA);

	if (wbc->range_cyclic) {
		index = mapping->writeback_index; /* prev offset */
		end = -1;
	} else {
		index = wbc->range_start >> PAGE_SHIFT;
		end = wbc->range_end >> PAGE_SHIFT;
		if (wbc->range_start == 0 && wbc->range_end == LLONG_MAX)
			range_whole = 1;
	}
	if (wbc->sync_mode == WB_SYNC_ALL || wbc->tagged_writepages)
		tag = PAGECACHE_TAG_TOWRITE;
	else
		tag = PAGECACHE_TAG_DIRTY;
retry:
	retry = 0;
	if (wbc->sync_mode == WB_SYNC_ALL || wbc->tagged_writepages)
		tag_pages_for_writeback(mapping, index, end);
	done_index = index;
	while (!done && !retry && (index <= end)) {
		nr_pages = pagevec_lookup_range_tag(&pvec, mapping, &index, end,
				tag);
		if (nr_pages == 0)
			break;

		for (i = 0; i < nr_pages; i++) {
			struct page *page = pvec.pages[i];
			bool need_readd;
readd:
			need_readd = false;
#ifdef CONFIG_F2FS_FS_COMPRESSION
			if (f2fs_compressed_file(inode)) {
				ret = f2fs_init_compress_ctx(&cc);
				if (ret) {
					done = 1;
					break;
				}

				if (!f2fs_cluster_can_merge_page(&cc,
								page->index)) {
					ret = f2fs_write_multi_pages(&cc,
						&submitted, wbc, io_type);
					if (!ret)
						need_readd = true;
					goto result;
				}

				if (unlikely(f2fs_cp_error(sbi)))
					goto lock_page;

				if (f2fs_cluster_is_empty(&cc)) {
					void *fsdata = NULL;
					struct page *pagep;
					int ret2;

					ret2 = f2fs_prepare_compress_overwrite(
							inode, &pagep,
							page->index, &fsdata);
					if (ret2 < 0) {
						ret = ret2;
						done = 1;
						break;
					} else if (ret2 &&
						!f2fs_compress_write_end(inode,
								fsdata, page->index,
								1)) {
						retry = 1;
						break;
					}
				} else {
					goto lock_page;
				}
			}
#endif
			/* give a priority to WB_SYNC threads */
			if (atomic_read(&sbi->wb_sync_req[DATA]) &&
					wbc->sync_mode == WB_SYNC_NONE) {
				done = 1;
				break;
			}
#ifdef CONFIG_F2FS_FS_COMPRESSION
lock_page:
#endif
			done_index = page->index;
retry_write:
			lock_page(page);

			if (unlikely(page->mapping != mapping)) {
continue_unlock:
				unlock_page(page);
				continue;
			}

			if (!PageDirty(page)) {
				/* someone wrote it for us */
				goto continue_unlock;
			}

			if (PageWriteback(page)) {
				if (wbc->sync_mode != WB_SYNC_NONE)
					f2fs_wait_on_page_writeback(page,
							DATA, true, true);
				else
					goto continue_unlock;
			}

			if (!clear_page_dirty_for_io(page))
				goto continue_unlock;

#ifdef CONFIG_F2FS_FS_COMPRESSION
			if (f2fs_compressed_file(inode)) {
				get_page(page);
				f2fs_compress_ctx_add_page(&cc, page);
				continue;
			}
#endif
			ret = f2fs_write_single_data_page(page, &submitted,
					&bio, &last_block, wbc, io_type,
					0, true);
			if (ret == AOP_WRITEPAGE_ACTIVATE)
				unlock_page(page);
#ifdef CONFIG_F2FS_FS_COMPRESSION
result:
#endif
			nwritten += submitted;
			wbc->nr_to_write -= submitted;

			if (unlikely(ret)) {
				/*
				 * keep nr_to_write, since vfs uses this to
				 * get # of written pages.
				 */
				if (ret == AOP_WRITEPAGE_ACTIVATE) {
					ret = 0;
					goto next;
				} else if (ret == -EAGAIN) {
					ret = 0;
					if (wbc->sync_mode == WB_SYNC_ALL) {
						cond_resched();
						congestion_wait(BLK_RW_ASYNC,
							DEFAULT_IO_TIMEOUT);
						goto retry_write;
					}
					goto next;
				}
				done_index = page->index + 1;
				done = 1;
				break;
			}

			if (wbc->nr_to_write <= 0 &&
					wbc->sync_mode == WB_SYNC_NONE) {
				done = 1;
				break;
			}
next:
			if (need_readd)
				goto readd;
		}
		pagevec_release(&pvec);
		cond_resched();
	}
#ifdef CONFIG_F2FS_FS_COMPRESSION
	/* flush remained pages in compress cluster */
	if (f2fs_compressed_file(inode) && !f2fs_cluster_is_empty(&cc)) {
		ret = f2fs_write_multi_pages(&cc, &submitted, wbc, io_type);
		nwritten += submitted;
		wbc->nr_to_write -= submitted;
		if (ret) {
			done = 1;
			retry = 0;
		}
	}
	if (f2fs_compressed_file(inode))
		f2fs_destroy_compress_ctx(&cc, false);
#endif
	if (retry) {
		index = 0;
		end = -1;
		goto retry;
	}
	if (wbc->range_cyclic && !done)
		done_index = 0;
	if (wbc->range_cyclic || (range_whole && wbc->nr_to_write > 0))
		mapping->writeback_index = done_index;

	if (nwritten)
		f2fs_submit_merged_write_cond(F2FS_M_SB(mapping), mapping->host,
								NULL, 0, DATA);
	/* submit cached bio of IPU write */
	if (bio)
		f2fs_submit_merged_ipu_write(sbi, &bio, NULL);

	return ret;
}

static inline bool __should_serialize_io(struct inode *inode,
					struct writeback_control *wbc)
{
	/* to avoid deadlock in path of data flush */
	if (F2FS_I(inode)->cp_task)
		return false;

	if (!S_ISREG(inode->i_mode))
		return false;
	if (IS_NOQUOTA(inode))
		return false;

	if (f2fs_need_compress_data(inode))
		return true;
	if (wbc->sync_mode != WB_SYNC_ALL)
		return true;
	if (get_dirty_pages(inode) >= SM_I(F2FS_I_SB(inode))->min_seq_blocks)
		return true;
	return false;
}

static int __f2fs_write_data_pages(struct address_space *mapping,
						struct writeback_control *wbc,
						enum iostat_type io_type)
{
	struct inode *inode = mapping->host;
	struct f2fs_sb_info *sbi = F2FS_I_SB(inode);
	struct blk_plug plug;
	int ret;
	bool locked = false;

	/* deal with chardevs and other special file */
	if (!mapping->a_ops->writepage)
		return 0;

	/* skip writing if there is no dirty page in this inode */
	if (!get_dirty_pages(inode) && wbc->sync_mode == WB_SYNC_NONE)
		return 0;

	/* during POR, we don't need to trigger writepage at all. */
	if (unlikely(is_sbi_flag_set(sbi, SBI_POR_DOING)))
		goto skip_write;

	if ((S_ISDIR(inode->i_mode) || IS_NOQUOTA(inode)) &&
			wbc->sync_mode == WB_SYNC_NONE &&
			get_dirty_pages(inode) < nr_pages_to_skip(sbi, DATA) &&
			f2fs_available_free_memory(sbi, DIRTY_DENTS))
		goto skip_write;

	/* skip writing during file defragment */
	if (is_inode_flag_set(inode, FI_DO_DEFRAG))
		goto skip_write;

	trace_f2fs_writepages(mapping->host, wbc, DATA);

	/* to avoid spliting IOs due to mixed WB_SYNC_ALL and WB_SYNC_NONE */
	if (wbc->sync_mode == WB_SYNC_ALL)
		atomic_inc(&sbi->wb_sync_req[DATA]);
	else if (atomic_read(&sbi->wb_sync_req[DATA]))
		goto skip_write;

	if (__should_serialize_io(inode, wbc)) {
		mutex_lock(&sbi->writepages);
		locked = true;
	}

	blk_start_plug(&plug);
	ret = f2fs_write_cache_pages(mapping, wbc, io_type);
	blk_finish_plug(&plug);

	if (locked)
		mutex_unlock(&sbi->writepages);

	if (wbc->sync_mode == WB_SYNC_ALL)
		atomic_dec(&sbi->wb_sync_req[DATA]);
	/*
	 * if some pages were truncated, we cannot guarantee its mapping->host
	 * to detect pending bios.
	 */

	f2fs_remove_dirty_inode(inode);
	return ret;

skip_write:
	wbc->pages_skipped += get_dirty_pages(inode);
	trace_f2fs_writepages(mapping->host, wbc, DATA);
	return 0;
}

static int f2fs_write_data_pages(struct address_space *mapping,
			    struct writeback_control *wbc)
{
	struct inode *inode = mapping->host;

	return __f2fs_write_data_pages(mapping, wbc,
			F2FS_I(inode)->cp_task == current ?
			FS_CP_DATA_IO : FS_DATA_IO);
}

static void f2fs_write_failed(struct inode *inode, loff_t to)
{
	loff_t i_size = i_size_read(inode);

	if (IS_NOQUOTA(inode))
		return;

	/* In the fs-verity case, f2fs_end_enable_verity() does the truncate */
	if (to > i_size && !f2fs_verity_in_progress(inode)) {
		down_write(&F2FS_I(inode)->i_gc_rwsem[WRITE]);
		filemap_invalidate_lock(inode->i_mapping);

		truncate_pagecache(inode, i_size);
		f2fs_truncate_blocks(inode, i_size, true);

		filemap_invalidate_unlock(inode->i_mapping);
		up_write(&F2FS_I(inode)->i_gc_rwsem[WRITE]);
	}
}

static int prepare_write_begin(struct f2fs_sb_info *sbi,
			struct page *page, loff_t pos, unsigned len,
			block_t *blk_addr, bool *node_changed)
{
	struct inode *inode = page->mapping->host;
	pgoff_t index = page->index;
	struct dnode_of_data dn;
	struct page *ipage;
	bool locked = false;
	struct extent_info ei = {0, };
	int err = 0;
	int flag;

	/*
	 * we already allocated all the blocks, so we don't need to get
	 * the block addresses when there is no need to fill the page.
	 */
	if (!f2fs_has_inline_data(inode) && len == PAGE_SIZE &&
	    !is_inode_flag_set(inode, FI_NO_PREALLOC) &&
	    !f2fs_verity_in_progress(inode))
		return 0;

	/* f2fs_lock_op avoids race between write CP and convert_inline_page */
	if (f2fs_has_inline_data(inode) && pos + len > MAX_INLINE_DATA(inode))
		flag = F2FS_GET_BLOCK_DEFAULT;
	else
		flag = F2FS_GET_BLOCK_PRE_AIO;

	if (f2fs_has_inline_data(inode) ||
			(pos & PAGE_MASK) >= i_size_read(inode)) {
		f2fs_do_map_lock(sbi, flag, true);
		locked = true;
	}

restart:
	/* check inline_data */
	ipage = f2fs_get_node_page(sbi, inode->i_ino);
	if (IS_ERR(ipage)) {
		err = PTR_ERR(ipage);
		goto unlock_out;
	}

	set_new_dnode(&dn, inode, ipage, ipage, 0);

	if (f2fs_has_inline_data(inode)) {
		if (pos + len <= MAX_INLINE_DATA(inode)) {
			f2fs_do_read_inline_data(page, ipage);
			set_inode_flag(inode, FI_DATA_EXIST);
			if (inode->i_nlink)
				set_page_private_inline(ipage);
		} else {
			err = f2fs_convert_inline_page(&dn, page);
			if (err)
				goto out;
			if (dn.data_blkaddr == NULL_ADDR)
				err = f2fs_get_block(&dn, index);
		}
	} else if (locked) {
		err = f2fs_get_block(&dn, index);
	} else {
		if (f2fs_lookup_extent_cache(inode, index, &ei)) {
			dn.data_blkaddr = ei.blk + index - ei.fofs;
		} else {
			/* hole case */
			err = f2fs_get_dnode_of_data(&dn, index, LOOKUP_NODE);
			if (err || dn.data_blkaddr == NULL_ADDR) {
				f2fs_put_dnode(&dn);
				f2fs_do_map_lock(sbi, F2FS_GET_BLOCK_PRE_AIO,
								true);
				WARN_ON(flag != F2FS_GET_BLOCK_PRE_AIO);
				locked = true;
				goto restart;
			}
		}
	}

	/* convert_inline_page can make node_changed */
	*blk_addr = dn.data_blkaddr;
	*node_changed = dn.node_changed;
out:
	f2fs_put_dnode(&dn);
unlock_out:
	if (locked)
		f2fs_do_map_lock(sbi, flag, false);
	return err;
}

static int f2fs_write_begin(struct file *file, struct address_space *mapping,
		loff_t pos, unsigned len, unsigned flags,
		struct page **pagep, void **fsdata)
{
	struct inode *inode = mapping->host;
	struct f2fs_sb_info *sbi = F2FS_I_SB(inode);
	struct page *page = NULL;
	pgoff_t index = ((unsigned long long) pos) >> PAGE_SHIFT;
	bool need_balance = false, drop_atomic = false;
	block_t blkaddr = NULL_ADDR;
	int err = 0;

	trace_f2fs_write_begin(inode, pos, len, flags);

	if (!f2fs_is_checkpoint_ready(sbi)) {
		err = -ENOSPC;
		goto fail;
	}

	if ((f2fs_is_atomic_file(inode) &&
			!f2fs_available_free_memory(sbi, INMEM_PAGES)) ||
			is_inode_flag_set(inode, FI_ATOMIC_REVOKE_REQUEST)) {
		err = -ENOMEM;
		drop_atomic = true;
		goto fail;
	}

	/*
	 * We should check this at this moment to avoid deadlock on inode page
	 * and #0 page. The locking rule for inline_data conversion should be:
	 * lock_page(page #0) -> lock_page(inode_page)
	 */
	if (index != 0) {
		err = f2fs_convert_inline_inode(inode);
		if (err)
			goto fail;
	}

#ifdef CONFIG_F2FS_FS_COMPRESSION
	if (f2fs_compressed_file(inode)) {
		int ret;

		*fsdata = NULL;

		if (len == PAGE_SIZE)
			goto repeat;

		ret = f2fs_prepare_compress_overwrite(inode, pagep,
							index, fsdata);
		if (ret < 0) {
			err = ret;
			goto fail;
		} else if (ret) {
			return 0;
		}
	}
#endif

repeat:
	/*
	 * Do not use grab_cache_page_write_begin() to avoid deadlock due to
	 * wait_for_stable_page. Will wait that below with our IO control.
	 */
	page = f2fs_pagecache_get_page(mapping, index,
				FGP_LOCK | FGP_WRITE | FGP_CREAT, GFP_NOFS);
	if (!page) {
		err = -ENOMEM;
		goto fail;
	}

	/* TODO: cluster can be compressed due to race with .writepage */

	*pagep = page;

	err = prepare_write_begin(sbi, page, pos, len,
					&blkaddr, &need_balance);
	if (err)
		goto fail;

	if (need_balance && !IS_NOQUOTA(inode) &&
			has_not_enough_free_secs(sbi, 0, 0)) {
		unlock_page(page);
		f2fs_balance_fs(sbi, true);
		lock_page(page);
		if (page->mapping != mapping) {
			/* The page got truncated from under us */
			f2fs_put_page(page, 1);
			goto repeat;
		}
	}

	f2fs_wait_on_page_writeback(page, DATA, false, true);

	if (len == PAGE_SIZE || PageUptodate(page))
		return 0;

	if (!(pos & (PAGE_SIZE - 1)) && (pos + len) >= i_size_read(inode) &&
	    !f2fs_verity_in_progress(inode)) {
		zero_user_segment(page, len, PAGE_SIZE);
		return 0;
	}

	if (blkaddr == NEW_ADDR) {
		zero_user_segment(page, 0, PAGE_SIZE);
		SetPageUptodate(page);
	} else {
		if (!f2fs_is_valid_blkaddr(sbi, blkaddr,
				DATA_GENERIC_ENHANCE_READ)) {
			err = -EFSCORRUPTED;
			goto fail;
		}
		err = f2fs_submit_page_read(inode, page, blkaddr, 0, true);
		if (err)
			goto fail;

		lock_page(page);
		if (unlikely(page->mapping != mapping)) {
			f2fs_put_page(page, 1);
			goto repeat;
		}
		if (unlikely(!PageUptodate(page))) {
			err = -EIO;
			goto fail;
		}
	}
	return 0;

fail:
	f2fs_put_page(page, 1);
	f2fs_write_failed(inode, pos + len);
	if (drop_atomic)
		f2fs_drop_inmem_pages_all(sbi, false);
	return err;
}

static int f2fs_write_end(struct file *file,
			struct address_space *mapping,
			loff_t pos, unsigned len, unsigned copied,
			struct page *page, void *fsdata)
{
	struct inode *inode = page->mapping->host;

	trace_f2fs_write_end(inode, pos, len, copied);

	/*
	 * This should be come from len == PAGE_SIZE, and we expect copied
	 * should be PAGE_SIZE. Otherwise, we treat it with zero copied and
	 * let generic_perform_write() try to copy data again through copied=0.
	 */
	if (!PageUptodate(page)) {
		if (unlikely(copied != len))
			copied = 0;
		else
			SetPageUptodate(page);
	}

#ifdef CONFIG_F2FS_FS_COMPRESSION
	/* overwrite compressed file */
	if (f2fs_compressed_file(inode) && fsdata) {
		f2fs_compress_write_end(inode, fsdata, page->index, copied);
		f2fs_update_time(F2FS_I_SB(inode), REQ_TIME);

		if (pos + copied > i_size_read(inode) &&
				!f2fs_verity_in_progress(inode))
			f2fs_i_size_write(inode, pos + copied);
		return copied;
	}
#endif

	if (!copied)
		goto unlock_out;

	set_page_dirty(page);

	if (pos + copied > i_size_read(inode) &&
	    !f2fs_verity_in_progress(inode))
		f2fs_i_size_write(inode, pos + copied);
unlock_out:
	f2fs_put_page(page, 1);
	f2fs_update_time(F2FS_I_SB(inode), REQ_TIME);
	return copied;
}

static int check_direct_IO(struct inode *inode, struct iov_iter *iter,
			   loff_t offset)
{
	unsigned i_blkbits = READ_ONCE(inode->i_blkbits);
	unsigned blkbits = i_blkbits;
	unsigned blocksize_mask = (1 << blkbits) - 1;
	unsigned long align = offset | iov_iter_alignment(iter);
	struct block_device *bdev = inode->i_sb->s_bdev;

	if (iov_iter_rw(iter) == READ && offset >= i_size_read(inode))
		return 1;

	if (align & blocksize_mask) {
		if (bdev)
			blkbits = blksize_bits(bdev_logical_block_size(bdev));
		blocksize_mask = (1 << blkbits) - 1;
		if (align & blocksize_mask)
			return -EINVAL;
		return 1;
	}
	return 0;
}

static void f2fs_dio_end_io(struct bio *bio)
{
	struct f2fs_private_dio *dio = bio->bi_private;

	dec_page_count(F2FS_I_SB(dio->inode),
			dio->write ? F2FS_DIO_WRITE : F2FS_DIO_READ);

	bio->bi_private = dio->orig_private;
	bio->bi_end_io = dio->orig_end_io;

	kfree(dio);

	bio_endio(bio);
}

static void f2fs_dio_submit_bio(struct bio *bio, struct inode *inode,
							loff_t file_offset)
{
	struct f2fs_private_dio *dio;
	bool write = (bio_op(bio) == REQ_OP_WRITE);

	dio = f2fs_kzalloc(F2FS_I_SB(inode),
			sizeof(struct f2fs_private_dio), GFP_NOFS);
	if (!dio)
		goto out;

	dio->inode = inode;
	dio->orig_end_io = bio->bi_end_io;
	dio->orig_private = bio->bi_private;
	dio->write = write;

	bio->bi_end_io = f2fs_dio_end_io;
	bio->bi_private = dio;

	inc_page_count(F2FS_I_SB(inode),
			write ? F2FS_DIO_WRITE : F2FS_DIO_READ);

	submit_bio(bio);
	return;
out:
	bio->bi_status = BLK_STS_IOERR;
	bio_endio(bio);
}

static ssize_t f2fs_direct_IO(struct kiocb *iocb, struct iov_iter *iter)
{
	struct address_space *mapping = iocb->ki_filp->f_mapping;
	struct inode *inode = mapping->host;
	struct f2fs_sb_info *sbi = F2FS_I_SB(inode);
	struct f2fs_inode_info *fi = F2FS_I(inode);
	size_t count = iov_iter_count(iter);
	loff_t offset = iocb->ki_pos;
	int rw = iov_iter_rw(iter);
	int err;
	enum rw_hint hint = iocb->ki_hint;
	int whint_mode = F2FS_OPTION(sbi).whint_mode;
	bool do_opu;

	err = check_direct_IO(inode, iter, offset);
	if (err)
		return err < 0 ? err : 0;

	if (f2fs_force_buffered_io(inode, iocb, iter))
		return 0;

	do_opu = rw == WRITE && f2fs_lfs_mode(sbi);

	trace_f2fs_direct_IO_enter(inode, offset, count, rw);

	if (rw == WRITE && whint_mode == WHINT_MODE_OFF)
		iocb->ki_hint = WRITE_LIFE_NOT_SET;

	if (iocb->ki_flags & IOCB_NOWAIT) {
		if (!down_read_trylock(&fi->i_gc_rwsem[rw])) {
			iocb->ki_hint = hint;
			err = -EAGAIN;
			goto out;
		}
		if (do_opu && !down_read_trylock(&fi->i_gc_rwsem[READ])) {
			up_read(&fi->i_gc_rwsem[rw]);
			iocb->ki_hint = hint;
			err = -EAGAIN;
			goto out;
		}
	} else {
		down_read(&fi->i_gc_rwsem[rw]);
		if (do_opu)
			down_read(&fi->i_gc_rwsem[READ]);
	}

	err = __blockdev_direct_IO(iocb, inode, inode->i_sb->s_bdev,
			iter, rw == WRITE ? get_data_block_dio_write :
			get_data_block_dio, NULL, f2fs_dio_submit_bio,
			rw == WRITE ? DIO_LOCKING | DIO_SKIP_HOLES :
			DIO_SKIP_HOLES);

	if (do_opu)
		up_read(&fi->i_gc_rwsem[READ]);

	up_read(&fi->i_gc_rwsem[rw]);

	if (rw == WRITE) {
		if (whint_mode == WHINT_MODE_OFF)
			iocb->ki_hint = hint;
		if (err > 0) {
			f2fs_update_iostat(F2FS_I_SB(inode), APP_DIRECT_IO,
									err);
			if (!do_opu)
				set_inode_flag(inode, FI_UPDATE_WRITE);
		} else if (err == -EIOCBQUEUED) {
			f2fs_update_iostat(F2FS_I_SB(inode), APP_DIRECT_IO,
						count - iov_iter_count(iter));
		} else if (err < 0) {
			f2fs_write_failed(inode, offset + count);
		}
	} else {
		if (err > 0)
			f2fs_update_iostat(sbi, APP_DIRECT_READ_IO, err);
		else if (err == -EIOCBQUEUED)
			f2fs_update_iostat(F2FS_I_SB(inode), APP_DIRECT_READ_IO,
						count - iov_iter_count(iter));
	}

out:
	trace_f2fs_direct_IO_exit(inode, offset, count, rw, err);

	return err;
}

void f2fs_invalidate_page(struct page *page, unsigned int offset,
							unsigned int length)
{
	struct inode *inode = page->mapping->host;
	struct f2fs_sb_info *sbi = F2FS_I_SB(inode);

	if (inode->i_ino >= F2FS_ROOT_INO(sbi) &&
		(offset % PAGE_SIZE || length != PAGE_SIZE))
		return;

	if (PageDirty(page)) {
		if (inode->i_ino == F2FS_META_INO(sbi)) {
			dec_page_count(sbi, F2FS_DIRTY_META);
		} else if (inode->i_ino == F2FS_NODE_INO(sbi)) {
			dec_page_count(sbi, F2FS_DIRTY_NODES);
		} else {
			inode_dec_dirty_pages(inode);
			f2fs_remove_dirty_inode(inode);
		}
	}

	clear_page_private_gcing(page);

	if (test_opt(sbi, COMPRESS_CACHE)) {
		if (f2fs_compressed_file(inode))
			f2fs_invalidate_compress_pages(sbi, inode->i_ino);
		if (inode->i_ino == F2FS_COMPRESS_INO(sbi))
			clear_page_private_data(page);
	}

	if (page_private_atomic(page))
		return f2fs_drop_inmem_page(inode, page);

	detach_page_private(page);
	set_page_private(page, 0);
}

int f2fs_release_page(struct page *page, gfp_t wait)
{
	/* If this is dirty page, keep PagePrivate */
	if (PageDirty(page))
		return 0;

	/* This is atomic written page, keep Private */
	if (page_private_atomic(page))
		return 0;

	if (test_opt(F2FS_P_SB(page), COMPRESS_CACHE)) {
		struct f2fs_sb_info *sbi = F2FS_P_SB(page);
		struct inode *inode = page->mapping->host;

		if (f2fs_compressed_file(inode))
			f2fs_invalidate_compress_pages(sbi, inode->i_ino);
		if (inode->i_ino == F2FS_COMPRESS_INO(sbi))
			clear_page_private_data(page);
	}

	clear_page_private_gcing(page);

	detach_page_private(page);
	set_page_private(page, 0);
	return 1;
}

static int f2fs_set_data_page_dirty(struct page *page)
{
	struct inode *inode = page_file_mapping(page)->host;

	trace_f2fs_set_page_dirty(page, DATA);

	if (!PageUptodate(page))
		SetPageUptodate(page);
	if (PageSwapCache(page))
		return __set_page_dirty_nobuffers(page);

	if (f2fs_is_atomic_file(inode) && !f2fs_is_commit_atomic_write(inode)) {
		if (!page_private_atomic(page)) {
			f2fs_register_inmem_page(inode, page);
			return 1;
		}
		/*
		 * Previously, this page has been registered, we just
		 * return here.
		 */
		return 0;
	}

	if (!PageDirty(page)) {
		__set_page_dirty_nobuffers(page);
		f2fs_update_dirty_page(inode, page);
		return 1;
	}
	return 0;
}


static sector_t f2fs_bmap_compress(struct inode *inode, sector_t block)
{
#ifdef CONFIG_F2FS_FS_COMPRESSION
	struct dnode_of_data dn;
	sector_t start_idx, blknr = 0;
	int ret;

	start_idx = round_down(block, F2FS_I(inode)->i_cluster_size);

	set_new_dnode(&dn, inode, NULL, NULL, 0);
	ret = f2fs_get_dnode_of_data(&dn, start_idx, LOOKUP_NODE);
	if (ret)
		return 0;

	if (dn.data_blkaddr != COMPRESS_ADDR) {
		dn.ofs_in_node += block - start_idx;
		blknr = f2fs_data_blkaddr(&dn);
		if (!__is_valid_data_blkaddr(blknr))
			blknr = 0;
	}

	f2fs_put_dnode(&dn);
	return blknr;
#else
	return 0;
#endif
}


static sector_t f2fs_bmap(struct address_space *mapping, sector_t block)
{
	struct inode *inode = mapping->host;
	sector_t blknr = 0;

	if (f2fs_has_inline_data(inode))
		goto out;

	/* make sure allocating whole blocks */
	if (mapping_tagged(mapping, PAGECACHE_TAG_DIRTY))
		filemap_write_and_wait(mapping);

	/* Block number less than F2FS MAX BLOCKS */
	if (unlikely(block >= max_file_blocks(inode)))
		goto out;

	if (f2fs_compressed_file(inode)) {
		blknr = f2fs_bmap_compress(inode, block);
	} else {
		struct f2fs_map_blocks map;

		memset(&map, 0, sizeof(map));
		map.m_lblk = block;
		map.m_len = 1;
		map.m_next_pgofs = NULL;
		map.m_seg_type = NO_CHECK_TYPE;

		if (!f2fs_map_blocks(inode, &map, 0, F2FS_GET_BLOCK_BMAP))
			blknr = map.m_pblk;
	}
out:
	trace_f2fs_bmap(inode, block, blknr);
	return blknr;
}

#ifdef CONFIG_MIGRATION
#include <linux/migrate.h>

int f2fs_migrate_page(struct address_space *mapping,
		struct page *newpage, struct page *page, enum migrate_mode mode)
{
	int rc, extra_count;
	struct f2fs_inode_info *fi = F2FS_I(mapping->host);
	bool atomic_written = page_private_atomic(page);

	BUG_ON(PageWriteback(page));

	/* migrating an atomic written page is safe with the inmem_lock hold */
	if (atomic_written) {
		if (mode != MIGRATE_SYNC)
			return -EBUSY;
		if (!mutex_trylock(&fi->inmem_lock))
			return -EAGAIN;
	}

	/* one extra reference was held for atomic_write page */
	extra_count = atomic_written ? 1 : 0;
	rc = migrate_page_move_mapping(mapping, newpage,
				page, extra_count);
	if (rc != MIGRATEPAGE_SUCCESS) {
		if (atomic_written)
			mutex_unlock(&fi->inmem_lock);
		return rc;
	}

	if (atomic_written) {
		struct inmem_pages *cur;

		list_for_each_entry(cur, &fi->inmem_pages, list)
			if (cur->page == page) {
				cur->page = newpage;
				break;
			}
		mutex_unlock(&fi->inmem_lock);
		put_page(page);
		get_page(newpage);
	}

	/* guarantee to start from no stale private field */
	set_page_private(newpage, 0);
	if (PagePrivate(page)) {
		set_page_private(newpage, page_private(page));
		SetPagePrivate(newpage);
		get_page(newpage);

		set_page_private(page, 0);
		ClearPagePrivate(page);
		put_page(page);
	}

	if (mode != MIGRATE_SYNC_NO_COPY)
		migrate_page_copy(newpage, page);
	else
		migrate_page_states(newpage, page);

	return MIGRATEPAGE_SUCCESS;
}
#endif

#ifdef CONFIG_SWAP
static int f2fs_migrate_blocks(struct inode *inode, block_t start_blk,
							unsigned int blkcnt)
{
	struct f2fs_sb_info *sbi = F2FS_I_SB(inode);
	unsigned int blkofs;
	unsigned int blk_per_sec = BLKS_PER_SEC(sbi);
	unsigned int secidx = start_blk / blk_per_sec;
	unsigned int end_sec = secidx + blkcnt / blk_per_sec;
	int ret = 0;

	down_write(&F2FS_I(inode)->i_gc_rwsem[WRITE]);
	filemap_invalidate_lock(inode->i_mapping);

	set_inode_flag(inode, FI_ALIGNED_WRITE);

	for (; secidx < end_sec; secidx++) {
		down_write(&sbi->pin_sem);

		f2fs_lock_op(sbi);
		f2fs_allocate_new_section(sbi, CURSEG_COLD_DATA_PINNED, false);
		f2fs_unlock_op(sbi);

		set_inode_flag(inode, FI_DO_DEFRAG);

		for (blkofs = 0; blkofs < blk_per_sec; blkofs++) {
			struct page *page;
			unsigned int blkidx = secidx * blk_per_sec + blkofs;

			page = f2fs_get_lock_data_page(inode, blkidx, true);
			if (IS_ERR(page)) {
				up_write(&sbi->pin_sem);
				ret = PTR_ERR(page);
				goto done;
			}

			set_page_dirty(page);
			f2fs_put_page(page, 1);
		}

		clear_inode_flag(inode, FI_DO_DEFRAG);

		ret = filemap_fdatawrite(inode->i_mapping);

		up_write(&sbi->pin_sem);

		if (ret)
			break;
	}

done:
	clear_inode_flag(inode, FI_DO_DEFRAG);
	clear_inode_flag(inode, FI_ALIGNED_WRITE);

	filemap_invalidate_unlock(inode->i_mapping);
	up_write(&F2FS_I(inode)->i_gc_rwsem[WRITE]);

	return ret;
}

static int check_swap_activate(struct swap_info_struct *sis,
				struct file *swap_file, sector_t *span)
{
	struct address_space *mapping = swap_file->f_mapping;
	struct inode *inode = mapping->host;
	struct f2fs_sb_info *sbi = F2FS_I_SB(inode);
	sector_t cur_lblock;
	sector_t last_lblock;
	sector_t pblock;
	sector_t lowest_pblock = -1;
	sector_t highest_pblock = 0;
	int nr_extents = 0;
	unsigned long nr_pblocks;
	unsigned int blks_per_sec = BLKS_PER_SEC(sbi);
	unsigned int sec_blks_mask = BLKS_PER_SEC(sbi) - 1;
	unsigned int not_aligned = 0;
	int ret = 0;

	/*
	 * Map all the blocks into the extent list.  This code doesn't try
	 * to be very smart.
	 */
	cur_lblock = 0;
	last_lblock = bytes_to_blks(inode, i_size_read(inode));

	while (cur_lblock < last_lblock && cur_lblock < sis->max) {
		struct f2fs_map_blocks map;
retry:
		cond_resched();

		memset(&map, 0, sizeof(map));
		map.m_lblk = cur_lblock;
		map.m_len = last_lblock - cur_lblock;
		map.m_next_pgofs = NULL;
		map.m_next_extent = NULL;
		map.m_seg_type = NO_CHECK_TYPE;
		map.m_may_create = false;

		ret = f2fs_map_blocks(inode, &map, 0, F2FS_GET_BLOCK_FIEMAP);
		if (ret)
			goto out;

		/* hole */
		if (!(map.m_flags & F2FS_MAP_FLAGS)) {
			f2fs_err(sbi, "Swapfile has holes");
			ret = -EINVAL;
			goto out;
		}

		pblock = map.m_pblk;
		nr_pblocks = map.m_len;

		if ((pblock - SM_I(sbi)->main_blkaddr) & sec_blks_mask ||
				nr_pblocks & sec_blks_mask) {
			not_aligned++;

			nr_pblocks = roundup(nr_pblocks, blks_per_sec);
			if (cur_lblock + nr_pblocks > sis->max)
				nr_pblocks -= blks_per_sec;

			if (!nr_pblocks) {
				/* this extent is last one */
				nr_pblocks = map.m_len;
				f2fs_warn(sbi, "Swapfile: last extent is not aligned to section");
				goto next;
			}

			ret = f2fs_migrate_blocks(inode, cur_lblock,
							nr_pblocks);
			if (ret)
				goto out;
			goto retry;
		}
next:
		if (cur_lblock + nr_pblocks >= sis->max)
			nr_pblocks = sis->max - cur_lblock;

		if (cur_lblock) {	/* exclude the header page */
			if (pblock < lowest_pblock)
				lowest_pblock = pblock;
			if (pblock + nr_pblocks - 1 > highest_pblock)
				highest_pblock = pblock + nr_pblocks - 1;
		}

		/*
		 * We found a PAGE_SIZE-length, PAGE_SIZE-aligned run of blocks
		 */
		ret = add_swap_extent(sis, cur_lblock, nr_pblocks, pblock);
		if (ret < 0)
			goto out;
		nr_extents += ret;
		cur_lblock += nr_pblocks;
	}
	ret = nr_extents;
	*span = 1 + highest_pblock - lowest_pblock;
	if (cur_lblock == 0)
		cur_lblock = 1;	/* force Empty message */
	sis->max = cur_lblock;
	sis->pages = cur_lblock - 1;
	sis->highest_bit = cur_lblock - 1;
out:
	if (not_aligned)
		f2fs_warn(sbi, "Swapfile (%u) is not align to section: 1) creat(), 2) ioctl(F2FS_IOC_SET_PIN_FILE), 3) fallocate(%u * N)",
			  not_aligned, blks_per_sec * F2FS_BLKSIZE);
	return ret;
}

static int f2fs_swap_activate(struct swap_info_struct *sis, struct file *file,
				sector_t *span)
{
	struct inode *inode = file_inode(file);
	int ret;

	if (!S_ISREG(inode->i_mode))
		return -EINVAL;

	if (f2fs_readonly(F2FS_I_SB(inode)->sb))
		return -EROFS;

	if (f2fs_lfs_mode(F2FS_I_SB(inode))) {
		f2fs_err(F2FS_I_SB(inode),
			"Swapfile not supported in LFS mode");
		return -EINVAL;
	}

	ret = f2fs_convert_inline_inode(inode);
	if (ret)
		return ret;

	if (!f2fs_disable_compressed_file(inode))
		return -EINVAL;

	f2fs_precache_extents(inode);

	ret = check_swap_activate(sis, file, span);
	if (ret < 0)
		return ret;

	set_inode_flag(inode, FI_PIN_FILE);
	f2fs_update_time(F2FS_I_SB(inode), REQ_TIME);
	return ret;
}

static void f2fs_swap_deactivate(struct file *file)
{
	struct inode *inode = file_inode(file);

	clear_inode_flag(inode, FI_PIN_FILE);
}
#else
static int f2fs_swap_activate(struct swap_info_struct *sis, struct file *file,
				sector_t *span)
{
	return -EOPNOTSUPP;
}

static void f2fs_swap_deactivate(struct file *file)
{
}
#endif

const struct address_space_operations f2fs_dblock_aops = {
	.readpage	= f2fs_read_data_page,
	.readahead	= f2fs_readahead,
	.writepage	= f2fs_write_data_page,
	.writepages	= f2fs_write_data_pages,
	.write_begin	= f2fs_write_begin,
	.write_end	= f2fs_write_end,
	.set_page_dirty	= f2fs_set_data_page_dirty,
	.invalidatepage	= f2fs_invalidate_page,
	.releasepage	= f2fs_release_page,
	.direct_IO	= f2fs_direct_IO,
	.bmap		= f2fs_bmap,
	.swap_activate  = f2fs_swap_activate,
	.swap_deactivate = f2fs_swap_deactivate,
#ifdef CONFIG_MIGRATION
	.migratepage    = f2fs_migrate_page,
#endif
};

void f2fs_clear_page_cache_dirty_tag(struct page *page)
{
	struct address_space *mapping = page_mapping(page);
	unsigned long flags;

	xa_lock_irqsave(&mapping->i_pages, flags);
	__xa_clear_mark(&mapping->i_pages, page_index(page),
						PAGECACHE_TAG_DIRTY);
	xa_unlock_irqrestore(&mapping->i_pages, flags);
}

int __init f2fs_init_post_read_processing(void)
{
	bio_post_read_ctx_cache =
		kmem_cache_create("f2fs_bio_post_read_ctx",
				  sizeof(struct bio_post_read_ctx), 0, 0, NULL);
	if (!bio_post_read_ctx_cache)
		goto fail;
	bio_post_read_ctx_pool =
		mempool_create_slab_pool(NUM_PREALLOC_POST_READ_CTXS,
					 bio_post_read_ctx_cache);
	if (!bio_post_read_ctx_pool)
		goto fail_free_cache;
	return 0;

fail_free_cache:
	kmem_cache_destroy(bio_post_read_ctx_cache);
fail:
	return -ENOMEM;
}

void f2fs_destroy_post_read_processing(void)
{
	mempool_destroy(bio_post_read_ctx_pool);
	kmem_cache_destroy(bio_post_read_ctx_cache);
}

int f2fs_init_post_read_wq(struct f2fs_sb_info *sbi)
{
	if (!f2fs_sb_has_encrypt(sbi) &&
		!f2fs_sb_has_verity(sbi) &&
		!f2fs_sb_has_compression(sbi))
		return 0;

	sbi->post_read_wq = alloc_workqueue("f2fs_post_read_wq",
						 WQ_UNBOUND | WQ_HIGHPRI,
						 num_online_cpus());
	if (!sbi->post_read_wq)
		return -ENOMEM;
	return 0;
}

void f2fs_destroy_post_read_wq(struct f2fs_sb_info *sbi)
{
	if (sbi->post_read_wq)
		destroy_workqueue(sbi->post_read_wq);
}

int __init f2fs_init_bio_entry_cache(void)
{
	bio_entry_slab = f2fs_kmem_cache_create("f2fs_bio_entry_slab",
			sizeof(struct bio_entry));
	if (!bio_entry_slab)
		return -ENOMEM;
	return 0;
}

void f2fs_destroy_bio_entry_cache(void)
{
	kmem_cache_destroy(bio_entry_slab);
}<|MERGE_RESOLUTION|>--- conflicted
+++ resolved
@@ -151,52 +151,9 @@
 		unlock_page(page);
 	}
 
-<<<<<<< HEAD
-#ifdef CONFIG_F2FS_FS_COMPRESSION
-static void f2fs_verify_pages(struct page **rpages, unsigned int cluster_size)
-{
-	f2fs_decompress_end_io(rpages, cluster_size, false, true);
-}
-
-static void f2fs_verify_bio(struct bio *bio)
-{
-	struct bio_vec *bv;
-	struct bvec_iter_all iter_all;
-
-	bio_for_each_segment_all(bv, bio, iter_all) {
-		struct page *page = bv->bv_page;
-		struct decompress_io_ctx *dic;
-
-		dic = (struct decompress_io_ctx *)page_private(page);
-
-		if (dic) {
-			if (atomic_dec_return(&dic->verity_pages))
-				continue;
-			f2fs_verify_pages(dic->rpages,
-						dic->cluster_size);
-			f2fs_free_dic(dic);
-			continue;
-		}
-
-		if (bio->bi_status || PageError(page))
-			goto clear_uptodate;
-
-		if (fsverity_verify_page(page)) {
-			SetPageUptodate(page);
-			goto unlock;
-		}
-clear_uptodate:
-		ClearPageUptodate(page);
-		ClearPageError(page);
-unlock:
-		dec_page_count(F2FS_P_SB(page), __read_io_type(page));
-		unlock_page(page);
-	}
-=======
 	if (bio->bi_private)
 		mempool_free(bio->bi_private, bio_post_read_ctx_pool);
 	bio_put(bio);
->>>>>>> 3b17187f
 }
 
 static void f2fs_verify_bio(struct work_struct *work)
@@ -1021,8 +978,7 @@
 
 static struct bio *f2fs_grab_read_bio(struct inode *inode, block_t blkaddr,
 				      unsigned nr_pages, unsigned op_flag,
-				      pgoff_t first_idx, bool for_write,
-				      bool for_verity)
+				      pgoff_t first_idx, bool for_write)
 {
 	struct f2fs_sb_info *sbi = F2FS_I_SB(inode);
 	struct bio *bio;
@@ -1041,18 +997,10 @@
 	bio_set_op_attrs(bio, REQ_OP_READ, op_flag);
 
 	if (fscrypt_inode_uses_fs_layer_crypto(inode))
-<<<<<<< HEAD
-		post_read_steps |= 1 << STEP_DECRYPT;
-	if (f2fs_compressed_file(inode))
-		post_read_steps |= 1 << STEP_DECOMPRESS_NOWQ;
-	if (for_verity && f2fs_need_verity(inode, first_idx))
-		post_read_steps |= 1 << STEP_VERITY;
-=======
 		post_read_steps |= STEP_DECRYPT;
 
 	if (f2fs_need_verity(inode, first_idx))
 		post_read_steps |= STEP_VERITY;
->>>>>>> 3b17187f
 
 	/*
 	 * STEP_DECOMPRESS is handled specially, since a compressed file might
@@ -1083,7 +1031,7 @@
 	struct bio *bio;
 
 	bio = f2fs_grab_read_bio(inode, blkaddr, 1, op_flags,
-					page->index, for_write, true);
+					page->index, for_write);
 	if (IS_ERR(bio))
 		return PTR_ERR(bio);
 
@@ -2165,7 +2113,7 @@
 	if (bio == NULL) {
 		bio = f2fs_grab_read_bio(inode, block_nr, nr_pages,
 				is_readahead ? REQ_RAHEAD : 0, page->index,
-				false, true);
+				false);
 		if (IS_ERR(bio)) {
 			ret = PTR_ERR(bio);
 			bio = NULL;
@@ -2211,13 +2159,8 @@
 	sector_t last_block_in_file;
 	const unsigned blocksize = blks_to_bytes(inode, 1);
 	struct decompress_io_ctx *dic = NULL;
-<<<<<<< HEAD
-	struct bio_post_read_ctx *ctx;
-	bool for_verity = false;
-=======
 	struct extent_info ei = {0, };
 	bool from_dnode = true;
->>>>>>> 3b17187f
 	int i;
 	int ret = 0;
 
@@ -2296,33 +2239,10 @@
 		goto out_put_dnode;
 	}
 
-<<<<<<< HEAD
-	/*
-	 * It's possible to enable fsverity on the fly when handling a cluster,
-	 * which requires complicated error handling. Instead of adding more
-	 * complexity, let's give a rule where end_io post-processes fsverity
-	 * per cluster. In order to do that, we need to submit bio, if previous
-	 * bio sets a different post-process policy.
-	 */
-	if (fsverity_active(cc->inode)) {
-		atomic_set(&dic->verity_pages, cc->nr_cpages);
-		for_verity = true;
-
-		if (bio) {
-			ctx = bio->bi_private;
-			if (!(ctx->enabled_steps & (1 << STEP_VERITY))) {
-				__submit_bio(sbi, bio, DATA);
-				bio = NULL;
-			}
-		}
-	}
-
-	for (i = 0; i < dic->nr_cpages; i++) {
-=======
 	for (i = 0; i < cc->nr_cpages; i++) {
->>>>>>> 3b17187f
 		struct page *page = dic->cpages[i];
 		block_t blkaddr;
+		struct bio_post_read_ctx *ctx;
 
 		blkaddr = from_dnode ? data_blkaddr(dn.inode, dn.node_page,
 					dn.ofs_in_node + i + 1) :
@@ -2347,35 +2267,10 @@
 		if (!bio) {
 			bio = f2fs_grab_read_bio(inode, blkaddr, nr_pages,
 					is_readahead ? REQ_RAHEAD : 0,
-					page->index, for_write, for_verity);
+					page->index, for_write);
 			if (IS_ERR(bio)) {
-				unsigned int remained = dic->nr_cpages - i;
-				bool release = false;
-
 				ret = PTR_ERR(bio);
-<<<<<<< HEAD
-				dic->failed = true;
-
-				if (for_verity) {
-					if (!atomic_sub_return(remained,
-						&dic->verity_pages))
-						release = true;
-				} else {
-					if (!atomic_sub_return(remained,
-						&dic->pending_pages))
-						release = true;
-				}
-
-				if (release) {
-					f2fs_decompress_end_io(dic->rpages,
-						cc->cluster_size, true,
-						false);
-					f2fs_free_dic(dic);
-				}
-
-=======
 				f2fs_decompress_end_io(dic, ret);
->>>>>>> 3b17187f
 				f2fs_put_dnode(&dn);
 				*bio_ret = NULL;
 				return ret;
