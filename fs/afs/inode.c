/*
 * Copyright (c) 2002 Red Hat, Inc. All rights reserved.
 *
 * This software may be freely redistributed under the terms of the
 * GNU General Public License.
 *
 * You should have received a copy of the GNU General Public License
 * along with this program; if not, write to the Free Software
 * Foundation, Inc., 675 Mass Ave, Cambridge, MA 02139, USA.
 *
 * Authors: David Woodhouse <dwmw2@infradead.org>
 *          David Howells <dhowells@redhat.com>
 *
 */

#include <linux/kernel.h>
#include <linux/module.h>
#include <linux/init.h>
#include <linux/fs.h>
#include <linux/pagemap.h>
#include <linux/sched.h>
#include <linux/mount.h>
#include <linux/namei.h>
#include <linux/iversion.h>
#include "internal.h"
#include "afs_fs.h"

static const struct inode_operations afs_symlink_inode_operations = {
	.get_link	= page_get_link,
	.listxattr	= afs_listxattr,
};

static noinline void dump_vnode(struct afs_vnode *vnode, struct afs_vnode *parent_vnode)
{
	static unsigned long once_only;

	pr_warn("kAFS: AFS vnode with undefined type %u\n", vnode->status.type);
	pr_warn("kAFS: A=%d m=%o s=%llx v=%llx\n",
		vnode->status.abort_code,
		vnode->status.mode,
		vnode->status.size,
		vnode->status.data_version);
	pr_warn("kAFS: vnode %llx:%llx:%x\n",
		vnode->fid.vid,
		vnode->fid.vnode,
		vnode->fid.unique);
	if (parent_vnode)
		pr_warn("kAFS: dir %llx:%llx:%x\n",
			parent_vnode->fid.vid,
			parent_vnode->fid.vnode,
			parent_vnode->fid.unique);

	if (!test_and_set_bit(0, &once_only))
		dump_stack();
}

/*
 * Set the file size and block count.  Estimate the number of 512 bytes blocks
 * used, rounded up to nearest 1K for consistency with other AFS clients.
 */
static void afs_set_i_size(struct afs_vnode *vnode, u64 size)
{
	i_size_write(&vnode->vfs_inode, size);
	vnode->vfs_inode.i_blocks = ((size + 1023) >> 10) << 1;
}

/*
 * Initialise an inode from the vnode status.
 */
static int afs_inode_init_from_status(struct afs_operation *op,
				      struct afs_vnode_param *vp,
				      struct afs_vnode *vnode)
{
	struct afs_file_status *status = &vp->scb.status;
	struct inode *inode = AFS_VNODE_TO_I(vnode);
	struct timespec64 t;

	_enter("{%llx:%llu.%u} %s",
	       vp->fid.vid, vp->fid.vnode, vp->fid.unique,
	       op->type ? op->type->name : "???");

	_debug("FS: ft=%d lk=%d sz=%llu ver=%Lu mod=%hu",
	       status->type,
	       status->nlink,
	       (unsigned long long) status->size,
	       status->data_version,
	       status->mode);

	write_seqlock(&vnode->cb_lock);

	vnode->cb_v_break = op->cb_v_break;
	vnode->cb_s_break = op->cb_s_break;
	vnode->status = *status;

	t = status->mtime_client;
	inode->i_ctime = t;
	inode->i_mtime = t;
	inode->i_atime = t;
	inode->i_flags |= S_NOATIME;
	inode->i_uid = make_kuid(&init_user_ns, status->owner);
	inode->i_gid = make_kgid(&init_user_ns, status->group);
	set_nlink(&vnode->vfs_inode, status->nlink);

	switch (status->type) {
	case AFS_FTYPE_FILE:
		inode->i_mode	= S_IFREG | status->mode;
		inode->i_op	= &afs_file_inode_operations;
		inode->i_fop	= &afs_file_operations;
		inode->i_mapping->a_ops	= &afs_fs_aops;
		break;
	case AFS_FTYPE_DIR:
		inode->i_mode	= S_IFDIR | status->mode;
		inode->i_op	= &afs_dir_inode_operations;
		inode->i_fop	= &afs_dir_file_operations;
		inode->i_mapping->a_ops	= &afs_dir_aops;
		break;
	case AFS_FTYPE_SYMLINK:
		/* Symlinks with a mode of 0644 are actually mountpoints. */
		if ((status->mode & 0777) == 0644) {
			inode->i_flags |= S_AUTOMOUNT;

			set_bit(AFS_VNODE_MOUNTPOINT, &vnode->flags);

			inode->i_mode	= S_IFDIR | 0555;
			inode->i_op	= &afs_mntpt_inode_operations;
			inode->i_fop	= &afs_mntpt_file_operations;
			inode->i_mapping->a_ops	= &afs_fs_aops;
		} else {
			inode->i_mode	= S_IFLNK | status->mode;
			inode->i_op	= &afs_symlink_inode_operations;
			inode->i_mapping->a_ops	= &afs_fs_aops;
		}
		inode_nohighmem(inode);
		break;
	default:
		dump_vnode(vnode, op->file[0].vnode != vnode ? op->file[0].vnode : NULL);
		write_sequnlock(&vnode->cb_lock);
		return afs_protocol_error(NULL, afs_eproto_file_type);
	}

	afs_set_i_size(vnode, status->size);

	vnode->invalid_before	= status->data_version;
	inode_set_iversion_raw(&vnode->vfs_inode, status->data_version);

	if (!vp->scb.have_cb) {
		/* it's a symlink we just created (the fileserver
		 * didn't give us a callback) */
		vnode->cb_expires_at = ktime_get_real_seconds();
	} else {
		vnode->cb_expires_at = vp->scb.callback.expires_at;
		vnode->cb_server = op->server;
		set_bit(AFS_VNODE_CB_PROMISED, &vnode->flags);
	}

	write_sequnlock(&vnode->cb_lock);
	return 0;
}

/*
 * Update the core inode struct from a returned status record.
 */
static void afs_apply_status(struct afs_operation *op,
			     struct afs_vnode_param *vp)
{
	struct afs_file_status *status = &vp->scb.status;
	struct afs_vnode *vnode = vp->vnode;
	struct inode *inode = &vnode->vfs_inode;
	struct timespec64 t;
	umode_t mode;
	bool data_changed = false;
<<<<<<< HEAD
	bool change_size = false;
=======
	bool change_size = vp->set_size;

	_enter("{%llx:%llu.%u} %s",
	       vp->fid.vid, vp->fid.vnode, vp->fid.unique,
	       op->type ? op->type->name : "???");
>>>>>>> ad8c735b

	BUG_ON(test_bit(AFS_VNODE_UNSET, &vnode->flags));

	if (status->type != vnode->status.type) {
		pr_warn("Vnode %llx:%llx:%x changed type %u to %u\n",
			vnode->fid.vid,
			vnode->fid.vnode,
			vnode->fid.unique,
			status->type, vnode->status.type);
		afs_protocol_error(NULL, afs_eproto_bad_status);
		return;
	}

	if (status->nlink != vnode->status.nlink)
		set_nlink(inode, status->nlink);

	if (status->owner != vnode->status.owner)
		inode->i_uid = make_kuid(&init_user_ns, status->owner);

	if (status->group != vnode->status.group)
		inode->i_gid = make_kgid(&init_user_ns, status->group);

	if (status->mode != vnode->status.mode) {
		mode = inode->i_mode;
		mode &= ~S_IALLUGO;
		mode |= status->mode;
		WRITE_ONCE(inode->i_mode, mode);
	}

	t = status->mtime_client;
	inode->i_mtime = t;
	if (vp->update_ctime)
		inode->i_ctime = op->ctime;

	if (vnode->status.data_version != status->data_version)
		data_changed = true;

	vnode->status = *status;

	if (vp->dv_before + vp->dv_delta != status->data_version) {
		if (test_bit(AFS_VNODE_CB_PROMISED, &vnode->flags))
			pr_warn("kAFS: vnode modified {%llx:%llu} %llx->%llx %s\n",
				vnode->fid.vid, vnode->fid.vnode,
				(unsigned long long)vp->dv_before + vp->dv_delta,
				(unsigned long long)status->data_version,
				op->type ? op->type->name : "???");

		vnode->invalid_before = status->data_version;
		if (vnode->status.type == AFS_FTYPE_DIR) {
			if (test_and_clear_bit(AFS_VNODE_DIR_VALID, &vnode->flags))
				afs_stat_v(vnode, n_inval);
		} else {
			set_bit(AFS_VNODE_ZAP_DATA, &vnode->flags);
		}
		change_size = true;
	} else if (vnode->status.type == AFS_FTYPE_DIR) {
		/* Expected directory change is handled elsewhere so
		 * that we can locally edit the directory and save on a
		 * download.
		 */
		if (test_bit(AFS_VNODE_DIR_VALID, &vnode->flags))
			data_changed = false;
		change_size = true;
	}

	if (data_changed) {
<<<<<<< HEAD
		inode_set_iversion_raw(&vnode->vfs_inode, status->data_version);
=======
		inode_set_iversion_raw(inode, status->data_version);
>>>>>>> ad8c735b

		/* Only update the size if the data version jumped.  If the
		 * file is being modified locally, then we might have our own
		 * idea of what the size should be that's not the same as
		 * what's on the server.
		 */
<<<<<<< HEAD
		if (change_size)
			afs_set_i_size(vnode, status->size);
=======
		if (change_size) {
			afs_set_i_size(vnode, status->size);
			inode->i_ctime = t;
			inode->i_atime = t;
		}
>>>>>>> ad8c735b
	}
}

/*
 * Apply a callback to a vnode.
 */
static void afs_apply_callback(struct afs_operation *op,
			       struct afs_vnode_param *vp)
{
	struct afs_callback *cb = &vp->scb.callback;
	struct afs_vnode *vnode = vp->vnode;

	if (!afs_cb_is_broken(vp->cb_break_before, vnode)) {
		vnode->cb_expires_at	= cb->expires_at;
		vnode->cb_server	= op->server;
		set_bit(AFS_VNODE_CB_PROMISED, &vnode->flags);
	}
}

/*
 * Apply the received status and callback to an inode all in the same critical
 * section to avoid races with afs_validate().
 */
void afs_vnode_commit_status(struct afs_operation *op, struct afs_vnode_param *vp)
{
	struct afs_vnode *vnode = vp->vnode;

	_enter("");

	write_seqlock(&vnode->cb_lock);

	if (vp->scb.have_error) {
		/* A YFS server will return this from RemoveFile2 and AFS and
		 * YFS will return this from InlineBulkStatus.
		 */
		if (vp->scb.status.abort_code == VNOVNODE) {
			set_bit(AFS_VNODE_DELETED, &vnode->flags);
			clear_nlink(&vnode->vfs_inode);
			__afs_break_callback(vnode, afs_cb_break_for_deleted);
			op->flags &= ~AFS_OPERATION_DIR_CONFLICT;
		}
	} else if (vp->scb.have_status) {
		afs_apply_status(op, vp);
		if (vp->scb.have_cb)
			afs_apply_callback(op, vp);
	} else if (vp->op_unlinked && !(op->flags & AFS_OPERATION_DIR_CONFLICT)) {
		drop_nlink(&vnode->vfs_inode);
		if (vnode->vfs_inode.i_nlink == 0) {
			set_bit(AFS_VNODE_DELETED, &vnode->flags);
			__afs_break_callback(vnode, afs_cb_break_for_deleted);
		}
	}

	write_sequnlock(&vnode->cb_lock);

	if (vp->scb.have_status)
		afs_cache_permit(vnode, op->key, vp->cb_break_before, &vp->scb);
}

static void afs_fetch_status_success(struct afs_operation *op)
{
	struct afs_vnode_param *vp = &op->file[op->fetch_status.which];
	struct afs_vnode *vnode = vp->vnode;
	int ret;

	if (vnode->vfs_inode.i_state & I_NEW) {
		ret = afs_inode_init_from_status(op, vp, vnode);
		op->error = ret;
		if (ret == 0)
			afs_cache_permit(vnode, op->key, vp->cb_break_before, &vp->scb);
	} else {
		afs_vnode_commit_status(op, vp);
	}
}

const struct afs_operation_ops afs_fetch_status_operation = {
	.issue_afs_rpc	= afs_fs_fetch_status,
	.issue_yfs_rpc	= yfs_fs_fetch_status,
	.success	= afs_fetch_status_success,
	.aborted	= afs_check_for_remote_deletion,
};

/*
 * Fetch file status from the volume.
 */
int afs_fetch_status(struct afs_vnode *vnode, struct key *key, bool is_new,
		     afs_access_t *_caller_access)
{
	struct afs_operation *op;

	_enter("%s,{%llx:%llu.%u,S=%lx}",
	       vnode->volume->name,
	       vnode->fid.vid, vnode->fid.vnode, vnode->fid.unique,
	       vnode->flags);

	op = afs_alloc_operation(key, vnode->volume);
	if (IS_ERR(op))
		return PTR_ERR(op);

	afs_op_set_vnode(op, 0, vnode);

	op->nr_files	= 1;
	op->ops		= &afs_fetch_status_operation;
	afs_begin_vnode_operation(op);
	afs_wait_for_operation(op);

	if (_caller_access)
		*_caller_access = op->file[0].scb.status.caller_access;
	return afs_put_operation(op);
}

/*
 * ilookup() comparator
 */
int afs_ilookup5_test_by_fid(struct inode *inode, void *opaque)
{
	struct afs_vnode *vnode = AFS_FS_I(inode);
	struct afs_fid *fid = opaque;

	return (fid->vnode == vnode->fid.vnode &&
		fid->vnode_hi == vnode->fid.vnode_hi &&
		fid->unique == vnode->fid.unique);
}

/*
 * iget5() comparator
 */
static int afs_iget5_test(struct inode *inode, void *opaque)
{
	struct afs_vnode_param *vp = opaque;
	//struct afs_vnode *vnode = AFS_FS_I(inode);

	return afs_ilookup5_test_by_fid(inode, &vp->fid);
}

/*
 * iget5() inode initialiser
 */
static int afs_iget5_set(struct inode *inode, void *opaque)
{
	struct afs_vnode_param *vp = opaque;
	struct afs_super_info *as = AFS_FS_S(inode->i_sb);
	struct afs_vnode *vnode = AFS_FS_I(inode);

	vnode->volume		= as->volume;
	vnode->fid		= vp->fid;

	/* YFS supports 96-bit vnode IDs, but Linux only supports
	 * 64-bit inode numbers.
	 */
	inode->i_ino		= vnode->fid.vnode;
	inode->i_generation	= vnode->fid.unique;
	return 0;
}

/*
 * Get a cache cookie for an inode.
 */
static void afs_get_inode_cache(struct afs_vnode *vnode)
{
#ifdef CONFIG_AFS_FSCACHE
	struct {
		u32 vnode_id;
		u32 unique;
		u32 vnode_id_ext[2];	/* Allow for a 96-bit key */
	} __packed key;
	struct afs_vnode_cache_aux aux;

	if (vnode->status.type == AFS_FTYPE_DIR) {
		vnode->cache = NULL;
		return;
	}

	key.vnode_id		= vnode->fid.vnode;
	key.unique		= vnode->fid.unique;
	key.vnode_id_ext[0]	= vnode->fid.vnode >> 32;
	key.vnode_id_ext[1]	= vnode->fid.vnode_hi;
	aux.data_version	= vnode->status.data_version;

	vnode->cache = fscache_acquire_cookie(vnode->volume->cache,
					      &afs_vnode_cache_index_def,
					      &key, sizeof(key),
					      &aux, sizeof(aux),
					      vnode, vnode->status.size, true);
#endif
}

/*
 * inode retrieval
 */
struct inode *afs_iget(struct afs_operation *op, struct afs_vnode_param *vp)
{
	struct afs_vnode_param *dvp = &op->file[0];
	struct super_block *sb = dvp->vnode->vfs_inode.i_sb;
	struct afs_vnode *vnode;
	struct inode *inode;
	int ret;

	_enter(",{%llx:%llu.%u},,", vp->fid.vid, vp->fid.vnode, vp->fid.unique);

	inode = iget5_locked(sb, vp->fid.vnode, afs_iget5_test, afs_iget5_set, vp);
	if (!inode) {
		_leave(" = -ENOMEM");
		return ERR_PTR(-ENOMEM);
	}

	vnode = AFS_FS_I(inode);

	_debug("GOT INODE %p { vl=%llx vn=%llx, u=%x }",
	       inode, vnode->fid.vid, vnode->fid.vnode, vnode->fid.unique);

	/* deal with an existing inode */
	if (!(inode->i_state & I_NEW)) {
		_leave(" = %p", inode);
		return inode;
	}

	ret = afs_inode_init_from_status(op, vp, vnode);
	if (ret < 0)
		goto bad_inode;

	afs_get_inode_cache(vnode);

	/* success */
	clear_bit(AFS_VNODE_UNSET, &vnode->flags);
	unlock_new_inode(inode);
	_leave(" = %p", inode);
	return inode;

	/* failure */
bad_inode:
	iget_failed(inode);
	_leave(" = %d [bad]", ret);
	return ERR_PTR(ret);
}

static int afs_iget5_set_root(struct inode *inode, void *opaque)
{
	struct afs_super_info *as = AFS_FS_S(inode->i_sb);
	struct afs_vnode *vnode = AFS_FS_I(inode);

	vnode->volume		= as->volume;
	vnode->fid.vid		= as->volume->vid,
	vnode->fid.vnode	= 1;
	vnode->fid.unique	= 1;
	inode->i_ino		= 1;
	inode->i_generation	= 1;
	return 0;
}

/*
 * Set up the root inode for a volume.  This is always vnode 1, unique 1 within
 * the volume.
 */
struct inode *afs_root_iget(struct super_block *sb, struct key *key)
{
	struct afs_super_info *as = AFS_FS_S(sb);
	struct afs_operation *op;
	struct afs_vnode *vnode;
	struct inode *inode;
	int ret;

	_enter(",{%llx},,", as->volume->vid);

	inode = iget5_locked(sb, 1, NULL, afs_iget5_set_root, NULL);
	if (!inode) {
		_leave(" = -ENOMEM");
		return ERR_PTR(-ENOMEM);
	}

	_debug("GOT ROOT INODE %p { vl=%llx }", inode, as->volume->vid);

	BUG_ON(!(inode->i_state & I_NEW));

	vnode = AFS_FS_I(inode);
	vnode->cb_v_break = as->volume->cb_v_break,

	op = afs_alloc_operation(key, as->volume);
	if (IS_ERR(op)) {
		ret = PTR_ERR(op);
		goto error;
	}

	afs_op_set_vnode(op, 0, vnode);

	op->nr_files	= 1;
	op->ops		= &afs_fetch_status_operation;
	ret = afs_do_sync_operation(op);
	if (ret < 0)
		goto error;

	afs_get_inode_cache(vnode);

	clear_bit(AFS_VNODE_UNSET, &vnode->flags);
	unlock_new_inode(inode);
	_leave(" = %p", inode);
	return inode;

error:
	iget_failed(inode);
	_leave(" = %d [bad]", ret);
	return ERR_PTR(ret);
}

/*
 * mark the data attached to an inode as obsolete due to a write on the server
 * - might also want to ditch all the outstanding writes and dirty pages
 */
static void afs_zap_data(struct afs_vnode *vnode)
{
	_enter("{%llx:%llu}", vnode->fid.vid, vnode->fid.vnode);

#ifdef CONFIG_AFS_FSCACHE
	fscache_invalidate(vnode->cache);
#endif

	/* nuke all the non-dirty pages that aren't locked, mapped or being
	 * written back in a regular file and completely discard the pages in a
	 * directory or symlink */
	if (S_ISREG(vnode->vfs_inode.i_mode))
		invalidate_remote_inode(&vnode->vfs_inode);
	else
		invalidate_inode_pages2(vnode->vfs_inode.i_mapping);
}

/*
 * Get the server reinit counter for a vnode's current server.
 */
static bool afs_get_s_break_rcu(struct afs_vnode *vnode, unsigned int *_s_break)
{
	struct afs_server_list *slist = rcu_dereference(vnode->volume->servers);
	struct afs_server *server;
	int i;

	for (i = 0; i < slist->nr_servers; i++) {
		server = slist->servers[i].server;
		if (server == vnode->cb_server) {
			*_s_break = READ_ONCE(server->cb_s_break);
			return true;
		}
	}

	return false;
}

/*
 * Check the validity of a vnode/inode.
 */
bool afs_check_validity(struct afs_vnode *vnode)
{
	struct afs_volume *volume = vnode->volume;
	enum afs_cb_break_reason need_clear = afs_cb_break_no_break;
	time64_t now = ktime_get_real_seconds();
	bool valid;
	unsigned int cb_break, cb_s_break, cb_v_break;
	int seq = 0;

	do {
		read_seqbegin_or_lock(&vnode->cb_lock, &seq);
		cb_v_break = READ_ONCE(volume->cb_v_break);
		cb_break = vnode->cb_break;

		if (test_bit(AFS_VNODE_CB_PROMISED, &vnode->flags) &&
		    afs_get_s_break_rcu(vnode, &cb_s_break)) {
			if (vnode->cb_s_break != cb_s_break ||
			    vnode->cb_v_break != cb_v_break) {
				vnode->cb_s_break = cb_s_break;
				vnode->cb_v_break = cb_v_break;
				need_clear = afs_cb_break_for_vsbreak;
				valid = false;
			} else if (test_bit(AFS_VNODE_ZAP_DATA, &vnode->flags)) {
				need_clear = afs_cb_break_for_zap;
				valid = false;
			} else if (vnode->cb_expires_at - 10 <= now) {
				need_clear = afs_cb_break_for_lapsed;
				valid = false;
			} else {
				valid = true;
			}
		} else if (test_bit(AFS_VNODE_DELETED, &vnode->flags)) {
			valid = true;
		} else {
			vnode->cb_v_break = cb_v_break;
			valid = false;
		}

	} while (need_seqretry(&vnode->cb_lock, seq));

	done_seqretry(&vnode->cb_lock, seq);

	if (need_clear != afs_cb_break_no_break) {
		write_seqlock(&vnode->cb_lock);
		if (cb_break == vnode->cb_break)
			__afs_break_callback(vnode, need_clear);
		else
			trace_afs_cb_miss(&vnode->fid, need_clear);
		write_sequnlock(&vnode->cb_lock);
		valid = false;
	}

	return valid;
}

/*
 * validate a vnode/inode
 * - there are several things we need to check
 *   - parent dir data changes (rm, rmdir, rename, mkdir, create, link,
 *     symlink)
 *   - parent dir metadata changed (security changes)
 *   - dentry data changed (write, truncate)
 *   - dentry metadata changed (security changes)
 */
int afs_validate(struct afs_vnode *vnode, struct key *key)
{
	bool valid;
	int ret;

	_enter("{v={%llx:%llu} fl=%lx},%x",
	       vnode->fid.vid, vnode->fid.vnode, vnode->flags,
	       key_serial(key));

	rcu_read_lock();
	valid = afs_check_validity(vnode);
	rcu_read_unlock();

	if (test_bit(AFS_VNODE_DELETED, &vnode->flags))
		clear_nlink(&vnode->vfs_inode);

	if (valid)
		goto valid;

	down_write(&vnode->validate_lock);

	/* if the promise has expired, we need to check the server again to get
	 * a new promise - note that if the (parent) directory's metadata was
	 * changed then the security may be different and we may no longer have
	 * access */
	if (!test_bit(AFS_VNODE_CB_PROMISED, &vnode->flags)) {
		_debug("not promised");
		ret = afs_fetch_status(vnode, key, false, NULL);
		if (ret < 0) {
			if (ret == -ENOENT) {
				set_bit(AFS_VNODE_DELETED, &vnode->flags);
				ret = -ESTALE;
			}
			goto error_unlock;
		}
		_debug("new promise [fl=%lx]", vnode->flags);
	}

	if (test_bit(AFS_VNODE_DELETED, &vnode->flags)) {
		_debug("file already deleted");
		ret = -ESTALE;
		goto error_unlock;
	}

	/* if the vnode's data version number changed then its contents are
	 * different */
	if (test_and_clear_bit(AFS_VNODE_ZAP_DATA, &vnode->flags))
		afs_zap_data(vnode);
	up_write(&vnode->validate_lock);
valid:
	_leave(" = 0");
	return 0;

error_unlock:
	up_write(&vnode->validate_lock);
	_leave(" = %d", ret);
	return ret;
}

/*
 * read the attributes of an inode
 */
int afs_getattr(const struct path *path, struct kstat *stat,
		u32 request_mask, unsigned int query_flags)
{
	struct inode *inode = d_inode(path->dentry);
	struct afs_vnode *vnode = AFS_FS_I(inode);
	int seq = 0;

	_enter("{ ino=%lu v=%u }", inode->i_ino, inode->i_generation);

	do {
		read_seqbegin_or_lock(&vnode->cb_lock, &seq);
		generic_fillattr(inode, stat);
		if (test_bit(AFS_VNODE_SILLY_DELETED, &vnode->flags) &&
		    stat->nlink > 0)
			stat->nlink -= 1;
	} while (need_seqretry(&vnode->cb_lock, seq));

	done_seqretry(&vnode->cb_lock, seq);
	return 0;
}

/*
 * discard an AFS inode
 */
int afs_drop_inode(struct inode *inode)
{
	_enter("");

	if (test_bit(AFS_VNODE_PSEUDODIR, &AFS_FS_I(inode)->flags))
		return generic_delete_inode(inode);
	else
		return generic_drop_inode(inode);
}

/*
 * clear an AFS inode
 */
void afs_evict_inode(struct inode *inode)
{
	struct afs_vnode *vnode;

	vnode = AFS_FS_I(inode);

	_enter("{%llx:%llu.%d}",
	       vnode->fid.vid,
	       vnode->fid.vnode,
	       vnode->fid.unique);

	_debug("CLEAR INODE %p", inode);

	ASSERTCMP(inode->i_ino, ==, vnode->fid.vnode);

	truncate_inode_pages_final(&inode->i_data);
	clear_inode(inode);

	while (!list_empty(&vnode->wb_keys)) {
		struct afs_wb_key *wbk = list_entry(vnode->wb_keys.next,
						    struct afs_wb_key, vnode_link);
		list_del(&wbk->vnode_link);
		afs_put_wb_key(wbk);
	}

#ifdef CONFIG_AFS_FSCACHE
	{
		struct afs_vnode_cache_aux aux;

		aux.data_version = vnode->status.data_version;
		fscache_relinquish_cookie(vnode->cache, &aux,
					  test_bit(AFS_VNODE_DELETED, &vnode->flags));
		vnode->cache = NULL;
	}
#endif

	afs_prune_wb_keys(vnode);
	afs_put_permits(rcu_access_pointer(vnode->permit_cache));
	key_put(vnode->silly_key);
	vnode->silly_key = NULL;
	key_put(vnode->lock_key);
	vnode->lock_key = NULL;
	_leave("");
}

static void afs_setattr_success(struct afs_operation *op)
{
	struct inode *inode = &op->file[0].vnode->vfs_inode;

	afs_vnode_commit_status(op, &op->file[0]);
	if (op->setattr.attr->ia_valid & ATTR_SIZE) {
		loff_t i_size = inode->i_size, size = op->setattr.attr->ia_size;
		if (size > i_size)
			pagecache_isize_extended(inode, i_size, size);
		truncate_pagecache(inode, size);
	}
}

static const struct afs_operation_ops afs_setattr_operation = {
	.issue_afs_rpc	= afs_fs_setattr,
	.issue_yfs_rpc	= yfs_fs_setattr,
	.success	= afs_setattr_success,
};

/*
 * set the attributes of an inode
 */
int afs_setattr(struct dentry *dentry, struct iattr *attr)
{
	struct afs_operation *op;
	struct afs_vnode *vnode = AFS_FS_I(d_inode(dentry));
	int ret;

	_enter("{%llx:%llu},{n=%pd},%x",
	       vnode->fid.vid, vnode->fid.vnode, dentry,
	       attr->ia_valid);

	if (!(attr->ia_valid & (ATTR_SIZE | ATTR_MODE | ATTR_UID | ATTR_GID |
				ATTR_MTIME | ATTR_MTIME_SET | ATTR_TIMES_SET |
				ATTR_TOUCH))) {
		_leave(" = 0 [unsupported]");
		return 0;
	}

	if (attr->ia_valid & ATTR_SIZE) {
		if (!S_ISREG(vnode->vfs_inode.i_mode))
			return -EISDIR;

		ret = inode_newsize_ok(&vnode->vfs_inode, attr->ia_size);
		if (ret)
			return ret;

		if (attr->ia_size == i_size_read(&vnode->vfs_inode))
			attr->ia_valid &= ~ATTR_SIZE;
	}

	/* flush any dirty data outstanding on a regular file */
	if (S_ISREG(vnode->vfs_inode.i_mode))
		filemap_write_and_wait(vnode->vfs_inode.i_mapping);

	op = afs_alloc_operation(((attr->ia_valid & ATTR_FILE) ?
				  afs_file_key(attr->ia_file) : NULL),
				 vnode->volume);
	if (IS_ERR(op))
		return PTR_ERR(op);

	afs_op_set_vnode(op, 0, vnode);
	op->setattr.attr = attr;

	if (attr->ia_valid & ATTR_SIZE) {
		op->file[0].dv_delta = 1;
		op->file[0].set_size = true;
	}
	op->ctime = attr->ia_ctime;
	op->file[0].update_ctime = 1;

	op->ops = &afs_setattr_operation;
	return afs_do_sync_operation(op);
}<|MERGE_RESOLUTION|>--- conflicted
+++ resolved
@@ -169,15 +169,11 @@
 	struct timespec64 t;
 	umode_t mode;
 	bool data_changed = false;
-<<<<<<< HEAD
-	bool change_size = false;
-=======
 	bool change_size = vp->set_size;
 
 	_enter("{%llx:%llu.%u} %s",
 	       vp->fid.vid, vp->fid.vnode, vp->fid.unique,
 	       op->type ? op->type->name : "???");
->>>>>>> ad8c735b
 
 	BUG_ON(test_bit(AFS_VNODE_UNSET, &vnode->flags));
 
@@ -244,27 +240,18 @@
 	}
 
 	if (data_changed) {
-<<<<<<< HEAD
-		inode_set_iversion_raw(&vnode->vfs_inode, status->data_version);
-=======
 		inode_set_iversion_raw(inode, status->data_version);
->>>>>>> ad8c735b
 
 		/* Only update the size if the data version jumped.  If the
 		 * file is being modified locally, then we might have our own
 		 * idea of what the size should be that's not the same as
 		 * what's on the server.
 		 */
-<<<<<<< HEAD
-		if (change_size)
-			afs_set_i_size(vnode, status->size);
-=======
 		if (change_size) {
 			afs_set_i_size(vnode, status->size);
 			inode->i_ctime = t;
 			inode->i_atime = t;
 		}
->>>>>>> ad8c735b
 	}
 }
 
