--- conflicted
+++ resolved
@@ -1114,11 +1114,8 @@
 		return;
 	}
 
-<<<<<<< HEAD
-=======
 	lockdep_assert_held(&ci->i_ceph_lock);
 
->>>>>>> 3b17187f
 	dout("__ceph_remove_cap %p from %p\n", cap, &ci->vfs_inode);
 
 	mdsc = ceph_inode_to_client(&ci->vfs_inode)->mdsc;
@@ -3098,18 +3095,12 @@
 	dout("put_cap_refs %p had %s%s%s\n", inode, ceph_cap_string(had),
 	     last ? " last" : "", put ? " put" : "");
 
-<<<<<<< HEAD
-	if (!skip_checking_caps) {
-=======
 	switch (mode) {
 	case PUT_CAP_REFS_SYNC:
->>>>>>> 3b17187f
 		if (last)
 			ceph_check_caps(ci, 0, NULL);
 		else if (flushsnaps)
 			ceph_flush_snaps(ci, NULL);
-<<<<<<< HEAD
-=======
 		break;
 	case PUT_CAP_REFS_ASYNC:
 		if (last)
@@ -3119,7 +3110,6 @@
 		break;
 	default:
 		break;
->>>>>>> 3b17187f
 	}
 	if (wake)
 		wake_up_all(&ci->i_cap_wq);
