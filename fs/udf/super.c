--- conflicted
+++ resolved
@@ -1145,40 +1145,6 @@
 			  p_index, bitmap->s_extPosition);
 	}
 
-<<<<<<< HEAD
-	if (phd->freedSpaceTable.extLength) {
-		struct kernel_lb_addr loc = {
-			.logicalBlockNum = le32_to_cpu(
-				phd->freedSpaceTable.extPosition),
-			.partitionReferenceNum = p_index,
-		};
-		struct inode *inode;
-
-		inode = udf_iget_special(sb, &loc);
-		if (IS_ERR(inode)) {
-			udf_debug("cannot load freedSpaceTable (part %d)\n",
-				  p_index);
-			return PTR_ERR(inode);
-		}
-		map->s_fspace.s_table = inode;
-		map->s_partition_flags |= UDF_PART_FLAG_FREED_TABLE;
-		udf_debug("freedSpaceTable (part %d) @ %lu\n",
-			  p_index, map->s_fspace.s_table->i_ino);
-	}
-
-	if (phd->freedSpaceBitmap.extLength) {
-		struct udf_bitmap *bitmap = udf_sb_alloc_bitmap(sb, p_index);
-		if (!bitmap)
-			return -ENOMEM;
-		map->s_fspace.s_bitmap = bitmap;
-		bitmap->s_extPosition = le32_to_cpu(
-				phd->freedSpaceBitmap.extPosition);
-		map->s_partition_flags |= UDF_PART_FLAG_FREED_BITMAP;
-		udf_debug("freedSpaceBitmap (part %d) @ %u\n",
-			  p_index, bitmap->s_extPosition);
-	}
-=======
->>>>>>> f7688b48
 	return 0;
 }
 
