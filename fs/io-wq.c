// SPDX-License-Identifier: GPL-2.0
/*
 * Basic worker thread pool for io_uring
 *
 * Copyright (C) 2019 Jens Axboe
 *
 */
#include <linux/kernel.h>
#include <linux/init.h>
#include <linux/errno.h>
#include <linux/sched/signal.h>
#include <linux/percpu.h>
#include <linux/slab.h>
#include <linux/rculist_nulls.h>
#include <linux/cpu.h>
#include <linux/tracehook.h>
#include <uapi/linux/io_uring.h>

#include "io-wq.h"

#define WORKER_IDLE_TIMEOUT	(5 * HZ)

enum {
	IO_WORKER_F_UP		= 1,	/* up and active */
	IO_WORKER_F_RUNNING	= 2,	/* account as running */
	IO_WORKER_F_FREE	= 4,	/* worker on free list */
	IO_WORKER_F_BOUND	= 8,	/* is doing bounded work */
};

enum {
	IO_WQ_BIT_EXIT		= 0,	/* wq exiting */
};

enum {
	IO_ACCT_STALLED_BIT	= 0,	/* stalled on hash */
};

/*
 * One for each thread in a wqe pool
 */
struct io_worker {
	refcount_t ref;
	unsigned flags;
	struct hlist_nulls_node nulls_node;
	struct list_head all_list;
	struct task_struct *task;
	struct io_wqe *wqe;

	struct io_wq_work *cur_work;
	spinlock_t lock;

	struct completion ref_done;

	unsigned long create_state;
	struct callback_head create_work;
	int create_index;

	union {
		struct rcu_head rcu;
		struct work_struct work;
	};
};

#if BITS_PER_LONG == 64
#define IO_WQ_HASH_ORDER	6
#else
#define IO_WQ_HASH_ORDER	5
#endif

#define IO_WQ_NR_HASH_BUCKETS	(1u << IO_WQ_HASH_ORDER)

struct io_wqe_acct {
	unsigned nr_workers;
	unsigned max_workers;
	int index;
	atomic_t nr_running;
	struct io_wq_work_list work_list;
	unsigned long flags;
};

enum {
	IO_WQ_ACCT_BOUND,
	IO_WQ_ACCT_UNBOUND,
	IO_WQ_ACCT_NR,
};

/*
 * Per-node worker thread pool
 */
struct io_wqe {
	raw_spinlock_t lock;
	struct io_wqe_acct acct[2];

	int node;

	struct hlist_nulls_head free_list;
	struct list_head all_list;

	struct wait_queue_entry wait;

	struct io_wq *wq;
	struct io_wq_work *hash_tail[IO_WQ_NR_HASH_BUCKETS];

	cpumask_var_t cpu_mask;
};

/*
 * Per io_wq state
  */
struct io_wq {
	unsigned long state;

	free_work_fn *free_work;
	io_wq_work_fn *do_work;

	struct io_wq_hash *hash;

	atomic_t worker_refs;
	struct completion worker_done;

	struct hlist_node cpuhp_node;

	struct task_struct *task;

	struct io_wqe *wqes[];
};

static enum cpuhp_state io_wq_online;

struct io_cb_cancel_data {
	work_cancel_fn *fn;
	void *data;
	int nr_running;
	int nr_pending;
	bool cancel_all;
};

static bool create_io_worker(struct io_wq *wq, struct io_wqe *wqe, int index);
static void io_wqe_dec_running(struct io_worker *worker);
static bool io_acct_cancel_pending_work(struct io_wqe *wqe,
					struct io_wqe_acct *acct,
					struct io_cb_cancel_data *match);
static void create_worker_cb(struct callback_head *cb);

static bool io_worker_get(struct io_worker *worker)
{
	return refcount_inc_not_zero(&worker->ref);
}

static void io_worker_release(struct io_worker *worker)
{
	if (refcount_dec_and_test(&worker->ref))
		complete(&worker->ref_done);
}

static inline struct io_wqe_acct *io_get_acct(struct io_wqe *wqe, bool bound)
{
	return &wqe->acct[bound ? IO_WQ_ACCT_BOUND : IO_WQ_ACCT_UNBOUND];
}

static inline struct io_wqe_acct *io_work_get_acct(struct io_wqe *wqe,
						   struct io_wq_work *work)
{
	return io_get_acct(wqe, !(work->flags & IO_WQ_WORK_UNBOUND));
}

static inline struct io_wqe_acct *io_wqe_get_acct(struct io_worker *worker)
{
	return io_get_acct(worker->wqe, worker->flags & IO_WORKER_F_BOUND);
}

static void io_worker_ref_put(struct io_wq *wq)
{
	if (atomic_dec_and_test(&wq->worker_refs))
		complete(&wq->worker_done);
}

static void io_worker_cancel_cb(struct io_worker *worker)
{
	struct io_wqe_acct *acct = io_wqe_get_acct(worker);
	struct io_wqe *wqe = worker->wqe;
	struct io_wq *wq = wqe->wq;

	atomic_dec(&acct->nr_running);
	raw_spin_lock(&worker->wqe->lock);
	acct->nr_workers--;
	raw_spin_unlock(&worker->wqe->lock);
	io_worker_ref_put(wq);
	clear_bit_unlock(0, &worker->create_state);
	io_worker_release(worker);
}

static bool io_task_worker_match(struct callback_head *cb, void *data)
{
	struct io_worker *worker;

	if (cb->func != create_worker_cb)
		return false;
	worker = container_of(cb, struct io_worker, create_work);
	return worker == data;
}

static void io_worker_exit(struct io_worker *worker)
{
	struct io_wqe *wqe = worker->wqe;
	struct io_wq *wq = wqe->wq;

	while (1) {
		struct callback_head *cb = task_work_cancel_match(wq->task,
						io_task_worker_match, worker);

		if (!cb)
			break;
		io_worker_cancel_cb(worker);
	}

	if (refcount_dec_and_test(&worker->ref))
		complete(&worker->ref_done);
	wait_for_completion(&worker->ref_done);

	raw_spin_lock(&wqe->lock);
	if (worker->flags & IO_WORKER_F_FREE)
		hlist_nulls_del_rcu(&worker->nulls_node);
	list_del_rcu(&worker->all_list);
	preempt_disable();
	io_wqe_dec_running(worker);
	worker->flags = 0;
	current->flags &= ~PF_IO_WORKER;
	preempt_enable();
	raw_spin_unlock(&wqe->lock);

	kfree_rcu(worker, rcu);
	io_worker_ref_put(wqe->wq);
	do_exit(0);
}

static inline bool io_acct_run_queue(struct io_wqe_acct *acct)
{
	if (!wq_list_empty(&acct->work_list) &&
	    !test_bit(IO_ACCT_STALLED_BIT, &acct->flags))
		return true;
	return false;
}

/*
 * Check head of free list for an available worker. If one isn't available,
 * caller must create one.
 */
static bool io_wqe_activate_free_worker(struct io_wqe *wqe,
					struct io_wqe_acct *acct)
	__must_hold(RCU)
{
	struct hlist_nulls_node *n;
	struct io_worker *worker;

	/*
	 * Iterate free_list and see if we can find an idle worker to
	 * activate. If a given worker is on the free_list but in the process
	 * of exiting, keep trying.
	 */
	hlist_nulls_for_each_entry_rcu(worker, n, &wqe->free_list, nulls_node) {
		if (!io_worker_get(worker))
			continue;
		if (io_wqe_get_acct(worker) != acct) {
			io_worker_release(worker);
			continue;
		}
		if (wake_up_process(worker->task)) {
			io_worker_release(worker);
			return true;
		}
		io_worker_release(worker);
	}

	return false;
}

/*
 * We need a worker. If we find a free one, we're good. If not, and we're
 * below the max number of workers, create one.
 */
static bool io_wqe_create_worker(struct io_wqe *wqe, struct io_wqe_acct *acct)
{
	/*
	 * Most likely an attempt to queue unbounded work on an io_wq that
	 * wasn't setup with any unbounded workers.
	 */
	if (unlikely(!acct->max_workers))
		pr_warn_once("io-wq is not configured for unbound workers");
<<<<<<< HEAD

	rcu_read_lock();
	ret = io_wqe_activate_free_worker(wqe);
	rcu_read_unlock();
=======
>>>>>>> 3b17187f

	raw_spin_lock(&wqe->lock);
	if (acct->nr_workers >= acct->max_workers) {
		raw_spin_unlock(&wqe->lock);
		return true;
	}
	acct->nr_workers++;
	raw_spin_unlock(&wqe->lock);
	atomic_inc(&acct->nr_running);
	atomic_inc(&wqe->wq->worker_refs);
	return create_io_worker(wqe->wq, wqe, acct->index);
}

static void io_wqe_inc_running(struct io_worker *worker)
{
	struct io_wqe_acct *acct = io_wqe_get_acct(worker);

	atomic_inc(&acct->nr_running);
}

static void create_worker_cb(struct callback_head *cb)
{
	struct io_worker *worker;
	struct io_wq *wq;
	struct io_wqe *wqe;
	struct io_wqe_acct *acct;
	bool do_create = false;

	worker = container_of(cb, struct io_worker, create_work);
	wqe = worker->wqe;
	wq = wqe->wq;
	acct = &wqe->acct[worker->create_index];
	raw_spin_lock(&wqe->lock);
	if (acct->nr_workers < acct->max_workers) {
		acct->nr_workers++;
		do_create = true;
	}
	raw_spin_unlock(&wqe->lock);
	if (do_create) {
		create_io_worker(wq, wqe, worker->create_index);
	} else {
		atomic_dec(&acct->nr_running);
		io_worker_ref_put(wq);
	}
	clear_bit_unlock(0, &worker->create_state);
	io_worker_release(worker);
}

static bool io_queue_worker_create(struct io_worker *worker,
				   struct io_wqe_acct *acct,
				   task_work_func_t func)
{
	struct io_wqe *wqe = worker->wqe;
	struct io_wq *wq = wqe->wq;

	/* raced with exit, just ignore create call */
	if (test_bit(IO_WQ_BIT_EXIT, &wq->state))
		goto fail;
	if (!io_worker_get(worker))
		goto fail;
	/*
	 * create_state manages ownership of create_work/index. We should
	 * only need one entry per worker, as the worker going to sleep
	 * will trigger the condition, and waking will clear it once it
	 * runs the task_work.
	 */
	if (test_bit(0, &worker->create_state) ||
	    test_and_set_bit_lock(0, &worker->create_state))
		goto fail_release;

	init_task_work(&worker->create_work, func);
	worker->create_index = acct->index;
	if (!task_work_add(wq->task, &worker->create_work, TWA_SIGNAL)) {
		clear_bit_unlock(0, &worker->create_state);
		return true;
	}
	clear_bit_unlock(0, &worker->create_state);
fail_release:
	io_worker_release(worker);
fail:
	atomic_dec(&acct->nr_running);
	io_worker_ref_put(wq);
	return false;
}

static void io_wqe_dec_running(struct io_worker *worker)
	__must_hold(wqe->lock)
{
	struct io_wqe_acct *acct = io_wqe_get_acct(worker);
	struct io_wqe *wqe = worker->wqe;

	if (!(worker->flags & IO_WORKER_F_UP))
		return;

	if (atomic_dec_and_test(&acct->nr_running) && io_acct_run_queue(acct)) {
		atomic_inc(&acct->nr_running);
		atomic_inc(&wqe->wq->worker_refs);
		io_queue_worker_create(worker, acct, create_worker_cb);
	}
}

/*
 * Worker will start processing some work. Move it to the busy list, if
 * it's currently on the freelist
 */
static void __io_worker_busy(struct io_wqe *wqe, struct io_worker *worker,
			     struct io_wq_work *work)
	__must_hold(wqe->lock)
{
	if (worker->flags & IO_WORKER_F_FREE) {
		worker->flags &= ~IO_WORKER_F_FREE;
		hlist_nulls_del_init_rcu(&worker->nulls_node);
	}
}

/*
 * No work, worker going to sleep. Move to freelist, and unuse mm if we
 * have one attached. Dropping the mm may potentially sleep, so we drop
 * the lock in that case and return success. Since the caller has to
 * retry the loop in that case (we changed task state), we don't regrab
 * the lock if we return success.
 */
static void __io_worker_idle(struct io_wqe *wqe, struct io_worker *worker)
	__must_hold(wqe->lock)
{
	if (!(worker->flags & IO_WORKER_F_FREE)) {
		worker->flags |= IO_WORKER_F_FREE;
		hlist_nulls_add_head_rcu(&worker->nulls_node, &wqe->free_list);
	}
}

static inline unsigned int io_get_work_hash(struct io_wq_work *work)
{
	return work->flags >> IO_WQ_HASH_SHIFT;
}

static bool io_wait_on_hash(struct io_wqe *wqe, unsigned int hash)
{
	struct io_wq *wq = wqe->wq;
	bool ret = false;

	spin_lock_irq(&wq->hash->wait.lock);
	if (list_empty(&wqe->wait.entry)) {
		__add_wait_queue(&wq->hash->wait, &wqe->wait);
		if (!test_bit(hash, &wq->hash->map)) {
			__set_current_state(TASK_RUNNING);
			list_del_init(&wqe->wait.entry);
			ret = true;
		}
	}
	spin_unlock_irq(&wq->hash->wait.lock);
	return ret;
}

static struct io_wq_work *io_get_next_work(struct io_wqe_acct *acct,
					   struct io_worker *worker)
	__must_hold(wqe->lock)
{
	struct io_wq_work_node *node, *prev;
	struct io_wq_work *work, *tail;
	unsigned int stall_hash = -1U;
	struct io_wqe *wqe = worker->wqe;

	wq_list_for_each(node, prev, &acct->work_list) {
		unsigned int hash;

		work = container_of(node, struct io_wq_work, list);

		/* not hashed, can run anytime */
		if (!io_wq_is_hashed(work)) {
			wq_list_del(&acct->work_list, node, prev);
			return work;
		}

		hash = io_get_work_hash(work);
		/* all items with this hash lie in [work, tail] */
		tail = wqe->hash_tail[hash];

		/* hashed, can run if not already running */
		if (!test_and_set_bit(hash, &wqe->wq->hash->map)) {
			wqe->hash_tail[hash] = NULL;
			wq_list_cut(&acct->work_list, &tail->list, prev);
			return work;
		}
		if (stall_hash == -1U)
			stall_hash = hash;
		/* fast forward to a next hash, for-each will fix up @prev */
		node = &tail->list;
	}

	if (stall_hash != -1U) {
		bool unstalled;

		/*
		 * Set this before dropping the lock to avoid racing with new
		 * work being added and clearing the stalled bit.
		 */
		set_bit(IO_ACCT_STALLED_BIT, &acct->flags);
		raw_spin_unlock(&wqe->lock);
		unstalled = io_wait_on_hash(wqe, stall_hash);
		raw_spin_lock(&wqe->lock);
		if (unstalled) {
			clear_bit(IO_ACCT_STALLED_BIT, &acct->flags);
			if (wq_has_sleeper(&wqe->wq->hash->wait))
				wake_up(&wqe->wq->hash->wait);
		}
	}

	return NULL;
}

static bool io_flush_signals(void)
{
	if (unlikely(test_thread_flag(TIF_NOTIFY_SIGNAL))) {
		__set_current_state(TASK_RUNNING);
		tracehook_notify_signal();
		return true;
	}
	return false;
}

static void io_assign_current_work(struct io_worker *worker,
				   struct io_wq_work *work)
{
	if (work) {
		io_flush_signals();
		cond_resched();
	}

	spin_lock(&worker->lock);
	worker->cur_work = work;
	spin_unlock(&worker->lock);
}

static void io_wqe_enqueue(struct io_wqe *wqe, struct io_wq_work *work);

static void io_worker_handle_work(struct io_worker *worker)
	__releases(wqe->lock)
{
	struct io_wqe_acct *acct = io_wqe_get_acct(worker);
	struct io_wqe *wqe = worker->wqe;
	struct io_wq *wq = wqe->wq;
	bool do_kill = test_bit(IO_WQ_BIT_EXIT, &wq->state);

	do {
		struct io_wq_work *work;
get_next:
		/*
		 * If we got some work, mark us as busy. If we didn't, but
		 * the list isn't empty, it means we stalled on hashed work.
		 * Mark us stalled so we don't keep looking for work when we
		 * can't make progress, any work completion or insertion will
		 * clear the stalled flag.
		 */
		work = io_get_next_work(acct, worker);
		if (work)
			__io_worker_busy(wqe, worker, work);

		raw_spin_unlock(&wqe->lock);
		if (!work)
			break;
		io_assign_current_work(worker, work);
		__set_current_state(TASK_RUNNING);

		/* handle a whole dependent link */
		do {
			struct io_wq_work *next_hashed, *linked;
			unsigned int hash = io_get_work_hash(work);

			next_hashed = wq_next_work(work);

			if (unlikely(do_kill) && (work->flags & IO_WQ_WORK_UNBOUND))
				work->flags |= IO_WQ_WORK_CANCEL;
			wq->do_work(work);
			io_assign_current_work(worker, NULL);

			linked = wq->free_work(work);
			work = next_hashed;
			if (!work && linked && !io_wq_is_hashed(linked)) {
				work = linked;
				linked = NULL;
			}
			io_assign_current_work(worker, work);
			if (linked)
				io_wqe_enqueue(wqe, linked);

			if (hash != -1U && !next_hashed) {
				/* serialize hash clear with wake_up() */
				spin_lock_irq(&wq->hash->wait.lock);
				clear_bit(hash, &wq->hash->map);
				clear_bit(IO_ACCT_STALLED_BIT, &acct->flags);
				spin_unlock_irq(&wq->hash->wait.lock);
				if (wq_has_sleeper(&wq->hash->wait))
					wake_up(&wq->hash->wait);
				raw_spin_lock(&wqe->lock);
				/* skip unnecessary unlock-lock wqe->lock */
				if (!work)
					goto get_next;
				raw_spin_unlock(&wqe->lock);
			}
		} while (work);

		raw_spin_lock(&wqe->lock);
	} while (1);
}

static int io_wqe_worker(void *data)
{
	struct io_worker *worker = data;
	struct io_wqe_acct *acct = io_wqe_get_acct(worker);
	struct io_wqe *wqe = worker->wqe;
	struct io_wq *wq = wqe->wq;
	bool last_timeout = false;
	char buf[TASK_COMM_LEN];

	worker->flags |= (IO_WORKER_F_UP | IO_WORKER_F_RUNNING);

	snprintf(buf, sizeof(buf), "iou-wrk-%d", wq->task->pid);
	set_task_comm(current, buf);

	while (!test_bit(IO_WQ_BIT_EXIT, &wq->state)) {
		long ret;

		set_current_state(TASK_INTERRUPTIBLE);
loop:
		raw_spin_lock(&wqe->lock);
		if (io_acct_run_queue(acct)) {
			io_worker_handle_work(worker);
			goto loop;
		}
		/* timed out, exit unless we're the last worker */
		if (last_timeout && acct->nr_workers > 1) {
			acct->nr_workers--;
			raw_spin_unlock(&wqe->lock);
			__set_current_state(TASK_RUNNING);
			break;
		}
		last_timeout = false;
		__io_worker_idle(wqe, worker);
		raw_spin_unlock(&wqe->lock);
		if (io_flush_signals())
			continue;
		ret = schedule_timeout(WORKER_IDLE_TIMEOUT);
		if (signal_pending(current)) {
			struct ksignal ksig;

			if (!get_signal(&ksig))
				continue;
			break;
		}
		last_timeout = !ret;
	}

	if (test_bit(IO_WQ_BIT_EXIT, &wq->state)) {
		raw_spin_lock(&wqe->lock);
		io_worker_handle_work(worker);
	}

	io_worker_exit(worker);
	return 0;
}

/*
 * Called when a worker is scheduled in. Mark us as currently running.
 */
void io_wq_worker_running(struct task_struct *tsk)
{
	struct io_worker *worker = tsk->pf_io_worker;

	if (!worker)
		return;
	if (!(worker->flags & IO_WORKER_F_UP))
		return;
	if (worker->flags & IO_WORKER_F_RUNNING)
		return;
	worker->flags |= IO_WORKER_F_RUNNING;
	io_wqe_inc_running(worker);
}

/*
 * Called when worker is going to sleep. If there are no workers currently
 * running and we have work pending, wake up a free one or create a new one.
 */
void io_wq_worker_sleeping(struct task_struct *tsk)
{
	struct io_worker *worker = tsk->pf_io_worker;

	if (!worker)
		return;
	if (!(worker->flags & IO_WORKER_F_UP))
		return;
	if (!(worker->flags & IO_WORKER_F_RUNNING))
		return;

	worker->flags &= ~IO_WORKER_F_RUNNING;

	raw_spin_lock(&worker->wqe->lock);
	io_wqe_dec_running(worker);
	raw_spin_unlock(&worker->wqe->lock);
}

static void io_init_new_worker(struct io_wqe *wqe, struct io_worker *worker,
			       struct task_struct *tsk)
{
	tsk->pf_io_worker = worker;
	worker->task = tsk;
	set_cpus_allowed_ptr(tsk, wqe->cpu_mask);
	tsk->flags |= PF_NO_SETAFFINITY;

	raw_spin_lock(&wqe->lock);
	hlist_nulls_add_head_rcu(&worker->nulls_node, &wqe->free_list);
	list_add_tail_rcu(&worker->all_list, &wqe->all_list);
	worker->flags |= IO_WORKER_F_FREE;
	raw_spin_unlock(&wqe->lock);
	wake_up_new_task(tsk);
}

static bool io_wq_work_match_all(struct io_wq_work *work, void *data)
{
	return true;
}

static inline bool io_should_retry_thread(long err)
{
	switch (err) {
	case -EAGAIN:
	case -ERESTARTSYS:
	case -ERESTARTNOINTR:
	case -ERESTARTNOHAND:
		return true;
	default:
		return false;
	}
}

static void create_worker_cont(struct callback_head *cb)
{
	struct io_worker *worker;
	struct task_struct *tsk;
	struct io_wqe *wqe;

	worker = container_of(cb, struct io_worker, create_work);
	clear_bit_unlock(0, &worker->create_state);
	wqe = worker->wqe;
	tsk = create_io_thread(io_wqe_worker, worker, wqe->node);
	if (!IS_ERR(tsk)) {
		io_init_new_worker(wqe, worker, tsk);
		io_worker_release(worker);
		return;
	} else if (!io_should_retry_thread(PTR_ERR(tsk))) {
		struct io_wqe_acct *acct = io_wqe_get_acct(worker);

		atomic_dec(&acct->nr_running);
		raw_spin_lock(&wqe->lock);
		acct->nr_workers--;
		if (!acct->nr_workers) {
			struct io_cb_cancel_data match = {
				.fn		= io_wq_work_match_all,
				.cancel_all	= true,
			};

			while (io_acct_cancel_pending_work(wqe, acct, &match))
				raw_spin_lock(&wqe->lock);
		}
		raw_spin_unlock(&wqe->lock);
		io_worker_ref_put(wqe->wq);
		kfree(worker);
		return;
	}

	/* re-create attempts grab a new worker ref, drop the existing one */
	io_worker_release(worker);
	schedule_work(&worker->work);
}

static void io_workqueue_create(struct work_struct *work)
{
	struct io_worker *worker = container_of(work, struct io_worker, work);
	struct io_wqe_acct *acct = io_wqe_get_acct(worker);

	if (!io_queue_worker_create(worker, acct, create_worker_cont))
		kfree(worker);
}

static bool create_io_worker(struct io_wq *wq, struct io_wqe *wqe, int index)
{
	struct io_wqe_acct *acct = &wqe->acct[index];
	struct io_worker *worker;
	struct task_struct *tsk;

	__set_current_state(TASK_RUNNING);

	worker = kzalloc_node(sizeof(*worker), GFP_KERNEL, wqe->node);
	if (!worker) {
fail:
		atomic_dec(&acct->nr_running);
		raw_spin_lock(&wqe->lock);
		acct->nr_workers--;
		raw_spin_unlock(&wqe->lock);
		io_worker_ref_put(wq);
		return false;
	}

	refcount_set(&worker->ref, 1);
	worker->wqe = wqe;
	spin_lock_init(&worker->lock);
	init_completion(&worker->ref_done);

	if (index == IO_WQ_ACCT_BOUND)
		worker->flags |= IO_WORKER_F_BOUND;

	tsk = create_io_thread(io_wqe_worker, worker, wqe->node);
	if (!IS_ERR(tsk)) {
		io_init_new_worker(wqe, worker, tsk);
	} else if (!io_should_retry_thread(PTR_ERR(tsk))) {
		kfree(worker);
		goto fail;
	} else {
		INIT_WORK(&worker->work, io_workqueue_create);
		schedule_work(&worker->work);
	}

	return true;
}

/*
 * Iterate the passed in list and call the specific function for each
 * worker that isn't exiting
 */
static bool io_wq_for_each_worker(struct io_wqe *wqe,
				  bool (*func)(struct io_worker *, void *),
				  void *data)
{
	struct io_worker *worker;
	bool ret = false;

	list_for_each_entry_rcu(worker, &wqe->all_list, all_list) {
		if (io_worker_get(worker)) {
			/* no task if node is/was offline */
			if (worker->task)
				ret = func(worker, data);
			io_worker_release(worker);
			if (ret)
				break;
		}
	}

	return ret;
}

static bool io_wq_worker_wake(struct io_worker *worker, void *data)
{
	set_notify_signal(worker->task);
	wake_up_process(worker->task);
	return false;
}

static void io_run_cancel(struct io_wq_work *work, struct io_wqe *wqe)
{
	struct io_wq *wq = wqe->wq;

	do {
		work->flags |= IO_WQ_WORK_CANCEL;
		wq->do_work(work);
		work = wq->free_work(work);
	} while (work);
}

static void io_wqe_insert_work(struct io_wqe *wqe, struct io_wq_work *work)
{
	struct io_wqe_acct *acct = io_work_get_acct(wqe, work);
	unsigned int hash;
	struct io_wq_work *tail;

	if (!io_wq_is_hashed(work)) {
append:
		wq_list_add_tail(&work->list, &acct->work_list);
		return;
	}

	hash = io_get_work_hash(work);
	tail = wqe->hash_tail[hash];
	wqe->hash_tail[hash] = work;
	if (!tail)
		goto append;

	wq_list_add_after(&work->list, &tail->list, &acct->work_list);
}

static bool io_wq_work_match_item(struct io_wq_work *work, void *data)
{
	return work == data;
}

static void io_wqe_enqueue(struct io_wqe *wqe, struct io_wq_work *work)
{
	struct io_wqe_acct *acct = io_work_get_acct(wqe, work);
<<<<<<< HEAD
	bool do_wake;
	unsigned long flags;
=======
	unsigned work_flags = work->flags;
	bool do_create;
>>>>>>> 3b17187f

	/*
	 * If io-wq is exiting for this task, or if the request has explicitly
	 * been marked as one that should not get executed, cancel it here.
	 */
	if (test_bit(IO_WQ_BIT_EXIT, &wqe->wq->state) ||
	    (work->flags & IO_WQ_WORK_CANCEL)) {
		io_run_cancel(work, wqe);
		return;
	}

<<<<<<< HEAD
	raw_spin_lock_irqsave(&wqe->lock, flags);
	io_wqe_insert_work(wqe, work);
	wqe->flags &= ~IO_WQE_FLAG_STALLED;
	do_wake = (work->flags & IO_WQ_WORK_CONCURRENT) ||
			!atomic_read(&acct->nr_running);
	raw_spin_unlock_irqrestore(&wqe->lock, flags);

	if (do_wake)
		io_wqe_wake_worker(wqe, acct);
=======
	raw_spin_lock(&wqe->lock);
	io_wqe_insert_work(wqe, work);
	clear_bit(IO_ACCT_STALLED_BIT, &acct->flags);

	rcu_read_lock();
	do_create = !io_wqe_activate_free_worker(wqe, acct);
	rcu_read_unlock();

	raw_spin_unlock(&wqe->lock);

	if (do_create && ((work_flags & IO_WQ_WORK_CONCURRENT) ||
	    !atomic_read(&acct->nr_running))) {
		bool did_create;

		did_create = io_wqe_create_worker(wqe, acct);
		if (likely(did_create))
			return;

		raw_spin_lock(&wqe->lock);
		/* fatal condition, failed to create the first worker */
		if (!acct->nr_workers) {
			struct io_cb_cancel_data match = {
				.fn		= io_wq_work_match_item,
				.data		= work,
				.cancel_all	= false,
			};

			if (io_acct_cancel_pending_work(wqe, acct, &match))
				raw_spin_lock(&wqe->lock);
		}
		raw_spin_unlock(&wqe->lock);
	}
>>>>>>> 3b17187f
}

void io_wq_enqueue(struct io_wq *wq, struct io_wq_work *work)
{
	struct io_wqe *wqe = wq->wqes[numa_node_id()];

	io_wqe_enqueue(wqe, work);
}

/*
 * Work items that hash to the same value will not be done in parallel.
 * Used to limit concurrent writes, generally hashed by inode.
 */
void io_wq_hash_work(struct io_wq_work *work, void *val)
{
	unsigned int bit;

	bit = hash_ptr(val, IO_WQ_HASH_ORDER);
	work->flags |= (IO_WQ_WORK_HASHED | (bit << IO_WQ_HASH_SHIFT));
}

static bool io_wq_worker_cancel(struct io_worker *worker, void *data)
{
	struct io_cb_cancel_data *match = data;

	/*
	 * Hold the lock to avoid ->cur_work going out of scope, caller
	 * may dereference the passed in work.
	 */
	spin_lock(&worker->lock);
	if (worker->cur_work &&
	    match->fn(worker->cur_work, match->data)) {
		set_notify_signal(worker->task);
		match->nr_running++;
	}
	spin_unlock(&worker->lock);

	return match->nr_running && !match->cancel_all;
}

static inline void io_wqe_remove_pending(struct io_wqe *wqe,
					 struct io_wq_work *work,
					 struct io_wq_work_node *prev)
{
	struct io_wqe_acct *acct = io_work_get_acct(wqe, work);
	unsigned int hash = io_get_work_hash(work);
	struct io_wq_work *prev_work = NULL;

	if (io_wq_is_hashed(work) && work == wqe->hash_tail[hash]) {
		if (prev)
			prev_work = container_of(prev, struct io_wq_work, list);
		if (prev_work && io_get_work_hash(prev_work) == hash)
			wqe->hash_tail[hash] = prev_work;
		else
			wqe->hash_tail[hash] = NULL;
	}
	wq_list_del(&acct->work_list, &work->list, prev);
}

static bool io_acct_cancel_pending_work(struct io_wqe *wqe,
					struct io_wqe_acct *acct,
					struct io_cb_cancel_data *match)
	__releases(wqe->lock)
{
	struct io_wq_work_node *node, *prev;
	struct io_wq_work *work;

	wq_list_for_each(node, prev, &acct->work_list) {
		work = container_of(node, struct io_wq_work, list);
		if (!match->fn(work, match->data))
			continue;
		io_wqe_remove_pending(wqe, work, prev);
		raw_spin_unlock(&wqe->lock);
		io_run_cancel(work, wqe);
		match->nr_pending++;
		/* not safe to continue after unlock */
		return true;
	}

	return false;
}

static void io_wqe_cancel_pending_work(struct io_wqe *wqe,
				       struct io_cb_cancel_data *match)
{
	int i;
retry:
	raw_spin_lock(&wqe->lock);
	for (i = 0; i < IO_WQ_ACCT_NR; i++) {
		struct io_wqe_acct *acct = io_get_acct(wqe, i == 0);

		if (io_acct_cancel_pending_work(wqe, acct, match)) {
			if (match->cancel_all)
				goto retry;
			return;
		}
	}
	raw_spin_unlock(&wqe->lock);
}

static void io_wqe_cancel_running_work(struct io_wqe *wqe,
				       struct io_cb_cancel_data *match)
{
	rcu_read_lock();
	io_wq_for_each_worker(wqe, io_wq_worker_cancel, match);
	rcu_read_unlock();
}

enum io_wq_cancel io_wq_cancel_cb(struct io_wq *wq, work_cancel_fn *cancel,
				  void *data, bool cancel_all)
{
	struct io_cb_cancel_data match = {
		.fn		= cancel,
		.data		= data,
		.cancel_all	= cancel_all,
	};
	int node;

	/*
	 * First check pending list, if we're lucky we can just remove it
	 * from there. CANCEL_OK means that the work is returned as-new,
	 * no completion will be posted for it.
	 */
	for_each_node(node) {
		struct io_wqe *wqe = wq->wqes[node];

		io_wqe_cancel_pending_work(wqe, &match);
		if (match.nr_pending && !match.cancel_all)
			return IO_WQ_CANCEL_OK;
	}

	/*
	 * Now check if a free (going busy) or busy worker has the work
	 * currently running. If we find it there, we'll return CANCEL_RUNNING
	 * as an indication that we attempt to signal cancellation. The
	 * completion will run normally in this case.
	 */
	for_each_node(node) {
		struct io_wqe *wqe = wq->wqes[node];

		io_wqe_cancel_running_work(wqe, &match);
		if (match.nr_running && !match.cancel_all)
			return IO_WQ_CANCEL_RUNNING;
	}

	if (match.nr_running)
		return IO_WQ_CANCEL_RUNNING;
	if (match.nr_pending)
		return IO_WQ_CANCEL_OK;
	return IO_WQ_CANCEL_NOTFOUND;
}

<<<<<<< HEAD
=======
static int io_wqe_hash_wake(struct wait_queue_entry *wait, unsigned mode,
			    int sync, void *key)
{
	struct io_wqe *wqe = container_of(wait, struct io_wqe, wait);
	int i;

	list_del_init(&wait->entry);

	rcu_read_lock();
	for (i = 0; i < IO_WQ_ACCT_NR; i++) {
		struct io_wqe_acct *acct = &wqe->acct[i];

		if (test_and_clear_bit(IO_ACCT_STALLED_BIT, &acct->flags))
			io_wqe_activate_free_worker(wqe, acct);
	}
	rcu_read_unlock();
	return 1;
}

>>>>>>> 3b17187f
struct io_wq *io_wq_create(unsigned bounded, struct io_wq_data *data)
{
	int ret, node, i;
	struct io_wq *wq;

	if (WARN_ON_ONCE(!data->free_work || !data->do_work))
		return ERR_PTR(-EINVAL);
	if (WARN_ON_ONCE(!bounded))
		return ERR_PTR(-EINVAL);

	wq = kzalloc(struct_size(wq, wqes, nr_node_ids), GFP_KERNEL);
	if (!wq)
		return ERR_PTR(-ENOMEM);
	ret = cpuhp_state_add_instance_nocalls(io_wq_online, &wq->cpuhp_node);
	if (ret)
		goto err_wq;

	refcount_inc(&data->hash->refs);
	wq->hash = data->hash;
	wq->free_work = data->free_work;
	wq->do_work = data->do_work;

	ret = -ENOMEM;
	for_each_node(node) {
		struct io_wqe *wqe;
		int alloc_node = node;

		if (!node_online(alloc_node))
			alloc_node = NUMA_NO_NODE;
		wqe = kzalloc_node(sizeof(struct io_wqe), GFP_KERNEL, alloc_node);
		if (!wqe)
			goto err;
		if (!alloc_cpumask_var(&wqe->cpu_mask, GFP_KERNEL))
			goto err;
		cpumask_copy(wqe->cpu_mask, cpumask_of_node(node));
		wq->wqes[node] = wqe;
		wqe->node = alloc_node;
		wqe->acct[IO_WQ_ACCT_BOUND].max_workers = bounded;
		wqe->acct[IO_WQ_ACCT_UNBOUND].max_workers =
					task_rlimit(current, RLIMIT_NPROC);
		INIT_LIST_HEAD(&wqe->wait.entry);
		wqe->wait.func = io_wqe_hash_wake;
		for (i = 0; i < IO_WQ_ACCT_NR; i++) {
			struct io_wqe_acct *acct = &wqe->acct[i];

			acct->index = i;
			atomic_set(&acct->nr_running, 0);
			INIT_WQ_LIST(&acct->work_list);
		}
		wqe->wq = wq;
		raw_spin_lock_init(&wqe->lock);
		INIT_HLIST_NULLS_HEAD(&wqe->free_list, 0);
		INIT_LIST_HEAD(&wqe->all_list);
	}

	wq->task = get_task_struct(data->task);
	atomic_set(&wq->worker_refs, 1);
	init_completion(&wq->worker_done);
	return wq;
err:
	io_wq_put_hash(data->hash);
	cpuhp_state_remove_instance_nocalls(io_wq_online, &wq->cpuhp_node);
	for_each_node(node) {
		if (!wq->wqes[node])
			continue;
		free_cpumask_var(wq->wqes[node]->cpu_mask);
		kfree(wq->wqes[node]);
	}
err_wq:
	kfree(wq);
	return ERR_PTR(ret);
}

static bool io_task_work_match(struct callback_head *cb, void *data)
{
	struct io_worker *worker;

	if (cb->func != create_worker_cb && cb->func != create_worker_cont)
		return false;
	worker = container_of(cb, struct io_worker, create_work);
	return worker->wqe->wq == data;
}

void io_wq_exit_start(struct io_wq *wq)
{
	set_bit(IO_WQ_BIT_EXIT, &wq->state);
}

static void io_wq_exit_workers(struct io_wq *wq)
{
	struct callback_head *cb;
	int node;

	if (!wq->task)
		return;

	while ((cb = task_work_cancel_match(wq->task, io_task_work_match, wq)) != NULL) {
		struct io_worker *worker;

		worker = container_of(cb, struct io_worker, create_work);
		io_worker_cancel_cb(worker);
	}

	rcu_read_lock();
	for_each_node(node) {
		struct io_wqe *wqe = wq->wqes[node];

		io_wq_for_each_worker(wqe, io_wq_worker_wake, NULL);
	}
	rcu_read_unlock();
	io_worker_ref_put(wq);
	wait_for_completion(&wq->worker_done);

	for_each_node(node) {
		spin_lock_irq(&wq->hash->wait.lock);
		list_del_init(&wq->wqes[node]->wait.entry);
		spin_unlock_irq(&wq->hash->wait.lock);
	}
	put_task_struct(wq->task);
	wq->task = NULL;
}

static void io_wq_destroy(struct io_wq *wq)
{
	int node;

	cpuhp_state_remove_instance_nocalls(io_wq_online, &wq->cpuhp_node);

	for_each_node(node) {
		struct io_wqe *wqe = wq->wqes[node];
		struct io_cb_cancel_data match = {
			.fn		= io_wq_work_match_all,
			.cancel_all	= true,
		};
		io_wqe_cancel_pending_work(wqe, &match);
		free_cpumask_var(wqe->cpu_mask);
		kfree(wqe);
	}
	io_wq_put_hash(wq->hash);
	kfree(wq);
}

void io_wq_put_and_exit(struct io_wq *wq)
{
	WARN_ON_ONCE(!test_bit(IO_WQ_BIT_EXIT, &wq->state));

	io_wq_exit_workers(wq);
	io_wq_destroy(wq);
}

struct online_data {
	unsigned int cpu;
	bool online;
};

static bool io_wq_worker_affinity(struct io_worker *worker, void *data)
{
	struct online_data *od = data;

	if (od->online)
		cpumask_set_cpu(od->cpu, worker->wqe->cpu_mask);
	else
		cpumask_clear_cpu(od->cpu, worker->wqe->cpu_mask);
	return false;
}

static int __io_wq_cpu_online(struct io_wq *wq, unsigned int cpu, bool online)
{
	struct online_data od = {
		.cpu = cpu,
		.online = online
	};
	int i;

	rcu_read_lock();
	for_each_node(i)
		io_wq_for_each_worker(wq->wqes[i], io_wq_worker_affinity, &od);
	rcu_read_unlock();
	return 0;
}

static int io_wq_cpu_online(unsigned int cpu, struct hlist_node *node)
{
	struct io_wq *wq = hlist_entry_safe(node, struct io_wq, cpuhp_node);

	return __io_wq_cpu_online(wq, cpu, true);
}

static int io_wq_cpu_offline(unsigned int cpu, struct hlist_node *node)
{
	struct io_wq *wq = hlist_entry_safe(node, struct io_wq, cpuhp_node);

	return __io_wq_cpu_online(wq, cpu, false);
}

int io_wq_cpu_affinity(struct io_wq *wq, cpumask_var_t mask)
{
	int i;

	rcu_read_lock();
	for_each_node(i) {
		struct io_wqe *wqe = wq->wqes[i];

		if (mask)
			cpumask_copy(wqe->cpu_mask, mask);
		else
			cpumask_copy(wqe->cpu_mask, cpumask_of_node(i));
	}
	rcu_read_unlock();
	return 0;
}

/*
 * Set max number of unbounded workers, returns old value. If new_count is 0,
 * then just return the old value.
 */
int io_wq_max_workers(struct io_wq *wq, int *new_count)
{
	int prev[IO_WQ_ACCT_NR];
	bool first_node = true;
	int i, node;

	BUILD_BUG_ON((int) IO_WQ_ACCT_BOUND   != (int) IO_WQ_BOUND);
	BUILD_BUG_ON((int) IO_WQ_ACCT_UNBOUND != (int) IO_WQ_UNBOUND);
	BUILD_BUG_ON((int) IO_WQ_ACCT_NR      != 2);

	for (i = 0; i < 2; i++) {
		if (new_count[i] > task_rlimit(current, RLIMIT_NPROC))
			new_count[i] = task_rlimit(current, RLIMIT_NPROC);
	}

	for (i = 0; i < IO_WQ_ACCT_NR; i++)
		prev[i] = 0;

	rcu_read_lock();
	for_each_node(node) {
		struct io_wqe *wqe = wq->wqes[node];
		struct io_wqe_acct *acct;

		raw_spin_lock(&wqe->lock);
		for (i = 0; i < IO_WQ_ACCT_NR; i++) {
			acct = &wqe->acct[i];
			if (first_node)
				prev[i] = max_t(int, acct->max_workers, prev[i]);
			if (new_count[i])
				acct->max_workers = new_count[i];
		}
		raw_spin_unlock(&wqe->lock);
		first_node = false;
	}
	rcu_read_unlock();

	for (i = 0; i < IO_WQ_ACCT_NR; i++)
		new_count[i] = prev[i];

	return 0;
}

static __init int io_wq_init(void)
{
	int ret;

	ret = cpuhp_setup_state_multi(CPUHP_AP_ONLINE_DYN, "io-wq/online",
					io_wq_cpu_online, io_wq_cpu_offline);
	if (ret < 0)
		return ret;
	io_wq_online = ret;
	return 0;
}
subsys_initcall(io_wq_init);<|MERGE_RESOLUTION|>--- conflicted
+++ resolved
@@ -287,13 +287,6 @@
 	 */
 	if (unlikely(!acct->max_workers))
 		pr_warn_once("io-wq is not configured for unbound workers");
-<<<<<<< HEAD
-
-	rcu_read_lock();
-	ret = io_wqe_activate_free_worker(wqe);
-	rcu_read_unlock();
-=======
->>>>>>> 3b17187f
 
 	raw_spin_lock(&wqe->lock);
 	if (acct->nr_workers >= acct->max_workers) {
@@ -891,13 +884,8 @@
 static void io_wqe_enqueue(struct io_wqe *wqe, struct io_wq_work *work)
 {
 	struct io_wqe_acct *acct = io_work_get_acct(wqe, work);
-<<<<<<< HEAD
-	bool do_wake;
-	unsigned long flags;
-=======
 	unsigned work_flags = work->flags;
 	bool do_create;
->>>>>>> 3b17187f
 
 	/*
 	 * If io-wq is exiting for this task, or if the request has explicitly
@@ -909,17 +897,6 @@
 		return;
 	}
 
-<<<<<<< HEAD
-	raw_spin_lock_irqsave(&wqe->lock, flags);
-	io_wqe_insert_work(wqe, work);
-	wqe->flags &= ~IO_WQE_FLAG_STALLED;
-	do_wake = (work->flags & IO_WQ_WORK_CONCURRENT) ||
-			!atomic_read(&acct->nr_running);
-	raw_spin_unlock_irqrestore(&wqe->lock, flags);
-
-	if (do_wake)
-		io_wqe_wake_worker(wqe, acct);
-=======
 	raw_spin_lock(&wqe->lock);
 	io_wqe_insert_work(wqe, work);
 	clear_bit(IO_ACCT_STALLED_BIT, &acct->flags);
@@ -952,7 +929,6 @@
 		}
 		raw_spin_unlock(&wqe->lock);
 	}
->>>>>>> 3b17187f
 }
 
 void io_wq_enqueue(struct io_wq *wq, struct io_wq_work *work)
@@ -1105,8 +1081,6 @@
 	return IO_WQ_CANCEL_NOTFOUND;
 }
 
-<<<<<<< HEAD
-=======
 static int io_wqe_hash_wake(struct wait_queue_entry *wait, unsigned mode,
 			    int sync, void *key)
 {
@@ -1126,7 +1100,6 @@
 	return 1;
 }
 
->>>>>>> 3b17187f
 struct io_wq *io_wq_create(unsigned bounded, struct io_wq_data *data)
 {
 	int ret, node, i;
