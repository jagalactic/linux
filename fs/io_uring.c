// SPDX-License-Identifier: GPL-2.0
/*
 * Shared application/kernel submission and completion ring pairs, for
 * supporting fast/efficient IO.
 *
 * A note on the read/write ordering memory barriers that are matched between
 * the application and kernel side.
 *
 * After the application reads the CQ ring tail, it must use an
 * appropriate smp_rmb() to pair with the smp_wmb() the kernel uses
 * before writing the tail (using smp_load_acquire to read the tail will
 * do). It also needs a smp_mb() before updating CQ head (ordering the
 * entry load(s) with the head store), pairing with an implicit barrier
 * through a control-dependency in io_get_cqe (smp_store_release to
 * store head will do). Failure to do so could lead to reading invalid
 * CQ entries.
 *
 * Likewise, the application must use an appropriate smp_wmb() before
 * writing the SQ tail (ordering SQ entry stores with the tail store),
 * which pairs with smp_load_acquire in io_get_sqring (smp_store_release
 * to store the tail will do). And it needs a barrier ordering the SQ
 * head load before writing new SQ entries (smp_load_acquire to read
 * head will do).
 *
 * When using the SQ poll thread (IORING_SETUP_SQPOLL), the application
 * needs to check the SQ flags for IORING_SQ_NEED_WAKEUP *after*
 * updating the SQ tail; a full memory barrier smp_mb() is needed
 * between.
 *
 * Also see the examples in the liburing library:
 *
 *	git://git.kernel.dk/liburing
 *
 * io_uring also uses READ/WRITE_ONCE() for _any_ store or load that happens
 * from data shared between the kernel and application. This is done both
 * for ordering purposes, but also to ensure that once a value is loaded from
 * data that the application could potentially modify, it remains stable.
 *
 * Copyright (C) 2018-2019 Jens Axboe
 * Copyright (c) 2018-2019 Christoph Hellwig
 */
#include <linux/kernel.h>
#include <linux/init.h>
#include <linux/errno.h>
#include <linux/syscalls.h>
#include <linux/compat.h>
#include <net/compat.h>
#include <linux/refcount.h>
#include <linux/uio.h>
#include <linux/bits.h>

#include <linux/sched/signal.h>
#include <linux/fs.h>
#include <linux/file.h>
#include <linux/fdtable.h>
#include <linux/mm.h>
#include <linux/mman.h>
#include <linux/percpu.h>
#include <linux/slab.h>
#include <linux/blkdev.h>
#include <linux/bvec.h>
#include <linux/net.h>
#include <net/sock.h>
#include <net/af_unix.h>
#include <net/scm.h>
#include <linux/anon_inodes.h>
#include <linux/sched/mm.h>
#include <linux/uaccess.h>
#include <linux/nospec.h>
#include <linux/sizes.h>
#include <linux/hugetlb.h>
#include <linux/highmem.h>
#include <linux/namei.h>
#include <linux/fsnotify.h>
#include <linux/fadvise.h>
#include <linux/eventpoll.h>
#include <linux/splice.h>
#include <linux/task_work.h>
#include <linux/pagemap.h>
#include <linux/io_uring.h>
#include <linux/tracehook.h>

#define CREATE_TRACE_POINTS
#include <trace/events/io_uring.h>

#include <uapi/linux/io_uring.h>

#include "internal.h"
#include "io-wq.h"

#define IORING_MAX_ENTRIES	32768
#define IORING_MAX_CQ_ENTRIES	(2 * IORING_MAX_ENTRIES)
#define IORING_SQPOLL_CAP_ENTRIES_VALUE 8

/*
 * Shift of 9 is 512 entries, or exactly one page on 64-bit archs
 */
#define IORING_FILE_TABLE_SHIFT	9
#define IORING_MAX_FILES_TABLE	(1U << IORING_FILE_TABLE_SHIFT)
#define IORING_FILE_TABLE_MASK	(IORING_MAX_FILES_TABLE - 1)
#define IORING_MAX_FIXED_FILES	(64 * IORING_MAX_FILES_TABLE)
#define IORING_MAX_RESTRICTIONS	(IORING_RESTRICTION_LAST + \
				 IORING_REGISTER_LAST + IORING_OP_LAST)

#define IO_RSRC_TAG_TABLE_SHIFT	9
#define IO_RSRC_TAG_TABLE_MAX	(1U << IO_RSRC_TAG_TABLE_SHIFT)
#define IO_RSRC_TAG_TABLE_MASK	(IO_RSRC_TAG_TABLE_MAX - 1)

#define IORING_MAX_REG_BUFFERS	(1U << 14)

#define SQE_VALID_FLAGS	(IOSQE_FIXED_FILE|IOSQE_IO_DRAIN|IOSQE_IO_LINK|	\
				IOSQE_IO_HARDLINK | IOSQE_ASYNC | \
				IOSQE_BUFFER_SELECT)
#define IO_REQ_CLEAN_FLAGS (REQ_F_BUFFER_SELECTED | REQ_F_NEED_CLEANUP | \
				REQ_F_POLLED | REQ_F_INFLIGHT | REQ_F_CREDS)

#define IO_TCTX_REFS_CACHE_NR	(1U << 10)

struct io_uring {
	u32 head ____cacheline_aligned_in_smp;
	u32 tail ____cacheline_aligned_in_smp;
};

/*
 * This data is shared with the application through the mmap at offsets
 * IORING_OFF_SQ_RING and IORING_OFF_CQ_RING.
 *
 * The offsets to the member fields are published through struct
 * io_sqring_offsets when calling io_uring_setup.
 */
struct io_rings {
	/*
	 * Head and tail offsets into the ring; the offsets need to be
	 * masked to get valid indices.
	 *
	 * The kernel controls head of the sq ring and the tail of the cq ring,
	 * and the application controls tail of the sq ring and the head of the
	 * cq ring.
	 */
	struct io_uring		sq, cq;
	/*
	 * Bitmasks to apply to head and tail offsets (constant, equals
	 * ring_entries - 1)
	 */
	u32			sq_ring_mask, cq_ring_mask;
	/* Ring sizes (constant, power of 2) */
	u32			sq_ring_entries, cq_ring_entries;
	/*
	 * Number of invalid entries dropped by the kernel due to
	 * invalid index stored in array
	 *
	 * Written by the kernel, shouldn't be modified by the
	 * application (i.e. get number of "new events" by comparing to
	 * cached value).
	 *
	 * After a new SQ head value was read by the application this
	 * counter includes all submissions that were dropped reaching
	 * the new SQ head (and possibly more).
	 */
	u32			sq_dropped;
	/*
	 * Runtime SQ flags
	 *
	 * Written by the kernel, shouldn't be modified by the
	 * application.
	 *
	 * The application needs a full memory barrier before checking
	 * for IORING_SQ_NEED_WAKEUP after updating the sq tail.
	 */
	u32			sq_flags;
	/*
	 * Runtime CQ flags
	 *
	 * Written by the application, shouldn't be modified by the
	 * kernel.
	 */
	u32			cq_flags;
	/*
	 * Number of completion events lost because the queue was full;
	 * this should be avoided by the application by making sure
	 * there are not more requests pending than there is space in
	 * the completion queue.
	 *
	 * Written by the kernel, shouldn't be modified by the
	 * application (i.e. get number of "new events" by comparing to
	 * cached value).
	 *
	 * As completion events come in out of order this counter is not
	 * ordered with any other data.
	 */
	u32			cq_overflow;
	/*
	 * Ring buffer of completion events.
	 *
	 * The kernel writes completion events fresh every time they are
	 * produced, so the application is allowed to modify pending
	 * entries.
	 */
	struct io_uring_cqe	cqes[] ____cacheline_aligned_in_smp;
};

enum io_uring_cmd_flags {
	IO_URING_F_NONBLOCK		= 1,
	IO_URING_F_COMPLETE_DEFER	= 2,
};

struct io_mapped_ubuf {
	u64		ubuf;
	u64		ubuf_end;
	unsigned int	nr_bvecs;
	unsigned long	acct_pages;
	struct bio_vec	bvec[];
};

struct io_ring_ctx;

struct io_overflow_cqe {
	struct io_uring_cqe cqe;
	struct list_head list;
};

struct io_fixed_file {
	/* file * with additional FFS_* flags */
	unsigned long file_ptr;
};

struct io_rsrc_put {
	struct list_head list;
	u64 tag;
	union {
		void *rsrc;
		struct file *file;
		struct io_mapped_ubuf *buf;
	};
};

struct io_file_table {
	/* two level table */
	struct io_fixed_file **files;
};

struct io_rsrc_node {
	struct percpu_ref		refs;
	struct list_head		node;
	struct list_head		rsrc_list;
	struct io_rsrc_data		*rsrc_data;
	struct llist_node		llist;
	bool				done;
};

typedef void (rsrc_put_fn)(struct io_ring_ctx *ctx, struct io_rsrc_put *prsrc);

struct io_rsrc_data {
	struct io_ring_ctx		*ctx;

	u64				**tags;
	unsigned int			nr;
	rsrc_put_fn			*do_put;
	atomic_t			refs;
	struct completion		done;
	bool				quiesce;
};

struct io_buffer {
	struct list_head list;
	__u64 addr;
	__u32 len;
	__u16 bid;
};

struct io_restriction {
	DECLARE_BITMAP(register_op, IORING_REGISTER_LAST);
	DECLARE_BITMAP(sqe_op, IORING_OP_LAST);
	u8 sqe_flags_allowed;
	u8 sqe_flags_required;
	bool registered;
};

enum {
	IO_SQ_THREAD_SHOULD_STOP = 0,
	IO_SQ_THREAD_SHOULD_PARK,
};

struct io_sq_data {
	refcount_t		refs;
	atomic_t		park_pending;
	struct mutex		lock;

	/* ctx's that are using this sqd */
	struct list_head	ctx_list;

	struct task_struct	*thread;
	struct wait_queue_head	wait;

	unsigned		sq_thread_idle;
	int			sq_cpu;
	pid_t			task_pid;
	pid_t			task_tgid;

	unsigned long		state;
	struct completion	exited;
};

#define IO_IOPOLL_BATCH			8
#define IO_COMPL_BATCH			32
#define IO_REQ_CACHE_SIZE		32
#define IO_REQ_ALLOC_BATCH		8

struct io_comp_state {
	struct io_kiocb		*reqs[IO_COMPL_BATCH];
	unsigned int		nr;
	/* inline/task_work completion list, under ->uring_lock */
	struct list_head	free_list;
};

struct io_submit_link {
	struct io_kiocb		*head;
	struct io_kiocb		*last;
};

struct io_submit_state {
	struct blk_plug		plug;
	struct io_submit_link	link;

	/*
	 * io_kiocb alloc cache
	 */
	void			*reqs[IO_REQ_CACHE_SIZE];
	unsigned int		free_reqs;

	bool			plug_started;

	/*
	 * Batch completion logic
	 */
	struct io_comp_state	comp;

	/*
	 * File reference cache
	 */
	struct file		*file;
	unsigned int		fd;
	unsigned int		file_refs;
	unsigned int		ios_left;
};

struct io_ring_ctx {
	/* const or read-mostly hot data */
	struct {
		struct percpu_ref	refs;

		struct io_rings		*rings;
		unsigned int		flags;
		unsigned int		compat: 1;
		unsigned int		drain_next: 1;
		unsigned int		eventfd_async: 1;
		unsigned int		restricted: 1;
		unsigned int		off_timeout_used: 1;
		unsigned int		drain_active: 1;
	} ____cacheline_aligned_in_smp;

	/* submission data */
	struct {
		struct mutex		uring_lock;

		/*
		 * Ring buffer of indices into array of io_uring_sqe, which is
		 * mmapped by the application using the IORING_OFF_SQES offset.
		 *
		 * This indirection could e.g. be used to assign fixed
		 * io_uring_sqe entries to operations and only submit them to
		 * the queue when needed.
		 *
		 * The kernel modifies neither the indices array nor the entries
		 * array.
		 */
		u32			*sq_array;
		struct io_uring_sqe	*sq_sqes;
		unsigned		cached_sq_head;
		unsigned		sq_entries;
		struct list_head	defer_list;

<<<<<<< HEAD
		struct list_head	defer_list;
=======
		/*
		 * Fixed resources fast path, should be accessed only under
		 * uring_lock, and updated through io_uring_register(2)
		 */
		struct io_rsrc_node	*rsrc_node;
		struct io_file_table	file_table;
		unsigned		nr_user_files;
		unsigned		nr_user_bufs;
		struct io_mapped_ubuf	**user_bufs;

		struct io_submit_state	submit_state;
>>>>>>> d92805b6
		struct list_head	timeout_list;
		struct list_head	cq_overflow_list;
		struct xarray		io_buffers;
		struct xarray		personalities;
		u32			pers_next;
		unsigned		sq_thread_idle;
	} ____cacheline_aligned_in_smp;

<<<<<<< HEAD
	struct io_submit_state		submit_state;
=======
>>>>>>> d92805b6
	/* IRQ completion list, under ->completion_lock */
	struct list_head	locked_free_list;
	unsigned int		locked_free_nr;

<<<<<<< HEAD
	struct io_rings	*rings;

=======
>>>>>>> d92805b6
	const struct cred	*sq_creds;	/* cred used for __io_sq_thread() */
	struct io_sq_data	*sq_data;	/* if using sq thread polling */

	struct wait_queue_head	sqo_sq_wait;
	struct list_head	sqd_list;

<<<<<<< HEAD
	/*
	 * If used, fixed file set. Writers must ensure that ->refs is dead,
	 * readers must ensure that ->refs is alive as long as the file* is
	 * used. Only updated through io_uring_register(2).
	 */
	struct io_rsrc_data	*file_data;
	struct io_file_table	file_table;
	unsigned		nr_user_files;

	/* if used, fixed mapped user buffers */
	struct io_rsrc_data	*buf_data;
	unsigned		nr_user_bufs;
	struct io_mapped_ubuf	**user_bufs;

	struct xarray		io_buffers;

	struct xarray		personalities;
	u32			pers_next;
=======
	unsigned long		check_cq_overflow;
>>>>>>> d92805b6

	struct {
		unsigned		cached_cq_tail;
		unsigned		cq_entries;
		struct eventfd_ctx	*cq_ev_fd;
		struct wait_queue_head	poll_wait;
		struct wait_queue_head	cq_wait;
		unsigned		cq_extra;
		atomic_t		cq_timeouts;
		struct fasync_struct	*cq_fasync;
		unsigned		cq_last_tm_flush;
	} ____cacheline_aligned_in_smp;

	struct {
		spinlock_t		completion_lock;

		/*
		 * ->iopoll_list is protected by the ctx->uring_lock for
		 * io_uring instances that don't use IORING_SETUP_SQPOLL.
		 * For SQPOLL, only the single threaded io_sq_thread() will
		 * manipulate the list, hence no extra locking is needed there.
		 */
		struct list_head	iopoll_list;
		struct hlist_head	*cancel_hash;
		unsigned		cancel_hash_bits;
		bool			poll_multi_queue;
	} ____cacheline_aligned_in_smp;

	struct io_restriction		restrictions;

<<<<<<< HEAD
=======
	/* slow path rsrc auxilary data, used by update/register */
	struct {
		struct io_rsrc_node		*rsrc_backup_node;
		struct io_mapped_ubuf		*dummy_ubuf;
		struct io_rsrc_data		*file_data;
		struct io_rsrc_data		*buf_data;

		struct delayed_work		rsrc_put_work;
		struct llist_head		rsrc_put_llist;
		struct list_head		rsrc_ref_list;
		spinlock_t			rsrc_ref_lock;
	};

>>>>>>> d92805b6
	/* Keep this last, we don't need it for the fast path */
	struct {
		#if defined(CONFIG_UNIX)
			struct socket		*ring_sock;
		#endif
		/* hashed buffered write serialization */
		struct io_wq_hash		*hash_map;

		/* Only used for accounting purposes */
		struct user_struct		*user;
		struct mm_struct		*mm_account;

		/* ctx exit and cancelation */
<<<<<<< HEAD
		struct callback_head		*exit_task_work;
=======
		struct llist_head		fallback_llist;
		struct delayed_work		fallback_work;
>>>>>>> d92805b6
		struct work_struct		exit_work;
		struct list_head		tctx_list;
		struct completion		ref_comp;
	};
};

struct io_uring_task {
	/* submission side */
	int			cached_refs;
	struct xarray		xa;
	struct wait_queue_head	wait;
	const struct io_ring_ctx *last;
	struct io_wq		*io_wq;
	struct percpu_counter	inflight;
	atomic_t		inflight_tracked;
	atomic_t		in_idle;

	spinlock_t		task_lock;
	struct io_wq_work_list	task_list;
	unsigned long		task_state;
	struct callback_head	task_work;
};

/*
 * First field must be the file pointer in all the
 * iocb unions! See also 'struct kiocb' in <linux/fs.h>
 */
struct io_poll_iocb {
	struct file			*file;
	struct wait_queue_head		*head;
	__poll_t			events;
	bool				done;
	bool				canceled;
	struct wait_queue_entry		wait;
};

struct io_poll_update {
	struct file			*file;
	u64				old_user_data;
	u64				new_user_data;
	__poll_t			events;
	bool				update_events;
	bool				update_user_data;
};

struct io_close {
	struct file			*file;
	int				fd;
};

struct io_timeout_data {
	struct io_kiocb			*req;
	struct hrtimer			timer;
	struct timespec64		ts;
	enum hrtimer_mode		mode;
};

struct io_accept {
	struct file			*file;
	struct sockaddr __user		*addr;
	int __user			*addr_len;
	int				flags;
	unsigned long			nofile;
};

struct io_sync {
	struct file			*file;
	loff_t				len;
	loff_t				off;
	int				flags;
	int				mode;
};

struct io_cancel {
	struct file			*file;
	u64				addr;
};

struct io_timeout {
	struct file			*file;
	u32				off;
	u32				target_seq;
	struct list_head		list;
	/* head of the link, used by linked timeouts only */
	struct io_kiocb			*head;
};

struct io_timeout_rem {
	struct file			*file;
	u64				addr;

	/* timeout update */
	struct timespec64		ts;
	u32				flags;
};

struct io_rw {
	/* NOTE: kiocb has the file as the first member, so don't do it here */
	struct kiocb			kiocb;
	u64				addr;
	u64				len;
};

struct io_connect {
	struct file			*file;
	struct sockaddr __user		*addr;
	int				addr_len;
};

struct io_sr_msg {
	struct file			*file;
	union {
		struct compat_msghdr __user	*umsg_compat;
		struct user_msghdr __user	*umsg;
		void __user			*buf;
	};
	int				msg_flags;
	int				bgid;
	size_t				len;
	struct io_buffer		*kbuf;
};

struct io_open {
	struct file			*file;
	int				dfd;
	struct filename			*filename;
	struct open_how			how;
	unsigned long			nofile;
};

struct io_rsrc_update {
	struct file			*file;
	u64				arg;
	u32				nr_args;
	u32				offset;
};

struct io_fadvise {
	struct file			*file;
	u64				offset;
	u32				len;
	u32				advice;
};

struct io_madvise {
	struct file			*file;
	u64				addr;
	u32				len;
	u32				advice;
};

struct io_epoll {
	struct file			*file;
	int				epfd;
	int				op;
	int				fd;
	struct epoll_event		event;
};

struct io_splice {
	struct file			*file_out;
	struct file			*file_in;
	loff_t				off_out;
	loff_t				off_in;
	u64				len;
	unsigned int			flags;
};

struct io_provide_buf {
	struct file			*file;
	__u64				addr;
	__u32				len;
	__u32				bgid;
	__u16				nbufs;
	__u16				bid;
};

struct io_statx {
	struct file			*file;
	int				dfd;
	unsigned int			mask;
	unsigned int			flags;
	const char __user		*filename;
	struct statx __user		*buffer;
};

struct io_shutdown {
	struct file			*file;
	int				how;
};

struct io_rename {
	struct file			*file;
	int				old_dfd;
	int				new_dfd;
	struct filename			*oldpath;
	struct filename			*newpath;
	int				flags;
};

struct io_unlink {
	struct file			*file;
	int				dfd;
	int				flags;
	struct filename			*filename;
};

struct io_completion {
	struct file			*file;
	struct list_head		list;
	u32				cflags;
};

struct io_async_connect {
	struct sockaddr_storage		address;
};

struct io_async_msghdr {
	struct iovec			fast_iov[UIO_FASTIOV];
	/* points to an allocated iov, if NULL we use fast_iov instead */
	struct iovec			*free_iov;
	struct sockaddr __user		*uaddr;
	struct msghdr			msg;
	struct sockaddr_storage		addr;
};

struct io_async_rw {
	struct iovec			fast_iov[UIO_FASTIOV];
	const struct iovec		*free_iovec;
	struct iov_iter			iter;
	size_t				bytes_done;
	struct wait_page_queue		wpq;
};

enum {
	REQ_F_FIXED_FILE_BIT	= IOSQE_FIXED_FILE_BIT,
	REQ_F_IO_DRAIN_BIT	= IOSQE_IO_DRAIN_BIT,
	REQ_F_LINK_BIT		= IOSQE_IO_LINK_BIT,
	REQ_F_HARDLINK_BIT	= IOSQE_IO_HARDLINK_BIT,
	REQ_F_FORCE_ASYNC_BIT	= IOSQE_ASYNC_BIT,
	REQ_F_BUFFER_SELECT_BIT	= IOSQE_BUFFER_SELECT_BIT,

	/* first byte is taken by user flags, shift it to not overlap */
	REQ_F_FAIL_BIT		= 8,
	REQ_F_INFLIGHT_BIT,
	REQ_F_CUR_POS_BIT,
	REQ_F_NOWAIT_BIT,
	REQ_F_LINK_TIMEOUT_BIT,
	REQ_F_NEED_CLEANUP_BIT,
	REQ_F_POLLED_BIT,
	REQ_F_BUFFER_SELECTED_BIT,
	REQ_F_LTIMEOUT_ACTIVE_BIT,
	REQ_F_COMPLETE_INLINE_BIT,
	REQ_F_REISSUE_BIT,
	REQ_F_DONT_REISSUE_BIT,
	REQ_F_CREDS_BIT,
	/* keep async read/write and isreg together and in order */
	REQ_F_ASYNC_READ_BIT,
	REQ_F_ASYNC_WRITE_BIT,
	REQ_F_ISREG_BIT,

	/* not a real bit, just to check we're not overflowing the space */
	__REQ_F_LAST_BIT,
};

enum {
	/* ctx owns file */
	REQ_F_FIXED_FILE	= BIT(REQ_F_FIXED_FILE_BIT),
	/* drain existing IO first */
	REQ_F_IO_DRAIN		= BIT(REQ_F_IO_DRAIN_BIT),
	/* linked sqes */
	REQ_F_LINK		= BIT(REQ_F_LINK_BIT),
	/* doesn't sever on completion < 0 */
	REQ_F_HARDLINK		= BIT(REQ_F_HARDLINK_BIT),
	/* IOSQE_ASYNC */
	REQ_F_FORCE_ASYNC	= BIT(REQ_F_FORCE_ASYNC_BIT),
	/* IOSQE_BUFFER_SELECT */
	REQ_F_BUFFER_SELECT	= BIT(REQ_F_BUFFER_SELECT_BIT),

	/* fail rest of links */
	REQ_F_FAIL		= BIT(REQ_F_FAIL_BIT),
	/* on inflight list, should be cancelled and waited on exit reliably */
	REQ_F_INFLIGHT		= BIT(REQ_F_INFLIGHT_BIT),
	/* read/write uses file position */
	REQ_F_CUR_POS		= BIT(REQ_F_CUR_POS_BIT),
	/* must not punt to workers */
	REQ_F_NOWAIT		= BIT(REQ_F_NOWAIT_BIT),
	/* has or had linked timeout */
	REQ_F_LINK_TIMEOUT	= BIT(REQ_F_LINK_TIMEOUT_BIT),
	/* needs cleanup */
	REQ_F_NEED_CLEANUP	= BIT(REQ_F_NEED_CLEANUP_BIT),
	/* already went through poll handler */
	REQ_F_POLLED		= BIT(REQ_F_POLLED_BIT),
	/* buffer already selected */
	REQ_F_BUFFER_SELECTED	= BIT(REQ_F_BUFFER_SELECTED_BIT),
	/* linked timeout is active, i.e. prepared by link's head */
	REQ_F_LTIMEOUT_ACTIVE	= BIT(REQ_F_LTIMEOUT_ACTIVE_BIT),
	/* completion is deferred through io_comp_state */
	REQ_F_COMPLETE_INLINE	= BIT(REQ_F_COMPLETE_INLINE_BIT),
	/* caller should reissue async */
	REQ_F_REISSUE		= BIT(REQ_F_REISSUE_BIT),
	/* don't attempt request reissue, see io_rw_reissue() */
	REQ_F_DONT_REISSUE	= BIT(REQ_F_DONT_REISSUE_BIT),
	/* supports async reads */
	REQ_F_ASYNC_READ	= BIT(REQ_F_ASYNC_READ_BIT),
	/* supports async writes */
	REQ_F_ASYNC_WRITE	= BIT(REQ_F_ASYNC_WRITE_BIT),
	/* regular file */
	REQ_F_ISREG		= BIT(REQ_F_ISREG_BIT),
	/* has creds assigned */
	REQ_F_CREDS		= BIT(REQ_F_CREDS_BIT),
};

struct async_poll {
	struct io_poll_iocb	poll;
	struct io_poll_iocb	*double_poll;
};

typedef void (*io_req_tw_func_t)(struct io_kiocb *req);

struct io_task_work {
	union {
		struct io_wq_work_node	node;
		struct llist_node	fallback_node;
	};
	io_req_tw_func_t		func;
};

enum {
	IORING_RSRC_FILE		= 0,
	IORING_RSRC_BUFFER		= 1,
};

/*
 * NOTE! Each of the iocb union members has the file pointer
 * as the first entry in their struct definition. So you can
 * access the file pointer through any of the sub-structs,
 * or directly as just 'ki_filp' in this struct.
 */
struct io_kiocb {
	union {
		struct file		*file;
		struct io_rw		rw;
		struct io_poll_iocb	poll;
		struct io_poll_update	poll_update;
		struct io_accept	accept;
		struct io_sync		sync;
		struct io_cancel	cancel;
		struct io_timeout	timeout;
		struct io_timeout_rem	timeout_rem;
		struct io_connect	connect;
		struct io_sr_msg	sr_msg;
		struct io_open		open;
		struct io_close		close;
		struct io_rsrc_update	rsrc_update;
		struct io_fadvise	fadvise;
		struct io_madvise	madvise;
		struct io_epoll		epoll;
		struct io_splice	splice;
		struct io_provide_buf	pbuf;
		struct io_statx		statx;
		struct io_shutdown	shutdown;
		struct io_rename	rename;
		struct io_unlink	unlink;
		/* use only after cleaning per-op data, see io_clean_op() */
		struct io_completion	compl;
	};

	/* opcode allocated if it needs to store data for async defer */
	void				*async_data;
	u8				opcode;
	/* polled IO has completed */
	u8				iopoll_completed;

	u16				buf_index;
	u32				result;

	struct io_ring_ctx		*ctx;
	unsigned int			flags;
	atomic_t			refs;
	struct task_struct		*task;
	u64				user_data;

	struct io_kiocb			*link;
	struct percpu_ref		*fixed_rsrc_refs;

	/* used with ctx->iopoll_list with reads/writes */
	struct list_head		inflight_entry;
	struct io_task_work		io_task_work;
	/* for polled requests, i.e. IORING_OP_POLL_ADD and async armed poll */
	struct hlist_node		hash_node;
	struct async_poll		*apoll;
	struct io_wq_work		work;
	const struct cred		*creds;

	/* store used ubuf, so we can prevent reloading */
	struct io_mapped_ubuf		*imu;
};

struct io_tctx_node {
	struct list_head	ctx_node;
	struct task_struct	*task;
	struct io_ring_ctx	*ctx;
};

struct io_defer_entry {
	struct list_head	list;
	struct io_kiocb		*req;
	u32			seq;
};

struct io_op_def {
	/* needs req->file assigned */
	unsigned		needs_file : 1;
	/* hash wq insertion if file is a regular file */
	unsigned		hash_reg_file : 1;
	/* unbound wq insertion if file is a non-regular file */
	unsigned		unbound_nonreg_file : 1;
	/* opcode is not supported by this kernel */
	unsigned		not_supported : 1;
	/* set if opcode supports polled "wait" */
	unsigned		pollin : 1;
	unsigned		pollout : 1;
	/* op supports buffer selection */
	unsigned		buffer_select : 1;
	/* do prep async if is going to be punted */
	unsigned		needs_async_setup : 1;
	/* should block plug */
	unsigned		plug : 1;
	/* size of async data needed, if any */
	unsigned short		async_size;
};

static const struct io_op_def io_op_defs[] = {
	[IORING_OP_NOP] = {},
	[IORING_OP_READV] = {
		.needs_file		= 1,
		.unbound_nonreg_file	= 1,
		.pollin			= 1,
		.buffer_select		= 1,
		.needs_async_setup	= 1,
		.plug			= 1,
		.async_size		= sizeof(struct io_async_rw),
	},
	[IORING_OP_WRITEV] = {
		.needs_file		= 1,
		.hash_reg_file		= 1,
		.unbound_nonreg_file	= 1,
		.pollout		= 1,
		.needs_async_setup	= 1,
		.plug			= 1,
		.async_size		= sizeof(struct io_async_rw),
	},
	[IORING_OP_FSYNC] = {
		.needs_file		= 1,
	},
	[IORING_OP_READ_FIXED] = {
		.needs_file		= 1,
		.unbound_nonreg_file	= 1,
		.pollin			= 1,
		.plug			= 1,
		.async_size		= sizeof(struct io_async_rw),
	},
	[IORING_OP_WRITE_FIXED] = {
		.needs_file		= 1,
		.hash_reg_file		= 1,
		.unbound_nonreg_file	= 1,
		.pollout		= 1,
		.plug			= 1,
		.async_size		= sizeof(struct io_async_rw),
	},
	[IORING_OP_POLL_ADD] = {
		.needs_file		= 1,
		.unbound_nonreg_file	= 1,
	},
	[IORING_OP_POLL_REMOVE] = {},
	[IORING_OP_SYNC_FILE_RANGE] = {
		.needs_file		= 1,
	},
	[IORING_OP_SENDMSG] = {
		.needs_file		= 1,
		.unbound_nonreg_file	= 1,
		.pollout		= 1,
		.needs_async_setup	= 1,
		.async_size		= sizeof(struct io_async_msghdr),
	},
	[IORING_OP_RECVMSG] = {
		.needs_file		= 1,
		.unbound_nonreg_file	= 1,
		.pollin			= 1,
		.buffer_select		= 1,
		.needs_async_setup	= 1,
		.async_size		= sizeof(struct io_async_msghdr),
	},
	[IORING_OP_TIMEOUT] = {
		.async_size		= sizeof(struct io_timeout_data),
	},
	[IORING_OP_TIMEOUT_REMOVE] = {
		/* used by timeout updates' prep() */
	},
	[IORING_OP_ACCEPT] = {
		.needs_file		= 1,
		.unbound_nonreg_file	= 1,
		.pollin			= 1,
	},
	[IORING_OP_ASYNC_CANCEL] = {},
	[IORING_OP_LINK_TIMEOUT] = {
		.async_size		= sizeof(struct io_timeout_data),
	},
	[IORING_OP_CONNECT] = {
		.needs_file		= 1,
		.unbound_nonreg_file	= 1,
		.pollout		= 1,
		.needs_async_setup	= 1,
		.async_size		= sizeof(struct io_async_connect),
	},
	[IORING_OP_FALLOCATE] = {
		.needs_file		= 1,
	},
	[IORING_OP_OPENAT] = {},
	[IORING_OP_CLOSE] = {},
	[IORING_OP_FILES_UPDATE] = {},
	[IORING_OP_STATX] = {},
	[IORING_OP_READ] = {
		.needs_file		= 1,
		.unbound_nonreg_file	= 1,
		.pollin			= 1,
		.buffer_select		= 1,
		.plug			= 1,
		.async_size		= sizeof(struct io_async_rw),
	},
	[IORING_OP_WRITE] = {
		.needs_file		= 1,
		.hash_reg_file		= 1,
		.unbound_nonreg_file	= 1,
		.pollout		= 1,
		.plug			= 1,
		.async_size		= sizeof(struct io_async_rw),
	},
	[IORING_OP_FADVISE] = {
		.needs_file		= 1,
	},
	[IORING_OP_MADVISE] = {},
	[IORING_OP_SEND] = {
		.needs_file		= 1,
		.unbound_nonreg_file	= 1,
		.pollout		= 1,
	},
	[IORING_OP_RECV] = {
		.needs_file		= 1,
		.unbound_nonreg_file	= 1,
		.pollin			= 1,
		.buffer_select		= 1,
	},
	[IORING_OP_OPENAT2] = {
	},
	[IORING_OP_EPOLL_CTL] = {
		.unbound_nonreg_file	= 1,
	},
	[IORING_OP_SPLICE] = {
		.needs_file		= 1,
		.hash_reg_file		= 1,
		.unbound_nonreg_file	= 1,
	},
	[IORING_OP_PROVIDE_BUFFERS] = {},
	[IORING_OP_REMOVE_BUFFERS] = {},
	[IORING_OP_TEE] = {
		.needs_file		= 1,
		.hash_reg_file		= 1,
		.unbound_nonreg_file	= 1,
	},
	[IORING_OP_SHUTDOWN] = {
		.needs_file		= 1,
	},
	[IORING_OP_RENAMEAT] = {},
	[IORING_OP_UNLINKAT] = {},
};

static bool io_disarm_next(struct io_kiocb *req);
static void io_uring_del_tctx_node(unsigned long index);
static void io_uring_try_cancel_requests(struct io_ring_ctx *ctx,
					 struct task_struct *task,
					 bool cancel_all);
<<<<<<< HEAD
static void io_uring_cancel_sqpoll(struct io_sq_data *sqd);
=======
static void io_uring_cancel_generic(bool cancel_all, struct io_sq_data *sqd);
>>>>>>> d92805b6
static struct io_rsrc_node *io_rsrc_node_alloc(struct io_ring_ctx *ctx);

static bool io_cqring_fill_event(struct io_ring_ctx *ctx, u64 user_data,
				 long res, unsigned int cflags);
static void io_put_req(struct io_kiocb *req);
static void io_put_req_deferred(struct io_kiocb *req, int nr);
static void io_dismantle_req(struct io_kiocb *req);
static void io_put_task(struct task_struct *task, int nr);
static struct io_kiocb *io_prep_linked_timeout(struct io_kiocb *req);
static void io_queue_linked_timeout(struct io_kiocb *req);
static int __io_register_rsrc_update(struct io_ring_ctx *ctx, unsigned type,
				     struct io_uring_rsrc_update2 *up,
				     unsigned nr_args);
static void io_clean_op(struct io_kiocb *req);
static struct file *io_file_get(struct io_submit_state *state,
				struct io_kiocb *req, int fd, bool fixed);
static void __io_queue_sqe(struct io_kiocb *req);
static void io_rsrc_put_work(struct work_struct *work);

static void io_req_task_queue(struct io_kiocb *req);
static void io_submit_flush_completions(struct io_ring_ctx *ctx);
static bool io_poll_remove_waitqs(struct io_kiocb *req);
static int io_req_prep_async(struct io_kiocb *req);

static void io_fallback_req_func(struct work_struct *unused);

static struct kmem_cache *req_cachep;

static const struct file_operations io_uring_fops;

struct sock *io_uring_get_socket(struct file *file)
{
#if defined(CONFIG_UNIX)
	if (file->f_op == &io_uring_fops) {
		struct io_ring_ctx *ctx = file->private_data;

		return ctx->ring_sock->sk;
	}
#endif
	return NULL;
}
EXPORT_SYMBOL(io_uring_get_socket);

#define io_for_each_link(pos, head) \
	for (pos = (head); pos; pos = pos->link)

static inline void io_req_set_rsrc_node(struct io_kiocb *req)
{
	struct io_ring_ctx *ctx = req->ctx;

	if (!req->fixed_rsrc_refs) {
		req->fixed_rsrc_refs = &ctx->rsrc_node->refs;
		percpu_ref_get(req->fixed_rsrc_refs);
	}
}

static void io_refs_resurrect(struct percpu_ref *ref, struct completion *compl)
{
	bool got = percpu_ref_tryget(ref);

	/* already at zero, wait for ->release() */
	if (!got)
		wait_for_completion(compl);
	percpu_ref_resurrect(ref);
	if (got)
		percpu_ref_put(ref);
}

static bool io_match_task(struct io_kiocb *head, struct task_struct *task,
			  bool cancel_all)
{
	struct io_kiocb *req;

	if (task && head->task != task)
		return false;
	if (cancel_all)
		return true;

	io_for_each_link(req, head) {
		if (req->flags & REQ_F_INFLIGHT)
			return true;
	}
	return false;
}

static inline void req_set_fail(struct io_kiocb *req)
{
	req->flags |= REQ_F_FAIL;
}

static void io_ring_ctx_ref_free(struct percpu_ref *ref)
{
	struct io_ring_ctx *ctx = container_of(ref, struct io_ring_ctx, refs);

	complete(&ctx->ref_comp);
}

static inline bool io_is_timeout_noseq(struct io_kiocb *req)
{
	return !req->timeout.off;
}

static struct io_ring_ctx *io_ring_ctx_alloc(struct io_uring_params *p)
{
	struct io_ring_ctx *ctx;
	int hash_bits;

	ctx = kzalloc(sizeof(*ctx), GFP_KERNEL);
	if (!ctx)
		return NULL;

	/*
	 * Use 5 bits less than the max cq entries, that should give us around
	 * 32 entries per hash list if totally full and uniformly spread.
	 */
	hash_bits = ilog2(p->cq_entries);
	hash_bits -= 5;
	if (hash_bits <= 0)
		hash_bits = 1;
	ctx->cancel_hash_bits = hash_bits;
	ctx->cancel_hash = kmalloc((1U << hash_bits) * sizeof(struct hlist_head),
					GFP_KERNEL);
	if (!ctx->cancel_hash)
		goto err;
	__hash_init(ctx->cancel_hash, 1U << hash_bits);

	ctx->dummy_ubuf = kzalloc(sizeof(*ctx->dummy_ubuf), GFP_KERNEL);
	if (!ctx->dummy_ubuf)
		goto err;
	/* set invalid range, so io_import_fixed() fails meeting it */
	ctx->dummy_ubuf->ubuf = -1UL;

	if (percpu_ref_init(&ctx->refs, io_ring_ctx_ref_free,
			    PERCPU_REF_ALLOW_REINIT, GFP_KERNEL))
		goto err;

	ctx->flags = p->flags;
	init_waitqueue_head(&ctx->sqo_sq_wait);
	INIT_LIST_HEAD(&ctx->sqd_list);
	init_waitqueue_head(&ctx->poll_wait);
	INIT_LIST_HEAD(&ctx->cq_overflow_list);
	init_completion(&ctx->ref_comp);
	xa_init_flags(&ctx->io_buffers, XA_FLAGS_ALLOC1);
	xa_init_flags(&ctx->personalities, XA_FLAGS_ALLOC1);
	mutex_init(&ctx->uring_lock);
	init_waitqueue_head(&ctx->cq_wait);
	spin_lock_init(&ctx->completion_lock);
	INIT_LIST_HEAD(&ctx->iopoll_list);
	INIT_LIST_HEAD(&ctx->defer_list);
	INIT_LIST_HEAD(&ctx->timeout_list);
	spin_lock_init(&ctx->rsrc_ref_lock);
	INIT_LIST_HEAD(&ctx->rsrc_ref_list);
	INIT_DELAYED_WORK(&ctx->rsrc_put_work, io_rsrc_put_work);
	init_llist_head(&ctx->rsrc_put_llist);
	INIT_LIST_HEAD(&ctx->tctx_list);
	INIT_LIST_HEAD(&ctx->submit_state.comp.free_list);
	INIT_LIST_HEAD(&ctx->locked_free_list);
<<<<<<< HEAD
=======
	INIT_DELAYED_WORK(&ctx->fallback_work, io_fallback_req_func);
>>>>>>> d92805b6
	return ctx;
err:
	kfree(ctx->dummy_ubuf);
	kfree(ctx->cancel_hash);
	kfree(ctx);
	return NULL;
}

static void io_account_cq_overflow(struct io_ring_ctx *ctx)
{
	struct io_rings *r = ctx->rings;

	WRITE_ONCE(r->cq_overflow, READ_ONCE(r->cq_overflow) + 1);
	ctx->cq_extra--;
}

static bool req_need_defer(struct io_kiocb *req, u32 seq)
{
	if (unlikely(req->flags & REQ_F_IO_DRAIN)) {
		struct io_ring_ctx *ctx = req->ctx;

		return seq + READ_ONCE(ctx->cq_extra) != ctx->cached_cq_tail;
	}

	return false;
}

static void io_req_track_inflight(struct io_kiocb *req)
{
	if (!(req->flags & REQ_F_INFLIGHT)) {
		req->flags |= REQ_F_INFLIGHT;
		atomic_inc(&current->io_uring->inflight_tracked);
	}
}

static void io_prep_async_work(struct io_kiocb *req)
{
	const struct io_op_def *def = &io_op_defs[req->opcode];
	struct io_ring_ctx *ctx = req->ctx;

<<<<<<< HEAD
	if (!req->creds)
		req->creds = get_current_cred();
=======
	if (!(req->flags & REQ_F_CREDS)) {
		req->flags |= REQ_F_CREDS;
		req->creds = get_current_cred();
	}
>>>>>>> d92805b6

	req->work.list.next = NULL;
	req->work.flags = 0;
	if (req->flags & REQ_F_FORCE_ASYNC)
		req->work.flags |= IO_WQ_WORK_CONCURRENT;

	if (req->flags & REQ_F_ISREG) {
		if (def->hash_reg_file || (ctx->flags & IORING_SETUP_IOPOLL))
			io_wq_hash_work(&req->work, file_inode(req->file));
	} else if (!req->file || !S_ISBLK(file_inode(req->file)->i_mode)) {
		if (def->unbound_nonreg_file)
			req->work.flags |= IO_WQ_WORK_UNBOUND;
	}

	switch (req->opcode) {
	case IORING_OP_SPLICE:
	case IORING_OP_TEE:
		if (!S_ISREG(file_inode(req->splice.file_in)->i_mode))
			req->work.flags |= IO_WQ_WORK_UNBOUND;
		break;
	}
}

static void io_prep_async_link(struct io_kiocb *req)
{
	struct io_kiocb *cur;

	if (req->flags & REQ_F_LINK_TIMEOUT) {
		struct io_ring_ctx *ctx = req->ctx;

		spin_lock_irq(&ctx->completion_lock);
		io_for_each_link(cur, req)
			io_prep_async_work(cur);
		spin_unlock_irq(&ctx->completion_lock);
	} else {
		io_for_each_link(cur, req)
			io_prep_async_work(cur);
	}
}

static void io_queue_async_work(struct io_kiocb *req)
{
	struct io_ring_ctx *ctx = req->ctx;
	struct io_kiocb *link = io_prep_linked_timeout(req);
	struct io_uring_task *tctx = req->task->io_uring;

	BUG_ON(!tctx);
	BUG_ON(!tctx->io_wq);

	/* init ->work of the whole link before punting */
	io_prep_async_link(req);

	/*
	 * Not expected to happen, but if we do have a bug where this _can_
	 * happen, catch it here and ensure the request is marked as
	 * canceled. That will make io-wq go through the usual work cancel
	 * procedure rather than attempt to run this request (or create a new
	 * worker for it).
	 */
	if (WARN_ON_ONCE(!same_thread_group(req->task, current)))
		req->work.flags |= IO_WQ_WORK_CANCEL;

	trace_io_uring_queue_async_work(ctx, io_wq_is_hashed(&req->work), req,
					&req->work, req->flags);
	io_wq_enqueue(tctx->io_wq, &req->work);
	if (link)
		io_queue_linked_timeout(link);
}

static void io_kill_timeout(struct io_kiocb *req, int status)
	__must_hold(&req->ctx->completion_lock)
{
	struct io_timeout_data *io = req->async_data;

	if (hrtimer_try_to_cancel(&io->timer) != -1) {
		if (status)
			req_set_fail(req);
		atomic_set(&req->ctx->cq_timeouts,
			atomic_read(&req->ctx->cq_timeouts) + 1);
		list_del_init(&req->timeout.list);
		io_cqring_fill_event(req->ctx, req->user_data, status, 0);
		io_put_req_deferred(req, 1);
	}
}

static void io_queue_deferred(struct io_ring_ctx *ctx)
{
	while (!list_empty(&ctx->defer_list)) {
		struct io_defer_entry *de = list_first_entry(&ctx->defer_list,
						struct io_defer_entry, list);

		if (req_need_defer(de->req, de->seq))
			break;
		list_del_init(&de->list);
		io_req_task_queue(de->req);
		kfree(de);
	}
}

static void io_flush_timeouts(struct io_ring_ctx *ctx)
{
	u32 seq = ctx->cached_cq_tail - atomic_read(&ctx->cq_timeouts);

	while (!list_empty(&ctx->timeout_list)) {
		u32 events_needed, events_got;
		struct io_kiocb *req = list_first_entry(&ctx->timeout_list,
						struct io_kiocb, timeout.list);

		if (io_is_timeout_noseq(req))
			break;

		/*
		 * Since seq can easily wrap around over time, subtract
		 * the last seq at which timeouts were flushed before comparing.
		 * Assuming not more than 2^31-1 events have happened since,
		 * these subtractions won't have wrapped, so we can check if
		 * target is in [last_seq, current_seq] by comparing the two.
		 */
		events_needed = req->timeout.target_seq - ctx->cq_last_tm_flush;
		events_got = seq - ctx->cq_last_tm_flush;
		if (events_got < events_needed)
			break;

		list_del_init(&req->timeout.list);
		io_kill_timeout(req, 0);
	}
	ctx->cq_last_tm_flush = seq;
}

static void __io_commit_cqring_flush(struct io_ring_ctx *ctx)
{
	if (ctx->off_timeout_used)
		io_flush_timeouts(ctx);
	if (ctx->drain_active)
		io_queue_deferred(ctx);
}

static inline void io_commit_cqring(struct io_ring_ctx *ctx)
{
	if (unlikely(ctx->off_timeout_used || ctx->drain_active))
		__io_commit_cqring_flush(ctx);
	/* order cqe stores with ring update */
	smp_store_release(&ctx->rings->cq.tail, ctx->cached_cq_tail);
}

static inline bool io_sqring_full(struct io_ring_ctx *ctx)
{
	struct io_rings *r = ctx->rings;

	return READ_ONCE(r->sq.tail) - ctx->cached_sq_head == ctx->sq_entries;
}

static inline unsigned int __io_cqring_events(struct io_ring_ctx *ctx)
{
	return ctx->cached_cq_tail - READ_ONCE(ctx->rings->cq.head);
}

static inline struct io_uring_cqe *io_get_cqe(struct io_ring_ctx *ctx)
{
	struct io_rings *rings = ctx->rings;
	unsigned tail, mask = ctx->cq_entries - 1;

	/*
	 * writes to the cq entry need to come after reading head; the
	 * control dependency is enough as we're using WRITE_ONCE to
	 * fill the cq entry
	 */
	if (__io_cqring_events(ctx) == ctx->cq_entries)
		return NULL;

	tail = ctx->cached_cq_tail++;
	return &rings->cqes[tail & mask];
}

static inline bool io_should_trigger_evfd(struct io_ring_ctx *ctx)
{
	if (likely(!ctx->cq_ev_fd))
		return false;
	if (READ_ONCE(ctx->rings->cq_flags) & IORING_CQ_EVENTFD_DISABLED)
		return false;
	return !ctx->eventfd_async || io_wq_current_is_worker();
}

static void io_cqring_ev_posted(struct io_ring_ctx *ctx)
{
	/* see waitqueue_active() comment */
	smp_mb();

	if (waitqueue_active(&ctx->cq_wait))
		wake_up(&ctx->cq_wait);
	if (ctx->sq_data && waitqueue_active(&ctx->sq_data->wait))
		wake_up(&ctx->sq_data->wait);
	if (io_should_trigger_evfd(ctx))
		eventfd_signal(ctx->cq_ev_fd, 1);
	if (waitqueue_active(&ctx->poll_wait)) {
		wake_up_interruptible(&ctx->poll_wait);
		kill_fasync(&ctx->cq_fasync, SIGIO, POLL_IN);
	}
}

static void io_cqring_ev_posted_iopoll(struct io_ring_ctx *ctx)
{
	/* see waitqueue_active() comment */
	smp_mb();

	if (ctx->flags & IORING_SETUP_SQPOLL) {
		if (waitqueue_active(&ctx->cq_wait))
			wake_up(&ctx->cq_wait);
	}
	if (io_should_trigger_evfd(ctx))
		eventfd_signal(ctx->cq_ev_fd, 1);
	if (waitqueue_active(&ctx->poll_wait)) {
		wake_up_interruptible(&ctx->poll_wait);
		kill_fasync(&ctx->cq_fasync, SIGIO, POLL_IN);
	}
}

/* Returns true if there are no backlogged entries after the flush */
static bool __io_cqring_overflow_flush(struct io_ring_ctx *ctx, bool force)
{
	unsigned long flags;
	bool all_flushed, posted;

	if (!force && __io_cqring_events(ctx) == ctx->cq_entries)
		return false;

	posted = false;
	spin_lock_irqsave(&ctx->completion_lock, flags);
	while (!list_empty(&ctx->cq_overflow_list)) {
		struct io_uring_cqe *cqe = io_get_cqe(ctx);
		struct io_overflow_cqe *ocqe;

		if (!cqe && !force)
			break;
		ocqe = list_first_entry(&ctx->cq_overflow_list,
					struct io_overflow_cqe, list);
		if (cqe)
			memcpy(cqe, &ocqe->cqe, sizeof(*cqe));
		else
			io_account_cq_overflow(ctx);

		posted = true;
		list_del(&ocqe->list);
		kfree(ocqe);
	}

	all_flushed = list_empty(&ctx->cq_overflow_list);
	if (all_flushed) {
<<<<<<< HEAD
		clear_bit(0, &ctx->sq_check_overflow);
		clear_bit(0, &ctx->cq_check_overflow);
=======
		clear_bit(0, &ctx->check_cq_overflow);
>>>>>>> d92805b6
		WRITE_ONCE(ctx->rings->sq_flags,
			   ctx->rings->sq_flags & ~IORING_SQ_CQ_OVERFLOW);
	}

	if (posted)
		io_commit_cqring(ctx);
	spin_unlock_irqrestore(&ctx->completion_lock, flags);
	if (posted)
		io_cqring_ev_posted(ctx);
	return all_flushed;
}

static bool io_cqring_overflow_flush(struct io_ring_ctx *ctx, bool force)
{
	bool ret = true;

	if (test_bit(0, &ctx->check_cq_overflow)) {
		/* iopoll syncs against uring_lock, not completion_lock */
		if (ctx->flags & IORING_SETUP_IOPOLL)
			mutex_lock(&ctx->uring_lock);
		ret = __io_cqring_overflow_flush(ctx, force);
		if (ctx->flags & IORING_SETUP_IOPOLL)
			mutex_unlock(&ctx->uring_lock);
	}

	return ret;
}

/*
 * Shamelessly stolen from the mm implementation of page reference checking,
 * see commit f958d7b528b1 for details.
 */
#define req_ref_zero_or_close_to_overflow(req)	\
	((unsigned int) atomic_read(&(req->refs)) + 127u <= 127u)

static inline bool req_ref_inc_not_zero(struct io_kiocb *req)
{
	return atomic_inc_not_zero(&req->refs);
}

static inline bool req_ref_sub_and_test(struct io_kiocb *req, int refs)
{
	WARN_ON_ONCE(req_ref_zero_or_close_to_overflow(req));
	return atomic_sub_and_test(refs, &req->refs);
}

static inline bool req_ref_put_and_test(struct io_kiocb *req)
{
	WARN_ON_ONCE(req_ref_zero_or_close_to_overflow(req));
	return atomic_dec_and_test(&req->refs);
}

static inline void req_ref_put(struct io_kiocb *req)
{
	WARN_ON_ONCE(req_ref_put_and_test(req));
}

static inline void req_ref_get(struct io_kiocb *req)
{
	WARN_ON_ONCE(req_ref_zero_or_close_to_overflow(req));
	atomic_inc(&req->refs);
}

static bool io_cqring_event_overflow(struct io_ring_ctx *ctx, u64 user_data,
				     long res, unsigned int cflags)
{
	struct io_overflow_cqe *ocqe;

	ocqe = kmalloc(sizeof(*ocqe), GFP_ATOMIC | __GFP_ACCOUNT);
	if (!ocqe) {
		/*
		 * If we're in ring overflow flush mode, or in task cancel mode,
		 * or cannot allocate an overflow entry, then we need to drop it
		 * on the floor.
		 */
		io_account_cq_overflow(ctx);
		return false;
	}
	if (list_empty(&ctx->cq_overflow_list)) {
<<<<<<< HEAD
		set_bit(0, &ctx->sq_check_overflow);
		set_bit(0, &ctx->cq_check_overflow);
=======
		set_bit(0, &ctx->check_cq_overflow);
>>>>>>> d92805b6
		WRITE_ONCE(ctx->rings->sq_flags,
			   ctx->rings->sq_flags | IORING_SQ_CQ_OVERFLOW);

	}
	ocqe->cqe.user_data = user_data;
	ocqe->cqe.res = res;
	ocqe->cqe.flags = cflags;
	list_add_tail(&ocqe->list, &ctx->cq_overflow_list);
	return true;
}

static inline bool __io_cqring_fill_event(struct io_ring_ctx *ctx, u64 user_data,
					  long res, unsigned int cflags)
{
	struct io_uring_cqe *cqe;

	trace_io_uring_complete(ctx, user_data, res, cflags);

	/*
	 * If we can't get a cq entry, userspace overflowed the
	 * submission (by quite a lot). Increment the overflow count in
	 * the ring.
	 */
	cqe = io_get_cqe(ctx);
	if (likely(cqe)) {
		WRITE_ONCE(cqe->user_data, user_data);
		WRITE_ONCE(cqe->res, res);
		WRITE_ONCE(cqe->flags, cflags);
		return true;
	}
	return io_cqring_event_overflow(ctx, user_data, res, cflags);
}

/* not as hot to bloat with inlining */
static noinline bool io_cqring_fill_event(struct io_ring_ctx *ctx, u64 user_data,
					  long res, unsigned int cflags)
{
	return __io_cqring_fill_event(ctx, user_data, res, cflags);
}

static void io_req_complete_post(struct io_kiocb *req, long res,
				 unsigned int cflags)
{
	struct io_ring_ctx *ctx = req->ctx;
	unsigned long flags;

	spin_lock_irqsave(&ctx->completion_lock, flags);
	__io_cqring_fill_event(ctx, req->user_data, res, cflags);
	/*
	 * If we're the last reference to this request, add to our locked
	 * free_list cache.
	 */
	if (req_ref_put_and_test(req)) {
		if (req->flags & (REQ_F_LINK | REQ_F_HARDLINK)) {
			if (req->flags & (REQ_F_LINK_TIMEOUT | REQ_F_FAIL))
				io_disarm_next(req);
			if (req->link) {
				io_req_task_queue(req->link);
				req->link = NULL;
			}
		}
		io_dismantle_req(req);
		io_put_task(req->task, 1);
		list_add(&req->compl.list, &ctx->locked_free_list);
		ctx->locked_free_nr++;
	} else {
		if (!percpu_ref_tryget(&ctx->refs))
			req = NULL;
	}
	io_commit_cqring(ctx);
	spin_unlock_irqrestore(&ctx->completion_lock, flags);

	if (req) {
		io_cqring_ev_posted(ctx);
		percpu_ref_put(&ctx->refs);
	}
}

static inline bool io_req_needs_clean(struct io_kiocb *req)
{
	return req->flags & IO_REQ_CLEAN_FLAGS;
}

static void io_req_complete_state(struct io_kiocb *req, long res,
				  unsigned int cflags)
{
	if (io_req_needs_clean(req))
		io_clean_op(req);
	req->result = res;
	req->compl.cflags = cflags;
	req->flags |= REQ_F_COMPLETE_INLINE;
}

static inline void __io_req_complete(struct io_kiocb *req, unsigned issue_flags,
				     long res, unsigned cflags)
{
	if (issue_flags & IO_URING_F_COMPLETE_DEFER)
		io_req_complete_state(req, res, cflags);
	else
		io_req_complete_post(req, res, cflags);
}

static inline void io_req_complete(struct io_kiocb *req, long res)
{
	__io_req_complete(req, 0, res, 0);
}

static void io_req_complete_failed(struct io_kiocb *req, long res)
{
	req_set_fail(req);
	io_put_req(req);
	io_req_complete_post(req, res, 0);
}

static void io_flush_cached_locked_reqs(struct io_ring_ctx *ctx,
					struct io_comp_state *cs)
{
	spin_lock_irq(&ctx->completion_lock);
	list_splice_init(&ctx->locked_free_list, &cs->free_list);
	ctx->locked_free_nr = 0;
	spin_unlock_irq(&ctx->completion_lock);
}

/* Returns true IFF there are requests in the cache */
static bool io_flush_cached_reqs(struct io_ring_ctx *ctx)
{
	struct io_submit_state *state = &ctx->submit_state;
	struct io_comp_state *cs = &state->comp;
	int nr;

	/*
	 * If we have more than a batch's worth of requests in our IRQ side
	 * locked cache, grab the lock and move them over to our submission
	 * side cache.
	 */
	if (READ_ONCE(ctx->locked_free_nr) > IO_COMPL_BATCH)
		io_flush_cached_locked_reqs(ctx, cs);

	nr = state->free_reqs;
	while (!list_empty(&cs->free_list)) {
		struct io_kiocb *req = list_first_entry(&cs->free_list,
						struct io_kiocb, compl.list);

		list_del(&req->compl.list);
		state->reqs[nr++] = req;
		if (nr == ARRAY_SIZE(state->reqs))
			break;
	}

	state->free_reqs = nr;
	return nr != 0;
}

static struct io_kiocb *io_alloc_req(struct io_ring_ctx *ctx)
{
	struct io_submit_state *state = &ctx->submit_state;

	BUILD_BUG_ON(ARRAY_SIZE(state->reqs) < IO_REQ_ALLOC_BATCH);

	if (!state->free_reqs) {
		gfp_t gfp = GFP_KERNEL | __GFP_NOWARN;
		int ret, i;

		if (io_flush_cached_reqs(ctx))
			goto got_req;

		ret = kmem_cache_alloc_bulk(req_cachep, gfp, IO_REQ_ALLOC_BATCH,
					    state->reqs);

		/*
		 * Bulk alloc is all-or-nothing. If we fail to get a batch,
		 * retry single alloc to be on the safe side.
		 */
		if (unlikely(ret <= 0)) {
			state->reqs[0] = kmem_cache_alloc(req_cachep, gfp);
			if (!state->reqs[0])
				return NULL;
			ret = 1;
		}

		/*
		 * Don't initialise the fields below on every allocation, but
		 * do that in advance and keep valid on free.
		 */
		for (i = 0; i < ret; i++) {
			struct io_kiocb *req = state->reqs[i];

			req->ctx = ctx;
			req->link = NULL;
			req->async_data = NULL;
			/* not necessary, but safer to zero */
			req->result = 0;
		}
		state->free_reqs = ret;
	}
got_req:
	state->free_reqs--;
	return state->reqs[state->free_reqs];
}

static inline void io_put_file(struct file *file)
{
	if (file)
		fput(file);
}

static void io_dismantle_req(struct io_kiocb *req)
{
	unsigned int flags = req->flags;

	if (io_req_needs_clean(req))
		io_clean_op(req);
	if (!(flags & REQ_F_FIXED_FILE))
		io_put_file(req->file);
	if (req->fixed_rsrc_refs)
		percpu_ref_put(req->fixed_rsrc_refs);
	if (req->async_data) {
		kfree(req->async_data);
<<<<<<< HEAD
	if (req->creds) {
		put_cred(req->creds);
		req->creds = NULL;
=======
		req->async_data = NULL;
>>>>>>> d92805b6
	}
}

/* must to be called somewhat shortly after putting a request */
static inline void io_put_task(struct task_struct *task, int nr)
{
	struct io_uring_task *tctx = task->io_uring;

	percpu_counter_sub(&tctx->inflight, nr);
	if (unlikely(atomic_read(&tctx->in_idle)))
		wake_up(&tctx->wait);
	put_task_struct_many(task, nr);
}

static void __io_free_req(struct io_kiocb *req)
{
	struct io_ring_ctx *ctx = req->ctx;

	io_dismantle_req(req);
	io_put_task(req->task, 1);

	kmem_cache_free(req_cachep, req);
	percpu_ref_put(&ctx->refs);
}

static inline void io_remove_next_linked(struct io_kiocb *req)
{
	struct io_kiocb *nxt = req->link;

	req->link = nxt->link;
	nxt->link = NULL;
}

static bool io_kill_linked_timeout(struct io_kiocb *req)
	__must_hold(&req->ctx->completion_lock)
{
	struct io_kiocb *link = req->link;

	/*
	 * Can happen if a linked timeout fired and link had been like
	 * req -> link t-out -> link t-out [-> ...]
	 */
	if (link && (link->flags & REQ_F_LTIMEOUT_ACTIVE)) {
		struct io_timeout_data *io = link->async_data;

		io_remove_next_linked(req);
		link->timeout.head = NULL;
		if (hrtimer_try_to_cancel(&io->timer) != -1) {
			io_cqring_fill_event(link->ctx, link->user_data,
					     -ECANCELED, 0);
			io_put_req_deferred(link, 1);
			return true;
		}
	}
	return false;
}

static void io_fail_links(struct io_kiocb *req)
	__must_hold(&req->ctx->completion_lock)
{
	struct io_kiocb *nxt, *link = req->link;

	req->link = NULL;
	while (link) {
		nxt = link->link;
		link->link = NULL;

		trace_io_uring_fail_link(req, link);
		io_cqring_fill_event(link->ctx, link->user_data, -ECANCELED, 0);
		io_put_req_deferred(link, 2);
		link = nxt;
	}
}

static bool io_disarm_next(struct io_kiocb *req)
	__must_hold(&req->ctx->completion_lock)
{
	bool posted = false;

	if (likely(req->flags & REQ_F_LINK_TIMEOUT))
		posted = io_kill_linked_timeout(req);
	if (unlikely((req->flags & REQ_F_FAIL) &&
		     !(req->flags & REQ_F_HARDLINK))) {
		posted |= (req->link != NULL);
		io_fail_links(req);
	}
	return posted;
}

static struct io_kiocb *__io_req_find_next(struct io_kiocb *req)
{
	struct io_kiocb *nxt;

	/*
	 * If LINK is set, we have dependent requests in this chain. If we
	 * didn't fail this request, queue the first one up, moving any other
	 * dependencies to the next request. In case of failure, fail the rest
	 * of the chain.
	 */
	if (req->flags & (REQ_F_LINK_TIMEOUT | REQ_F_FAIL)) {
		struct io_ring_ctx *ctx = req->ctx;
		unsigned long flags;
		bool posted;

		spin_lock_irqsave(&ctx->completion_lock, flags);
		posted = io_disarm_next(req);
		if (posted)
			io_commit_cqring(req->ctx);
		spin_unlock_irqrestore(&ctx->completion_lock, flags);
		if (posted)
			io_cqring_ev_posted(ctx);
	}
	nxt = req->link;
	req->link = NULL;
	return nxt;
}

static inline struct io_kiocb *io_req_find_next(struct io_kiocb *req)
{
	if (likely(!(req->flags & (REQ_F_LINK|REQ_F_HARDLINK))))
		return NULL;
	return __io_req_find_next(req);
}

static void ctx_flush_and_put(struct io_ring_ctx *ctx)
{
	if (!ctx)
		return;
	if (ctx->submit_state.comp.nr) {
		mutex_lock(&ctx->uring_lock);
		io_submit_flush_completions(ctx);
		mutex_unlock(&ctx->uring_lock);
	}
	percpu_ref_put(&ctx->refs);
}

static void tctx_task_work(struct callback_head *cb)
{
<<<<<<< HEAD
	struct io_uring_task *tctx = container_of(cb, struct io_uring_task,
						  task_work);

	clear_bit(0, &tctx->task_state);

	while (true) {
		struct io_ring_ctx *ctx = NULL;
		struct io_wq_work_list list;
		struct io_wq_work_node *node;

		spin_lock_irq(&tctx->task_lock);
		list = tctx->task_list;
		INIT_WQ_LIST(&tctx->task_list);
		spin_unlock_irq(&tctx->task_lock);

		if (wq_list_empty(&list))
			break;

		node = list.first;
		while (node) {
			struct io_wq_work_node *next = node->next;
			struct io_kiocb *req = container_of(node, struct io_kiocb,
							    io_task_work.node);

			if (req->ctx != ctx) {
				ctx_flush_and_put(ctx);
				ctx = req->ctx;
				percpu_ref_get(&ctx->refs);
			}
			req->task_work.func(&req->task_work);
			node = next;
		}

		ctx_flush_and_put(ctx);
		if (!list.first)
			break;
		cond_resched();
	}
=======
	struct io_ring_ctx *ctx = NULL;
	struct io_uring_task *tctx = container_of(cb, struct io_uring_task,
						  task_work);

	while (1) {
		struct io_wq_work_node *node;

		spin_lock_irq(&tctx->task_lock);
		node = tctx->task_list.first;
		INIT_WQ_LIST(&tctx->task_list);
		spin_unlock_irq(&tctx->task_lock);

		while (node) {
			struct io_wq_work_node *next = node->next;
			struct io_kiocb *req = container_of(node, struct io_kiocb,
							    io_task_work.node);

			if (req->ctx != ctx) {
				ctx_flush_and_put(ctx);
				ctx = req->ctx;
				percpu_ref_get(&ctx->refs);
			}
			req->io_task_work.func(req);
			node = next;
		}
		if (wq_list_empty(&tctx->task_list)) {
			spin_lock_irq(&tctx->task_lock);
			clear_bit(0, &tctx->task_state);
			if (wq_list_empty(&tctx->task_list)) {
				spin_unlock_irq(&tctx->task_lock);
				break;
			}
			spin_unlock_irq(&tctx->task_lock);
			/* another tctx_task_work() is enqueued, yield */
			if (test_and_set_bit(0, &tctx->task_state))
				break;
		}
		cond_resched();
	}

	ctx_flush_and_put(ctx);
>>>>>>> d92805b6
}

static void io_req_task_work_add(struct io_kiocb *req)
{
	struct task_struct *tsk = req->task;
	struct io_uring_task *tctx = tsk->io_uring;
	enum task_work_notify_mode notify;
	struct io_wq_work_node *node;
	unsigned long flags;

	WARN_ON_ONCE(!tctx);

	spin_lock_irqsave(&tctx->task_lock, flags);
	wq_list_add_tail(&req->io_task_work.node, &tctx->task_list);
	spin_unlock_irqrestore(&tctx->task_lock, flags);

	/* task_work already pending, we're done */
	if (test_bit(0, &tctx->task_state) ||
	    test_and_set_bit(0, &tctx->task_state))
		return;
	if (unlikely(tsk->flags & PF_EXITING))
		goto fail;

	/*
	 * SQPOLL kernel thread doesn't need notification, just a wakeup. For
	 * all other cases, use TWA_SIGNAL unconditionally to ensure we're
	 * processing task_work. There's no reliable way to tell if TWA_RESUME
	 * will do the job.
	 */
	notify = (req->ctx->flags & IORING_SETUP_SQPOLL) ? TWA_NONE : TWA_SIGNAL;
	if (!task_work_add(tsk, &tctx->task_work, notify)) {
		wake_up_process(tsk);
		return;
	}
fail:
	clear_bit(0, &tctx->task_state);
	spin_lock_irqsave(&tctx->task_lock, flags);
	node = tctx->task_list.first;
	INIT_WQ_LIST(&tctx->task_list);
	spin_unlock_irqrestore(&tctx->task_lock, flags);

	while (node) {
		req = container_of(node, struct io_kiocb, io_task_work.node);
		node = node->next;
		if (llist_add(&req->io_task_work.fallback_node,
			      &req->ctx->fallback_llist))
			schedule_delayed_work(&req->ctx->fallback_work, 1);
	}
}

static void io_req_task_cancel(struct io_kiocb *req)
{
	struct io_ring_ctx *ctx = req->ctx;

	/* ctx is guaranteed to stay alive while we hold uring_lock */
	mutex_lock(&ctx->uring_lock);
	io_req_complete_failed(req, req->result);
	mutex_unlock(&ctx->uring_lock);
}

static void io_req_task_submit(struct io_kiocb *req)
{
	struct io_ring_ctx *ctx = req->ctx;

	/* ctx stays valid until unlock, even if we drop all ours ctx->refs */
	mutex_lock(&ctx->uring_lock);
	if (!(req->task->flags & PF_EXITING) && !req->task->in_execve)
		__io_queue_sqe(req);
	else
		io_req_complete_failed(req, -EFAULT);
	mutex_unlock(&ctx->uring_lock);
}

static void io_req_task_queue_fail(struct io_kiocb *req, int ret)
{
	req->result = ret;
	req->io_task_work.func = io_req_task_cancel;
	io_req_task_work_add(req);
}

static void io_req_task_queue(struct io_kiocb *req)
{
	req->io_task_work.func = io_req_task_submit;
	io_req_task_work_add(req);
}

static void io_req_task_queue_reissue(struct io_kiocb *req)
{
	req->io_task_work.func = io_queue_async_work;
	io_req_task_work_add(req);
}

static inline void io_queue_next(struct io_kiocb *req)
{
	struct io_kiocb *nxt = io_req_find_next(req);

	if (nxt)
		io_req_task_queue(nxt);
}

static void io_free_req(struct io_kiocb *req)
{
	io_queue_next(req);
	__io_free_req(req);
}

struct req_batch {
	struct task_struct	*task;
	int			task_refs;
	int			ctx_refs;
};

static inline void io_init_req_batch(struct req_batch *rb)
{
	rb->task_refs = 0;
	rb->ctx_refs = 0;
	rb->task = NULL;
}

static void io_req_free_batch_finish(struct io_ring_ctx *ctx,
				     struct req_batch *rb)
{
	if (rb->task)
		io_put_task(rb->task, rb->task_refs);
	if (rb->ctx_refs)
		percpu_ref_put_many(&ctx->refs, rb->ctx_refs);
}

static void io_req_free_batch(struct req_batch *rb, struct io_kiocb *req,
			      struct io_submit_state *state)
{
	io_queue_next(req);
	io_dismantle_req(req);

	if (req->task != rb->task) {
		if (rb->task)
			io_put_task(rb->task, rb->task_refs);
		rb->task = req->task;
		rb->task_refs = 0;
	}
	rb->task_refs++;
	rb->ctx_refs++;

	if (state->free_reqs != ARRAY_SIZE(state->reqs))
		state->reqs[state->free_reqs++] = req;
	else
		list_add(&req->compl.list, &state->comp.free_list);
}

static void io_submit_flush_completions(struct io_ring_ctx *ctx)
{
	struct io_comp_state *cs = &ctx->submit_state.comp;
	int i, nr = cs->nr;
	struct req_batch rb;

	spin_lock_irq(&ctx->completion_lock);
	for (i = 0; i < nr; i++) {
		struct io_kiocb *req = cs->reqs[i];

		__io_cqring_fill_event(ctx, req->user_data, req->result,
					req->compl.cflags);
	}
	io_commit_cqring(ctx);
	spin_unlock_irq(&ctx->completion_lock);
	io_cqring_ev_posted(ctx);

	io_init_req_batch(&rb);
	for (i = 0; i < nr; i++) {
		struct io_kiocb *req = cs->reqs[i];

		/* submission and completion refs */
		if (req_ref_sub_and_test(req, 2))
			io_req_free_batch(&rb, req, &ctx->submit_state);
	}

	io_req_free_batch_finish(ctx, &rb);
	cs->nr = 0;
}

/*
 * Drop reference to request, return next in chain (if there is one) if this
 * was the last reference to this request.
 */
static inline struct io_kiocb *io_put_req_find_next(struct io_kiocb *req)
{
	struct io_kiocb *nxt = NULL;

	if (req_ref_put_and_test(req)) {
		nxt = io_req_find_next(req);
		__io_free_req(req);
	}
	return nxt;
}

static inline void io_put_req(struct io_kiocb *req)
{
	if (req_ref_put_and_test(req))
		io_free_req(req);
}

static void io_free_req_deferred(struct io_kiocb *req)
{
	req->io_task_work.func = io_free_req;
	io_req_task_work_add(req);
}

static inline void io_put_req_deferred(struct io_kiocb *req, int refs)
{
	if (req_ref_sub_and_test(req, refs))
		io_free_req_deferred(req);
}

static unsigned io_cqring_events(struct io_ring_ctx *ctx)
{
	/* See comment at the top of this file */
	smp_rmb();
	return __io_cqring_events(ctx);
}

static inline unsigned int io_sqring_entries(struct io_ring_ctx *ctx)
{
	struct io_rings *rings = ctx->rings;

	/* make sure SQ entry isn't read before tail */
	return smp_load_acquire(&rings->sq.tail) - ctx->cached_sq_head;
}

static unsigned int io_put_kbuf(struct io_kiocb *req, struct io_buffer *kbuf)
{
	unsigned int cflags;

	cflags = kbuf->bid << IORING_CQE_BUFFER_SHIFT;
	cflags |= IORING_CQE_F_BUFFER;
	req->flags &= ~REQ_F_BUFFER_SELECTED;
	kfree(kbuf);
	return cflags;
}

static inline unsigned int io_put_rw_kbuf(struct io_kiocb *req)
{
	struct io_buffer *kbuf;

	kbuf = (struct io_buffer *) (unsigned long) req->rw.addr;
	return io_put_kbuf(req, kbuf);
}

static inline bool io_run_task_work(void)
{
	if (test_thread_flag(TIF_NOTIFY_SIGNAL) || current->task_works) {
		__set_current_state(TASK_RUNNING);
		tracehook_notify_signal();
		return true;
	}

	return false;
}

/*
 * Find and free completed poll iocbs
 */
static void io_iopoll_complete(struct io_ring_ctx *ctx, unsigned int *nr_events,
			       struct list_head *done, bool resubmit)
{
	struct req_batch rb;
	struct io_kiocb *req;

	/* order with ->result store in io_complete_rw_iopoll() */
	smp_rmb();

	io_init_req_batch(&rb);
	while (!list_empty(done)) {
		int cflags = 0;

		req = list_first_entry(done, struct io_kiocb, inflight_entry);
		list_del(&req->inflight_entry);

		if (READ_ONCE(req->result) == -EAGAIN && resubmit &&
		    !(req->flags & REQ_F_DONT_REISSUE)) {
			req->iopoll_completed = 0;
			req_ref_get(req);
			io_req_task_queue_reissue(req);
			continue;
		}

		if (req->flags & REQ_F_BUFFER_SELECTED)
			cflags = io_put_rw_kbuf(req);

		__io_cqring_fill_event(ctx, req->user_data, req->result, cflags);
		(*nr_events)++;

		if (req_ref_put_and_test(req))
			io_req_free_batch(&rb, req, &ctx->submit_state);
	}

	io_commit_cqring(ctx);
	io_cqring_ev_posted_iopoll(ctx);
	io_req_free_batch_finish(ctx, &rb);
}

static int io_do_iopoll(struct io_ring_ctx *ctx, unsigned int *nr_events,
			long min, bool resubmit)
{
	struct io_kiocb *req, *tmp;
	LIST_HEAD(done);
	bool spin;
	int ret;

	/*
	 * Only spin for completions if we don't have multiple devices hanging
	 * off our complete list, and we're under the requested amount.
	 */
	spin = !ctx->poll_multi_queue && *nr_events < min;

	ret = 0;
	list_for_each_entry_safe(req, tmp, &ctx->iopoll_list, inflight_entry) {
		struct kiocb *kiocb = &req->rw.kiocb;

		/*
		 * Move completed and retryable entries to our local lists.
		 * If we find a request that requires polling, break out
		 * and complete those lists first, if we have entries there.
		 */
		if (READ_ONCE(req->iopoll_completed)) {
			list_move_tail(&req->inflight_entry, &done);
			continue;
		}
		if (!list_empty(&done))
			break;

		ret = kiocb->ki_filp->f_op->iopoll(kiocb, spin);
		if (ret < 0)
			break;

		/* iopoll may have completed current req */
		if (READ_ONCE(req->iopoll_completed))
			list_move_tail(&req->inflight_entry, &done);

		if (ret && spin)
			spin = false;
		ret = 0;
	}

	if (!list_empty(&done))
		io_iopoll_complete(ctx, nr_events, &done, resubmit);

	return ret;
}

/*
 * We can't just wait for polled events to come to us, we have to actively
 * find and complete them.
 */
static void io_iopoll_try_reap_events(struct io_ring_ctx *ctx)
{
	if (!(ctx->flags & IORING_SETUP_IOPOLL))
		return;

	mutex_lock(&ctx->uring_lock);
	while (!list_empty(&ctx->iopoll_list)) {
		unsigned int nr_events = 0;

		io_do_iopoll(ctx, &nr_events, 0, false);

		/* let it sleep and repeat later if can't complete a request */
		if (nr_events == 0)
			break;
		/*
		 * Ensure we allow local-to-the-cpu processing to take place,
		 * in this case we need to ensure that we reap all events.
		 * Also let task_work, etc. to progress by releasing the mutex
		 */
		if (need_resched()) {
			mutex_unlock(&ctx->uring_lock);
			cond_resched();
			mutex_lock(&ctx->uring_lock);
		}
	}
	mutex_unlock(&ctx->uring_lock);
}

static int io_iopoll_check(struct io_ring_ctx *ctx, long min)
{
	unsigned int nr_events = 0;
	int ret = 0;

	/*
	 * We disallow the app entering submit/complete with polling, but we
	 * still need to lock the ring to prevent racing with polled issue
	 * that got punted to a workqueue.
	 */
	mutex_lock(&ctx->uring_lock);
	/*
	 * Don't enter poll loop if we already have events pending.
	 * If we do, we can potentially be spinning for commands that
	 * already triggered a CQE (eg in error).
	 */
	if (test_bit(0, &ctx->check_cq_overflow))
		__io_cqring_overflow_flush(ctx, false);
	if (io_cqring_events(ctx))
		goto out;
	do {
		/*
		 * If a submit got punted to a workqueue, we can have the
		 * application entering polling for a command before it gets
		 * issued. That app will hold the uring_lock for the duration
		 * of the poll right here, so we need to take a breather every
		 * now and then to ensure that the issue has a chance to add
		 * the poll to the issued list. Otherwise we can spin here
		 * forever, while the workqueue is stuck trying to acquire the
		 * very same mutex.
		 */
		if (list_empty(&ctx->iopoll_list)) {
			u32 tail = ctx->cached_cq_tail;

			mutex_unlock(&ctx->uring_lock);
			io_run_task_work();
			mutex_lock(&ctx->uring_lock);

			/* some requests don't go through iopoll_list */
			if (tail != ctx->cached_cq_tail ||
			    list_empty(&ctx->iopoll_list))
				break;
		}
		ret = io_do_iopoll(ctx, &nr_events, min, true);
	} while (!ret && nr_events < min && !need_resched());
out:
	mutex_unlock(&ctx->uring_lock);
	return ret;
}

static void kiocb_end_write(struct io_kiocb *req)
{
	/*
	 * Tell lockdep we inherited freeze protection from submission
	 * thread.
	 */
	if (req->flags & REQ_F_ISREG) {
		struct super_block *sb = file_inode(req->file)->i_sb;

		__sb_writers_acquired(sb, SB_FREEZE_WRITE);
		sb_end_write(sb);
	}
}

#ifdef CONFIG_BLOCK
static bool io_resubmit_prep(struct io_kiocb *req)
{
	struct io_async_rw *rw = req->async_data;

	if (!rw)
		return !io_req_prep_async(req);
	/* may have left rw->iter inconsistent on -EIOCBQUEUED */
	iov_iter_revert(&rw->iter, req->result - iov_iter_count(&rw->iter));
	return true;
}

static bool io_rw_should_reissue(struct io_kiocb *req)
{
	umode_t mode = file_inode(req->file)->i_mode;
	struct io_ring_ctx *ctx = req->ctx;

	if (!S_ISBLK(mode) && !S_ISREG(mode))
		return false;
	if ((req->flags & REQ_F_NOWAIT) || (io_wq_current_is_worker() &&
	    !(ctx->flags & IORING_SETUP_IOPOLL)))
		return false;
	/*
	 * If ref is dying, we might be running poll reap from the exit work.
	 * Don't attempt to reissue from that path, just let it fail with
	 * -EAGAIN.
	 */
	if (percpu_ref_is_dying(&ctx->refs))
		return false;
	/*
	 * Play it safe and assume not safe to re-import and reissue if we're
	 * not in the original thread group (or in task context).
	 */
	if (!same_thread_group(req->task, current) || !in_task())
		return false;
	return true;
}
#else
static bool io_resubmit_prep(struct io_kiocb *req)
{
	return false;
}
static bool io_rw_should_reissue(struct io_kiocb *req)
{
	return false;
}
#endif

static void io_fallback_req_func(struct work_struct *work)
{
	struct io_ring_ctx *ctx = container_of(work, struct io_ring_ctx,
						fallback_work.work);
	struct llist_node *node = llist_del_all(&ctx->fallback_llist);
	struct io_kiocb *req, *tmp;

	percpu_ref_get(&ctx->refs);
	llist_for_each_entry_safe(req, tmp, node, io_task_work.fallback_node)
		req->io_task_work.func(req);
	percpu_ref_put(&ctx->refs);
}

static void __io_complete_rw(struct io_kiocb *req, long res, long res2,
			     unsigned int issue_flags)
{
	int cflags = 0;

	if (req->rw.kiocb.ki_flags & IOCB_WRITE)
		kiocb_end_write(req);
	if (res != req->result) {
		if ((res == -EAGAIN || res == -EOPNOTSUPP) &&
		    io_rw_should_reissue(req)) {
			req->flags |= REQ_F_REISSUE;
			return;
		}
		req_set_fail(req);
	}
	if (req->flags & REQ_F_BUFFER_SELECTED)
		cflags = io_put_rw_kbuf(req);
	__io_req_complete(req, issue_flags, res, cflags);
}

static void io_complete_rw(struct kiocb *kiocb, long res, long res2)
{
	struct io_kiocb *req = container_of(kiocb, struct io_kiocb, rw.kiocb);

	__io_complete_rw(req, res, res2, 0);
}

static void io_complete_rw_iopoll(struct kiocb *kiocb, long res, long res2)
{
	struct io_kiocb *req = container_of(kiocb, struct io_kiocb, rw.kiocb);

	if (kiocb->ki_flags & IOCB_WRITE)
		kiocb_end_write(req);
	if (unlikely(res != req->result)) {
		if (!(res == -EAGAIN && io_rw_should_reissue(req) &&
		    io_resubmit_prep(req))) {
			req_set_fail(req);
			req->flags |= REQ_F_DONT_REISSUE;
		}
	}

	WRITE_ONCE(req->result, res);
	/* order with io_iopoll_complete() checking ->result */
	smp_wmb();
	WRITE_ONCE(req->iopoll_completed, 1);
}

/*
 * After the iocb has been issued, it's safe to be found on the poll list.
 * Adding the kiocb to the list AFTER submission ensures that we don't
 * find it from a io_do_iopoll() thread before the issuer is done
 * accessing the kiocb cookie.
 */
static void io_iopoll_req_issued(struct io_kiocb *req)
{
	struct io_ring_ctx *ctx = req->ctx;
	const bool in_async = io_wq_current_is_worker();

	/* workqueue context doesn't hold uring_lock, grab it now */
	if (unlikely(in_async))
		mutex_lock(&ctx->uring_lock);

	/*
	 * Track whether we have multiple files in our lists. This will impact
	 * how we do polling eventually, not spinning if we're on potentially
	 * different devices.
	 */
	if (list_empty(&ctx->iopoll_list)) {
		ctx->poll_multi_queue = false;
	} else if (!ctx->poll_multi_queue) {
		struct io_kiocb *list_req;
		unsigned int queue_num0, queue_num1;

		list_req = list_first_entry(&ctx->iopoll_list, struct io_kiocb,
						inflight_entry);

		if (list_req->file != req->file) {
			ctx->poll_multi_queue = true;
		} else {
			queue_num0 = blk_qc_t_to_queue_num(list_req->rw.kiocb.ki_cookie);
			queue_num1 = blk_qc_t_to_queue_num(req->rw.kiocb.ki_cookie);
			if (queue_num0 != queue_num1)
				ctx->poll_multi_queue = true;
		}
	}

	/*
	 * For fast devices, IO may have already completed. If it has, add
	 * it to the front so we find it first.
	 */
	if (READ_ONCE(req->iopoll_completed))
		list_add(&req->inflight_entry, &ctx->iopoll_list);
	else
		list_add_tail(&req->inflight_entry, &ctx->iopoll_list);

	if (unlikely(in_async)) {
		/*
		 * If IORING_SETUP_SQPOLL is enabled, sqes are either handle
		 * in sq thread task context or in io worker task context. If
		 * current task context is sq thread, we don't need to check
		 * whether should wake up sq thread.
		 */
		if ((ctx->flags & IORING_SETUP_SQPOLL) &&
		    wq_has_sleeper(&ctx->sq_data->wait))
			wake_up(&ctx->sq_data->wait);

		mutex_unlock(&ctx->uring_lock);
	}
}

static inline void io_state_file_put(struct io_submit_state *state)
{
	if (state->file_refs) {
		fput_many(state->file, state->file_refs);
		state->file_refs = 0;
	}
}

/*
 * Get as many references to a file as we have IOs left in this submission,
 * assuming most submissions are for one file, or at least that each file
 * has more than one submission.
 */
static struct file *__io_file_get(struct io_submit_state *state, int fd)
{
	if (!state)
		return fget(fd);

	if (state->file_refs) {
		if (state->fd == fd) {
			state->file_refs--;
			return state->file;
		}
		io_state_file_put(state);
	}
	state->file = fget_many(fd, state->ios_left);
	if (unlikely(!state->file))
		return NULL;

	state->fd = fd;
	state->file_refs = state->ios_left - 1;
	return state->file;
}

static bool io_bdev_nowait(struct block_device *bdev)
{
	return !bdev || blk_queue_nowait(bdev_get_queue(bdev));
}

/*
 * If we tracked the file through the SCM inflight mechanism, we could support
 * any file. For now, just ensure that anything potentially problematic is done
 * inline.
 */
static bool __io_file_supports_async(struct file *file, int rw)
{
	umode_t mode = file_inode(file)->i_mode;

	if (S_ISBLK(mode)) {
		if (IS_ENABLED(CONFIG_BLOCK) &&
		    io_bdev_nowait(I_BDEV(file->f_mapping->host)))
			return true;
		return false;
	}
	if (S_ISSOCK(mode))
		return true;
	if (S_ISREG(mode)) {
		if (IS_ENABLED(CONFIG_BLOCK) &&
		    io_bdev_nowait(file->f_inode->i_sb->s_bdev) &&
		    file->f_op != &io_uring_fops)
			return true;
		return false;
	}

	/* any ->read/write should understand O_NONBLOCK */
	if (file->f_flags & O_NONBLOCK)
		return true;

	if (!(file->f_mode & FMODE_NOWAIT))
		return false;

	if (rw == READ)
		return file->f_op->read_iter != NULL;

	return file->f_op->write_iter != NULL;
}

static bool io_file_supports_async(struct io_kiocb *req, int rw)
{
	if (rw == READ && (req->flags & REQ_F_ASYNC_READ))
		return true;
	else if (rw == WRITE && (req->flags & REQ_F_ASYNC_WRITE))
		return true;

	return __io_file_supports_async(req->file, rw);
}

static int io_prep_rw(struct io_kiocb *req, const struct io_uring_sqe *sqe)
{
	struct io_ring_ctx *ctx = req->ctx;
	struct kiocb *kiocb = &req->rw.kiocb;
	struct file *file = req->file;
	unsigned ioprio;
	int ret;

	if (!(req->flags & REQ_F_ISREG) && S_ISREG(file_inode(file)->i_mode))
		req->flags |= REQ_F_ISREG;

	kiocb->ki_pos = READ_ONCE(sqe->off);
	if (kiocb->ki_pos == -1 && !(file->f_mode & FMODE_STREAM)) {
		req->flags |= REQ_F_CUR_POS;
		kiocb->ki_pos = file->f_pos;
	}
	kiocb->ki_hint = ki_hint_validate(file_write_hint(kiocb->ki_filp));
	kiocb->ki_flags = iocb_flags(kiocb->ki_filp);
	ret = kiocb_set_rw_flags(kiocb, READ_ONCE(sqe->rw_flags));
	if (unlikely(ret))
		return ret;

	/* don't allow async punt for O_NONBLOCK or RWF_NOWAIT */
	if ((kiocb->ki_flags & IOCB_NOWAIT) || (file->f_flags & O_NONBLOCK))
		req->flags |= REQ_F_NOWAIT;

	ioprio = READ_ONCE(sqe->ioprio);
	if (ioprio) {
		ret = ioprio_check_cap(ioprio);
		if (ret)
			return ret;

		kiocb->ki_ioprio = ioprio;
	} else
		kiocb->ki_ioprio = get_current_ioprio();

	if (ctx->flags & IORING_SETUP_IOPOLL) {
		if (!(kiocb->ki_flags & IOCB_DIRECT) ||
		    !kiocb->ki_filp->f_op->iopoll)
			return -EOPNOTSUPP;

		kiocb->ki_flags |= IOCB_HIPRI;
		kiocb->ki_complete = io_complete_rw_iopoll;
		req->iopoll_completed = 0;
	} else {
		if (kiocb->ki_flags & IOCB_HIPRI)
			return -EINVAL;
		kiocb->ki_complete = io_complete_rw;
	}

	if (req->opcode == IORING_OP_READ_FIXED ||
	    req->opcode == IORING_OP_WRITE_FIXED) {
		req->imu = NULL;
		io_req_set_rsrc_node(req);
	}

	req->rw.addr = READ_ONCE(sqe->addr);
	req->rw.len = READ_ONCE(sqe->len);
	req->buf_index = READ_ONCE(sqe->buf_index);
	return 0;
}

static inline void io_rw_done(struct kiocb *kiocb, ssize_t ret)
{
	switch (ret) {
	case -EIOCBQUEUED:
		break;
	case -ERESTARTSYS:
	case -ERESTARTNOINTR:
	case -ERESTARTNOHAND:
	case -ERESTART_RESTARTBLOCK:
		/*
		 * We can't just restart the syscall, since previously
		 * submitted sqes may already be in progress. Just fail this
		 * IO with EINTR.
		 */
		ret = -EINTR;
		fallthrough;
	default:
		kiocb->ki_complete(kiocb, ret, 0);
	}
}

static void kiocb_done(struct kiocb *kiocb, ssize_t ret,
		       unsigned int issue_flags)
{
	struct io_kiocb *req = container_of(kiocb, struct io_kiocb, rw.kiocb);
	struct io_async_rw *io = req->async_data;
	bool check_reissue = kiocb->ki_complete == io_complete_rw;

	/* add previously done IO, if any */
	if (io && io->bytes_done > 0) {
		if (ret < 0)
			ret = io->bytes_done;
		else
			ret += io->bytes_done;
	}

	if (req->flags & REQ_F_CUR_POS)
		req->file->f_pos = kiocb->ki_pos;
	if (ret >= 0 && check_reissue)
		__io_complete_rw(req, ret, 0, issue_flags);
	else
		io_rw_done(kiocb, ret);

	if (check_reissue && (req->flags & REQ_F_REISSUE)) {
		req->flags &= ~REQ_F_REISSUE;
		if (io_resubmit_prep(req)) {
			req_ref_get(req);
			io_req_task_queue_reissue(req);
		} else {
			int cflags = 0;

			req_set_fail(req);
			if (req->flags & REQ_F_BUFFER_SELECTED)
				cflags = io_put_rw_kbuf(req);
			__io_req_complete(req, issue_flags, ret, cflags);
		}
	}
}

static int __io_import_fixed(struct io_kiocb *req, int rw, struct iov_iter *iter,
			     struct io_mapped_ubuf *imu)
{
	size_t len = req->rw.len;
	u64 buf_end, buf_addr = req->rw.addr;
	size_t offset;

	if (unlikely(check_add_overflow(buf_addr, (u64)len, &buf_end)))
		return -EFAULT;
	/* not inside the mapped region */
	if (unlikely(buf_addr < imu->ubuf || buf_end > imu->ubuf_end))
		return -EFAULT;

	/*
	 * May not be a start of buffer, set size appropriately
	 * and advance us to the beginning.
	 */
	offset = buf_addr - imu->ubuf;
	iov_iter_bvec(iter, rw, imu->bvec, imu->nr_bvecs, offset + len);

	if (offset) {
		/*
		 * Don't use iov_iter_advance() here, as it's really slow for
		 * using the latter parts of a big fixed buffer - it iterates
		 * over each segment manually. We can cheat a bit here, because
		 * we know that:
		 *
		 * 1) it's a BVEC iter, we set it up
		 * 2) all bvecs are PAGE_SIZE in size, except potentially the
		 *    first and last bvec
		 *
		 * So just find our index, and adjust the iterator afterwards.
		 * If the offset is within the first bvec (or the whole first
		 * bvec, just use iov_iter_advance(). This makes it easier
		 * since we can just skip the first segment, which may not
		 * be PAGE_SIZE aligned.
		 */
		const struct bio_vec *bvec = imu->bvec;

		if (offset <= bvec->bv_len) {
			iov_iter_advance(iter, offset);
		} else {
			unsigned long seg_skip;

			/* skip first vec */
			offset -= bvec->bv_len;
			seg_skip = 1 + (offset >> PAGE_SHIFT);

			iter->bvec = bvec + seg_skip;
			iter->nr_segs -= seg_skip;
			iter->count -= bvec->bv_len + offset;
			iter->iov_offset = offset & ~PAGE_MASK;
		}
	}

	return 0;
}

static int io_import_fixed(struct io_kiocb *req, int rw, struct iov_iter *iter)
{
	struct io_ring_ctx *ctx = req->ctx;
	struct io_mapped_ubuf *imu = req->imu;
	u16 index, buf_index = req->buf_index;

	if (likely(!imu)) {
		if (unlikely(buf_index >= ctx->nr_user_bufs))
			return -EFAULT;
		index = array_index_nospec(buf_index, ctx->nr_user_bufs);
		imu = READ_ONCE(ctx->user_bufs[index]);
		req->imu = imu;
	}
	return __io_import_fixed(req, rw, iter, imu);
}

static void io_ring_submit_unlock(struct io_ring_ctx *ctx, bool needs_lock)
{
	if (needs_lock)
		mutex_unlock(&ctx->uring_lock);
}

static void io_ring_submit_lock(struct io_ring_ctx *ctx, bool needs_lock)
{
	/*
	 * "Normal" inline submissions always hold the uring_lock, since we
	 * grab it from the system call. Same is true for the SQPOLL offload.
	 * The only exception is when we've detached the request and issue it
	 * from an async worker thread, grab the lock for that case.
	 */
	if (needs_lock)
		mutex_lock(&ctx->uring_lock);
}

static struct io_buffer *io_buffer_select(struct io_kiocb *req, size_t *len,
					  int bgid, struct io_buffer *kbuf,
					  bool needs_lock)
{
	struct io_buffer *head;

	if (req->flags & REQ_F_BUFFER_SELECTED)
		return kbuf;

	io_ring_submit_lock(req->ctx, needs_lock);

	lockdep_assert_held(&req->ctx->uring_lock);

	head = xa_load(&req->ctx->io_buffers, bgid);
	if (head) {
		if (!list_empty(&head->list)) {
			kbuf = list_last_entry(&head->list, struct io_buffer,
							list);
			list_del(&kbuf->list);
		} else {
			kbuf = head;
			xa_erase(&req->ctx->io_buffers, bgid);
		}
		if (*len > kbuf->len)
			*len = kbuf->len;
	} else {
		kbuf = ERR_PTR(-ENOBUFS);
	}

	io_ring_submit_unlock(req->ctx, needs_lock);

	return kbuf;
}

static void __user *io_rw_buffer_select(struct io_kiocb *req, size_t *len,
					bool needs_lock)
{
	struct io_buffer *kbuf;
	u16 bgid;

	kbuf = (struct io_buffer *) (unsigned long) req->rw.addr;
	bgid = req->buf_index;
	kbuf = io_buffer_select(req, len, bgid, kbuf, needs_lock);
	if (IS_ERR(kbuf))
		return kbuf;
	req->rw.addr = (u64) (unsigned long) kbuf;
	req->flags |= REQ_F_BUFFER_SELECTED;
	return u64_to_user_ptr(kbuf->addr);
}

#ifdef CONFIG_COMPAT
static ssize_t io_compat_import(struct io_kiocb *req, struct iovec *iov,
				bool needs_lock)
{
	struct compat_iovec __user *uiov;
	compat_ssize_t clen;
	void __user *buf;
	ssize_t len;

	uiov = u64_to_user_ptr(req->rw.addr);
	if (!access_ok(uiov, sizeof(*uiov)))
		return -EFAULT;
	if (__get_user(clen, &uiov->iov_len))
		return -EFAULT;
	if (clen < 0)
		return -EINVAL;

	len = clen;
	buf = io_rw_buffer_select(req, &len, needs_lock);
	if (IS_ERR(buf))
		return PTR_ERR(buf);
	iov[0].iov_base = buf;
	iov[0].iov_len = (compat_size_t) len;
	return 0;
}
#endif

static ssize_t __io_iov_buffer_select(struct io_kiocb *req, struct iovec *iov,
				      bool needs_lock)
{
	struct iovec __user *uiov = u64_to_user_ptr(req->rw.addr);
	void __user *buf;
	ssize_t len;

	if (copy_from_user(iov, uiov, sizeof(*uiov)))
		return -EFAULT;

	len = iov[0].iov_len;
	if (len < 0)
		return -EINVAL;
	buf = io_rw_buffer_select(req, &len, needs_lock);
	if (IS_ERR(buf))
		return PTR_ERR(buf);
	iov[0].iov_base = buf;
	iov[0].iov_len = len;
	return 0;
}

static ssize_t io_iov_buffer_select(struct io_kiocb *req, struct iovec *iov,
				    bool needs_lock)
{
	if (req->flags & REQ_F_BUFFER_SELECTED) {
		struct io_buffer *kbuf;

		kbuf = (struct io_buffer *) (unsigned long) req->rw.addr;
		iov[0].iov_base = u64_to_user_ptr(kbuf->addr);
		iov[0].iov_len = kbuf->len;
		return 0;
	}
	if (req->rw.len != 1)
		return -EINVAL;

#ifdef CONFIG_COMPAT
	if (req->ctx->compat)
		return io_compat_import(req, iov, needs_lock);
#endif

	return __io_iov_buffer_select(req, iov, needs_lock);
}

static int io_import_iovec(int rw, struct io_kiocb *req, struct iovec **iovec,
			   struct iov_iter *iter, bool needs_lock)
{
	void __user *buf = u64_to_user_ptr(req->rw.addr);
	size_t sqe_len = req->rw.len;
	u8 opcode = req->opcode;
	ssize_t ret;

	if (opcode == IORING_OP_READ_FIXED || opcode == IORING_OP_WRITE_FIXED) {
		*iovec = NULL;
		return io_import_fixed(req, rw, iter);
	}

	/* buffer index only valid with fixed read/write, or buffer select  */
	if (req->buf_index && !(req->flags & REQ_F_BUFFER_SELECT))
		return -EINVAL;

	if (opcode == IORING_OP_READ || opcode == IORING_OP_WRITE) {
		if (req->flags & REQ_F_BUFFER_SELECT) {
			buf = io_rw_buffer_select(req, &sqe_len, needs_lock);
			if (IS_ERR(buf))
				return PTR_ERR(buf);
			req->rw.len = sqe_len;
		}

		ret = import_single_range(rw, buf, sqe_len, *iovec, iter);
		*iovec = NULL;
		return ret;
	}

	if (req->flags & REQ_F_BUFFER_SELECT) {
		ret = io_iov_buffer_select(req, *iovec, needs_lock);
		if (!ret)
			iov_iter_init(iter, rw, *iovec, 1, (*iovec)->iov_len);
		*iovec = NULL;
		return ret;
	}

	return __import_iovec(rw, buf, sqe_len, UIO_FASTIOV, iovec, iter,
			      req->ctx->compat);
}

static inline loff_t *io_kiocb_ppos(struct kiocb *kiocb)
{
	return (kiocb->ki_filp->f_mode & FMODE_STREAM) ? NULL : &kiocb->ki_pos;
}

/*
 * For files that don't have ->read_iter() and ->write_iter(), handle them
 * by looping over ->read() or ->write() manually.
 */
static ssize_t loop_rw_iter(int rw, struct io_kiocb *req, struct iov_iter *iter)
{
	struct kiocb *kiocb = &req->rw.kiocb;
	struct file *file = req->file;
	ssize_t ret = 0;

	/*
	 * Don't support polled IO through this interface, and we can't
	 * support non-blocking either. For the latter, this just causes
	 * the kiocb to be handled from an async context.
	 */
	if (kiocb->ki_flags & IOCB_HIPRI)
		return -EOPNOTSUPP;
	if (kiocb->ki_flags & IOCB_NOWAIT)
		return -EAGAIN;

	while (iov_iter_count(iter)) {
		struct iovec iovec;
		ssize_t nr;

		if (!iov_iter_is_bvec(iter)) {
			iovec = iov_iter_iovec(iter);
		} else {
			iovec.iov_base = u64_to_user_ptr(req->rw.addr);
			iovec.iov_len = req->rw.len;
		}

		if (rw == READ) {
			nr = file->f_op->read(file, iovec.iov_base,
					      iovec.iov_len, io_kiocb_ppos(kiocb));
		} else {
			nr = file->f_op->write(file, iovec.iov_base,
					       iovec.iov_len, io_kiocb_ppos(kiocb));
		}

		if (nr < 0) {
			if (!ret)
				ret = nr;
			break;
		}
		ret += nr;
		if (nr != iovec.iov_len)
			break;
		req->rw.len -= nr;
		req->rw.addr += nr;
		iov_iter_advance(iter, nr);
	}

	return ret;
}

static void io_req_map_rw(struct io_kiocb *req, const struct iovec *iovec,
			  const struct iovec *fast_iov, struct iov_iter *iter)
{
	struct io_async_rw *rw = req->async_data;

	memcpy(&rw->iter, iter, sizeof(*iter));
	rw->free_iovec = iovec;
	rw->bytes_done = 0;
	/* can only be fixed buffers, no need to do anything */
	if (iov_iter_is_bvec(iter))
		return;
	if (!iovec) {
		unsigned iov_off = 0;

		rw->iter.iov = rw->fast_iov;
		if (iter->iov != fast_iov) {
			iov_off = iter->iov - fast_iov;
			rw->iter.iov += iov_off;
		}
		if (rw->fast_iov != fast_iov)
			memcpy(rw->fast_iov + iov_off, fast_iov + iov_off,
			       sizeof(struct iovec) * iter->nr_segs);
	} else {
		req->flags |= REQ_F_NEED_CLEANUP;
	}
}

static inline int io_alloc_async_data(struct io_kiocb *req)
{
	WARN_ON_ONCE(!io_op_defs[req->opcode].async_size);
	req->async_data = kmalloc(io_op_defs[req->opcode].async_size, GFP_KERNEL);
	return req->async_data == NULL;
}

static int io_setup_async_rw(struct io_kiocb *req, const struct iovec *iovec,
			     const struct iovec *fast_iov,
			     struct iov_iter *iter, bool force)
{
	if (!force && !io_op_defs[req->opcode].needs_async_setup)
		return 0;
	if (!req->async_data) {
		if (io_alloc_async_data(req)) {
			kfree(iovec);
			return -ENOMEM;
		}

		io_req_map_rw(req, iovec, fast_iov, iter);
	}
	return 0;
}

static inline int io_rw_prep_async(struct io_kiocb *req, int rw)
{
	struct io_async_rw *iorw = req->async_data;
	struct iovec *iov = iorw->fast_iov;
	int ret;

	ret = io_import_iovec(rw, req, &iov, &iorw->iter, false);
	if (unlikely(ret < 0))
		return ret;

	iorw->bytes_done = 0;
	iorw->free_iovec = iov;
	if (iov)
		req->flags |= REQ_F_NEED_CLEANUP;
	return 0;
}

static int io_read_prep(struct io_kiocb *req, const struct io_uring_sqe *sqe)
{
	if (unlikely(!(req->file->f_mode & FMODE_READ)))
		return -EBADF;
	return io_prep_rw(req, sqe);
}

/*
 * This is our waitqueue callback handler, registered through lock_page_async()
 * when we initially tried to do the IO with the iocb armed our waitqueue.
 * This gets called when the page is unlocked, and we generally expect that to
 * happen when the page IO is completed and the page is now uptodate. This will
 * queue a task_work based retry of the operation, attempting to copy the data
 * again. If the latter fails because the page was NOT uptodate, then we will
 * do a thread based blocking retry of the operation. That's the unexpected
 * slow path.
 */
static int io_async_buf_func(struct wait_queue_entry *wait, unsigned mode,
			     int sync, void *arg)
{
	struct wait_page_queue *wpq;
	struct io_kiocb *req = wait->private;
	struct wait_page_key *key = arg;

	wpq = container_of(wait, struct wait_page_queue, wait);

	if (!wake_page_match(wpq, key))
		return 0;

	req->rw.kiocb.ki_flags &= ~IOCB_WAITQ;
	list_del_init(&wait->entry);

	/* submit ref gets dropped, acquire a new one */
	req_ref_get(req);
	io_req_task_queue(req);
	return 1;
}

/*
 * This controls whether a given IO request should be armed for async page
 * based retry. If we return false here, the request is handed to the async
 * worker threads for retry. If we're doing buffered reads on a regular file,
 * we prepare a private wait_page_queue entry and retry the operation. This
 * will either succeed because the page is now uptodate and unlocked, or it
 * will register a callback when the page is unlocked at IO completion. Through
 * that callback, io_uring uses task_work to setup a retry of the operation.
 * That retry will attempt the buffered read again. The retry will generally
 * succeed, or in rare cases where it fails, we then fall back to using the
 * async worker threads for a blocking retry.
 */
static bool io_rw_should_retry(struct io_kiocb *req)
{
	struct io_async_rw *rw = req->async_data;
	struct wait_page_queue *wait = &rw->wpq;
	struct kiocb *kiocb = &req->rw.kiocb;

	/* never retry for NOWAIT, we just complete with -EAGAIN */
	if (req->flags & REQ_F_NOWAIT)
		return false;

	/* Only for buffered IO */
	if (kiocb->ki_flags & (IOCB_DIRECT | IOCB_HIPRI))
		return false;

	/*
	 * just use poll if we can, and don't attempt if the fs doesn't
	 * support callback based unlocks
	 */
	if (file_can_poll(req->file) || !(req->file->f_mode & FMODE_BUF_RASYNC))
		return false;

	wait->wait.func = io_async_buf_func;
	wait->wait.private = req;
	wait->wait.flags = 0;
	INIT_LIST_HEAD(&wait->wait.entry);
	kiocb->ki_flags |= IOCB_WAITQ;
	kiocb->ki_flags &= ~IOCB_NOWAIT;
	kiocb->ki_waitq = wait;
	return true;
}

static inline int io_iter_do_read(struct io_kiocb *req, struct iov_iter *iter)
{
	if (req->file->f_op->read_iter)
		return call_read_iter(req->file, &req->rw.kiocb, iter);
	else if (req->file->f_op->read)
		return loop_rw_iter(READ, req, iter);
	else
		return -EINVAL;
}

static int io_read(struct io_kiocb *req, unsigned int issue_flags)
{
	struct iovec inline_vecs[UIO_FASTIOV], *iovec = inline_vecs;
	struct kiocb *kiocb = &req->rw.kiocb;
	struct iov_iter __iter, *iter = &__iter;
	struct io_async_rw *rw = req->async_data;
	ssize_t io_size, ret, ret2;
	bool force_nonblock = issue_flags & IO_URING_F_NONBLOCK;

	if (rw) {
		iter = &rw->iter;
		iovec = NULL;
	} else {
		ret = io_import_iovec(READ, req, &iovec, iter, !force_nonblock);
		if (ret < 0)
			return ret;
	}
	io_size = iov_iter_count(iter);
	req->result = io_size;

	/* Ensure we clear previously set non-block flag */
	if (!force_nonblock)
		kiocb->ki_flags &= ~IOCB_NOWAIT;
	else
		kiocb->ki_flags |= IOCB_NOWAIT;

	/* If the file doesn't support async, just async punt */
	if (force_nonblock && !io_file_supports_async(req, READ)) {
		ret = io_setup_async_rw(req, iovec, inline_vecs, iter, true);
		return ret ?: -EAGAIN;
	}

	ret = rw_verify_area(READ, req->file, io_kiocb_ppos(kiocb), io_size);
	if (unlikely(ret)) {
		kfree(iovec);
		return ret;
	}

	ret = io_iter_do_read(req, iter);

	if (ret == -EAGAIN || (req->flags & REQ_F_REISSUE)) {
		req->flags &= ~REQ_F_REISSUE;
		/* IOPOLL retry should happen for io-wq threads */
		if (!force_nonblock && !(req->ctx->flags & IORING_SETUP_IOPOLL))
			goto done;
		/* no retry on NONBLOCK nor RWF_NOWAIT */
		if (req->flags & REQ_F_NOWAIT)
			goto done;
		/* some cases will consume bytes even on error returns */
		iov_iter_revert(iter, io_size - iov_iter_count(iter));
		ret = 0;
	} else if (ret == -EIOCBQUEUED) {
		goto out_free;
	} else if (ret <= 0 || ret == io_size || !force_nonblock ||
		   (req->flags & REQ_F_NOWAIT) || !(req->flags & REQ_F_ISREG)) {
		/* read all, failed, already did sync or don't want to retry */
		goto done;
	}

	ret2 = io_setup_async_rw(req, iovec, inline_vecs, iter, true);
	if (ret2)
		return ret2;

	iovec = NULL;
	rw = req->async_data;
	/* now use our persistent iterator, if we aren't already */
	iter = &rw->iter;

	do {
		io_size -= ret;
		rw->bytes_done += ret;
		/* if we can retry, do so with the callbacks armed */
		if (!io_rw_should_retry(req)) {
			kiocb->ki_flags &= ~IOCB_WAITQ;
			return -EAGAIN;
		}

		/*
		 * Now retry read with the IOCB_WAITQ parts set in the iocb. If
		 * we get -EIOCBQUEUED, then we'll get a notification when the
		 * desired page gets unlocked. We can also get a partial read
		 * here, and if we do, then just retry at the new offset.
		 */
		ret = io_iter_do_read(req, iter);
		if (ret == -EIOCBQUEUED)
			return 0;
		/* we got some bytes, but not all. retry. */
		kiocb->ki_flags &= ~IOCB_WAITQ;
	} while (ret > 0 && ret < io_size);
done:
	kiocb_done(kiocb, ret, issue_flags);
out_free:
	/* it's faster to check here then delegate to kfree */
	if (iovec)
		kfree(iovec);
	return 0;
}

static int io_write_prep(struct io_kiocb *req, const struct io_uring_sqe *sqe)
{
	if (unlikely(!(req->file->f_mode & FMODE_WRITE)))
		return -EBADF;
	return io_prep_rw(req, sqe);
}

static int io_write(struct io_kiocb *req, unsigned int issue_flags)
{
	struct iovec inline_vecs[UIO_FASTIOV], *iovec = inline_vecs;
	struct kiocb *kiocb = &req->rw.kiocb;
	struct iov_iter __iter, *iter = &__iter;
	struct io_async_rw *rw = req->async_data;
	ssize_t ret, ret2, io_size;
	bool force_nonblock = issue_flags & IO_URING_F_NONBLOCK;

	if (rw) {
		iter = &rw->iter;
		iovec = NULL;
	} else {
		ret = io_import_iovec(WRITE, req, &iovec, iter, !force_nonblock);
		if (ret < 0)
			return ret;
	}
	io_size = iov_iter_count(iter);
	req->result = io_size;

	/* Ensure we clear previously set non-block flag */
	if (!force_nonblock)
		kiocb->ki_flags &= ~IOCB_NOWAIT;
	else
		kiocb->ki_flags |= IOCB_NOWAIT;

	/* If the file doesn't support async, just async punt */
	if (force_nonblock && !io_file_supports_async(req, WRITE))
		goto copy_iov;

	/* file path doesn't support NOWAIT for non-direct_IO */
	if (force_nonblock && !(kiocb->ki_flags & IOCB_DIRECT) &&
	    (req->flags & REQ_F_ISREG))
		goto copy_iov;

	ret = rw_verify_area(WRITE, req->file, io_kiocb_ppos(kiocb), io_size);
	if (unlikely(ret))
		goto out_free;

	/*
	 * Open-code file_start_write here to grab freeze protection,
	 * which will be released by another thread in
	 * io_complete_rw().  Fool lockdep by telling it the lock got
	 * released so that it doesn't complain about the held lock when
	 * we return to userspace.
	 */
	if (req->flags & REQ_F_ISREG) {
		sb_start_write(file_inode(req->file)->i_sb);
		__sb_writers_release(file_inode(req->file)->i_sb,
					SB_FREEZE_WRITE);
	}
	kiocb->ki_flags |= IOCB_WRITE;

	if (req->file->f_op->write_iter)
		ret2 = call_write_iter(req->file, kiocb, iter);
	else if (req->file->f_op->write)
		ret2 = loop_rw_iter(WRITE, req, iter);
	else
		ret2 = -EINVAL;

	if (req->flags & REQ_F_REISSUE) {
		req->flags &= ~REQ_F_REISSUE;
		ret2 = -EAGAIN;
	}

	/*
	 * Raw bdev writes will return -EOPNOTSUPP for IOCB_NOWAIT. Just
	 * retry them without IOCB_NOWAIT.
	 */
	if (ret2 == -EOPNOTSUPP && (kiocb->ki_flags & IOCB_NOWAIT))
		ret2 = -EAGAIN;
	/* no retry on NONBLOCK nor RWF_NOWAIT */
	if (ret2 == -EAGAIN && (req->flags & REQ_F_NOWAIT))
		goto done;
	if (!force_nonblock || ret2 != -EAGAIN) {
		/* IOPOLL retry should happen for io-wq threads */
		if ((req->ctx->flags & IORING_SETUP_IOPOLL) && ret2 == -EAGAIN)
			goto copy_iov;
done:
		kiocb_done(kiocb, ret2, issue_flags);
	} else {
copy_iov:
		/* some cases will consume bytes even on error returns */
		iov_iter_revert(iter, io_size - iov_iter_count(iter));
		ret = io_setup_async_rw(req, iovec, inline_vecs, iter, false);
		return ret ?: -EAGAIN;
	}
out_free:
	/* it's reportedly faster than delegating the null check to kfree() */
	if (iovec)
		kfree(iovec);
	return ret;
}

static int io_renameat_prep(struct io_kiocb *req,
			    const struct io_uring_sqe *sqe)
{
	struct io_rename *ren = &req->rename;
	const char __user *oldf, *newf;

	if (unlikely(req->ctx->flags & IORING_SETUP_IOPOLL))
		return -EINVAL;
	if (sqe->ioprio || sqe->buf_index)
		return -EINVAL;
	if (unlikely(req->flags & REQ_F_FIXED_FILE))
		return -EBADF;

	ren->old_dfd = READ_ONCE(sqe->fd);
	oldf = u64_to_user_ptr(READ_ONCE(sqe->addr));
	newf = u64_to_user_ptr(READ_ONCE(sqe->addr2));
	ren->new_dfd = READ_ONCE(sqe->len);
	ren->flags = READ_ONCE(sqe->rename_flags);

	ren->oldpath = getname(oldf);
	if (IS_ERR(ren->oldpath))
		return PTR_ERR(ren->oldpath);

	ren->newpath = getname(newf);
	if (IS_ERR(ren->newpath)) {
		putname(ren->oldpath);
		return PTR_ERR(ren->newpath);
	}

	req->flags |= REQ_F_NEED_CLEANUP;
	return 0;
}

static int io_renameat(struct io_kiocb *req, unsigned int issue_flags)
{
	struct io_rename *ren = &req->rename;
	int ret;

	if (issue_flags & IO_URING_F_NONBLOCK)
		return -EAGAIN;

	ret = do_renameat2(ren->old_dfd, ren->oldpath, ren->new_dfd,
				ren->newpath, ren->flags);

	req->flags &= ~REQ_F_NEED_CLEANUP;
	if (ret < 0)
		req_set_fail(req);
	io_req_complete(req, ret);
	return 0;
}

static int io_unlinkat_prep(struct io_kiocb *req,
			    const struct io_uring_sqe *sqe)
{
	struct io_unlink *un = &req->unlink;
	const char __user *fname;

	if (unlikely(req->ctx->flags & IORING_SETUP_IOPOLL))
		return -EINVAL;
	if (sqe->ioprio || sqe->off || sqe->len || sqe->buf_index)
		return -EINVAL;
	if (unlikely(req->flags & REQ_F_FIXED_FILE))
		return -EBADF;

	un->dfd = READ_ONCE(sqe->fd);

	un->flags = READ_ONCE(sqe->unlink_flags);
	if (un->flags & ~AT_REMOVEDIR)
		return -EINVAL;

	fname = u64_to_user_ptr(READ_ONCE(sqe->addr));
	un->filename = getname(fname);
	if (IS_ERR(un->filename))
		return PTR_ERR(un->filename);

	req->flags |= REQ_F_NEED_CLEANUP;
	return 0;
}

static int io_unlinkat(struct io_kiocb *req, unsigned int issue_flags)
{
	struct io_unlink *un = &req->unlink;
	int ret;

	if (issue_flags & IO_URING_F_NONBLOCK)
		return -EAGAIN;

	if (un->flags & AT_REMOVEDIR)
		ret = do_rmdir(un->dfd, un->filename);
	else
		ret = do_unlinkat(un->dfd, un->filename);

	req->flags &= ~REQ_F_NEED_CLEANUP;
	if (ret < 0)
		req_set_fail(req);
	io_req_complete(req, ret);
	return 0;
}

static int io_shutdown_prep(struct io_kiocb *req,
			    const struct io_uring_sqe *sqe)
{
#if defined(CONFIG_NET)
	if (unlikely(req->ctx->flags & IORING_SETUP_IOPOLL))
		return -EINVAL;
	if (sqe->ioprio || sqe->off || sqe->addr || sqe->rw_flags ||
	    sqe->buf_index)
		return -EINVAL;

	req->shutdown.how = READ_ONCE(sqe->len);
	return 0;
#else
	return -EOPNOTSUPP;
#endif
}

static int io_shutdown(struct io_kiocb *req, unsigned int issue_flags)
{
#if defined(CONFIG_NET)
	struct socket *sock;
	int ret;

	if (issue_flags & IO_URING_F_NONBLOCK)
		return -EAGAIN;

	sock = sock_from_file(req->file);
	if (unlikely(!sock))
		return -ENOTSOCK;

	ret = __sys_shutdown_sock(sock, req->shutdown.how);
	if (ret < 0)
		req_set_fail(req);
	io_req_complete(req, ret);
	return 0;
#else
	return -EOPNOTSUPP;
#endif
}

static int __io_splice_prep(struct io_kiocb *req,
			    const struct io_uring_sqe *sqe)
{
	struct io_splice *sp = &req->splice;
	unsigned int valid_flags = SPLICE_F_FD_IN_FIXED | SPLICE_F_ALL;

	if (unlikely(req->ctx->flags & IORING_SETUP_IOPOLL))
		return -EINVAL;

	sp->file_in = NULL;
	sp->len = READ_ONCE(sqe->len);
	sp->flags = READ_ONCE(sqe->splice_flags);

	if (unlikely(sp->flags & ~valid_flags))
		return -EINVAL;

	sp->file_in = io_file_get(NULL, req, READ_ONCE(sqe->splice_fd_in),
				  (sp->flags & SPLICE_F_FD_IN_FIXED));
	if (!sp->file_in)
		return -EBADF;
	req->flags |= REQ_F_NEED_CLEANUP;
	return 0;
}

static int io_tee_prep(struct io_kiocb *req,
		       const struct io_uring_sqe *sqe)
{
	if (READ_ONCE(sqe->splice_off_in) || READ_ONCE(sqe->off))
		return -EINVAL;
	return __io_splice_prep(req, sqe);
}

static int io_tee(struct io_kiocb *req, unsigned int issue_flags)
{
	struct io_splice *sp = &req->splice;
	struct file *in = sp->file_in;
	struct file *out = sp->file_out;
	unsigned int flags = sp->flags & ~SPLICE_F_FD_IN_FIXED;
	long ret = 0;

	if (issue_flags & IO_URING_F_NONBLOCK)
		return -EAGAIN;
	if (sp->len)
		ret = do_tee(in, out, sp->len, flags);

	if (!(sp->flags & SPLICE_F_FD_IN_FIXED))
		io_put_file(in);
	req->flags &= ~REQ_F_NEED_CLEANUP;

	if (ret != sp->len)
		req_set_fail(req);
	io_req_complete(req, ret);
	return 0;
}

static int io_splice_prep(struct io_kiocb *req, const struct io_uring_sqe *sqe)
{
	struct io_splice *sp = &req->splice;

	sp->off_in = READ_ONCE(sqe->splice_off_in);
	sp->off_out = READ_ONCE(sqe->off);
	return __io_splice_prep(req, sqe);
}

static int io_splice(struct io_kiocb *req, unsigned int issue_flags)
{
	struct io_splice *sp = &req->splice;
	struct file *in = sp->file_in;
	struct file *out = sp->file_out;
	unsigned int flags = sp->flags & ~SPLICE_F_FD_IN_FIXED;
	loff_t *poff_in, *poff_out;
	long ret = 0;

	if (issue_flags & IO_URING_F_NONBLOCK)
		return -EAGAIN;

	poff_in = (sp->off_in == -1) ? NULL : &sp->off_in;
	poff_out = (sp->off_out == -1) ? NULL : &sp->off_out;

	if (sp->len)
		ret = do_splice(in, poff_in, out, poff_out, sp->len, flags);

	if (!(sp->flags & SPLICE_F_FD_IN_FIXED))
		io_put_file(in);
	req->flags &= ~REQ_F_NEED_CLEANUP;

	if (ret != sp->len)
		req_set_fail(req);
	io_req_complete(req, ret);
	return 0;
}

/*
 * IORING_OP_NOP just posts a completion event, nothing else.
 */
static int io_nop(struct io_kiocb *req, unsigned int issue_flags)
{
	struct io_ring_ctx *ctx = req->ctx;

	if (unlikely(ctx->flags & IORING_SETUP_IOPOLL))
		return -EINVAL;

	__io_req_complete(req, issue_flags, 0, 0);
	return 0;
}

static int io_fsync_prep(struct io_kiocb *req, const struct io_uring_sqe *sqe)
{
	struct io_ring_ctx *ctx = req->ctx;

	if (!req->file)
		return -EBADF;

	if (unlikely(ctx->flags & IORING_SETUP_IOPOLL))
		return -EINVAL;
	if (unlikely(sqe->addr || sqe->ioprio || sqe->buf_index))
		return -EINVAL;

	req->sync.flags = READ_ONCE(sqe->fsync_flags);
	if (unlikely(req->sync.flags & ~IORING_FSYNC_DATASYNC))
		return -EINVAL;

	req->sync.off = READ_ONCE(sqe->off);
	req->sync.len = READ_ONCE(sqe->len);
	return 0;
}

static int io_fsync(struct io_kiocb *req, unsigned int issue_flags)
{
	loff_t end = req->sync.off + req->sync.len;
	int ret;

	/* fsync always requires a blocking context */
	if (issue_flags & IO_URING_F_NONBLOCK)
		return -EAGAIN;

	ret = vfs_fsync_range(req->file, req->sync.off,
				end > 0 ? end : LLONG_MAX,
				req->sync.flags & IORING_FSYNC_DATASYNC);
	if (ret < 0)
		req_set_fail(req);
	io_req_complete(req, ret);
	return 0;
}

static int io_fallocate_prep(struct io_kiocb *req,
			     const struct io_uring_sqe *sqe)
{
	if (sqe->ioprio || sqe->buf_index || sqe->rw_flags)
		return -EINVAL;
	if (unlikely(req->ctx->flags & IORING_SETUP_IOPOLL))
		return -EINVAL;

	req->sync.off = READ_ONCE(sqe->off);
	req->sync.len = READ_ONCE(sqe->addr);
	req->sync.mode = READ_ONCE(sqe->len);
	return 0;
}

static int io_fallocate(struct io_kiocb *req, unsigned int issue_flags)
{
	int ret;

	/* fallocate always requiring blocking context */
	if (issue_flags & IO_URING_F_NONBLOCK)
		return -EAGAIN;
	ret = vfs_fallocate(req->file, req->sync.mode, req->sync.off,
				req->sync.len);
	if (ret < 0)
		req_set_fail(req);
	io_req_complete(req, ret);
	return 0;
}

static int __io_openat_prep(struct io_kiocb *req, const struct io_uring_sqe *sqe)
{
	const char __user *fname;
	int ret;

	if (unlikely(sqe->ioprio || sqe->buf_index))
		return -EINVAL;
	if (unlikely(req->flags & REQ_F_FIXED_FILE))
		return -EBADF;

	/* open.how should be already initialised */
	if (!(req->open.how.flags & O_PATH) && force_o_largefile())
		req->open.how.flags |= O_LARGEFILE;

	req->open.dfd = READ_ONCE(sqe->fd);
	fname = u64_to_user_ptr(READ_ONCE(sqe->addr));
	req->open.filename = getname(fname);
	if (IS_ERR(req->open.filename)) {
		ret = PTR_ERR(req->open.filename);
		req->open.filename = NULL;
		return ret;
	}
	req->open.nofile = rlimit(RLIMIT_NOFILE);
	req->flags |= REQ_F_NEED_CLEANUP;
	return 0;
}

static int io_openat_prep(struct io_kiocb *req, const struct io_uring_sqe *sqe)
{
	u64 flags, mode;

	if (unlikely(req->ctx->flags & IORING_SETUP_IOPOLL))
		return -EINVAL;
	mode = READ_ONCE(sqe->len);
	flags = READ_ONCE(sqe->open_flags);
	req->open.how = build_open_how(flags, mode);
	return __io_openat_prep(req, sqe);
}

static int io_openat2_prep(struct io_kiocb *req, const struct io_uring_sqe *sqe)
{
	struct open_how __user *how;
	size_t len;
	int ret;

	if (unlikely(req->ctx->flags & IORING_SETUP_IOPOLL))
		return -EINVAL;
	how = u64_to_user_ptr(READ_ONCE(sqe->addr2));
	len = READ_ONCE(sqe->len);
	if (len < OPEN_HOW_SIZE_VER0)
		return -EINVAL;

	ret = copy_struct_from_user(&req->open.how, sizeof(req->open.how), how,
					len);
	if (ret)
		return ret;

	return __io_openat_prep(req, sqe);
}

static int io_openat2(struct io_kiocb *req, unsigned int issue_flags)
{
	struct open_flags op;
	struct file *file;
	bool nonblock_set;
	bool resolve_nonblock;
	int ret;

	ret = build_open_flags(&req->open.how, &op);
	if (ret)
		goto err;
	nonblock_set = op.open_flag & O_NONBLOCK;
	resolve_nonblock = req->open.how.resolve & RESOLVE_CACHED;
	if (issue_flags & IO_URING_F_NONBLOCK) {
		/*
		 * Don't bother trying for O_TRUNC, O_CREAT, or O_TMPFILE open,
		 * it'll always -EAGAIN
		 */
		if (req->open.how.flags & (O_TRUNC | O_CREAT | O_TMPFILE))
			return -EAGAIN;
		op.lookup_flags |= LOOKUP_CACHED;
		op.open_flag |= O_NONBLOCK;
	}

	ret = __get_unused_fd_flags(req->open.how.flags, req->open.nofile);
	if (ret < 0)
		goto err;

	file = do_filp_open(req->open.dfd, req->open.filename, &op);
	if (IS_ERR(file)) {
		/*
		 * We could hang on to this 'fd' on retrying, but seems like
		 * marginal gain for something that is now known to be a slower
		 * path. So just put it, and we'll get a new one when we retry.
		 */
		put_unused_fd(ret);

		ret = PTR_ERR(file);
		/* only retry if RESOLVE_CACHED wasn't already set by application */
		if (ret == -EAGAIN &&
		    (!resolve_nonblock && (issue_flags & IO_URING_F_NONBLOCK)))
			return -EAGAIN;
		goto err;
	}

	if ((issue_flags & IO_URING_F_NONBLOCK) && !nonblock_set)
		file->f_flags &= ~O_NONBLOCK;
	fsnotify_open(file);
	fd_install(ret, file);
err:
	putname(req->open.filename);
	req->flags &= ~REQ_F_NEED_CLEANUP;
	if (ret < 0)
		req_set_fail(req);
	__io_req_complete(req, issue_flags, ret, 0);
	return 0;
}

static int io_openat(struct io_kiocb *req, unsigned int issue_flags)
{
	return io_openat2(req, issue_flags);
}

static int io_remove_buffers_prep(struct io_kiocb *req,
				  const struct io_uring_sqe *sqe)
{
	struct io_provide_buf *p = &req->pbuf;
	u64 tmp;

	if (sqe->ioprio || sqe->rw_flags || sqe->addr || sqe->len || sqe->off)
		return -EINVAL;

	tmp = READ_ONCE(sqe->fd);
	if (!tmp || tmp > USHRT_MAX)
		return -EINVAL;

	memset(p, 0, sizeof(*p));
	p->nbufs = tmp;
	p->bgid = READ_ONCE(sqe->buf_group);
	return 0;
}

static int __io_remove_buffers(struct io_ring_ctx *ctx, struct io_buffer *buf,
			       int bgid, unsigned nbufs)
{
	unsigned i = 0;

	/* shouldn't happen */
	if (!nbufs)
		return 0;

	/* the head kbuf is the list itself */
	while (!list_empty(&buf->list)) {
		struct io_buffer *nxt;

		nxt = list_first_entry(&buf->list, struct io_buffer, list);
		list_del(&nxt->list);
		kfree(nxt);
		if (++i == nbufs)
			return i;
	}
	i++;
	kfree(buf);
	xa_erase(&ctx->io_buffers, bgid);

	return i;
}

static int io_remove_buffers(struct io_kiocb *req, unsigned int issue_flags)
{
	struct io_provide_buf *p = &req->pbuf;
	struct io_ring_ctx *ctx = req->ctx;
	struct io_buffer *head;
	int ret = 0;
	bool force_nonblock = issue_flags & IO_URING_F_NONBLOCK;

	io_ring_submit_lock(ctx, !force_nonblock);

	lockdep_assert_held(&ctx->uring_lock);

	ret = -ENOENT;
	head = xa_load(&ctx->io_buffers, p->bgid);
	if (head)
		ret = __io_remove_buffers(ctx, head, p->bgid, p->nbufs);
	if (ret < 0)
		req_set_fail(req);

	/* complete before unlock, IOPOLL may need the lock */
	__io_req_complete(req, issue_flags, ret, 0);
	io_ring_submit_unlock(ctx, !force_nonblock);
	return 0;
}

static int io_provide_buffers_prep(struct io_kiocb *req,
				   const struct io_uring_sqe *sqe)
{
	unsigned long size, tmp_check;
	struct io_provide_buf *p = &req->pbuf;
	u64 tmp;

	if (sqe->ioprio || sqe->rw_flags)
		return -EINVAL;

	tmp = READ_ONCE(sqe->fd);
	if (!tmp || tmp > USHRT_MAX)
		return -E2BIG;
	p->nbufs = tmp;
	p->addr = READ_ONCE(sqe->addr);
	p->len = READ_ONCE(sqe->len);

	if (check_mul_overflow((unsigned long)p->len, (unsigned long)p->nbufs,
				&size))
		return -EOVERFLOW;
	if (check_add_overflow((unsigned long)p->addr, size, &tmp_check))
		return -EOVERFLOW;

	size = (unsigned long)p->len * p->nbufs;
	if (!access_ok(u64_to_user_ptr(p->addr), size))
		return -EFAULT;

	p->bgid = READ_ONCE(sqe->buf_group);
	tmp = READ_ONCE(sqe->off);
	if (tmp > USHRT_MAX)
		return -E2BIG;
	p->bid = tmp;
	return 0;
}

static int io_add_buffers(struct io_provide_buf *pbuf, struct io_buffer **head)
{
	struct io_buffer *buf;
	u64 addr = pbuf->addr;
	int i, bid = pbuf->bid;

	for (i = 0; i < pbuf->nbufs; i++) {
		buf = kmalloc(sizeof(*buf), GFP_KERNEL);
		if (!buf)
			break;

		buf->addr = addr;
		buf->len = min_t(__u32, pbuf->len, MAX_RW_COUNT);
		buf->bid = bid;
		addr += pbuf->len;
		bid++;
		if (!*head) {
			INIT_LIST_HEAD(&buf->list);
			*head = buf;
		} else {
			list_add_tail(&buf->list, &(*head)->list);
		}
	}

	return i ? i : -ENOMEM;
}

static int io_provide_buffers(struct io_kiocb *req, unsigned int issue_flags)
{
	struct io_provide_buf *p = &req->pbuf;
	struct io_ring_ctx *ctx = req->ctx;
	struct io_buffer *head, *list;
	int ret = 0;
	bool force_nonblock = issue_flags & IO_URING_F_NONBLOCK;

	io_ring_submit_lock(ctx, !force_nonblock);

	lockdep_assert_held(&ctx->uring_lock);

	list = head = xa_load(&ctx->io_buffers, p->bgid);

	ret = io_add_buffers(p, &head);
	if (ret >= 0 && !list) {
		ret = xa_insert(&ctx->io_buffers, p->bgid, head, GFP_KERNEL);
		if (ret < 0)
			__io_remove_buffers(ctx, head, p->bgid, -1U);
	}
	if (ret < 0)
		req_set_fail(req);
	/* complete before unlock, IOPOLL may need the lock */
	__io_req_complete(req, issue_flags, ret, 0);
	io_ring_submit_unlock(ctx, !force_nonblock);
	return 0;
}

static int io_epoll_ctl_prep(struct io_kiocb *req,
			     const struct io_uring_sqe *sqe)
{
#if defined(CONFIG_EPOLL)
	if (sqe->ioprio || sqe->buf_index)
		return -EINVAL;
	if (unlikely(req->ctx->flags & IORING_SETUP_IOPOLL))
		return -EINVAL;

	req->epoll.epfd = READ_ONCE(sqe->fd);
	req->epoll.op = READ_ONCE(sqe->len);
	req->epoll.fd = READ_ONCE(sqe->off);

	if (ep_op_has_event(req->epoll.op)) {
		struct epoll_event __user *ev;

		ev = u64_to_user_ptr(READ_ONCE(sqe->addr));
		if (copy_from_user(&req->epoll.event, ev, sizeof(*ev)))
			return -EFAULT;
	}

	return 0;
#else
	return -EOPNOTSUPP;
#endif
}

static int io_epoll_ctl(struct io_kiocb *req, unsigned int issue_flags)
{
#if defined(CONFIG_EPOLL)
	struct io_epoll *ie = &req->epoll;
	int ret;
	bool force_nonblock = issue_flags & IO_URING_F_NONBLOCK;

	ret = do_epoll_ctl(ie->epfd, ie->op, ie->fd, &ie->event, force_nonblock);
	if (force_nonblock && ret == -EAGAIN)
		return -EAGAIN;

	if (ret < 0)
		req_set_fail(req);
	__io_req_complete(req, issue_flags, ret, 0);
	return 0;
#else
	return -EOPNOTSUPP;
#endif
}

static int io_madvise_prep(struct io_kiocb *req, const struct io_uring_sqe *sqe)
{
#if defined(CONFIG_ADVISE_SYSCALLS) && defined(CONFIG_MMU)
	if (sqe->ioprio || sqe->buf_index || sqe->off)
		return -EINVAL;
	if (unlikely(req->ctx->flags & IORING_SETUP_IOPOLL))
		return -EINVAL;

	req->madvise.addr = READ_ONCE(sqe->addr);
	req->madvise.len = READ_ONCE(sqe->len);
	req->madvise.advice = READ_ONCE(sqe->fadvise_advice);
	return 0;
#else
	return -EOPNOTSUPP;
#endif
}

static int io_madvise(struct io_kiocb *req, unsigned int issue_flags)
{
#if defined(CONFIG_ADVISE_SYSCALLS) && defined(CONFIG_MMU)
	struct io_madvise *ma = &req->madvise;
	int ret;

	if (issue_flags & IO_URING_F_NONBLOCK)
		return -EAGAIN;

	ret = do_madvise(current->mm, ma->addr, ma->len, ma->advice);
	if (ret < 0)
		req_set_fail(req);
	io_req_complete(req, ret);
	return 0;
#else
	return -EOPNOTSUPP;
#endif
}

static int io_fadvise_prep(struct io_kiocb *req, const struct io_uring_sqe *sqe)
{
	if (sqe->ioprio || sqe->buf_index || sqe->addr)
		return -EINVAL;
	if (unlikely(req->ctx->flags & IORING_SETUP_IOPOLL))
		return -EINVAL;

	req->fadvise.offset = READ_ONCE(sqe->off);
	req->fadvise.len = READ_ONCE(sqe->len);
	req->fadvise.advice = READ_ONCE(sqe->fadvise_advice);
	return 0;
}

static int io_fadvise(struct io_kiocb *req, unsigned int issue_flags)
{
	struct io_fadvise *fa = &req->fadvise;
	int ret;

	if (issue_flags & IO_URING_F_NONBLOCK) {
		switch (fa->advice) {
		case POSIX_FADV_NORMAL:
		case POSIX_FADV_RANDOM:
		case POSIX_FADV_SEQUENTIAL:
			break;
		default:
			return -EAGAIN;
		}
	}

	ret = vfs_fadvise(req->file, fa->offset, fa->len, fa->advice);
	if (ret < 0)
		req_set_fail(req);
	__io_req_complete(req, issue_flags, ret, 0);
	return 0;
}

static int io_statx_prep(struct io_kiocb *req, const struct io_uring_sqe *sqe)
{
	if (unlikely(req->ctx->flags & IORING_SETUP_IOPOLL))
		return -EINVAL;
	if (sqe->ioprio || sqe->buf_index)
		return -EINVAL;
	if (req->flags & REQ_F_FIXED_FILE)
		return -EBADF;

	req->statx.dfd = READ_ONCE(sqe->fd);
	req->statx.mask = READ_ONCE(sqe->len);
	req->statx.filename = u64_to_user_ptr(READ_ONCE(sqe->addr));
	req->statx.buffer = u64_to_user_ptr(READ_ONCE(sqe->addr2));
	req->statx.flags = READ_ONCE(sqe->statx_flags);

	return 0;
}

static int io_statx(struct io_kiocb *req, unsigned int issue_flags)
{
	struct io_statx *ctx = &req->statx;
	int ret;

	if (issue_flags & IO_URING_F_NONBLOCK)
		return -EAGAIN;

	ret = do_statx(ctx->dfd, ctx->filename, ctx->flags, ctx->mask,
		       ctx->buffer);

	if (ret < 0)
		req_set_fail(req);
	io_req_complete(req, ret);
	return 0;
}

static int io_close_prep(struct io_kiocb *req, const struct io_uring_sqe *sqe)
{
	if (unlikely(req->ctx->flags & IORING_SETUP_IOPOLL))
		return -EINVAL;
	if (sqe->ioprio || sqe->off || sqe->addr || sqe->len ||
	    sqe->rw_flags || sqe->buf_index)
		return -EINVAL;
	if (req->flags & REQ_F_FIXED_FILE)
		return -EBADF;

	req->close.fd = READ_ONCE(sqe->fd);
	return 0;
}

static int io_close(struct io_kiocb *req, unsigned int issue_flags)
{
	struct files_struct *files = current->files;
	struct io_close *close = &req->close;
	struct fdtable *fdt;
	struct file *file = NULL;
	int ret = -EBADF;

	spin_lock(&files->file_lock);
	fdt = files_fdtable(files);
	if (close->fd >= fdt->max_fds) {
		spin_unlock(&files->file_lock);
		goto err;
	}
	file = fdt->fd[close->fd];
	if (!file || file->f_op == &io_uring_fops) {
		spin_unlock(&files->file_lock);
		file = NULL;
		goto err;
	}

	/* if the file has a flush method, be safe and punt to async */
	if (file->f_op->flush && (issue_flags & IO_URING_F_NONBLOCK)) {
		spin_unlock(&files->file_lock);
		return -EAGAIN;
	}

	ret = __close_fd_get_file(close->fd, &file);
	spin_unlock(&files->file_lock);
	if (ret < 0) {
		if (ret == -ENOENT)
			ret = -EBADF;
		goto err;
	}

	/* No ->flush() or already async, safely close from here */
	ret = filp_close(file, current->files);
err:
	if (ret < 0)
		req_set_fail(req);
	if (file)
		fput(file);
	__io_req_complete(req, issue_flags, ret, 0);
	return 0;
}

static int io_sfr_prep(struct io_kiocb *req, const struct io_uring_sqe *sqe)
{
	struct io_ring_ctx *ctx = req->ctx;

	if (unlikely(ctx->flags & IORING_SETUP_IOPOLL))
		return -EINVAL;
	if (unlikely(sqe->addr || sqe->ioprio || sqe->buf_index))
		return -EINVAL;

	req->sync.off = READ_ONCE(sqe->off);
	req->sync.len = READ_ONCE(sqe->len);
	req->sync.flags = READ_ONCE(sqe->sync_range_flags);
	return 0;
}

static int io_sync_file_range(struct io_kiocb *req, unsigned int issue_flags)
{
	int ret;

	/* sync_file_range always requires a blocking context */
	if (issue_flags & IO_URING_F_NONBLOCK)
		return -EAGAIN;

	ret = sync_file_range(req->file, req->sync.off, req->sync.len,
				req->sync.flags);
	if (ret < 0)
		req_set_fail(req);
	io_req_complete(req, ret);
	return 0;
}

#if defined(CONFIG_NET)
static int io_setup_async_msg(struct io_kiocb *req,
			      struct io_async_msghdr *kmsg)
{
	struct io_async_msghdr *async_msg = req->async_data;

	if (async_msg)
		return -EAGAIN;
	if (io_alloc_async_data(req)) {
		kfree(kmsg->free_iov);
		return -ENOMEM;
	}
	async_msg = req->async_data;
	req->flags |= REQ_F_NEED_CLEANUP;
	memcpy(async_msg, kmsg, sizeof(*kmsg));
	async_msg->msg.msg_name = &async_msg->addr;
	/* if were using fast_iov, set it to the new one */
	if (!async_msg->free_iov)
		async_msg->msg.msg_iter.iov = async_msg->fast_iov;

	return -EAGAIN;
}

static int io_sendmsg_copy_hdr(struct io_kiocb *req,
			       struct io_async_msghdr *iomsg)
{
	iomsg->msg.msg_name = &iomsg->addr;
	iomsg->free_iov = iomsg->fast_iov;
	return sendmsg_copy_msghdr(&iomsg->msg, req->sr_msg.umsg,
				   req->sr_msg.msg_flags, &iomsg->free_iov);
}

static int io_sendmsg_prep_async(struct io_kiocb *req)
{
	int ret;

	ret = io_sendmsg_copy_hdr(req, req->async_data);
	if (!ret)
		req->flags |= REQ_F_NEED_CLEANUP;
	return ret;
}

static int io_sendmsg_prep(struct io_kiocb *req, const struct io_uring_sqe *sqe)
{
	struct io_sr_msg *sr = &req->sr_msg;

	if (unlikely(req->ctx->flags & IORING_SETUP_IOPOLL))
		return -EINVAL;

	sr->umsg = u64_to_user_ptr(READ_ONCE(sqe->addr));
	sr->len = READ_ONCE(sqe->len);
	sr->msg_flags = READ_ONCE(sqe->msg_flags) | MSG_NOSIGNAL;
	if (sr->msg_flags & MSG_DONTWAIT)
		req->flags |= REQ_F_NOWAIT;

#ifdef CONFIG_COMPAT
	if (req->ctx->compat)
		sr->msg_flags |= MSG_CMSG_COMPAT;
#endif
	return 0;
}

static int io_sendmsg(struct io_kiocb *req, unsigned int issue_flags)
{
	struct io_async_msghdr iomsg, *kmsg;
	struct socket *sock;
	unsigned flags;
	int min_ret = 0;
	int ret;

	sock = sock_from_file(req->file);
	if (unlikely(!sock))
		return -ENOTSOCK;

	kmsg = req->async_data;
	if (!kmsg) {
		ret = io_sendmsg_copy_hdr(req, &iomsg);
		if (ret)
			return ret;
		kmsg = &iomsg;
	}

	flags = req->sr_msg.msg_flags;
	if (issue_flags & IO_URING_F_NONBLOCK)
		flags |= MSG_DONTWAIT;
	if (flags & MSG_WAITALL)
		min_ret = iov_iter_count(&kmsg->msg.msg_iter);

	ret = __sys_sendmsg_sock(sock, &kmsg->msg, flags);
	if ((issue_flags & IO_URING_F_NONBLOCK) && ret == -EAGAIN)
		return io_setup_async_msg(req, kmsg);
	if (ret == -ERESTARTSYS)
		ret = -EINTR;

	/* fast path, check for non-NULL to avoid function call */
	if (kmsg->free_iov)
		kfree(kmsg->free_iov);
	req->flags &= ~REQ_F_NEED_CLEANUP;
	if (ret < min_ret)
		req_set_fail(req);
	__io_req_complete(req, issue_flags, ret, 0);
	return 0;
}

static int io_send(struct io_kiocb *req, unsigned int issue_flags)
{
	struct io_sr_msg *sr = &req->sr_msg;
	struct msghdr msg;
	struct iovec iov;
	struct socket *sock;
	unsigned flags;
	int min_ret = 0;
	int ret;

	sock = sock_from_file(req->file);
	if (unlikely(!sock))
		return -ENOTSOCK;

	ret = import_single_range(WRITE, sr->buf, sr->len, &iov, &msg.msg_iter);
	if (unlikely(ret))
		return ret;

	msg.msg_name = NULL;
	msg.msg_control = NULL;
	msg.msg_controllen = 0;
	msg.msg_namelen = 0;

	flags = req->sr_msg.msg_flags;
	if (issue_flags & IO_URING_F_NONBLOCK)
		flags |= MSG_DONTWAIT;
	if (flags & MSG_WAITALL)
		min_ret = iov_iter_count(&msg.msg_iter);

	msg.msg_flags = flags;
	ret = sock_sendmsg(sock, &msg);
	if ((issue_flags & IO_URING_F_NONBLOCK) && ret == -EAGAIN)
		return -EAGAIN;
	if (ret == -ERESTARTSYS)
		ret = -EINTR;

	if (ret < min_ret)
		req_set_fail(req);
	__io_req_complete(req, issue_flags, ret, 0);
	return 0;
}

static int __io_recvmsg_copy_hdr(struct io_kiocb *req,
				 struct io_async_msghdr *iomsg)
{
	struct io_sr_msg *sr = &req->sr_msg;
	struct iovec __user *uiov;
	size_t iov_len;
	int ret;

	ret = __copy_msghdr_from_user(&iomsg->msg, sr->umsg,
					&iomsg->uaddr, &uiov, &iov_len);
	if (ret)
		return ret;

	if (req->flags & REQ_F_BUFFER_SELECT) {
		if (iov_len > 1)
			return -EINVAL;
		if (copy_from_user(iomsg->fast_iov, uiov, sizeof(*uiov)))
			return -EFAULT;
		sr->len = iomsg->fast_iov[0].iov_len;
		iomsg->free_iov = NULL;
	} else {
		iomsg->free_iov = iomsg->fast_iov;
		ret = __import_iovec(READ, uiov, iov_len, UIO_FASTIOV,
				     &iomsg->free_iov, &iomsg->msg.msg_iter,
				     false);
		if (ret > 0)
			ret = 0;
	}

	return ret;
}

#ifdef CONFIG_COMPAT
static int __io_compat_recvmsg_copy_hdr(struct io_kiocb *req,
					struct io_async_msghdr *iomsg)
{
	struct io_sr_msg *sr = &req->sr_msg;
	struct compat_iovec __user *uiov;
	compat_uptr_t ptr;
	compat_size_t len;
	int ret;

	ret = __get_compat_msghdr(&iomsg->msg, sr->umsg_compat, &iomsg->uaddr,
				  &ptr, &len);
	if (ret)
		return ret;

	uiov = compat_ptr(ptr);
	if (req->flags & REQ_F_BUFFER_SELECT) {
		compat_ssize_t clen;

		if (len > 1)
			return -EINVAL;
		if (!access_ok(uiov, sizeof(*uiov)))
			return -EFAULT;
		if (__get_user(clen, &uiov->iov_len))
			return -EFAULT;
		if (clen < 0)
			return -EINVAL;
		sr->len = clen;
		iomsg->free_iov = NULL;
	} else {
		iomsg->free_iov = iomsg->fast_iov;
		ret = __import_iovec(READ, (struct iovec __user *)uiov, len,
				   UIO_FASTIOV, &iomsg->free_iov,
				   &iomsg->msg.msg_iter, true);
		if (ret < 0)
			return ret;
	}

	return 0;
}
#endif

static int io_recvmsg_copy_hdr(struct io_kiocb *req,
			       struct io_async_msghdr *iomsg)
{
	iomsg->msg.msg_name = &iomsg->addr;

#ifdef CONFIG_COMPAT
	if (req->ctx->compat)
		return __io_compat_recvmsg_copy_hdr(req, iomsg);
#endif

	return __io_recvmsg_copy_hdr(req, iomsg);
}

static struct io_buffer *io_recv_buffer_select(struct io_kiocb *req,
					       bool needs_lock)
{
	struct io_sr_msg *sr = &req->sr_msg;
	struct io_buffer *kbuf;

	kbuf = io_buffer_select(req, &sr->len, sr->bgid, sr->kbuf, needs_lock);
	if (IS_ERR(kbuf))
		return kbuf;

	sr->kbuf = kbuf;
	req->flags |= REQ_F_BUFFER_SELECTED;
	return kbuf;
}

static inline unsigned int io_put_recv_kbuf(struct io_kiocb *req)
{
	return io_put_kbuf(req, req->sr_msg.kbuf);
}

static int io_recvmsg_prep_async(struct io_kiocb *req)
{
	int ret;

	ret = io_recvmsg_copy_hdr(req, req->async_data);
	if (!ret)
		req->flags |= REQ_F_NEED_CLEANUP;
	return ret;
}

static int io_recvmsg_prep(struct io_kiocb *req, const struct io_uring_sqe *sqe)
{
	struct io_sr_msg *sr = &req->sr_msg;

	if (unlikely(req->ctx->flags & IORING_SETUP_IOPOLL))
		return -EINVAL;

	sr->umsg = u64_to_user_ptr(READ_ONCE(sqe->addr));
	sr->len = READ_ONCE(sqe->len);
	sr->bgid = READ_ONCE(sqe->buf_group);
	sr->msg_flags = READ_ONCE(sqe->msg_flags) | MSG_NOSIGNAL;
	if (sr->msg_flags & MSG_DONTWAIT)
		req->flags |= REQ_F_NOWAIT;

#ifdef CONFIG_COMPAT
	if (req->ctx->compat)
		sr->msg_flags |= MSG_CMSG_COMPAT;
#endif
	return 0;
}

static int io_recvmsg(struct io_kiocb *req, unsigned int issue_flags)
{
	struct io_async_msghdr iomsg, *kmsg;
	struct socket *sock;
	struct io_buffer *kbuf;
	unsigned flags;
	int min_ret = 0;
	int ret, cflags = 0;
	bool force_nonblock = issue_flags & IO_URING_F_NONBLOCK;

	sock = sock_from_file(req->file);
	if (unlikely(!sock))
		return -ENOTSOCK;

	kmsg = req->async_data;
	if (!kmsg) {
		ret = io_recvmsg_copy_hdr(req, &iomsg);
		if (ret)
			return ret;
		kmsg = &iomsg;
	}

	if (req->flags & REQ_F_BUFFER_SELECT) {
		kbuf = io_recv_buffer_select(req, !force_nonblock);
		if (IS_ERR(kbuf))
			return PTR_ERR(kbuf);
		kmsg->fast_iov[0].iov_base = u64_to_user_ptr(kbuf->addr);
		kmsg->fast_iov[0].iov_len = req->sr_msg.len;
		iov_iter_init(&kmsg->msg.msg_iter, READ, kmsg->fast_iov,
				1, req->sr_msg.len);
	}

	flags = req->sr_msg.msg_flags;
	if (force_nonblock)
		flags |= MSG_DONTWAIT;
	if (flags & MSG_WAITALL)
		min_ret = iov_iter_count(&kmsg->msg.msg_iter);

	ret = __sys_recvmsg_sock(sock, &kmsg->msg, req->sr_msg.umsg,
					kmsg->uaddr, flags);
	if (force_nonblock && ret == -EAGAIN)
		return io_setup_async_msg(req, kmsg);
	if (ret == -ERESTARTSYS)
		ret = -EINTR;

	if (req->flags & REQ_F_BUFFER_SELECTED)
		cflags = io_put_recv_kbuf(req);
	/* fast path, check for non-NULL to avoid function call */
	if (kmsg->free_iov)
		kfree(kmsg->free_iov);
	req->flags &= ~REQ_F_NEED_CLEANUP;
	if (ret < min_ret || ((flags & MSG_WAITALL) && (kmsg->msg.msg_flags & (MSG_TRUNC | MSG_CTRUNC))))
		req_set_fail(req);
	__io_req_complete(req, issue_flags, ret, cflags);
	return 0;
}

static int io_recv(struct io_kiocb *req, unsigned int issue_flags)
{
	struct io_buffer *kbuf;
	struct io_sr_msg *sr = &req->sr_msg;
	struct msghdr msg;
	void __user *buf = sr->buf;
	struct socket *sock;
	struct iovec iov;
	unsigned flags;
	int min_ret = 0;
	int ret, cflags = 0;
	bool force_nonblock = issue_flags & IO_URING_F_NONBLOCK;

	sock = sock_from_file(req->file);
	if (unlikely(!sock))
		return -ENOTSOCK;

	if (req->flags & REQ_F_BUFFER_SELECT) {
		kbuf = io_recv_buffer_select(req, !force_nonblock);
		if (IS_ERR(kbuf))
			return PTR_ERR(kbuf);
		buf = u64_to_user_ptr(kbuf->addr);
	}

	ret = import_single_range(READ, buf, sr->len, &iov, &msg.msg_iter);
	if (unlikely(ret))
		goto out_free;

	msg.msg_name = NULL;
	msg.msg_control = NULL;
	msg.msg_controllen = 0;
	msg.msg_namelen = 0;
	msg.msg_iocb = NULL;
	msg.msg_flags = 0;

	flags = req->sr_msg.msg_flags;
	if (force_nonblock)
		flags |= MSG_DONTWAIT;
	if (flags & MSG_WAITALL)
		min_ret = iov_iter_count(&msg.msg_iter);

	ret = sock_recvmsg(sock, &msg, flags);
	if (force_nonblock && ret == -EAGAIN)
		return -EAGAIN;
	if (ret == -ERESTARTSYS)
		ret = -EINTR;
out_free:
	if (req->flags & REQ_F_BUFFER_SELECTED)
		cflags = io_put_recv_kbuf(req);
	if (ret < min_ret || ((flags & MSG_WAITALL) && (msg.msg_flags & (MSG_TRUNC | MSG_CTRUNC))))
		req_set_fail(req);
	__io_req_complete(req, issue_flags, ret, cflags);
	return 0;
}

static int io_accept_prep(struct io_kiocb *req, const struct io_uring_sqe *sqe)
{
	struct io_accept *accept = &req->accept;

	if (unlikely(req->ctx->flags & IORING_SETUP_IOPOLL))
		return -EINVAL;
	if (sqe->ioprio || sqe->len || sqe->buf_index)
		return -EINVAL;

	accept->addr = u64_to_user_ptr(READ_ONCE(sqe->addr));
	accept->addr_len = u64_to_user_ptr(READ_ONCE(sqe->addr2));
	accept->flags = READ_ONCE(sqe->accept_flags);
	accept->nofile = rlimit(RLIMIT_NOFILE);
	return 0;
}

static int io_accept(struct io_kiocb *req, unsigned int issue_flags)
{
	struct io_accept *accept = &req->accept;
	bool force_nonblock = issue_flags & IO_URING_F_NONBLOCK;
	unsigned int file_flags = force_nonblock ? O_NONBLOCK : 0;
	int ret;

	if (req->file->f_flags & O_NONBLOCK)
		req->flags |= REQ_F_NOWAIT;

	ret = __sys_accept4_file(req->file, file_flags, accept->addr,
					accept->addr_len, accept->flags,
					accept->nofile);
	if (ret == -EAGAIN && force_nonblock)
		return -EAGAIN;
	if (ret < 0) {
		if (ret == -ERESTARTSYS)
			ret = -EINTR;
		req_set_fail(req);
	}
	__io_req_complete(req, issue_flags, ret, 0);
	return 0;
}

static int io_connect_prep_async(struct io_kiocb *req)
{
	struct io_async_connect *io = req->async_data;
	struct io_connect *conn = &req->connect;

	return move_addr_to_kernel(conn->addr, conn->addr_len, &io->address);
}

static int io_connect_prep(struct io_kiocb *req, const struct io_uring_sqe *sqe)
{
	struct io_connect *conn = &req->connect;

	if (unlikely(req->ctx->flags & IORING_SETUP_IOPOLL))
		return -EINVAL;
	if (sqe->ioprio || sqe->len || sqe->buf_index || sqe->rw_flags)
		return -EINVAL;

	conn->addr = u64_to_user_ptr(READ_ONCE(sqe->addr));
	conn->addr_len =  READ_ONCE(sqe->addr2);
	return 0;
}

static int io_connect(struct io_kiocb *req, unsigned int issue_flags)
{
	struct io_async_connect __io, *io;
	unsigned file_flags;
	int ret;
	bool force_nonblock = issue_flags & IO_URING_F_NONBLOCK;

	if (req->async_data) {
		io = req->async_data;
	} else {
		ret = move_addr_to_kernel(req->connect.addr,
						req->connect.addr_len,
						&__io.address);
		if (ret)
			goto out;
		io = &__io;
	}

	file_flags = force_nonblock ? O_NONBLOCK : 0;

	ret = __sys_connect_file(req->file, &io->address,
					req->connect.addr_len, file_flags);
	if ((ret == -EAGAIN || ret == -EINPROGRESS) && force_nonblock) {
		if (req->async_data)
			return -EAGAIN;
		if (io_alloc_async_data(req)) {
			ret = -ENOMEM;
			goto out;
		}
		memcpy(req->async_data, &__io, sizeof(__io));
		return -EAGAIN;
	}
	if (ret == -ERESTARTSYS)
		ret = -EINTR;
out:
	if (ret < 0)
		req_set_fail(req);
	__io_req_complete(req, issue_flags, ret, 0);
	return 0;
}
#else /* !CONFIG_NET */
#define IO_NETOP_FN(op)							\
static int io_##op(struct io_kiocb *req, unsigned int issue_flags)	\
{									\
	return -EOPNOTSUPP;						\
}

#define IO_NETOP_PREP(op)						\
IO_NETOP_FN(op)								\
static int io_##op##_prep(struct io_kiocb *req, const struct io_uring_sqe *sqe) \
{									\
	return -EOPNOTSUPP;						\
}									\

#define IO_NETOP_PREP_ASYNC(op)						\
IO_NETOP_PREP(op)							\
static int io_##op##_prep_async(struct io_kiocb *req)			\
{									\
	return -EOPNOTSUPP;						\
}

IO_NETOP_PREP_ASYNC(sendmsg);
IO_NETOP_PREP_ASYNC(recvmsg);
IO_NETOP_PREP_ASYNC(connect);
IO_NETOP_PREP(accept);
IO_NETOP_FN(send);
IO_NETOP_FN(recv);
#endif /* CONFIG_NET */

struct io_poll_table {
	struct poll_table_struct pt;
	struct io_kiocb *req;
	int nr_entries;
	int error;
};

static int __io_async_wake(struct io_kiocb *req, struct io_poll_iocb *poll,
			   __poll_t mask, io_req_tw_func_t func)
{
	/* for instances that support it check for an event match first: */
	if (mask && !(mask & poll->events))
		return 0;

	trace_io_uring_task_add(req->ctx, req->opcode, req->user_data, mask);

	list_del_init(&poll->wait.entry);

	req->result = mask;
	req->io_task_work.func = func;

	/*
	 * If this fails, then the task is exiting. When a task exits, the
	 * work gets canceled, so just cancel this request as well instead
	 * of executing it. We can't safely execute it anyway, as we may not
	 * have the needed state needed for it anyway.
	 */
	io_req_task_work_add(req);
	return 1;
}

static bool io_poll_rewait(struct io_kiocb *req, struct io_poll_iocb *poll)
	__acquires(&req->ctx->completion_lock)
{
	struct io_ring_ctx *ctx = req->ctx;

	if (unlikely(req->task->flags & PF_EXITING))
		WRITE_ONCE(poll->canceled, true);

	if (!req->result && !READ_ONCE(poll->canceled)) {
		struct poll_table_struct pt = { ._key = poll->events };

		req->result = vfs_poll(req->file, &pt) & poll->events;
	}

	spin_lock_irq(&ctx->completion_lock);
	if (!req->result && !READ_ONCE(poll->canceled)) {
		add_wait_queue(poll->head, &poll->wait);
		return true;
	}

	return false;
}

static struct io_poll_iocb *io_poll_get_double(struct io_kiocb *req)
{
	/* pure poll stashes this in ->async_data, poll driven retry elsewhere */
	if (req->opcode == IORING_OP_POLL_ADD)
		return req->async_data;
	return req->apoll->double_poll;
}

static struct io_poll_iocb *io_poll_get_single(struct io_kiocb *req)
{
	if (req->opcode == IORING_OP_POLL_ADD)
		return &req->poll;
	return &req->apoll->poll;
}

static void io_poll_remove_double(struct io_kiocb *req)
	__must_hold(&req->ctx->completion_lock)
{
	struct io_poll_iocb *poll = io_poll_get_double(req);

	lockdep_assert_held(&req->ctx->completion_lock);

	if (poll && poll->head) {
		struct wait_queue_head *head = poll->head;

		spin_lock(&head->lock);
		list_del_init(&poll->wait.entry);
		if (poll->wait.private)
			req_ref_put(req);
		poll->head = NULL;
		spin_unlock(&head->lock);
	}
}

static bool io_poll_complete(struct io_kiocb *req, __poll_t mask)
	__must_hold(&req->ctx->completion_lock)
{
	struct io_ring_ctx *ctx = req->ctx;
	unsigned flags = IORING_CQE_F_MORE;
	int error;

	if (READ_ONCE(req->poll.canceled)) {
		error = -ECANCELED;
		req->poll.events |= EPOLLONESHOT;
	} else {
		error = mangle_poll(mask);
	}
	if (req->poll.events & EPOLLONESHOT)
		flags = 0;
	if (!io_cqring_fill_event(ctx, req->user_data, error, flags)) {
		req->poll.done = true;
		flags = 0;
	}
	if (flags & IORING_CQE_F_MORE)
		ctx->cq_extra++;

	io_commit_cqring(ctx);
	return !(flags & IORING_CQE_F_MORE);
}

static void io_poll_task_func(struct io_kiocb *req)
{
	struct io_ring_ctx *ctx = req->ctx;
	struct io_kiocb *nxt;

	if (io_poll_rewait(req, &req->poll)) {
		spin_unlock_irq(&ctx->completion_lock);
	} else {
		bool done;

		done = io_poll_complete(req, req->result);
		if (done) {
			io_poll_remove_double(req);
			hash_del(&req->hash_node);
		} else {
			req->result = 0;
			add_wait_queue(req->poll.head, &req->poll.wait);
		}
		spin_unlock_irq(&ctx->completion_lock);
		io_cqring_ev_posted(ctx);

		if (done) {
			nxt = io_put_req_find_next(req);
			if (nxt)
				io_req_task_submit(nxt);
		}
	}
}

static int io_poll_double_wake(struct wait_queue_entry *wait, unsigned mode,
			       int sync, void *key)
{
	struct io_kiocb *req = wait->private;
	struct io_poll_iocb *poll = io_poll_get_single(req);
	__poll_t mask = key_to_poll(key);

	/* for instances that support it check for an event match first: */
	if (mask && !(mask & poll->events))
		return 0;
	if (!(poll->events & EPOLLONESHOT))
		return poll->wait.func(&poll->wait, mode, sync, key);

	list_del_init(&wait->entry);

	if (poll->head) {
		bool done;

		spin_lock(&poll->head->lock);
		done = list_empty(&poll->wait.entry);
		if (!done)
			list_del_init(&poll->wait.entry);
		/* make sure double remove sees this as being gone */
		wait->private = NULL;
		spin_unlock(&poll->head->lock);
		if (!done) {
			/* use wait func handler, so it matches the rq type */
			poll->wait.func(&poll->wait, mode, sync, key);
		}
	}
	req_ref_put(req);
	return 1;
}

static void io_init_poll_iocb(struct io_poll_iocb *poll, __poll_t events,
			      wait_queue_func_t wake_func)
{
	poll->head = NULL;
	poll->done = false;
	poll->canceled = false;
#define IO_POLL_UNMASK	(EPOLLERR|EPOLLHUP|EPOLLNVAL|EPOLLRDHUP)
	/* mask in events that we always want/need */
	poll->events = events | IO_POLL_UNMASK;
	INIT_LIST_HEAD(&poll->wait.entry);
	init_waitqueue_func_entry(&poll->wait, wake_func);
}

static void __io_queue_proc(struct io_poll_iocb *poll, struct io_poll_table *pt,
			    struct wait_queue_head *head,
			    struct io_poll_iocb **poll_ptr)
{
	struct io_kiocb *req = pt->req;

	/*
	 * The file being polled uses multiple waitqueues for poll handling
	 * (e.g. one for read, one for write). Setup a separate io_poll_iocb
	 * if this happens.
	 */
	if (unlikely(pt->nr_entries)) {
		struct io_poll_iocb *poll_one = poll;

		/* already have a 2nd entry, fail a third attempt */
		if (*poll_ptr) {
			pt->error = -EINVAL;
			return;
		}
		/*
		 * Can't handle multishot for double wait for now, turn it
		 * into one-shot mode.
		 */
		if (!(poll_one->events & EPOLLONESHOT))
			poll_one->events |= EPOLLONESHOT;
		/* double add on the same waitqueue head, ignore */
		if (poll_one->head == head)
			return;
		poll = kmalloc(sizeof(*poll), GFP_ATOMIC);
		if (!poll) {
			pt->error = -ENOMEM;
			return;
		}
		io_init_poll_iocb(poll, poll_one->events, io_poll_double_wake);
		req_ref_get(req);
		poll->wait.private = req;
		*poll_ptr = poll;
	}

	pt->nr_entries++;
	poll->head = head;

	if (poll->events & EPOLLEXCLUSIVE)
		add_wait_queue_exclusive(head, &poll->wait);
	else
		add_wait_queue(head, &poll->wait);
}

static void io_async_queue_proc(struct file *file, struct wait_queue_head *head,
			       struct poll_table_struct *p)
{
	struct io_poll_table *pt = container_of(p, struct io_poll_table, pt);
	struct async_poll *apoll = pt->req->apoll;

	__io_queue_proc(&apoll->poll, pt, head, &apoll->double_poll);
}

static void io_async_task_func(struct io_kiocb *req)
{
	struct async_poll *apoll = req->apoll;
	struct io_ring_ctx *ctx = req->ctx;

	trace_io_uring_task_run(req->ctx, req, req->opcode, req->user_data);

	if (io_poll_rewait(req, &apoll->poll)) {
		spin_unlock_irq(&ctx->completion_lock);
		return;
	}

	hash_del(&req->hash_node);
	io_poll_remove_double(req);
	spin_unlock_irq(&ctx->completion_lock);

	if (!READ_ONCE(apoll->poll.canceled))
		io_req_task_submit(req);
	else
		io_req_complete_failed(req, -ECANCELED);
}

static int io_async_wake(struct wait_queue_entry *wait, unsigned mode, int sync,
			void *key)
{
	struct io_kiocb *req = wait->private;
	struct io_poll_iocb *poll = &req->apoll->poll;

	trace_io_uring_poll_wake(req->ctx, req->opcode, req->user_data,
					key_to_poll(key));

	return __io_async_wake(req, poll, key_to_poll(key), io_async_task_func);
}

static void io_poll_req_insert(struct io_kiocb *req)
{
	struct io_ring_ctx *ctx = req->ctx;
	struct hlist_head *list;

	list = &ctx->cancel_hash[hash_long(req->user_data, ctx->cancel_hash_bits)];
	hlist_add_head(&req->hash_node, list);
}

static __poll_t __io_arm_poll_handler(struct io_kiocb *req,
				      struct io_poll_iocb *poll,
				      struct io_poll_table *ipt, __poll_t mask,
				      wait_queue_func_t wake_func)
	__acquires(&ctx->completion_lock)
{
	struct io_ring_ctx *ctx = req->ctx;
	bool cancel = false;

	INIT_HLIST_NODE(&req->hash_node);
	io_init_poll_iocb(poll, mask, wake_func);
	poll->file = req->file;
	poll->wait.private = req;

	ipt->pt._key = mask;
	ipt->req = req;
	ipt->error = 0;
	ipt->nr_entries = 0;

	mask = vfs_poll(req->file, &ipt->pt) & poll->events;
	if (unlikely(!ipt->nr_entries) && !ipt->error)
		ipt->error = -EINVAL;

	spin_lock_irq(&ctx->completion_lock);
	if (ipt->error || (mask && (poll->events & EPOLLONESHOT)))
		io_poll_remove_double(req);
	if (likely(poll->head)) {
		spin_lock(&poll->head->lock);
		if (unlikely(list_empty(&poll->wait.entry))) {
			if (ipt->error)
				cancel = true;
			ipt->error = 0;
			mask = 0;
		}
		if ((mask && (poll->events & EPOLLONESHOT)) || ipt->error)
			list_del_init(&poll->wait.entry);
		else if (cancel)
			WRITE_ONCE(poll->canceled, true);
		else if (!poll->done) /* actually waiting for an event */
			io_poll_req_insert(req);
		spin_unlock(&poll->head->lock);
	}

	return mask;
}

enum {
	IO_APOLL_OK,
	IO_APOLL_ABORTED,
	IO_APOLL_READY
};

static int io_arm_poll_handler(struct io_kiocb *req)
{
	const struct io_op_def *def = &io_op_defs[req->opcode];
	struct io_ring_ctx *ctx = req->ctx;
	struct async_poll *apoll;
	struct io_poll_table ipt;
	__poll_t ret, mask = EPOLLONESHOT | POLLERR | POLLPRI;
	int rw;

	if (!req->file || !file_can_poll(req->file))
		return IO_APOLL_ABORTED;
	if (req->flags & REQ_F_POLLED)
		return IO_APOLL_ABORTED;
	if (!def->pollin && !def->pollout)
		return IO_APOLL_ABORTED;

	if (def->pollin) {
		rw = READ;
		mask |= POLLIN | POLLRDNORM;

		/* If reading from MSG_ERRQUEUE using recvmsg, ignore POLLIN */
		if ((req->opcode == IORING_OP_RECVMSG) &&
		    (req->sr_msg.msg_flags & MSG_ERRQUEUE))
			mask &= ~POLLIN;
	} else {
		rw = WRITE;
		mask |= POLLOUT | POLLWRNORM;
	}

	/* if we can't nonblock try, then no point in arming a poll handler */
	if (!io_file_supports_async(req, rw))
		return IO_APOLL_ABORTED;

	apoll = kmalloc(sizeof(*apoll), GFP_ATOMIC);
	if (unlikely(!apoll))
		return IO_APOLL_ABORTED;
	apoll->double_poll = NULL;
	req->apoll = apoll;
	req->flags |= REQ_F_POLLED;
	ipt.pt._qproc = io_async_queue_proc;

	ret = __io_arm_poll_handler(req, &apoll->poll, &ipt, mask,
					io_async_wake);
	if (ret || ipt.error) {
		spin_unlock_irq(&ctx->completion_lock);
		if (ret)
			return IO_APOLL_READY;
		return IO_APOLL_ABORTED;
	}
	spin_unlock_irq(&ctx->completion_lock);
	trace_io_uring_poll_arm(ctx, req, req->opcode, req->user_data,
				mask, apoll->poll.events);
	return IO_APOLL_OK;
}

static bool __io_poll_remove_one(struct io_kiocb *req,
				 struct io_poll_iocb *poll, bool do_cancel)
	__must_hold(&req->ctx->completion_lock)
{
	bool do_complete = false;

	if (!poll->head)
		return false;
	spin_lock(&poll->head->lock);
	if (do_cancel)
		WRITE_ONCE(poll->canceled, true);
	if (!list_empty(&poll->wait.entry)) {
		list_del_init(&poll->wait.entry);
		do_complete = true;
	}
	spin_unlock(&poll->head->lock);
	hash_del(&req->hash_node);
	return do_complete;
}

static bool io_poll_remove_waitqs(struct io_kiocb *req)
	__must_hold(&req->ctx->completion_lock)
{
	bool do_complete;

	io_poll_remove_double(req);
	do_complete = __io_poll_remove_one(req, io_poll_get_single(req), true);

	if (req->opcode != IORING_OP_POLL_ADD && do_complete) {
		/* non-poll requests have submit ref still */
		req_ref_put(req);
	}
	return do_complete;
}

static bool io_poll_remove_one(struct io_kiocb *req)
	__must_hold(&req->ctx->completion_lock)
{
	bool do_complete;

	do_complete = io_poll_remove_waitqs(req);
	if (do_complete) {
		io_cqring_fill_event(req->ctx, req->user_data, -ECANCELED, 0);
		io_commit_cqring(req->ctx);
		req_set_fail(req);
		io_put_req_deferred(req, 1);
	}

	return do_complete;
}

/*
 * Returns true if we found and killed one or more poll requests
 */
static bool io_poll_remove_all(struct io_ring_ctx *ctx, struct task_struct *tsk,
			       bool cancel_all)
{
	struct hlist_node *tmp;
	struct io_kiocb *req;
	int posted = 0, i;

	spin_lock_irq(&ctx->completion_lock);
	for (i = 0; i < (1U << ctx->cancel_hash_bits); i++) {
		struct hlist_head *list;

		list = &ctx->cancel_hash[i];
		hlist_for_each_entry_safe(req, tmp, list, hash_node) {
			if (io_match_task(req, tsk, cancel_all))
				posted += io_poll_remove_one(req);
		}
	}
	spin_unlock_irq(&ctx->completion_lock);

	if (posted)
		io_cqring_ev_posted(ctx);

	return posted != 0;
}

static struct io_kiocb *io_poll_find(struct io_ring_ctx *ctx, __u64 sqe_addr,
				     bool poll_only)
	__must_hold(&ctx->completion_lock)
{
	struct hlist_head *list;
	struct io_kiocb *req;

	list = &ctx->cancel_hash[hash_long(sqe_addr, ctx->cancel_hash_bits)];
	hlist_for_each_entry(req, list, hash_node) {
		if (sqe_addr != req->user_data)
			continue;
		if (poll_only && req->opcode != IORING_OP_POLL_ADD)
			continue;
		return req;
	}
	return NULL;
}

static int io_poll_cancel(struct io_ring_ctx *ctx, __u64 sqe_addr,
			  bool poll_only)
	__must_hold(&ctx->completion_lock)
{
	struct io_kiocb *req;

	req = io_poll_find(ctx, sqe_addr, poll_only);
	if (!req)
		return -ENOENT;
	if (io_poll_remove_one(req))
		return 0;

	return -EALREADY;
}

static __poll_t io_poll_parse_events(const struct io_uring_sqe *sqe,
				     unsigned int flags)
{
	u32 events;

	events = READ_ONCE(sqe->poll32_events);
#ifdef __BIG_ENDIAN
	events = swahw32(events);
#endif
	if (!(flags & IORING_POLL_ADD_MULTI))
		events |= EPOLLONESHOT;
	return demangle_poll(events) | (events & (EPOLLEXCLUSIVE|EPOLLONESHOT));
}

static int io_poll_update_prep(struct io_kiocb *req,
			       const struct io_uring_sqe *sqe)
{
	struct io_poll_update *upd = &req->poll_update;
	u32 flags;

	if (unlikely(req->ctx->flags & IORING_SETUP_IOPOLL))
		return -EINVAL;
	if (sqe->ioprio || sqe->buf_index)
		return -EINVAL;
	flags = READ_ONCE(sqe->len);
	if (flags & ~(IORING_POLL_UPDATE_EVENTS | IORING_POLL_UPDATE_USER_DATA |
		      IORING_POLL_ADD_MULTI))
		return -EINVAL;
	/* meaningless without update */
	if (flags == IORING_POLL_ADD_MULTI)
		return -EINVAL;

	upd->old_user_data = READ_ONCE(sqe->addr);
	upd->update_events = flags & IORING_POLL_UPDATE_EVENTS;
	upd->update_user_data = flags & IORING_POLL_UPDATE_USER_DATA;

	upd->new_user_data = READ_ONCE(sqe->off);
	if (!upd->update_user_data && upd->new_user_data)
		return -EINVAL;
	if (upd->update_events)
		upd->events = io_poll_parse_events(sqe, flags);
	else if (sqe->poll32_events)
		return -EINVAL;

	return 0;
}

static int io_poll_wake(struct wait_queue_entry *wait, unsigned mode, int sync,
			void *key)
{
	struct io_kiocb *req = wait->private;
	struct io_poll_iocb *poll = &req->poll;

	return __io_async_wake(req, poll, key_to_poll(key), io_poll_task_func);
}

static void io_poll_queue_proc(struct file *file, struct wait_queue_head *head,
			       struct poll_table_struct *p)
{
	struct io_poll_table *pt = container_of(p, struct io_poll_table, pt);

	__io_queue_proc(&pt->req->poll, pt, head, (struct io_poll_iocb **) &pt->req->async_data);
}

static int io_poll_add_prep(struct io_kiocb *req, const struct io_uring_sqe *sqe)
{
	struct io_poll_iocb *poll = &req->poll;
	u32 flags;

	if (unlikely(req->ctx->flags & IORING_SETUP_IOPOLL))
		return -EINVAL;
	if (sqe->ioprio || sqe->buf_index || sqe->off || sqe->addr)
		return -EINVAL;
	flags = READ_ONCE(sqe->len);
	if (flags & ~IORING_POLL_ADD_MULTI)
		return -EINVAL;

	poll->events = io_poll_parse_events(sqe, flags);
	return 0;
}

static int io_poll_add(struct io_kiocb *req, unsigned int issue_flags)
{
	struct io_poll_iocb *poll = &req->poll;
	struct io_ring_ctx *ctx = req->ctx;
	struct io_poll_table ipt;
	__poll_t mask;

	ipt.pt._qproc = io_poll_queue_proc;

	mask = __io_arm_poll_handler(req, &req->poll, &ipt, poll->events,
					io_poll_wake);

	if (mask) { /* no async, we'd stolen it */
		ipt.error = 0;
		io_poll_complete(req, mask);
	}
	spin_unlock_irq(&ctx->completion_lock);

	if (mask) {
		io_cqring_ev_posted(ctx);
		if (poll->events & EPOLLONESHOT)
			io_put_req(req);
	}
	return ipt.error;
}

static int io_poll_update(struct io_kiocb *req, unsigned int issue_flags)
{
	struct io_ring_ctx *ctx = req->ctx;
	struct io_kiocb *preq;
	bool completing;
	int ret;

	spin_lock_irq(&ctx->completion_lock);
	preq = io_poll_find(ctx, req->poll_update.old_user_data, true);
	if (!preq) {
		ret = -ENOENT;
		goto err;
	}

	if (!req->poll_update.update_events && !req->poll_update.update_user_data) {
		completing = true;
		ret = io_poll_remove_one(preq) ? 0 : -EALREADY;
		goto err;
	}

	/*
	 * Don't allow racy completion with singleshot, as we cannot safely
	 * update those. For multishot, if we're racing with completion, just
	 * let completion re-add it.
	 */
	completing = !__io_poll_remove_one(preq, &preq->poll, false);
	if (completing && (preq->poll.events & EPOLLONESHOT)) {
		ret = -EALREADY;
		goto err;
	}
	/* we now have a detached poll request. reissue. */
	ret = 0;
err:
	if (ret < 0) {
		spin_unlock_irq(&ctx->completion_lock);
		req_set_fail(req);
		io_req_complete(req, ret);
		return 0;
	}
	/* only mask one event flags, keep behavior flags */
	if (req->poll_update.update_events) {
		preq->poll.events &= ~0xffff;
		preq->poll.events |= req->poll_update.events & 0xffff;
		preq->poll.events |= IO_POLL_UNMASK;
	}
	if (req->poll_update.update_user_data)
		preq->user_data = req->poll_update.new_user_data;
	spin_unlock_irq(&ctx->completion_lock);

	/* complete update request, we're done with it */
	io_req_complete(req, ret);

	if (!completing) {
		ret = io_poll_add(preq, issue_flags);
		if (ret < 0) {
			req_set_fail(preq);
			io_req_complete(preq, ret);
		}
	}
	return 0;
}

static enum hrtimer_restart io_timeout_fn(struct hrtimer *timer)
{
	struct io_timeout_data *data = container_of(timer,
						struct io_timeout_data, timer);
	struct io_kiocb *req = data->req;
	struct io_ring_ctx *ctx = req->ctx;
	unsigned long flags;

	spin_lock_irqsave(&ctx->completion_lock, flags);
	list_del_init(&req->timeout.list);
	atomic_set(&req->ctx->cq_timeouts,
		atomic_read(&req->ctx->cq_timeouts) + 1);

	io_cqring_fill_event(ctx, req->user_data, -ETIME, 0);
	io_commit_cqring(ctx);
	spin_unlock_irqrestore(&ctx->completion_lock, flags);

	io_cqring_ev_posted(ctx);
	req_set_fail(req);
	io_put_req(req);
	return HRTIMER_NORESTART;
}

static struct io_kiocb *io_timeout_extract(struct io_ring_ctx *ctx,
					   __u64 user_data)
	__must_hold(&ctx->completion_lock)
{
	struct io_timeout_data *io;
	struct io_kiocb *req;
	bool found = false;

	list_for_each_entry(req, &ctx->timeout_list, timeout.list) {
		found = user_data == req->user_data;
		if (found)
			break;
	}
	if (!found)
		return ERR_PTR(-ENOENT);

	io = req->async_data;
	if (hrtimer_try_to_cancel(&io->timer) == -1)
		return ERR_PTR(-EALREADY);
	list_del_init(&req->timeout.list);
	return req;
}

static int io_timeout_cancel(struct io_ring_ctx *ctx, __u64 user_data)
	__must_hold(&ctx->completion_lock)
{
	struct io_kiocb *req = io_timeout_extract(ctx, user_data);

	if (IS_ERR(req))
		return PTR_ERR(req);

	req_set_fail(req);
	io_cqring_fill_event(ctx, req->user_data, -ECANCELED, 0);
	io_put_req_deferred(req, 1);
	return 0;
}

static int io_timeout_update(struct io_ring_ctx *ctx, __u64 user_data,
			     struct timespec64 *ts, enum hrtimer_mode mode)
	__must_hold(&ctx->completion_lock)
{
	struct io_kiocb *req = io_timeout_extract(ctx, user_data);
	struct io_timeout_data *data;

	if (IS_ERR(req))
		return PTR_ERR(req);

	req->timeout.off = 0; /* noseq */
	data = req->async_data;
	list_add_tail(&req->timeout.list, &ctx->timeout_list);
	hrtimer_init(&data->timer, CLOCK_MONOTONIC, mode);
	data->timer.function = io_timeout_fn;
	hrtimer_start(&data->timer, timespec64_to_ktime(*ts), mode);
	return 0;
}

static int io_timeout_remove_prep(struct io_kiocb *req,
				  const struct io_uring_sqe *sqe)
{
	struct io_timeout_rem *tr = &req->timeout_rem;

	if (unlikely(req->ctx->flags & IORING_SETUP_IOPOLL))
		return -EINVAL;
	if (unlikely(req->flags & (REQ_F_FIXED_FILE | REQ_F_BUFFER_SELECT)))
		return -EINVAL;
	if (sqe->ioprio || sqe->buf_index || sqe->len)
		return -EINVAL;

	tr->addr = READ_ONCE(sqe->addr);
	tr->flags = READ_ONCE(sqe->timeout_flags);
	if (tr->flags & IORING_TIMEOUT_UPDATE) {
		if (tr->flags & ~(IORING_TIMEOUT_UPDATE|IORING_TIMEOUT_ABS))
			return -EINVAL;
		if (get_timespec64(&tr->ts, u64_to_user_ptr(sqe->addr2)))
			return -EFAULT;
	} else if (tr->flags) {
		/* timeout removal doesn't support flags */
		return -EINVAL;
	}

	return 0;
}

static inline enum hrtimer_mode io_translate_timeout_mode(unsigned int flags)
{
	return (flags & IORING_TIMEOUT_ABS) ? HRTIMER_MODE_ABS
					    : HRTIMER_MODE_REL;
}

/*
 * Remove or update an existing timeout command
 */
static int io_timeout_remove(struct io_kiocb *req, unsigned int issue_flags)
{
	struct io_timeout_rem *tr = &req->timeout_rem;
	struct io_ring_ctx *ctx = req->ctx;
	int ret;

	spin_lock_irq(&ctx->completion_lock);
	if (!(req->timeout_rem.flags & IORING_TIMEOUT_UPDATE))
		ret = io_timeout_cancel(ctx, tr->addr);
	else
		ret = io_timeout_update(ctx, tr->addr, &tr->ts,
					io_translate_timeout_mode(tr->flags));

	io_cqring_fill_event(ctx, req->user_data, ret, 0);
	io_commit_cqring(ctx);
	spin_unlock_irq(&ctx->completion_lock);
	io_cqring_ev_posted(ctx);
	if (ret < 0)
		req_set_fail(req);
	io_put_req(req);
	return 0;
}

static int io_timeout_prep(struct io_kiocb *req, const struct io_uring_sqe *sqe,
			   bool is_timeout_link)
{
	struct io_timeout_data *data;
	unsigned flags;
	u32 off = READ_ONCE(sqe->off);

	if (unlikely(req->ctx->flags & IORING_SETUP_IOPOLL))
		return -EINVAL;
	if (sqe->ioprio || sqe->buf_index || sqe->len != 1)
		return -EINVAL;
	if (off && is_timeout_link)
		return -EINVAL;
	flags = READ_ONCE(sqe->timeout_flags);
	if (flags & ~IORING_TIMEOUT_ABS)
		return -EINVAL;

	req->timeout.off = off;
	if (unlikely(off && !req->ctx->off_timeout_used))
		req->ctx->off_timeout_used = true;

	if (!req->async_data && io_alloc_async_data(req))
		return -ENOMEM;

	data = req->async_data;
	data->req = req;

	if (get_timespec64(&data->ts, u64_to_user_ptr(sqe->addr)))
		return -EFAULT;

	data->mode = io_translate_timeout_mode(flags);
	hrtimer_init(&data->timer, CLOCK_MONOTONIC, data->mode);
	if (is_timeout_link)
		io_req_track_inflight(req);
	return 0;
}

static int io_timeout(struct io_kiocb *req, unsigned int issue_flags)
{
	struct io_ring_ctx *ctx = req->ctx;
	struct io_timeout_data *data = req->async_data;
	struct list_head *entry;
	u32 tail, off = req->timeout.off;

	spin_lock_irq(&ctx->completion_lock);

	/*
	 * sqe->off holds how many events that need to occur for this
	 * timeout event to be satisfied. If it isn't set, then this is
	 * a pure timeout request, sequence isn't used.
	 */
	if (io_is_timeout_noseq(req)) {
		entry = ctx->timeout_list.prev;
		goto add;
	}

	tail = ctx->cached_cq_tail - atomic_read(&ctx->cq_timeouts);
	req->timeout.target_seq = tail + off;

	/* Update the last seq here in case io_flush_timeouts() hasn't.
	 * This is safe because ->completion_lock is held, and submissions
	 * and completions are never mixed in the same ->completion_lock section.
	 */
	ctx->cq_last_tm_flush = tail;

	/*
	 * Insertion sort, ensuring the first entry in the list is always
	 * the one we need first.
	 */
	list_for_each_prev(entry, &ctx->timeout_list) {
		struct io_kiocb *nxt = list_entry(entry, struct io_kiocb,
						  timeout.list);

		if (io_is_timeout_noseq(nxt))
			continue;
		/* nxt.seq is behind @tail, otherwise would've been completed */
		if (off >= nxt->timeout.target_seq - tail)
			break;
	}
add:
	list_add(&req->timeout.list, entry);
	data->timer.function = io_timeout_fn;
	hrtimer_start(&data->timer, timespec64_to_ktime(data->ts), data->mode);
	spin_unlock_irq(&ctx->completion_lock);
	return 0;
}

struct io_cancel_data {
	struct io_ring_ctx *ctx;
	u64 user_data;
};

static bool io_cancel_cb(struct io_wq_work *work, void *data)
{
	struct io_kiocb *req = container_of(work, struct io_kiocb, work);
	struct io_cancel_data *cd = data;

	return req->ctx == cd->ctx && req->user_data == cd->user_data;
}

static int io_async_cancel_one(struct io_uring_task *tctx, u64 user_data,
			       struct io_ring_ctx *ctx)
{
	struct io_cancel_data data = { .ctx = ctx, .user_data = user_data, };
	enum io_wq_cancel cancel_ret;
	int ret = 0;

	if (!tctx || !tctx->io_wq)
		return -ENOENT;

	cancel_ret = io_wq_cancel_cb(tctx->io_wq, io_cancel_cb, &data, false);
	switch (cancel_ret) {
	case IO_WQ_CANCEL_OK:
		ret = 0;
		break;
	case IO_WQ_CANCEL_RUNNING:
		ret = -EALREADY;
		break;
	case IO_WQ_CANCEL_NOTFOUND:
		ret = -ENOENT;
		break;
	}

	return ret;
}

static void io_async_find_and_cancel(struct io_ring_ctx *ctx,
				     struct io_kiocb *req, __u64 sqe_addr,
				     int success_ret)
{
	unsigned long flags;
	int ret;

	ret = io_async_cancel_one(req->task->io_uring, sqe_addr, ctx);
	spin_lock_irqsave(&ctx->completion_lock, flags);
	if (ret != -ENOENT)
		goto done;
	ret = io_timeout_cancel(ctx, sqe_addr);
	if (ret != -ENOENT)
		goto done;
	ret = io_poll_cancel(ctx, sqe_addr, false);
done:
	if (!ret)
		ret = success_ret;
	io_cqring_fill_event(ctx, req->user_data, ret, 0);
	io_commit_cqring(ctx);
	spin_unlock_irqrestore(&ctx->completion_lock, flags);
	io_cqring_ev_posted(ctx);

	if (ret < 0)
		req_set_fail(req);
}

static int io_async_cancel_prep(struct io_kiocb *req,
				const struct io_uring_sqe *sqe)
{
	if (unlikely(req->ctx->flags & IORING_SETUP_IOPOLL))
		return -EINVAL;
	if (unlikely(req->flags & (REQ_F_FIXED_FILE | REQ_F_BUFFER_SELECT)))
		return -EINVAL;
	if (sqe->ioprio || sqe->off || sqe->len || sqe->cancel_flags)
		return -EINVAL;

	req->cancel.addr = READ_ONCE(sqe->addr);
	return 0;
}

static int io_async_cancel(struct io_kiocb *req, unsigned int issue_flags)
{
	struct io_ring_ctx *ctx = req->ctx;
	u64 sqe_addr = req->cancel.addr;
	struct io_tctx_node *node;
	int ret;

	/* tasks should wait for their io-wq threads, so safe w/o sync */
	ret = io_async_cancel_one(req->task->io_uring, sqe_addr, ctx);
	spin_lock_irq(&ctx->completion_lock);
	if (ret != -ENOENT)
		goto done;
	ret = io_timeout_cancel(ctx, sqe_addr);
	if (ret != -ENOENT)
		goto done;
	ret = io_poll_cancel(ctx, sqe_addr, false);
	if (ret != -ENOENT)
		goto done;
	spin_unlock_irq(&ctx->completion_lock);

	/* slow path, try all io-wq's */
	io_ring_submit_lock(ctx, !(issue_flags & IO_URING_F_NONBLOCK));
	ret = -ENOENT;
	list_for_each_entry(node, &ctx->tctx_list, ctx_node) {
		struct io_uring_task *tctx = node->task->io_uring;

		ret = io_async_cancel_one(tctx, req->cancel.addr, ctx);
		if (ret != -ENOENT)
			break;
	}
	io_ring_submit_unlock(ctx, !(issue_flags & IO_URING_F_NONBLOCK));

	spin_lock_irq(&ctx->completion_lock);
done:
	io_cqring_fill_event(ctx, req->user_data, ret, 0);
	io_commit_cqring(ctx);
	spin_unlock_irq(&ctx->completion_lock);
	io_cqring_ev_posted(ctx);

	if (ret < 0)
		req_set_fail(req);
	io_put_req(req);
	return 0;
}

static int io_rsrc_update_prep(struct io_kiocb *req,
				const struct io_uring_sqe *sqe)
{
	if (unlikely(req->flags & (REQ_F_FIXED_FILE | REQ_F_BUFFER_SELECT)))
		return -EINVAL;
	if (sqe->ioprio || sqe->rw_flags)
		return -EINVAL;

	req->rsrc_update.offset = READ_ONCE(sqe->off);
	req->rsrc_update.nr_args = READ_ONCE(sqe->len);
	if (!req->rsrc_update.nr_args)
		return -EINVAL;
	req->rsrc_update.arg = READ_ONCE(sqe->addr);
	return 0;
}

static int io_files_update(struct io_kiocb *req, unsigned int issue_flags)
{
	struct io_ring_ctx *ctx = req->ctx;
	struct io_uring_rsrc_update2 up;
	int ret;

	if (issue_flags & IO_URING_F_NONBLOCK)
		return -EAGAIN;

	up.offset = req->rsrc_update.offset;
	up.data = req->rsrc_update.arg;
	up.nr = 0;
	up.tags = 0;
	up.resv = 0;

	mutex_lock(&ctx->uring_lock);
	ret = __io_register_rsrc_update(ctx, IORING_RSRC_FILE,
					&up, req->rsrc_update.nr_args);
	mutex_unlock(&ctx->uring_lock);

	if (ret < 0)
		req_set_fail(req);
	__io_req_complete(req, issue_flags, ret, 0);
	return 0;
}

static int io_req_prep(struct io_kiocb *req, const struct io_uring_sqe *sqe)
{
	switch (req->opcode) {
	case IORING_OP_NOP:
		return 0;
	case IORING_OP_READV:
	case IORING_OP_READ_FIXED:
	case IORING_OP_READ:
		return io_read_prep(req, sqe);
	case IORING_OP_WRITEV:
	case IORING_OP_WRITE_FIXED:
	case IORING_OP_WRITE:
		return io_write_prep(req, sqe);
	case IORING_OP_POLL_ADD:
		return io_poll_add_prep(req, sqe);
	case IORING_OP_POLL_REMOVE:
		return io_poll_update_prep(req, sqe);
	case IORING_OP_FSYNC:
		return io_fsync_prep(req, sqe);
	case IORING_OP_SYNC_FILE_RANGE:
		return io_sfr_prep(req, sqe);
	case IORING_OP_SENDMSG:
	case IORING_OP_SEND:
		return io_sendmsg_prep(req, sqe);
	case IORING_OP_RECVMSG:
	case IORING_OP_RECV:
		return io_recvmsg_prep(req, sqe);
	case IORING_OP_CONNECT:
		return io_connect_prep(req, sqe);
	case IORING_OP_TIMEOUT:
		return io_timeout_prep(req, sqe, false);
	case IORING_OP_TIMEOUT_REMOVE:
		return io_timeout_remove_prep(req, sqe);
	case IORING_OP_ASYNC_CANCEL:
		return io_async_cancel_prep(req, sqe);
	case IORING_OP_LINK_TIMEOUT:
		return io_timeout_prep(req, sqe, true);
	case IORING_OP_ACCEPT:
		return io_accept_prep(req, sqe);
	case IORING_OP_FALLOCATE:
		return io_fallocate_prep(req, sqe);
	case IORING_OP_OPENAT:
		return io_openat_prep(req, sqe);
	case IORING_OP_CLOSE:
		return io_close_prep(req, sqe);
	case IORING_OP_FILES_UPDATE:
		return io_rsrc_update_prep(req, sqe);
	case IORING_OP_STATX:
		return io_statx_prep(req, sqe);
	case IORING_OP_FADVISE:
		return io_fadvise_prep(req, sqe);
	case IORING_OP_MADVISE:
		return io_madvise_prep(req, sqe);
	case IORING_OP_OPENAT2:
		return io_openat2_prep(req, sqe);
	case IORING_OP_EPOLL_CTL:
		return io_epoll_ctl_prep(req, sqe);
	case IORING_OP_SPLICE:
		return io_splice_prep(req, sqe);
	case IORING_OP_PROVIDE_BUFFERS:
		return io_provide_buffers_prep(req, sqe);
	case IORING_OP_REMOVE_BUFFERS:
		return io_remove_buffers_prep(req, sqe);
	case IORING_OP_TEE:
		return io_tee_prep(req, sqe);
	case IORING_OP_SHUTDOWN:
		return io_shutdown_prep(req, sqe);
	case IORING_OP_RENAMEAT:
		return io_renameat_prep(req, sqe);
	case IORING_OP_UNLINKAT:
		return io_unlinkat_prep(req, sqe);
	}

	printk_once(KERN_WARNING "io_uring: unhandled opcode %d\n",
			req->opcode);
	return -EINVAL;
}

static int io_req_prep_async(struct io_kiocb *req)
{
	if (!io_op_defs[req->opcode].needs_async_setup)
		return 0;
	if (WARN_ON_ONCE(req->async_data))
		return -EFAULT;
	if (io_alloc_async_data(req))
		return -EAGAIN;

	switch (req->opcode) {
	case IORING_OP_READV:
		return io_rw_prep_async(req, READ);
	case IORING_OP_WRITEV:
		return io_rw_prep_async(req, WRITE);
	case IORING_OP_SENDMSG:
		return io_sendmsg_prep_async(req);
	case IORING_OP_RECVMSG:
		return io_recvmsg_prep_async(req);
	case IORING_OP_CONNECT:
		return io_connect_prep_async(req);
	}
	printk_once(KERN_WARNING "io_uring: prep_async() bad opcode %d\n",
		    req->opcode);
	return -EFAULT;
}

static u32 io_get_sequence(struct io_kiocb *req)
{
	u32 seq = req->ctx->cached_sq_head;

	/* need original cached_sq_head, but it was increased for each req */
	io_for_each_link(req, req)
		seq--;
	return seq;
}

static bool io_drain_req(struct io_kiocb *req)
{
	struct io_kiocb *pos;
	struct io_ring_ctx *ctx = req->ctx;
	struct io_defer_entry *de;
	int ret;
	u32 seq;

	/*
	 * If we need to drain a request in the middle of a link, drain the
	 * head request and the next request/link after the current link.
	 * Considering sequential execution of links, IOSQE_IO_DRAIN will be
	 * maintained for every request of our link.
	 */
	if (ctx->drain_next) {
		req->flags |= REQ_F_IO_DRAIN;
		ctx->drain_next = false;
	}
	/* not interested in head, start from the first linked */
	io_for_each_link(pos, req->link) {
		if (pos->flags & REQ_F_IO_DRAIN) {
			ctx->drain_next = true;
			req->flags |= REQ_F_IO_DRAIN;
			break;
		}
	}

	/* Still need defer if there is pending req in defer list. */
	if (likely(list_empty_careful(&ctx->defer_list) &&
		!(req->flags & REQ_F_IO_DRAIN))) {
		ctx->drain_active = false;
		return false;
	}

	seq = io_get_sequence(req);
	/* Still a chance to pass the sequence check */
	if (!req_need_defer(req, seq) && list_empty_careful(&ctx->defer_list))
		return false;

	ret = io_req_prep_async(req);
	if (ret)
		goto fail;
	io_prep_async_link(req);
	de = kmalloc(sizeof(*de), GFP_KERNEL);
	if (!de) {
		ret = -ENOMEM;
fail:
		io_req_complete_failed(req, ret);
		return true;
	}

	spin_lock_irq(&ctx->completion_lock);
	if (!req_need_defer(req, seq) && list_empty(&ctx->defer_list)) {
		spin_unlock_irq(&ctx->completion_lock);
		kfree(de);
		io_queue_async_work(req);
		return true;
	}

	trace_io_uring_defer(ctx, req, req->user_data);
	de->req = req;
	de->seq = seq;
	list_add_tail(&de->list, &ctx->defer_list);
	spin_unlock_irq(&ctx->completion_lock);
	return true;
}

static void io_clean_op(struct io_kiocb *req)
{
	if (req->flags & REQ_F_BUFFER_SELECTED) {
		switch (req->opcode) {
		case IORING_OP_READV:
		case IORING_OP_READ_FIXED:
		case IORING_OP_READ:
			kfree((void *)(unsigned long)req->rw.addr);
			break;
		case IORING_OP_RECVMSG:
		case IORING_OP_RECV:
			kfree(req->sr_msg.kbuf);
			break;
		}
	}

	if (req->flags & REQ_F_NEED_CLEANUP) {
		switch (req->opcode) {
		case IORING_OP_READV:
		case IORING_OP_READ_FIXED:
		case IORING_OP_READ:
		case IORING_OP_WRITEV:
		case IORING_OP_WRITE_FIXED:
		case IORING_OP_WRITE: {
			struct io_async_rw *io = req->async_data;

			kfree(io->free_iovec);
			break;
			}
		case IORING_OP_RECVMSG:
		case IORING_OP_SENDMSG: {
			struct io_async_msghdr *io = req->async_data;

			kfree(io->free_iov);
			break;
			}
		case IORING_OP_SPLICE:
		case IORING_OP_TEE:
			if (!(req->splice.flags & SPLICE_F_FD_IN_FIXED))
				io_put_file(req->splice.file_in);
			break;
		case IORING_OP_OPENAT:
		case IORING_OP_OPENAT2:
			if (req->open.filename)
				putname(req->open.filename);
			break;
		case IORING_OP_RENAMEAT:
			putname(req->rename.oldpath);
			putname(req->rename.newpath);
			break;
		case IORING_OP_UNLINKAT:
			putname(req->unlink.filename);
			break;
		}
	}
	if ((req->flags & REQ_F_POLLED) && req->apoll) {
		kfree(req->apoll->double_poll);
		kfree(req->apoll);
		req->apoll = NULL;
	}
	if (req->flags & REQ_F_INFLIGHT) {
		struct io_uring_task *tctx = req->task->io_uring;

		atomic_dec(&tctx->inflight_tracked);
	}
	if (req->flags & REQ_F_CREDS)
		put_cred(req->creds);

	req->flags &= ~IO_REQ_CLEAN_FLAGS;
}

static int io_issue_sqe(struct io_kiocb *req, unsigned int issue_flags)
{
	struct io_ring_ctx *ctx = req->ctx;
	const struct cred *creds = NULL;
	int ret;

<<<<<<< HEAD
	if (req->creds && req->creds != current_cred())
=======
	if ((req->flags & REQ_F_CREDS) && req->creds != current_cred())
>>>>>>> d92805b6
		creds = override_creds(req->creds);

	switch (req->opcode) {
	case IORING_OP_NOP:
		ret = io_nop(req, issue_flags);
		break;
	case IORING_OP_READV:
	case IORING_OP_READ_FIXED:
	case IORING_OP_READ:
		ret = io_read(req, issue_flags);
		break;
	case IORING_OP_WRITEV:
	case IORING_OP_WRITE_FIXED:
	case IORING_OP_WRITE:
		ret = io_write(req, issue_flags);
		break;
	case IORING_OP_FSYNC:
		ret = io_fsync(req, issue_flags);
		break;
	case IORING_OP_POLL_ADD:
		ret = io_poll_add(req, issue_flags);
		break;
	case IORING_OP_POLL_REMOVE:
		ret = io_poll_update(req, issue_flags);
		break;
	case IORING_OP_SYNC_FILE_RANGE:
		ret = io_sync_file_range(req, issue_flags);
		break;
	case IORING_OP_SENDMSG:
		ret = io_sendmsg(req, issue_flags);
		break;
	case IORING_OP_SEND:
		ret = io_send(req, issue_flags);
		break;
	case IORING_OP_RECVMSG:
		ret = io_recvmsg(req, issue_flags);
		break;
	case IORING_OP_RECV:
		ret = io_recv(req, issue_flags);
		break;
	case IORING_OP_TIMEOUT:
		ret = io_timeout(req, issue_flags);
		break;
	case IORING_OP_TIMEOUT_REMOVE:
		ret = io_timeout_remove(req, issue_flags);
		break;
	case IORING_OP_ACCEPT:
		ret = io_accept(req, issue_flags);
		break;
	case IORING_OP_CONNECT:
		ret = io_connect(req, issue_flags);
		break;
	case IORING_OP_ASYNC_CANCEL:
		ret = io_async_cancel(req, issue_flags);
		break;
	case IORING_OP_FALLOCATE:
		ret = io_fallocate(req, issue_flags);
		break;
	case IORING_OP_OPENAT:
		ret = io_openat(req, issue_flags);
		break;
	case IORING_OP_CLOSE:
		ret = io_close(req, issue_flags);
		break;
	case IORING_OP_FILES_UPDATE:
		ret = io_files_update(req, issue_flags);
		break;
	case IORING_OP_STATX:
		ret = io_statx(req, issue_flags);
		break;
	case IORING_OP_FADVISE:
		ret = io_fadvise(req, issue_flags);
		break;
	case IORING_OP_MADVISE:
		ret = io_madvise(req, issue_flags);
		break;
	case IORING_OP_OPENAT2:
		ret = io_openat2(req, issue_flags);
		break;
	case IORING_OP_EPOLL_CTL:
		ret = io_epoll_ctl(req, issue_flags);
		break;
	case IORING_OP_SPLICE:
		ret = io_splice(req, issue_flags);
		break;
	case IORING_OP_PROVIDE_BUFFERS:
		ret = io_provide_buffers(req, issue_flags);
		break;
	case IORING_OP_REMOVE_BUFFERS:
		ret = io_remove_buffers(req, issue_flags);
		break;
	case IORING_OP_TEE:
		ret = io_tee(req, issue_flags);
		break;
	case IORING_OP_SHUTDOWN:
		ret = io_shutdown(req, issue_flags);
		break;
	case IORING_OP_RENAMEAT:
		ret = io_renameat(req, issue_flags);
		break;
	case IORING_OP_UNLINKAT:
		ret = io_unlinkat(req, issue_flags);
		break;
	default:
		ret = -EINVAL;
		break;
	}

	if (creds)
		revert_creds(creds);
	if (ret)
		return ret;
	/* If the op doesn't have a file, we're not polling for it */
	if ((ctx->flags & IORING_SETUP_IOPOLL) && req->file)
		io_iopoll_req_issued(req);

	return 0;
}

static void io_wq_submit_work(struct io_wq_work *work)
{
	struct io_kiocb *req = container_of(work, struct io_kiocb, work);
	struct io_kiocb *timeout;
	int ret = 0;

	timeout = io_prep_linked_timeout(req);
	if (timeout)
		io_queue_linked_timeout(timeout);

	if (work->flags & IO_WQ_WORK_CANCEL)
		ret = -ECANCELED;

	if (!ret) {
		do {
			ret = io_issue_sqe(req, 0);
			/*
			 * We can get EAGAIN for polled IO even though we're
			 * forcing a sync submission from here, since we can't
			 * wait for request slots on the block side.
			 */
			if (ret != -EAGAIN)
				break;
			cond_resched();
		} while (1);
	}

	/* avoid locking problems by failing it from a clean context */
	if (ret) {
		/* io-wq is going to take one down */
		req_ref_get(req);
		io_req_task_queue_fail(req, ret);
	}
}

#define FFS_ASYNC_READ		0x1UL
#define FFS_ASYNC_WRITE		0x2UL
#ifdef CONFIG_64BIT
#define FFS_ISREG		0x4UL
#else
#define FFS_ISREG		0x0UL
#endif
#define FFS_MASK		~(FFS_ASYNC_READ|FFS_ASYNC_WRITE|FFS_ISREG)

static inline struct io_fixed_file *io_fixed_file_slot(struct io_file_table *table,
						      unsigned i)
{
	struct io_fixed_file *table_l2;

	table_l2 = table->files[i >> IORING_FILE_TABLE_SHIFT];
	return &table_l2[i & IORING_FILE_TABLE_MASK];
}

static inline struct file *io_file_from_index(struct io_ring_ctx *ctx,
					      int index)
{
	struct io_fixed_file *slot = io_fixed_file_slot(&ctx->file_table, index);

	return (struct file *) (slot->file_ptr & FFS_MASK);
}

static void io_fixed_file_set(struct io_fixed_file *file_slot, struct file *file)
{
	unsigned long file_ptr = (unsigned long) file;

	if (__io_file_supports_async(file, READ))
		file_ptr |= FFS_ASYNC_READ;
	if (__io_file_supports_async(file, WRITE))
		file_ptr |= FFS_ASYNC_WRITE;
	if (S_ISREG(file_inode(file)->i_mode))
		file_ptr |= FFS_ISREG;
	file_slot->file_ptr = file_ptr;
}

static struct file *io_file_get(struct io_submit_state *state,
				struct io_kiocb *req, int fd, bool fixed)
{
	struct io_ring_ctx *ctx = req->ctx;
	struct file *file;

	if (fixed) {
		unsigned long file_ptr;

		if (unlikely((unsigned int)fd >= ctx->nr_user_files))
			return NULL;
		fd = array_index_nospec(fd, ctx->nr_user_files);
		file_ptr = io_fixed_file_slot(&ctx->file_table, fd)->file_ptr;
		file = (struct file *) (file_ptr & FFS_MASK);
		file_ptr &= ~FFS_MASK;
		/* mask in overlapping REQ_F and FFS bits */
		req->flags |= (file_ptr << REQ_F_ASYNC_READ_BIT);
		io_req_set_rsrc_node(req);
	} else {
		trace_io_uring_file_get(ctx, fd);
		file = __io_file_get(state, fd);

		/* we don't allow fixed io_uring files */
		if (file && unlikely(file->f_op == &io_uring_fops))
			io_req_track_inflight(req);
	}

	return file;
}

static enum hrtimer_restart io_link_timeout_fn(struct hrtimer *timer)
{
	struct io_timeout_data *data = container_of(timer,
						struct io_timeout_data, timer);
	struct io_kiocb *prev, *req = data->req;
	struct io_ring_ctx *ctx = req->ctx;
	unsigned long flags;

	spin_lock_irqsave(&ctx->completion_lock, flags);
	prev = req->timeout.head;
	req->timeout.head = NULL;

	/*
	 * We don't expect the list to be empty, that will only happen if we
	 * race with the completion of the linked work.
	 */
	if (prev) {
		io_remove_next_linked(prev);
		if (!req_ref_inc_not_zero(prev))
			prev = NULL;
	}
	spin_unlock_irqrestore(&ctx->completion_lock, flags);

	if (prev) {
		io_async_find_and_cancel(ctx, req, prev->user_data, -ETIME);
		io_put_req_deferred(prev, 1);
		io_put_req_deferred(req, 1);
	} else {
		io_req_complete_post(req, -ETIME, 0);
	}
	return HRTIMER_NORESTART;
}

static void io_queue_linked_timeout(struct io_kiocb *req)
{
	struct io_ring_ctx *ctx = req->ctx;

	spin_lock_irq(&ctx->completion_lock);
	/*
	 * If the back reference is NULL, then our linked request finished
	 * before we got a chance to setup the timer
	 */
	if (req->timeout.head) {
		struct io_timeout_data *data = req->async_data;

		data->timer.function = io_link_timeout_fn;
		hrtimer_start(&data->timer, timespec64_to_ktime(data->ts),
				data->mode);
	}
	spin_unlock_irq(&ctx->completion_lock);
	/* drop submission reference */
	io_put_req(req);
}

static struct io_kiocb *io_prep_linked_timeout(struct io_kiocb *req)
{
	struct io_kiocb *nxt = req->link;

	if (!nxt || (req->flags & REQ_F_LINK_TIMEOUT) ||
	    nxt->opcode != IORING_OP_LINK_TIMEOUT)
		return NULL;

	nxt->timeout.head = req;
	nxt->flags |= REQ_F_LTIMEOUT_ACTIVE;
	req->flags |= REQ_F_LINK_TIMEOUT;
	return nxt;
}

static void __io_queue_sqe(struct io_kiocb *req)
{
	struct io_kiocb *linked_timeout = io_prep_linked_timeout(req);
	int ret;

issue_sqe:
	ret = io_issue_sqe(req, IO_URING_F_NONBLOCK|IO_URING_F_COMPLETE_DEFER);

	/*
	 * We async punt it if the file wasn't marked NOWAIT, or if the file
	 * doesn't support non-blocking read/write attempts
	 */
	if (likely(!ret)) {
		/* drop submission reference */
		if (req->flags & REQ_F_COMPLETE_INLINE) {
			struct io_ring_ctx *ctx = req->ctx;
			struct io_comp_state *cs = &ctx->submit_state.comp;

			cs->reqs[cs->nr++] = req;
			if (cs->nr == ARRAY_SIZE(cs->reqs))
				io_submit_flush_completions(ctx);
		} else {
			io_put_req(req);
		}
	} else if (ret == -EAGAIN && !(req->flags & REQ_F_NOWAIT)) {
		switch (io_arm_poll_handler(req)) {
		case IO_APOLL_READY:
			goto issue_sqe;
		case IO_APOLL_ABORTED:
			/*
			 * Queued up for async execution, worker will release
			 * submit reference when the iocb is actually submitted.
			 */
			io_queue_async_work(req);
			break;
		}
	} else {
		io_req_complete_failed(req, ret);
	}
	if (linked_timeout)
		io_queue_linked_timeout(linked_timeout);
}

static inline void io_queue_sqe(struct io_kiocb *req)
{
	if (unlikely(req->ctx->drain_active) && io_drain_req(req))
		return;

	if (likely(!(req->flags & REQ_F_FORCE_ASYNC))) {
		__io_queue_sqe(req);
	} else {
		int ret = io_req_prep_async(req);

		if (unlikely(ret))
			io_req_complete_failed(req, ret);
		else
			io_queue_async_work(req);
	}
}

/*
 * Check SQE restrictions (opcode and flags).
 *
 * Returns 'true' if SQE is allowed, 'false' otherwise.
 */
static inline bool io_check_restriction(struct io_ring_ctx *ctx,
					struct io_kiocb *req,
					unsigned int sqe_flags)
{
	if (likely(!ctx->restricted))
		return true;

	if (!test_bit(req->opcode, ctx->restrictions.sqe_op))
		return false;

	if ((sqe_flags & ctx->restrictions.sqe_flags_required) !=
	    ctx->restrictions.sqe_flags_required)
		return false;

	if (sqe_flags & ~(ctx->restrictions.sqe_flags_allowed |
			  ctx->restrictions.sqe_flags_required))
		return false;

	return true;
}

static int io_init_req(struct io_ring_ctx *ctx, struct io_kiocb *req,
		       const struct io_uring_sqe *sqe)
{
	struct io_submit_state *state;
	unsigned int sqe_flags;
	int personality, ret = 0;

	req->opcode = READ_ONCE(sqe->opcode);
	/* same numerical values with corresponding REQ_F_*, safe to copy */
	req->flags = sqe_flags = READ_ONCE(sqe->flags);
	req->user_data = READ_ONCE(sqe->user_data);
	req->file = NULL;
	req->fixed_rsrc_refs = NULL;
	/* one is dropped after submission, the other at completion */
	atomic_set(&req->refs, 2);
	req->task = current;
<<<<<<< HEAD
	req->result = 0;
	req->creds = NULL;
=======
>>>>>>> d92805b6

	/* enforce forwards compatibility on users */
	if (unlikely(sqe_flags & ~SQE_VALID_FLAGS))
		return -EINVAL;
	if (unlikely(req->opcode >= IORING_OP_LAST))
		return -EINVAL;
	if (!io_check_restriction(ctx, req, sqe_flags))
		return -EACCES;

	if ((sqe_flags & IOSQE_BUFFER_SELECT) &&
	    !io_op_defs[req->opcode].buffer_select)
		return -EOPNOTSUPP;
	if (unlikely(sqe_flags & IOSQE_IO_DRAIN))
		ctx->drain_active = true;

	personality = READ_ONCE(sqe->personality);
	if (personality) {
		req->creds = xa_load(&ctx->personalities, personality);
		if (!req->creds)
			return -EINVAL;
		get_cred(req->creds);
<<<<<<< HEAD
=======
		req->flags |= REQ_F_CREDS;
>>>>>>> d92805b6
	}
	state = &ctx->submit_state;

	/*
	 * Plug now if we have more than 1 IO left after this, and the target
	 * is potentially a read/write to block based storage.
	 */
	if (!state->plug_started && state->ios_left > 1 &&
	    io_op_defs[req->opcode].plug) {
		blk_start_plug(&state->plug);
		state->plug_started = true;
	}

	if (io_op_defs[req->opcode].needs_file) {
		bool fixed = req->flags & REQ_F_FIXED_FILE;

		req->file = io_file_get(state, req, READ_ONCE(sqe->fd), fixed);
		if (unlikely(!req->file))
			ret = -EBADF;
	}

	state->ios_left--;
	return ret;
}

static int io_submit_sqe(struct io_ring_ctx *ctx, struct io_kiocb *req,
			 const struct io_uring_sqe *sqe)
{
	struct io_submit_link *link = &ctx->submit_state.link;
	int ret;

	ret = io_init_req(ctx, req, sqe);
	if (unlikely(ret)) {
fail_req:
		if (link->head) {
			/* fail even hard links since we don't submit */
			req_set_fail(link->head);
			io_req_complete_failed(link->head, -ECANCELED);
			link->head = NULL;
		}
		io_req_complete_failed(req, ret);
		return ret;
	}

	ret = io_req_prep(req, sqe);
	if (unlikely(ret))
		goto fail_req;

	/* don't need @sqe from now on */
	trace_io_uring_submit_sqe(ctx, req, req->opcode, req->user_data,
				  req->flags, true,
				  ctx->flags & IORING_SETUP_SQPOLL);

	/*
	 * If we already have a head request, queue this one for async
	 * submittal once the head completes. If we don't have a head but
	 * IOSQE_IO_LINK is set in the sqe, start a new head. This one will be
	 * submitted sync once the chain is complete. If none of those
	 * conditions are true (normal request), then just queue it.
	 */
	if (link->head) {
		struct io_kiocb *head = link->head;

		ret = io_req_prep_async(req);
		if (unlikely(ret))
			goto fail_req;
		trace_io_uring_link(ctx, req, head);
		link->last->link = req;
		link->last = req;

		/* last request of a link, enqueue the link */
		if (!(req->flags & (REQ_F_LINK | REQ_F_HARDLINK))) {
			link->head = NULL;
			io_queue_sqe(head);
		}
	} else {
		if (req->flags & (REQ_F_LINK | REQ_F_HARDLINK)) {
			link->head = req;
			link->last = req;
		} else {
			io_queue_sqe(req);
		}
	}

	return 0;
}

/*
 * Batched submission is done, ensure local IO is flushed out.
 */
static void io_submit_state_end(struct io_submit_state *state,
				struct io_ring_ctx *ctx)
{
	if (state->link.head)
		io_queue_sqe(state->link.head);
	if (state->comp.nr)
		io_submit_flush_completions(ctx);
	if (state->plug_started)
		blk_finish_plug(&state->plug);
	io_state_file_put(state);
}

/*
 * Start submission side cache.
 */
static void io_submit_state_start(struct io_submit_state *state,
				  unsigned int max_ios)
{
	state->plug_started = false;
	state->ios_left = max_ios;
	/* set only head, no need to init link_last in advance */
	state->link.head = NULL;
}

static void io_commit_sqring(struct io_ring_ctx *ctx)
{
	struct io_rings *rings = ctx->rings;

	/*
	 * Ensure any loads from the SQEs are done at this point,
	 * since once we write the new head, the application could
	 * write new data to them.
	 */
	smp_store_release(&rings->sq.head, ctx->cached_sq_head);
}

/*
 * Fetch an sqe, if one is available. Note this returns a pointer to memory
 * that is mapped by userspace. This means that care needs to be taken to
 * ensure that reads are stable, as we cannot rely on userspace always
 * being a good citizen. If members of the sqe are validated and then later
 * used, it's important that those reads are done through READ_ONCE() to
 * prevent a re-load down the line.
 */
static const struct io_uring_sqe *io_get_sqe(struct io_ring_ctx *ctx)
{
	unsigned head, mask = ctx->sq_entries - 1;
	unsigned sq_idx = ctx->cached_sq_head++ & mask;

	/*
	 * The cached sq head (or cq tail) serves two purposes:
	 *
	 * 1) allows us to batch the cost of updating the user visible
	 *    head updates.
	 * 2) allows the kernel side to track the head on its own, even
	 *    though the application is the one updating it.
	 */
	head = READ_ONCE(ctx->sq_array[sq_idx]);
	if (likely(head < ctx->sq_entries))
		return &ctx->sq_sqes[head];

	/* drop invalid entries */
	ctx->cq_extra--;
	WRITE_ONCE(ctx->rings->sq_dropped,
		   READ_ONCE(ctx->rings->sq_dropped) + 1);
	return NULL;
}

static int io_submit_sqes(struct io_ring_ctx *ctx, unsigned int nr)
{
	struct io_uring_task *tctx;
	int submitted = 0;

	/* make sure SQ entry isn't read before tail */
	nr = min3(nr, ctx->sq_entries, io_sqring_entries(ctx));
	if (!percpu_ref_tryget_many(&ctx->refs, nr))
		return -EAGAIN;

	tctx = current->io_uring;
	tctx->cached_refs -= nr;
	if (unlikely(tctx->cached_refs < 0)) {
		unsigned int refill = -tctx->cached_refs + IO_TCTX_REFS_CACHE_NR;

		percpu_counter_add(&tctx->inflight, refill);
		refcount_add(refill, &current->usage);
		tctx->cached_refs += refill;
	}
	io_submit_state_start(&ctx->submit_state, nr);

	while (submitted < nr) {
		const struct io_uring_sqe *sqe;
		struct io_kiocb *req;

		req = io_alloc_req(ctx);
		if (unlikely(!req)) {
			if (!submitted)
				submitted = -EAGAIN;
			break;
		}
		sqe = io_get_sqe(ctx);
		if (unlikely(!sqe)) {
			kmem_cache_free(req_cachep, req);
			break;
		}
		/* will complete beyond this point, count as submitted */
		submitted++;
		if (io_submit_sqe(ctx, req, sqe))
			break;
	}

	if (unlikely(submitted != nr)) {
		int ref_used = (submitted == -EAGAIN) ? 0 : submitted;
		int unused = nr - ref_used;

		current->io_uring->cached_refs += unused;
		percpu_ref_put_many(&ctx->refs, unused);
	}

	io_submit_state_end(&ctx->submit_state, ctx);
	 /* Commit SQ ring head once we've consumed and submitted all SQEs */
	io_commit_sqring(ctx);

	return submitted;
}

static inline bool io_sqd_events_pending(struct io_sq_data *sqd)
{
	return READ_ONCE(sqd->state);
}

static inline void io_ring_set_wakeup_flag(struct io_ring_ctx *ctx)
{
	/* Tell userspace we may need a wakeup call */
	spin_lock_irq(&ctx->completion_lock);
	WRITE_ONCE(ctx->rings->sq_flags,
		   ctx->rings->sq_flags | IORING_SQ_NEED_WAKEUP);
	spin_unlock_irq(&ctx->completion_lock);
}

static inline void io_ring_clear_wakeup_flag(struct io_ring_ctx *ctx)
{
	spin_lock_irq(&ctx->completion_lock);
	WRITE_ONCE(ctx->rings->sq_flags,
		   ctx->rings->sq_flags & ~IORING_SQ_NEED_WAKEUP);
	spin_unlock_irq(&ctx->completion_lock);
}

static int __io_sq_thread(struct io_ring_ctx *ctx, bool cap_entries)
{
	unsigned int to_submit;
	int ret = 0;

	to_submit = io_sqring_entries(ctx);
	/* if we're handling multiple rings, cap submit size for fairness */
	if (cap_entries && to_submit > IORING_SQPOLL_CAP_ENTRIES_VALUE)
		to_submit = IORING_SQPOLL_CAP_ENTRIES_VALUE;

	if (!list_empty(&ctx->iopoll_list) || to_submit) {
		unsigned nr_events = 0;
		const struct cred *creds = NULL;

		if (ctx->sq_creds != current_cred())
			creds = override_creds(ctx->sq_creds);

		mutex_lock(&ctx->uring_lock);
		if (!list_empty(&ctx->iopoll_list))
			io_do_iopoll(ctx, &nr_events, 0, true);

		/*
		 * Don't submit if refs are dying, good for io_uring_register(),
		 * but also it is relied upon by io_ring_exit_work()
		 */
		if (to_submit && likely(!percpu_ref_is_dying(&ctx->refs)) &&
		    !(ctx->flags & IORING_SETUP_R_DISABLED))
			ret = io_submit_sqes(ctx, to_submit);
		mutex_unlock(&ctx->uring_lock);

		if (to_submit && wq_has_sleeper(&ctx->sqo_sq_wait))
			wake_up(&ctx->sqo_sq_wait);
		if (creds)
			revert_creds(creds);
	}

	return ret;
}

static void io_sqd_update_thread_idle(struct io_sq_data *sqd)
{
	struct io_ring_ctx *ctx;
	unsigned sq_thread_idle = 0;

	list_for_each_entry(ctx, &sqd->ctx_list, sqd_list)
		sq_thread_idle = max(sq_thread_idle, ctx->sq_thread_idle);
	sqd->sq_thread_idle = sq_thread_idle;
}

static bool io_sqd_handle_event(struct io_sq_data *sqd)
{
	bool did_sig = false;
	struct ksignal ksig;

	if (test_bit(IO_SQ_THREAD_SHOULD_PARK, &sqd->state) ||
	    signal_pending(current)) {
		mutex_unlock(&sqd->lock);
		if (signal_pending(current))
			did_sig = get_signal(&ksig);
		cond_resched();
		mutex_lock(&sqd->lock);
	}
	return did_sig || test_bit(IO_SQ_THREAD_SHOULD_STOP, &sqd->state);
}

static int io_sq_thread(void *data)
{
	struct io_sq_data *sqd = data;
	struct io_ring_ctx *ctx;
	unsigned long timeout = 0;
	char buf[TASK_COMM_LEN];
	DEFINE_WAIT(wait);

	snprintf(buf, sizeof(buf), "iou-sqp-%d", sqd->task_pid);
	set_task_comm(current, buf);

	if (sqd->sq_cpu != -1)
		set_cpus_allowed_ptr(current, cpumask_of(sqd->sq_cpu));
	else
		set_cpus_allowed_ptr(current, cpu_online_mask);
	current->flags |= PF_NO_SETAFFINITY;

	mutex_lock(&sqd->lock);
	while (1) {
		bool cap_entries, sqt_spin = false;

		if (io_sqd_events_pending(sqd) || signal_pending(current)) {
			if (io_sqd_handle_event(sqd))
				break;
			timeout = jiffies + sqd->sq_thread_idle;
		}

		cap_entries = !list_is_singular(&sqd->ctx_list);
		list_for_each_entry(ctx, &sqd->ctx_list, sqd_list) {
			int ret = __io_sq_thread(ctx, cap_entries);

			if (!sqt_spin && (ret > 0 || !list_empty(&ctx->iopoll_list)))
				sqt_spin = true;
		}
		if (io_run_task_work())
			sqt_spin = true;

		if (sqt_spin || !time_after(jiffies, timeout)) {
			cond_resched();
			if (sqt_spin)
				timeout = jiffies + sqd->sq_thread_idle;
			continue;
		}

		prepare_to_wait(&sqd->wait, &wait, TASK_INTERRUPTIBLE);
<<<<<<< HEAD
		if (!test_bit(IO_SQ_THREAD_SHOULD_PARK, &sqd->state) &&
		    !io_run_task_work()) {
			list_for_each_entry(ctx, &sqd->ctx_list, sqd_list)
				io_ring_set_wakeup_flag(ctx);
=======
		if (!io_sqd_events_pending(sqd) && !current->task_works) {
			bool needs_sched = true;
>>>>>>> d92805b6

			list_for_each_entry(ctx, &sqd->ctx_list, sqd_list) {
				io_ring_set_wakeup_flag(ctx);

				if ((ctx->flags & IORING_SETUP_IOPOLL) &&
				    !list_empty_careful(&ctx->iopoll_list)) {
					needs_sched = false;
					break;
				}
				if (io_sqring_entries(ctx)) {
					needs_sched = false;
					break;
				}
			}

			if (needs_sched) {
				mutex_unlock(&sqd->lock);
				schedule();
				mutex_lock(&sqd->lock);
			}
			list_for_each_entry(ctx, &sqd->ctx_list, sqd_list)
				io_ring_clear_wakeup_flag(ctx);
		}

		finish_wait(&sqd->wait, &wait);
		timeout = jiffies + sqd->sq_thread_idle;
	}

	io_uring_cancel_generic(true, sqd);
	sqd->thread = NULL;
	list_for_each_entry(ctx, &sqd->ctx_list, sqd_list)
		io_ring_set_wakeup_flag(ctx);
	io_run_task_work();
	mutex_unlock(&sqd->lock);

	complete(&sqd->exited);
	do_exit(0);
}

struct io_wait_queue {
	struct wait_queue_entry wq;
	struct io_ring_ctx *ctx;
	unsigned to_wait;
	unsigned nr_timeouts;
};

static inline bool io_should_wake(struct io_wait_queue *iowq)
{
	struct io_ring_ctx *ctx = iowq->ctx;

	/*
	 * Wake up if we have enough events, or if a timeout occurred since we
	 * started waiting. For timeouts, we always want to return to userspace,
	 * regardless of event count.
	 */
	return io_cqring_events(ctx) >= iowq->to_wait ||
			atomic_read(&ctx->cq_timeouts) != iowq->nr_timeouts;
}

static int io_wake_function(struct wait_queue_entry *curr, unsigned int mode,
			    int wake_flags, void *key)
{
	struct io_wait_queue *iowq = container_of(curr, struct io_wait_queue,
							wq);

	/*
	 * Cannot safely flush overflowed CQEs from here, ensure we wake up
	 * the task, and the next invocation will do it.
	 */
	if (io_should_wake(iowq) || test_bit(0, &iowq->ctx->check_cq_overflow))
		return autoremove_wake_function(curr, mode, wake_flags, key);
	return -1;
}

static int io_run_task_work_sig(void)
{
	if (io_run_task_work())
		return 1;
	if (!signal_pending(current))
		return 0;
	if (test_thread_flag(TIF_NOTIFY_SIGNAL))
		return -ERESTARTSYS;
	return -EINTR;
}

/* when returns >0, the caller should retry */
static inline int io_cqring_wait_schedule(struct io_ring_ctx *ctx,
					  struct io_wait_queue *iowq,
					  signed long *timeout)
{
	int ret;

	/* make sure we run task_work before checking for signals */
	ret = io_run_task_work_sig();
	if (ret || io_should_wake(iowq))
		return ret;
	/* let the caller flush overflows, retry */
	if (test_bit(0, &ctx->check_cq_overflow))
		return 1;

	*timeout = schedule_timeout(*timeout);
	return !*timeout ? -ETIME : 1;
}

/*
 * Wait until events become available, if we don't already have some. The
 * application must reap them itself, as they reside on the shared cq ring.
 */
static int io_cqring_wait(struct io_ring_ctx *ctx, int min_events,
			  const sigset_t __user *sig, size_t sigsz,
			  struct __kernel_timespec __user *uts)
{
	struct io_wait_queue iowq = {
		.wq = {
			.private	= current,
			.func		= io_wake_function,
			.entry		= LIST_HEAD_INIT(iowq.wq.entry),
		},
		.ctx		= ctx,
		.to_wait	= min_events,
	};
	struct io_rings *rings = ctx->rings;
	signed long timeout = MAX_SCHEDULE_TIMEOUT;
	int ret;

	do {
		io_cqring_overflow_flush(ctx, false);
		if (io_cqring_events(ctx) >= min_events)
			return 0;
		if (!io_run_task_work())
			break;
	} while (1);

	if (sig) {
#ifdef CONFIG_COMPAT
		if (in_compat_syscall())
			ret = set_compat_user_sigmask((const compat_sigset_t __user *)sig,
						      sigsz);
		else
#endif
			ret = set_user_sigmask(sig, sigsz);

		if (ret)
			return ret;
	}

	if (uts) {
		struct timespec64 ts;

		if (get_timespec64(&ts, uts))
			return -EFAULT;
		timeout = timespec64_to_jiffies(&ts);
	}

	iowq.nr_timeouts = atomic_read(&ctx->cq_timeouts);
	trace_io_uring_cqring_wait(ctx, min_events);
	do {
		/* if we can't even flush overflow, don't wait for more */
		if (!io_cqring_overflow_flush(ctx, false)) {
			ret = -EBUSY;
			break;
		}
		prepare_to_wait_exclusive(&ctx->cq_wait, &iowq.wq,
						TASK_INTERRUPTIBLE);
		ret = io_cqring_wait_schedule(ctx, &iowq, &timeout);
		finish_wait(&ctx->cq_wait, &iowq.wq);
		cond_resched();
	} while (ret > 0);

	restore_saved_sigmask_unless(ret == -EINTR);

	return READ_ONCE(rings->cq.head) == READ_ONCE(rings->cq.tail) ? ret : 0;
}

static void io_free_page_table(void **table, size_t size)
{
	unsigned i, nr_tables = DIV_ROUND_UP(size, PAGE_SIZE);

	for (i = 0; i < nr_tables; i++)
		kfree(table[i]);
	kfree(table);
}

<<<<<<< HEAD
=======
static void **io_alloc_page_table(size_t size)
{
	unsigned i, nr_tables = DIV_ROUND_UP(size, PAGE_SIZE);
	size_t init_size = size;
	void **table;

	table = kcalloc(nr_tables, sizeof(*table), GFP_KERNEL);
	if (!table)
		return NULL;

	for (i = 0; i < nr_tables; i++) {
		unsigned int this_size = min_t(size_t, size, PAGE_SIZE);

		table[i] = kzalloc(this_size, GFP_KERNEL);
		if (!table[i]) {
			io_free_page_table(table, init_size);
			return NULL;
		}
		size -= this_size;
	}
	return table;
}

>>>>>>> d92805b6
static void io_rsrc_node_destroy(struct io_rsrc_node *ref_node)
{
	percpu_ref_exit(&ref_node->refs);
	kfree(ref_node);
}

static void io_rsrc_node_switch(struct io_ring_ctx *ctx,
				struct io_rsrc_data *data_to_kill)
{
	WARN_ON_ONCE(!ctx->rsrc_backup_node);
	WARN_ON_ONCE(data_to_kill && !ctx->rsrc_node);

	if (data_to_kill) {
		struct io_rsrc_node *rsrc_node = ctx->rsrc_node;

		rsrc_node->rsrc_data = data_to_kill;
		spin_lock_irq(&ctx->rsrc_ref_lock);
		list_add_tail(&rsrc_node->node, &ctx->rsrc_ref_list);
		spin_unlock_irq(&ctx->rsrc_ref_lock);

		atomic_inc(&data_to_kill->refs);
		percpu_ref_kill(&rsrc_node->refs);
		ctx->rsrc_node = NULL;
	}

	if (!ctx->rsrc_node) {
		ctx->rsrc_node = ctx->rsrc_backup_node;
		ctx->rsrc_backup_node = NULL;
	}
}

static int io_rsrc_node_switch_start(struct io_ring_ctx *ctx)
{
	if (ctx->rsrc_backup_node)
		return 0;
	ctx->rsrc_backup_node = io_rsrc_node_alloc(ctx);
	return ctx->rsrc_backup_node ? 0 : -ENOMEM;
}

static int io_rsrc_ref_quiesce(struct io_rsrc_data *data, struct io_ring_ctx *ctx)
{
	int ret;

	/* As we may drop ->uring_lock, other task may have started quiesce */
	if (data->quiesce)
		return -ENXIO;

	data->quiesce = true;
	do {
		ret = io_rsrc_node_switch_start(ctx);
		if (ret)
			break;
		io_rsrc_node_switch(ctx, data);

		/* kill initial ref, already quiesced if zero */
		if (atomic_dec_and_test(&data->refs))
			break;
		mutex_unlock(&ctx->uring_lock);
		flush_delayed_work(&ctx->rsrc_put_work);
		ret = wait_for_completion_interruptible(&data->done);
		if (!ret) {
			mutex_lock(&ctx->uring_lock);
			break;
		}

		atomic_inc(&data->refs);
		/* wait for all works potentially completing data->done */
		flush_delayed_work(&ctx->rsrc_put_work);
		reinit_completion(&data->done);

		ret = io_run_task_work_sig();
		mutex_lock(&ctx->uring_lock);
	} while (ret >= 0);
	data->quiesce = false;

	return ret;
}

static u64 *io_get_tag_slot(struct io_rsrc_data *data, unsigned int idx)
{
	unsigned int off = idx & IO_RSRC_TAG_TABLE_MASK;
	unsigned int table_idx = idx >> IO_RSRC_TAG_TABLE_SHIFT;

	return &data->tags[table_idx][off];
}

static void io_rsrc_data_free(struct io_rsrc_data *data)
{
	size_t size = data->nr * sizeof(data->tags[0][0]);

	if (data->tags)
		io_free_page_table((void **)data->tags, size);
	kfree(data);
}

static int io_rsrc_data_alloc(struct io_ring_ctx *ctx, rsrc_put_fn *do_put,
			      u64 __user *utags, unsigned nr,
			      struct io_rsrc_data **pdata)
{
	struct io_rsrc_data *data;
	int ret = -ENOMEM;
	unsigned i;

	data = kzalloc(sizeof(*data), GFP_KERNEL);
	if (!data)
		return -ENOMEM;
	data->tags = (u64 **)io_alloc_page_table(nr * sizeof(data->tags[0][0]));
	if (!data->tags) {
		kfree(data);
		return -ENOMEM;
	}

	data->nr = nr;
	data->ctx = ctx;
	data->do_put = do_put;
	if (utags) {
		ret = -EFAULT;
		for (i = 0; i < nr; i++) {
			u64 *tag_slot = io_get_tag_slot(data, i);

			if (copy_from_user(tag_slot, &utags[i],
					   sizeof(*tag_slot)))
				goto fail;
		}
	}

	atomic_set(&data->refs, 1);
	init_completion(&data->done);
	*pdata = data;
	return 0;
fail:
	io_rsrc_data_free(data);
	return ret;
}

static bool io_alloc_file_tables(struct io_file_table *table, unsigned nr_files)
{
	size_t size = nr_files * sizeof(struct io_fixed_file);

	table->files = (struct io_fixed_file **)io_alloc_page_table(size);
	return !!table->files;
}

static void io_free_file_tables(struct io_file_table *table, unsigned nr_files)
{
	size_t size = nr_files * sizeof(struct io_fixed_file);

	io_free_page_table((void **)table->files, size);
	table->files = NULL;
}

static void __io_sqe_files_unregister(struct io_ring_ctx *ctx)
{
#if defined(CONFIG_UNIX)
	if (ctx->ring_sock) {
		struct sock *sock = ctx->ring_sock->sk;
		struct sk_buff *skb;

		while ((skb = skb_dequeue(&sock->sk_receive_queue)) != NULL)
			kfree_skb(skb);
	}
#else
	int i;

	for (i = 0; i < ctx->nr_user_files; i++) {
		struct file *file;

		file = io_file_from_index(ctx, i);
		if (file)
			fput(file);
	}
#endif
	io_free_file_tables(&ctx->file_table, ctx->nr_user_files);
	io_rsrc_data_free(ctx->file_data);
	ctx->file_data = NULL;
	ctx->nr_user_files = 0;
}

static int io_sqe_files_unregister(struct io_ring_ctx *ctx)
{
	int ret;

	if (!ctx->file_data)
		return -ENXIO;
	ret = io_rsrc_ref_quiesce(ctx->file_data, ctx);
	if (!ret)
		__io_sqe_files_unregister(ctx);
	return ret;
}

static void io_sq_thread_unpark(struct io_sq_data *sqd)
	__releases(&sqd->lock)
{
	WARN_ON_ONCE(sqd->thread == current);

	/*
	 * Do the dance but not conditional clear_bit() because it'd race with
	 * other threads incrementing park_pending and setting the bit.
	 */
	clear_bit(IO_SQ_THREAD_SHOULD_PARK, &sqd->state);
	if (atomic_dec_return(&sqd->park_pending))
		set_bit(IO_SQ_THREAD_SHOULD_PARK, &sqd->state);
	mutex_unlock(&sqd->lock);
}

static void io_sq_thread_park(struct io_sq_data *sqd)
	__acquires(&sqd->lock)
{
	WARN_ON_ONCE(sqd->thread == current);

	atomic_inc(&sqd->park_pending);
	set_bit(IO_SQ_THREAD_SHOULD_PARK, &sqd->state);
	mutex_lock(&sqd->lock);
	if (sqd->thread)
		wake_up_process(sqd->thread);
}

static void io_sq_thread_stop(struct io_sq_data *sqd)
{
	WARN_ON_ONCE(sqd->thread == current);
	WARN_ON_ONCE(test_bit(IO_SQ_THREAD_SHOULD_STOP, &sqd->state));

	set_bit(IO_SQ_THREAD_SHOULD_STOP, &sqd->state);
	mutex_lock(&sqd->lock);
	if (sqd->thread)
		wake_up_process(sqd->thread);
	mutex_unlock(&sqd->lock);
	wait_for_completion(&sqd->exited);
}

static void io_put_sq_data(struct io_sq_data *sqd)
{
	if (refcount_dec_and_test(&sqd->refs)) {
		WARN_ON_ONCE(atomic_read(&sqd->park_pending));

		io_sq_thread_stop(sqd);
		kfree(sqd);
	}
}

static void io_sq_thread_finish(struct io_ring_ctx *ctx)
{
	struct io_sq_data *sqd = ctx->sq_data;

	if (sqd) {
		io_sq_thread_park(sqd);
		list_del_init(&ctx->sqd_list);
		io_sqd_update_thread_idle(sqd);
		io_sq_thread_unpark(sqd);

		io_put_sq_data(sqd);
		ctx->sq_data = NULL;
	}
}

static struct io_sq_data *io_attach_sq_data(struct io_uring_params *p)
{
	struct io_ring_ctx *ctx_attach;
	struct io_sq_data *sqd;
	struct fd f;

	f = fdget(p->wq_fd);
	if (!f.file)
		return ERR_PTR(-ENXIO);
	if (f.file->f_op != &io_uring_fops) {
		fdput(f);
		return ERR_PTR(-EINVAL);
	}

	ctx_attach = f.file->private_data;
	sqd = ctx_attach->sq_data;
	if (!sqd) {
		fdput(f);
		return ERR_PTR(-EINVAL);
	}
	if (sqd->task_tgid != current->tgid) {
		fdput(f);
		return ERR_PTR(-EPERM);
	}

	refcount_inc(&sqd->refs);
	fdput(f);
	return sqd;
}

static struct io_sq_data *io_get_sq_data(struct io_uring_params *p,
					 bool *attached)
{
	struct io_sq_data *sqd;

	*attached = false;
	if (p->flags & IORING_SETUP_ATTACH_WQ) {
		sqd = io_attach_sq_data(p);
		if (!IS_ERR(sqd)) {
			*attached = true;
			return sqd;
		}
		/* fall through for EPERM case, setup new sqd/task */
		if (PTR_ERR(sqd) != -EPERM)
			return sqd;
	}

	sqd = kzalloc(sizeof(*sqd), GFP_KERNEL);
	if (!sqd)
		return ERR_PTR(-ENOMEM);

	atomic_set(&sqd->park_pending, 0);
	refcount_set(&sqd->refs, 1);
	INIT_LIST_HEAD(&sqd->ctx_list);
	mutex_init(&sqd->lock);
	init_waitqueue_head(&sqd->wait);
	init_completion(&sqd->exited);
	return sqd;
}

#if defined(CONFIG_UNIX)
/*
 * Ensure the UNIX gc is aware of our file set, so we are certain that
 * the io_uring can be safely unregistered on process exit, even if we have
 * loops in the file referencing.
 */
static int __io_sqe_files_scm(struct io_ring_ctx *ctx, int nr, int offset)
{
	struct sock *sk = ctx->ring_sock->sk;
	struct scm_fp_list *fpl;
	struct sk_buff *skb;
	int i, nr_files;

	fpl = kzalloc(sizeof(*fpl), GFP_KERNEL);
	if (!fpl)
		return -ENOMEM;

	skb = alloc_skb(0, GFP_KERNEL);
	if (!skb) {
		kfree(fpl);
		return -ENOMEM;
	}

	skb->sk = sk;

	nr_files = 0;
	fpl->user = get_uid(current_user());
	for (i = 0; i < nr; i++) {
		struct file *file = io_file_from_index(ctx, i + offset);

		if (!file)
			continue;
		fpl->fp[nr_files] = get_file(file);
		unix_inflight(fpl->user, fpl->fp[nr_files]);
		nr_files++;
	}

	if (nr_files) {
		fpl->max = SCM_MAX_FD;
		fpl->count = nr_files;
		UNIXCB(skb).fp = fpl;
		skb->destructor = unix_destruct_scm;
		refcount_add(skb->truesize, &sk->sk_wmem_alloc);
		skb_queue_head(&sk->sk_receive_queue, skb);

		for (i = 0; i < nr_files; i++)
			fput(fpl->fp[i]);
	} else {
		kfree_skb(skb);
		kfree(fpl);
	}

	return 0;
}

/*
 * If UNIX sockets are enabled, fd passing can cause a reference cycle which
 * causes regular reference counting to break down. We rely on the UNIX
 * garbage collection to take care of this problem for us.
 */
static int io_sqe_files_scm(struct io_ring_ctx *ctx)
{
	unsigned left, total;
	int ret = 0;

	total = 0;
	left = ctx->nr_user_files;
	while (left) {
		unsigned this_files = min_t(unsigned, left, SCM_MAX_FD);

		ret = __io_sqe_files_scm(ctx, this_files, total);
		if (ret)
			break;
		left -= this_files;
		total += this_files;
	}

	if (!ret)
		return 0;

	while (total < ctx->nr_user_files) {
		struct file *file = io_file_from_index(ctx, total);

		if (file)
			fput(file);
		total++;
	}

	return ret;
}
#else
static int io_sqe_files_scm(struct io_ring_ctx *ctx)
{
	return 0;
}
#endif

static void io_rsrc_file_put(struct io_ring_ctx *ctx, struct io_rsrc_put *prsrc)
{
	struct file *file = prsrc->file;
#if defined(CONFIG_UNIX)
	struct sock *sock = ctx->ring_sock->sk;
	struct sk_buff_head list, *head = &sock->sk_receive_queue;
	struct sk_buff *skb;
	int i;

	__skb_queue_head_init(&list);

	/*
	 * Find the skb that holds this file in its SCM_RIGHTS. When found,
	 * remove this entry and rearrange the file array.
	 */
	skb = skb_dequeue(head);
	while (skb) {
		struct scm_fp_list *fp;

		fp = UNIXCB(skb).fp;
		for (i = 0; i < fp->count; i++) {
			int left;

			if (fp->fp[i] != file)
				continue;

			unix_notinflight(fp->user, fp->fp[i]);
			left = fp->count - 1 - i;
			if (left) {
				memmove(&fp->fp[i], &fp->fp[i + 1],
						left * sizeof(struct file *));
			}
			fp->count--;
			if (!fp->count) {
				kfree_skb(skb);
				skb = NULL;
			} else {
				__skb_queue_tail(&list, skb);
			}
			fput(file);
			file = NULL;
			break;
		}

		if (!file)
			break;

		__skb_queue_tail(&list, skb);

		skb = skb_dequeue(head);
	}

	if (skb_peek(&list)) {
		spin_lock_irq(&head->lock);
		while ((skb = __skb_dequeue(&list)) != NULL)
			__skb_queue_tail(head, skb);
		spin_unlock_irq(&head->lock);
	}
#else
	fput(file);
#endif
}

static void __io_rsrc_put_work(struct io_rsrc_node *ref_node)
{
	struct io_rsrc_data *rsrc_data = ref_node->rsrc_data;
	struct io_ring_ctx *ctx = rsrc_data->ctx;
	struct io_rsrc_put *prsrc, *tmp;

	list_for_each_entry_safe(prsrc, tmp, &ref_node->rsrc_list, list) {
		list_del(&prsrc->list);

		if (prsrc->tag) {
			bool lock_ring = ctx->flags & IORING_SETUP_IOPOLL;

			io_ring_submit_lock(ctx, lock_ring);
			spin_lock_irq(&ctx->completion_lock);
			io_cqring_fill_event(ctx, prsrc->tag, 0, 0);
			ctx->cq_extra++;
			io_commit_cqring(ctx);
			spin_unlock_irq(&ctx->completion_lock);
			io_cqring_ev_posted(ctx);
			io_ring_submit_unlock(ctx, lock_ring);
		}

		rsrc_data->do_put(ctx, prsrc);
		kfree(prsrc);
	}

	io_rsrc_node_destroy(ref_node);
	if (atomic_dec_and_test(&rsrc_data->refs))
		complete(&rsrc_data->done);
}

static void io_rsrc_put_work(struct work_struct *work)
{
	struct io_ring_ctx *ctx;
	struct llist_node *node;

	ctx = container_of(work, struct io_ring_ctx, rsrc_put_work.work);
	node = llist_del_all(&ctx->rsrc_put_llist);

	while (node) {
		struct io_rsrc_node *ref_node;
		struct llist_node *next = node->next;

		ref_node = llist_entry(node, struct io_rsrc_node, llist);
		__io_rsrc_put_work(ref_node);
		node = next;
	}
}

static void io_rsrc_node_ref_zero(struct percpu_ref *ref)
{
	struct io_rsrc_node *node = container_of(ref, struct io_rsrc_node, refs);
	struct io_ring_ctx *ctx = node->rsrc_data->ctx;
	unsigned long flags;
	bool first_add = false;

	spin_lock_irqsave(&ctx->rsrc_ref_lock, flags);
	node->done = true;

	while (!list_empty(&ctx->rsrc_ref_list)) {
		node = list_first_entry(&ctx->rsrc_ref_list,
					    struct io_rsrc_node, node);
		/* recycle ref nodes in order */
		if (!node->done)
			break;
		list_del(&node->node);
		first_add |= llist_add(&node->llist, &ctx->rsrc_put_llist);
	}
	spin_unlock_irqrestore(&ctx->rsrc_ref_lock, flags);

	if (first_add)
		mod_delayed_work(system_wq, &ctx->rsrc_put_work, HZ);
}

static struct io_rsrc_node *io_rsrc_node_alloc(struct io_ring_ctx *ctx)
{
	struct io_rsrc_node *ref_node;

	ref_node = kzalloc(sizeof(*ref_node), GFP_KERNEL);
	if (!ref_node)
		return NULL;

	if (percpu_ref_init(&ref_node->refs, io_rsrc_node_ref_zero,
			    0, GFP_KERNEL)) {
		kfree(ref_node);
		return NULL;
	}
	INIT_LIST_HEAD(&ref_node->node);
	INIT_LIST_HEAD(&ref_node->rsrc_list);
	ref_node->done = false;
	return ref_node;
}

static int io_sqe_files_register(struct io_ring_ctx *ctx, void __user *arg,
				 unsigned nr_args, u64 __user *tags)
{
	__s32 __user *fds = (__s32 __user *) arg;
	struct file *file;
	int fd, ret;
	unsigned i;

	if (ctx->file_data)
		return -EBUSY;
	if (!nr_args)
		return -EINVAL;
	if (nr_args > IORING_MAX_FIXED_FILES)
		return -EMFILE;
	if (nr_args > rlimit(RLIMIT_NOFILE))
		return -EMFILE;
	ret = io_rsrc_node_switch_start(ctx);
	if (ret)
		return ret;
	ret = io_rsrc_data_alloc(ctx, io_rsrc_file_put, tags, nr_args,
				 &ctx->file_data);
	if (ret)
		return ret;

	ret = -ENOMEM;
	if (!io_alloc_file_tables(&ctx->file_table, nr_args))
		goto out_free;

	for (i = 0; i < nr_args; i++, ctx->nr_user_files++) {
		if (copy_from_user(&fd, &fds[i], sizeof(fd))) {
			ret = -EFAULT;
			goto out_fput;
		}
		/* allow sparse sets */
		if (fd == -1) {
			ret = -EINVAL;
			if (unlikely(*io_get_tag_slot(ctx->file_data, i)))
				goto out_fput;
			continue;
		}

		file = fget(fd);
		ret = -EBADF;
		if (unlikely(!file))
			goto out_fput;

		/*
		 * Don't allow io_uring instances to be registered. If UNIX
		 * isn't enabled, then this causes a reference cycle and this
		 * instance can never get freed. If UNIX is enabled we'll
		 * handle it just fine, but there's still no point in allowing
		 * a ring fd as it doesn't support regular read/write anyway.
		 */
		if (file->f_op == &io_uring_fops) {
			fput(file);
			goto out_fput;
		}
		io_fixed_file_set(io_fixed_file_slot(&ctx->file_table, i), file);
	}

	ret = io_sqe_files_scm(ctx);
	if (ret) {
		__io_sqe_files_unregister(ctx);
		return ret;
	}

	io_rsrc_node_switch(ctx, NULL);
	return ret;
out_fput:
	for (i = 0; i < ctx->nr_user_files; i++) {
		file = io_file_from_index(ctx, i);
		if (file)
			fput(file);
	}
	io_free_file_tables(&ctx->file_table, nr_args);
	ctx->nr_user_files = 0;
out_free:
	io_rsrc_data_free(ctx->file_data);
	ctx->file_data = NULL;
	return ret;
}

static int io_sqe_file_register(struct io_ring_ctx *ctx, struct file *file,
				int index)
{
#if defined(CONFIG_UNIX)
	struct sock *sock = ctx->ring_sock->sk;
	struct sk_buff_head *head = &sock->sk_receive_queue;
	struct sk_buff *skb;

	/*
	 * See if we can merge this file into an existing skb SCM_RIGHTS
	 * file set. If there's no room, fall back to allocating a new skb
	 * and filling it in.
	 */
	spin_lock_irq(&head->lock);
	skb = skb_peek(head);
	if (skb) {
		struct scm_fp_list *fpl = UNIXCB(skb).fp;

		if (fpl->count < SCM_MAX_FD) {
			__skb_unlink(skb, head);
			spin_unlock_irq(&head->lock);
			fpl->fp[fpl->count] = get_file(file);
			unix_inflight(fpl->user, fpl->fp[fpl->count]);
			fpl->count++;
			spin_lock_irq(&head->lock);
			__skb_queue_head(head, skb);
		} else {
			skb = NULL;
		}
	}
	spin_unlock_irq(&head->lock);

	if (skb) {
		fput(file);
		return 0;
	}

	return __io_sqe_files_scm(ctx, 1, index);
#else
	return 0;
#endif
}

static int io_queue_rsrc_removal(struct io_rsrc_data *data, unsigned idx,
				 struct io_rsrc_node *node, void *rsrc)
{
	struct io_rsrc_put *prsrc;

	prsrc = kzalloc(sizeof(*prsrc), GFP_KERNEL);
	if (!prsrc)
		return -ENOMEM;

	prsrc->tag = *io_get_tag_slot(data, idx);
	prsrc->rsrc = rsrc;
	list_add(&prsrc->list, &node->rsrc_list);
	return 0;
}

static int __io_sqe_files_update(struct io_ring_ctx *ctx,
				 struct io_uring_rsrc_update2 *up,
				 unsigned nr_args)
{
	u64 __user *tags = u64_to_user_ptr(up->tags);
	__s32 __user *fds = u64_to_user_ptr(up->data);
	struct io_rsrc_data *data = ctx->file_data;
	struct io_fixed_file *file_slot;
	struct file *file;
	int fd, i, err = 0;
	unsigned int done;
	bool needs_switch = false;

	if (!ctx->file_data)
		return -ENXIO;
	if (up->offset + nr_args > ctx->nr_user_files)
		return -EINVAL;

	for (done = 0; done < nr_args; done++) {
		u64 tag = 0;

		if ((tags && copy_from_user(&tag, &tags[done], sizeof(tag))) ||
		    copy_from_user(&fd, &fds[done], sizeof(fd))) {
			err = -EFAULT;
			break;
		}
		if ((fd == IORING_REGISTER_FILES_SKIP || fd == -1) && tag) {
			err = -EINVAL;
			break;
		}
		if (fd == IORING_REGISTER_FILES_SKIP)
			continue;

		i = array_index_nospec(up->offset + done, ctx->nr_user_files);
		file_slot = io_fixed_file_slot(&ctx->file_table, i);

		if (file_slot->file_ptr) {
			file = (struct file *)(file_slot->file_ptr & FFS_MASK);
			err = io_queue_rsrc_removal(data, up->offset + done,
						    ctx->rsrc_node, file);
			if (err)
				break;
			file_slot->file_ptr = 0;
			needs_switch = true;
		}
		if (fd != -1) {
			file = fget(fd);
			if (!file) {
				err = -EBADF;
				break;
			}
			/*
			 * Don't allow io_uring instances to be registered. If
			 * UNIX isn't enabled, then this causes a reference
			 * cycle and this instance can never get freed. If UNIX
			 * is enabled we'll handle it just fine, but there's
			 * still no point in allowing a ring fd as it doesn't
			 * support regular read/write anyway.
			 */
			if (file->f_op == &io_uring_fops) {
				fput(file);
				err = -EBADF;
				break;
			}
			*io_get_tag_slot(data, up->offset + done) = tag;
			io_fixed_file_set(file_slot, file);
			err = io_sqe_file_register(ctx, file, i);
			if (err) {
				file_slot->file_ptr = 0;
				fput(file);
				break;
			}
		}
	}

	if (needs_switch)
		io_rsrc_node_switch(ctx, data);
	return done ? done : err;
}

static struct io_wq_work *io_free_work(struct io_wq_work *work)
{
	struct io_kiocb *req = container_of(work, struct io_kiocb, work);

	req = io_put_req_find_next(req);
	return req ? &req->work : NULL;
}

static struct io_wq *io_init_wq_offload(struct io_ring_ctx *ctx,
					struct task_struct *task)
{
	struct io_wq_hash *hash;
	struct io_wq_data data;
	unsigned int concurrency;

	mutex_lock(&ctx->uring_lock);
	hash = ctx->hash_map;
	if (!hash) {
		hash = kzalloc(sizeof(*hash), GFP_KERNEL);
		if (!hash) {
			mutex_unlock(&ctx->uring_lock);
			return ERR_PTR(-ENOMEM);
		}
		refcount_set(&hash->refs, 1);
		init_waitqueue_head(&hash->wait);
		ctx->hash_map = hash;
	}
	mutex_unlock(&ctx->uring_lock);

	data.hash = hash;
	data.task = task;
	data.free_work = io_free_work;
	data.do_work = io_wq_submit_work;

	/* Do QD, or 4 * CPUS, whatever is smallest */
	concurrency = min(ctx->sq_entries, 4 * num_online_cpus());

	return io_wq_create(concurrency, &data);
}

static int io_uring_alloc_task_context(struct task_struct *task,
				       struct io_ring_ctx *ctx)
{
	struct io_uring_task *tctx;
	int ret;

	tctx = kzalloc(sizeof(*tctx), GFP_KERNEL);
	if (unlikely(!tctx))
		return -ENOMEM;

	ret = percpu_counter_init(&tctx->inflight, 0, GFP_KERNEL);
	if (unlikely(ret)) {
		kfree(tctx);
		return ret;
	}

	tctx->io_wq = io_init_wq_offload(ctx, task);
	if (IS_ERR(tctx->io_wq)) {
		ret = PTR_ERR(tctx->io_wq);
		percpu_counter_destroy(&tctx->inflight);
		kfree(tctx);
		return ret;
	}

	xa_init(&tctx->xa);
	init_waitqueue_head(&tctx->wait);
	atomic_set(&tctx->in_idle, 0);
	atomic_set(&tctx->inflight_tracked, 0);
	task->io_uring = tctx;
	spin_lock_init(&tctx->task_lock);
	INIT_WQ_LIST(&tctx->task_list);
	init_task_work(&tctx->task_work, tctx_task_work);
	return 0;
}

void __io_uring_free(struct task_struct *tsk)
{
	struct io_uring_task *tctx = tsk->io_uring;

	WARN_ON_ONCE(!xa_empty(&tctx->xa));
	WARN_ON_ONCE(tctx->io_wq);
	WARN_ON_ONCE(tctx->cached_refs);

	percpu_counter_destroy(&tctx->inflight);
	kfree(tctx);
	tsk->io_uring = NULL;
}

static int io_sq_offload_create(struct io_ring_ctx *ctx,
				struct io_uring_params *p)
{
	int ret;

	/* Retain compatibility with failing for an invalid attach attempt */
	if ((ctx->flags & (IORING_SETUP_ATTACH_WQ | IORING_SETUP_SQPOLL)) ==
				IORING_SETUP_ATTACH_WQ) {
		struct fd f;

		f = fdget(p->wq_fd);
		if (!f.file)
			return -ENXIO;
		if (f.file->f_op != &io_uring_fops) {
			fdput(f);
			return -EINVAL;
		}
		fdput(f);
	}
	if (ctx->flags & IORING_SETUP_SQPOLL) {
		struct task_struct *tsk;
		struct io_sq_data *sqd;
		bool attached;

		sqd = io_get_sq_data(p, &attached);
		if (IS_ERR(sqd)) {
			ret = PTR_ERR(sqd);
			goto err;
		}

		ctx->sq_creds = get_current_cred();
		ctx->sq_data = sqd;
		ctx->sq_thread_idle = msecs_to_jiffies(p->sq_thread_idle);
		if (!ctx->sq_thread_idle)
			ctx->sq_thread_idle = HZ;

		io_sq_thread_park(sqd);
		list_add(&ctx->sqd_list, &sqd->ctx_list);
		io_sqd_update_thread_idle(sqd);
		/* don't attach to a dying SQPOLL thread, would be racy */
		ret = (attached && !sqd->thread) ? -ENXIO : 0;
		io_sq_thread_unpark(sqd);

		if (ret < 0)
			goto err;
		if (attached)
			return 0;

		if (p->flags & IORING_SETUP_SQ_AFF) {
			int cpu = p->sq_thread_cpu;

			ret = -EINVAL;
			if (cpu >= nr_cpu_ids || !cpu_online(cpu))
				goto err_sqpoll;
			sqd->sq_cpu = cpu;
		} else {
			sqd->sq_cpu = -1;
		}

		sqd->task_pid = current->pid;
		sqd->task_tgid = current->tgid;
		tsk = create_io_thread(io_sq_thread, sqd, NUMA_NO_NODE);
		if (IS_ERR(tsk)) {
			ret = PTR_ERR(tsk);
			goto err_sqpoll;
		}

		sqd->thread = tsk;
		ret = io_uring_alloc_task_context(tsk, ctx);
		wake_up_new_task(tsk);
		if (ret)
			goto err;
	} else if (p->flags & IORING_SETUP_SQ_AFF) {
		/* Can't have SQ_AFF without SQPOLL */
		ret = -EINVAL;
		goto err;
	}

	return 0;
err_sqpoll:
	complete(&ctx->sq_data->exited);
err:
	io_sq_thread_finish(ctx);
	return ret;
}

static inline void __io_unaccount_mem(struct user_struct *user,
				      unsigned long nr_pages)
{
	atomic_long_sub(nr_pages, &user->locked_vm);
}

static inline int __io_account_mem(struct user_struct *user,
				   unsigned long nr_pages)
{
	unsigned long page_limit, cur_pages, new_pages;

	/* Don't allow more pages than we can safely lock */
	page_limit = rlimit(RLIMIT_MEMLOCK) >> PAGE_SHIFT;

	do {
		cur_pages = atomic_long_read(&user->locked_vm);
		new_pages = cur_pages + nr_pages;
		if (new_pages > page_limit)
			return -ENOMEM;
	} while (atomic_long_cmpxchg(&user->locked_vm, cur_pages,
					new_pages) != cur_pages);

	return 0;
}

static void io_unaccount_mem(struct io_ring_ctx *ctx, unsigned long nr_pages)
{
	if (ctx->user)
		__io_unaccount_mem(ctx->user, nr_pages);

	if (ctx->mm_account)
		atomic64_sub(nr_pages, &ctx->mm_account->pinned_vm);
}

static int io_account_mem(struct io_ring_ctx *ctx, unsigned long nr_pages)
{
	int ret;

	if (ctx->user) {
		ret = __io_account_mem(ctx->user, nr_pages);
		if (ret)
			return ret;
	}

	if (ctx->mm_account)
		atomic64_add(nr_pages, &ctx->mm_account->pinned_vm);

	return 0;
}

static void io_mem_free(void *ptr)
{
	struct page *page;

	if (!ptr)
		return;

	page = virt_to_head_page(ptr);
	if (put_page_testzero(page))
		free_compound_page(page);
}

static void *io_mem_alloc(size_t size)
{
	gfp_t gfp_flags = GFP_KERNEL | __GFP_ZERO | __GFP_NOWARN | __GFP_COMP |
				__GFP_NORETRY | __GFP_ACCOUNT;

	return (void *) __get_free_pages(gfp_flags, get_order(size));
}

static unsigned long rings_size(unsigned sq_entries, unsigned cq_entries,
				size_t *sq_offset)
{
	struct io_rings *rings;
	size_t off, sq_array_size;

	off = struct_size(rings, cqes, cq_entries);
	if (off == SIZE_MAX)
		return SIZE_MAX;

#ifdef CONFIG_SMP
	off = ALIGN(off, SMP_CACHE_BYTES);
	if (off == 0)
		return SIZE_MAX;
#endif

	if (sq_offset)
		*sq_offset = off;

	sq_array_size = array_size(sizeof(u32), sq_entries);
	if (sq_array_size == SIZE_MAX)
		return SIZE_MAX;

	if (check_add_overflow(off, sq_array_size, &off))
		return SIZE_MAX;

	return off;
}

static void io_buffer_unmap(struct io_ring_ctx *ctx, struct io_mapped_ubuf **slot)
{
	struct io_mapped_ubuf *imu = *slot;
	unsigned int i;

	if (imu != ctx->dummy_ubuf) {
		for (i = 0; i < imu->nr_bvecs; i++)
			unpin_user_page(imu->bvec[i].bv_page);
		if (imu->acct_pages)
			io_unaccount_mem(ctx, imu->acct_pages);
		kvfree(imu);
	}
	*slot = NULL;
}

static void io_rsrc_buf_put(struct io_ring_ctx *ctx, struct io_rsrc_put *prsrc)
{
	io_buffer_unmap(ctx, &prsrc->buf);
	prsrc->buf = NULL;
}

static void __io_sqe_buffers_unregister(struct io_ring_ctx *ctx)
{
	unsigned int i;

	for (i = 0; i < ctx->nr_user_bufs; i++)
		io_buffer_unmap(ctx, &ctx->user_bufs[i]);
	kfree(ctx->user_bufs);
	io_rsrc_data_free(ctx->buf_data);
	ctx->user_bufs = NULL;
	ctx->buf_data = NULL;
	ctx->nr_user_bufs = 0;
}

static int io_sqe_buffers_unregister(struct io_ring_ctx *ctx)
{
	int ret;

	if (!ctx->buf_data)
		return -ENXIO;

	ret = io_rsrc_ref_quiesce(ctx->buf_data, ctx);
	if (!ret)
		__io_sqe_buffers_unregister(ctx);
	return ret;
}

static int io_copy_iov(struct io_ring_ctx *ctx, struct iovec *dst,
		       void __user *arg, unsigned index)
{
	struct iovec __user *src;

#ifdef CONFIG_COMPAT
	if (ctx->compat) {
		struct compat_iovec __user *ciovs;
		struct compat_iovec ciov;

		ciovs = (struct compat_iovec __user *) arg;
		if (copy_from_user(&ciov, &ciovs[index], sizeof(ciov)))
			return -EFAULT;

		dst->iov_base = u64_to_user_ptr((u64)ciov.iov_base);
		dst->iov_len = ciov.iov_len;
		return 0;
	}
#endif
	src = (struct iovec __user *) arg;
	if (copy_from_user(dst, &src[index], sizeof(*dst)))
		return -EFAULT;
	return 0;
}

/*
 * Not super efficient, but this is just a registration time. And we do cache
 * the last compound head, so generally we'll only do a full search if we don't
 * match that one.
 *
 * We check if the given compound head page has already been accounted, to
 * avoid double accounting it. This allows us to account the full size of the
 * page, not just the constituent pages of a huge page.
 */
static bool headpage_already_acct(struct io_ring_ctx *ctx, struct page **pages,
				  int nr_pages, struct page *hpage)
{
	int i, j;

	/* check current page array */
	for (i = 0; i < nr_pages; i++) {
		if (!PageCompound(pages[i]))
			continue;
		if (compound_head(pages[i]) == hpage)
			return true;
	}

	/* check previously registered pages */
	for (i = 0; i < ctx->nr_user_bufs; i++) {
		struct io_mapped_ubuf *imu = ctx->user_bufs[i];

		for (j = 0; j < imu->nr_bvecs; j++) {
			if (!PageCompound(imu->bvec[j].bv_page))
				continue;
			if (compound_head(imu->bvec[j].bv_page) == hpage)
				return true;
		}
	}

	return false;
}

static int io_buffer_account_pin(struct io_ring_ctx *ctx, struct page **pages,
				 int nr_pages, struct io_mapped_ubuf *imu,
				 struct page **last_hpage)
{
	int i, ret;

	imu->acct_pages = 0;
	for (i = 0; i < nr_pages; i++) {
		if (!PageCompound(pages[i])) {
			imu->acct_pages++;
		} else {
			struct page *hpage;

			hpage = compound_head(pages[i]);
			if (hpage == *last_hpage)
				continue;
			*last_hpage = hpage;
			if (headpage_already_acct(ctx, pages, i, hpage))
				continue;
			imu->acct_pages += page_size(hpage) >> PAGE_SHIFT;
		}
	}

	if (!imu->acct_pages)
		return 0;

	ret = io_account_mem(ctx, imu->acct_pages);
	if (ret)
		imu->acct_pages = 0;
	return ret;
}

static int io_sqe_buffer_register(struct io_ring_ctx *ctx, struct iovec *iov,
				  struct io_mapped_ubuf **pimu,
				  struct page **last_hpage)
{
	struct io_mapped_ubuf *imu = NULL;
	struct vm_area_struct **vmas = NULL;
	struct page **pages = NULL;
	unsigned long off, start, end, ubuf;
	size_t size;
	int ret, pret, nr_pages, i;

	if (!iov->iov_base) {
		*pimu = ctx->dummy_ubuf;
		return 0;
	}

	ubuf = (unsigned long) iov->iov_base;
	end = (ubuf + iov->iov_len + PAGE_SIZE - 1) >> PAGE_SHIFT;
	start = ubuf >> PAGE_SHIFT;
	nr_pages = end - start;

	*pimu = NULL;
	ret = -ENOMEM;

	pages = kvmalloc_array(nr_pages, sizeof(struct page *), GFP_KERNEL);
	if (!pages)
		goto done;

	vmas = kvmalloc_array(nr_pages, sizeof(struct vm_area_struct *),
			      GFP_KERNEL);
	if (!vmas)
		goto done;

	imu = kvmalloc(struct_size(imu, bvec, nr_pages), GFP_KERNEL);
	if (!imu)
		goto done;

	ret = 0;
	mmap_read_lock(current->mm);
	pret = pin_user_pages(ubuf, nr_pages, FOLL_WRITE | FOLL_LONGTERM,
			      pages, vmas);
	if (pret == nr_pages) {
		/* don't support file backed memory */
		for (i = 0; i < nr_pages; i++) {
			struct vm_area_struct *vma = vmas[i];

			if (vma_is_shmem(vma))
				continue;
			if (vma->vm_file &&
			    !is_file_hugepages(vma->vm_file)) {
				ret = -EOPNOTSUPP;
				break;
			}
		}
	} else {
		ret = pret < 0 ? pret : -EFAULT;
	}
	mmap_read_unlock(current->mm);
	if (ret) {
		/*
		 * if we did partial map, or found file backed vmas,
		 * release any pages we did get
		 */
		if (pret > 0)
			unpin_user_pages(pages, pret);
		goto done;
	}

	ret = io_buffer_account_pin(ctx, pages, pret, imu, last_hpage);
	if (ret) {
		unpin_user_pages(pages, pret);
		goto done;
	}

	off = ubuf & ~PAGE_MASK;
	size = iov->iov_len;
	for (i = 0; i < nr_pages; i++) {
		size_t vec_len;

		vec_len = min_t(size_t, size, PAGE_SIZE - off);
		imu->bvec[i].bv_page = pages[i];
		imu->bvec[i].bv_len = vec_len;
		imu->bvec[i].bv_offset = off;
		off = 0;
		size -= vec_len;
	}
	/* store original address for later verification */
	imu->ubuf = ubuf;
	imu->ubuf_end = ubuf + iov->iov_len;
	imu->nr_bvecs = nr_pages;
	*pimu = imu;
	ret = 0;
done:
	if (ret)
		kvfree(imu);
	kvfree(pages);
	kvfree(vmas);
	return ret;
}

static int io_buffers_map_alloc(struct io_ring_ctx *ctx, unsigned int nr_args)
{
	ctx->user_bufs = kcalloc(nr_args, sizeof(*ctx->user_bufs), GFP_KERNEL);
	return ctx->user_bufs ? 0 : -ENOMEM;
}

static int io_buffer_validate(struct iovec *iov)
{
	unsigned long tmp, acct_len = iov->iov_len + (PAGE_SIZE - 1);

	/*
	 * Don't impose further limits on the size and buffer
	 * constraints here, we'll -EINVAL later when IO is
	 * submitted if they are wrong.
	 */
	if (!iov->iov_base)
		return iov->iov_len ? -EFAULT : 0;
	if (!iov->iov_len)
		return -EFAULT;

	/* arbitrary limit, but we need something */
	if (iov->iov_len > SZ_1G)
		return -EFAULT;

	if (check_add_overflow((unsigned long)iov->iov_base, acct_len, &tmp))
		return -EOVERFLOW;

	return 0;
}

static int io_sqe_buffers_register(struct io_ring_ctx *ctx, void __user *arg,
				   unsigned int nr_args, u64 __user *tags)
{
	struct page *last_hpage = NULL;
	struct io_rsrc_data *data;
	int i, ret;
	struct iovec iov;

	if (ctx->user_bufs)
		return -EBUSY;
	if (!nr_args || nr_args > IORING_MAX_REG_BUFFERS)
		return -EINVAL;
	ret = io_rsrc_node_switch_start(ctx);
	if (ret)
		return ret;
	ret = io_rsrc_data_alloc(ctx, io_rsrc_buf_put, tags, nr_args, &data);
	if (ret)
		return ret;
	ret = io_buffers_map_alloc(ctx, nr_args);
	if (ret) {
		io_rsrc_data_free(data);
		return ret;
	}

	for (i = 0; i < nr_args; i++, ctx->nr_user_bufs++) {
		ret = io_copy_iov(ctx, &iov, arg, i);
		if (ret)
			break;
		ret = io_buffer_validate(&iov);
		if (ret)
			break;
		if (!iov.iov_base && *io_get_tag_slot(data, i)) {
			ret = -EINVAL;
			break;
		}

		ret = io_sqe_buffer_register(ctx, &iov, &ctx->user_bufs[i],
					     &last_hpage);
		if (ret)
			break;
	}

	WARN_ON_ONCE(ctx->buf_data);

	ctx->buf_data = data;
	if (ret)
		__io_sqe_buffers_unregister(ctx);
	else
		io_rsrc_node_switch(ctx, NULL);
	return ret;
}

static int __io_sqe_buffers_update(struct io_ring_ctx *ctx,
				   struct io_uring_rsrc_update2 *up,
				   unsigned int nr_args)
{
	u64 __user *tags = u64_to_user_ptr(up->tags);
	struct iovec iov, __user *iovs = u64_to_user_ptr(up->data);
	struct page *last_hpage = NULL;
	bool needs_switch = false;
	__u32 done;
	int i, err;

	if (!ctx->buf_data)
		return -ENXIO;
	if (up->offset + nr_args > ctx->nr_user_bufs)
		return -EINVAL;

	for (done = 0; done < nr_args; done++) {
		struct io_mapped_ubuf *imu;
		int offset = up->offset + done;
		u64 tag = 0;

		err = io_copy_iov(ctx, &iov, iovs, done);
		if (err)
			break;
		if (tags && copy_from_user(&tag, &tags[done], sizeof(tag))) {
			err = -EFAULT;
			break;
		}
		err = io_buffer_validate(&iov);
		if (err)
			break;
		if (!iov.iov_base && tag) {
			err = -EINVAL;
			break;
		}
		err = io_sqe_buffer_register(ctx, &iov, &imu, &last_hpage);
		if (err)
			break;

		i = array_index_nospec(offset, ctx->nr_user_bufs);
		if (ctx->user_bufs[i] != ctx->dummy_ubuf) {
			err = io_queue_rsrc_removal(ctx->buf_data, offset,
						    ctx->rsrc_node, ctx->user_bufs[i]);
			if (unlikely(err)) {
				io_buffer_unmap(ctx, &imu);
				break;
			}
			ctx->user_bufs[i] = NULL;
			needs_switch = true;
		}

		ctx->user_bufs[i] = imu;
		*io_get_tag_slot(ctx->buf_data, offset) = tag;
	}

	if (needs_switch)
		io_rsrc_node_switch(ctx, ctx->buf_data);
	return done ? done : err;
}

static int io_eventfd_register(struct io_ring_ctx *ctx, void __user *arg)
{
	__s32 __user *fds = arg;
	int fd;

	if (ctx->cq_ev_fd)
		return -EBUSY;

	if (copy_from_user(&fd, fds, sizeof(*fds)))
		return -EFAULT;

	ctx->cq_ev_fd = eventfd_ctx_fdget(fd);
	if (IS_ERR(ctx->cq_ev_fd)) {
		int ret = PTR_ERR(ctx->cq_ev_fd);

		ctx->cq_ev_fd = NULL;
		return ret;
	}

	return 0;
}

static int io_eventfd_unregister(struct io_ring_ctx *ctx)
{
	if (ctx->cq_ev_fd) {
		eventfd_ctx_put(ctx->cq_ev_fd);
		ctx->cq_ev_fd = NULL;
		return 0;
	}

	return -ENXIO;
}

static void io_destroy_buffers(struct io_ring_ctx *ctx)
{
	struct io_buffer *buf;
	unsigned long index;

	xa_for_each(&ctx->io_buffers, index, buf)
		__io_remove_buffers(ctx, buf, index, -1U);
}

static void io_req_cache_free(struct list_head *list, struct task_struct *tsk)
{
	struct io_kiocb *req, *nxt;

	list_for_each_entry_safe(req, nxt, list, compl.list) {
		if (tsk && req->task != tsk)
			continue;
		list_del(&req->compl.list);
		kmem_cache_free(req_cachep, req);
	}
}

static void io_req_caches_free(struct io_ring_ctx *ctx)
{
	struct io_submit_state *submit_state = &ctx->submit_state;
	struct io_comp_state *cs = &ctx->submit_state.comp;

	mutex_lock(&ctx->uring_lock);

	if (submit_state->free_reqs) {
		kmem_cache_free_bulk(req_cachep, submit_state->free_reqs,
				     submit_state->reqs);
		submit_state->free_reqs = 0;
	}

	io_flush_cached_locked_reqs(ctx, cs);
	io_req_cache_free(&cs->free_list, NULL);
	mutex_unlock(&ctx->uring_lock);
}

static void io_wait_rsrc_data(struct io_rsrc_data *data)
{
	if (data && !atomic_dec_and_test(&data->refs))
		wait_for_completion(&data->done);
}

static void io_ring_ctx_free(struct io_ring_ctx *ctx)
{
	io_sq_thread_finish(ctx);

	if (ctx->mm_account) {
		mmdrop(ctx->mm_account);
		ctx->mm_account = NULL;
	}

	/* __io_rsrc_put_work() may need uring_lock to progress, wait w/o it */
	io_wait_rsrc_data(ctx->buf_data);
	io_wait_rsrc_data(ctx->file_data);

	mutex_lock(&ctx->uring_lock);
	if (ctx->buf_data)
		__io_sqe_buffers_unregister(ctx);
	if (ctx->file_data)
		__io_sqe_files_unregister(ctx);
	if (ctx->rings)
		__io_cqring_overflow_flush(ctx, true);
	mutex_unlock(&ctx->uring_lock);
	io_eventfd_unregister(ctx);
	io_destroy_buffers(ctx);
	if (ctx->sq_creds)
		put_cred(ctx->sq_creds);

	/* there are no registered resources left, nobody uses it */
	if (ctx->rsrc_node)
		io_rsrc_node_destroy(ctx->rsrc_node);
	if (ctx->rsrc_backup_node)
		io_rsrc_node_destroy(ctx->rsrc_backup_node);
	flush_delayed_work(&ctx->rsrc_put_work);

	WARN_ON_ONCE(!list_empty(&ctx->rsrc_ref_list));
	WARN_ON_ONCE(!llist_empty(&ctx->rsrc_put_llist));

#if defined(CONFIG_UNIX)
	if (ctx->ring_sock) {
		ctx->ring_sock->file = NULL; /* so that iput() is called */
		sock_release(ctx->ring_sock);
	}
#endif

	io_mem_free(ctx->rings);
	io_mem_free(ctx->sq_sqes);

	percpu_ref_exit(&ctx->refs);
	free_uid(ctx->user);
	io_req_caches_free(ctx);
	if (ctx->hash_map)
		io_wq_put_hash(ctx->hash_map);
	kfree(ctx->cancel_hash);
	kfree(ctx->dummy_ubuf);
	kfree(ctx);
}

static __poll_t io_uring_poll(struct file *file, poll_table *wait)
{
	struct io_ring_ctx *ctx = file->private_data;
	__poll_t mask = 0;

	poll_wait(file, &ctx->poll_wait, wait);
	/*
	 * synchronizes with barrier from wq_has_sleeper call in
	 * io_commit_cqring
	 */
	smp_rmb();
	if (!io_sqring_full(ctx))
		mask |= EPOLLOUT | EPOLLWRNORM;

	/*
	 * Don't flush cqring overflow list here, just do a simple check.
	 * Otherwise there could possible be ABBA deadlock:
	 *      CPU0                    CPU1
	 *      ----                    ----
	 * lock(&ctx->uring_lock);
	 *                              lock(&ep->mtx);
	 *                              lock(&ctx->uring_lock);
	 * lock(&ep->mtx);
	 *
	 * Users may get EPOLLIN meanwhile seeing nothing in cqring, this
	 * pushs them to do the flush.
	 */
	if (io_cqring_events(ctx) || test_bit(0, &ctx->check_cq_overflow))
		mask |= EPOLLIN | EPOLLRDNORM;

	return mask;
}

static int io_uring_fasync(int fd, struct file *file, int on)
{
	struct io_ring_ctx *ctx = file->private_data;

	return fasync_helper(fd, file, on, &ctx->cq_fasync);
}

static int io_unregister_personality(struct io_ring_ctx *ctx, unsigned id)
{
	const struct cred *creds;

	creds = xa_erase(&ctx->personalities, id);
	if (creds) {
		put_cred(creds);
		return 0;
	}

	return -EINVAL;
}

struct io_tctx_exit {
	struct callback_head		task_work;
	struct completion		completion;
	struct io_ring_ctx		*ctx;
};

static void io_tctx_exit_cb(struct callback_head *cb)
{
	struct io_uring_task *tctx = current->io_uring;
	struct io_tctx_exit *work;

	work = container_of(cb, struct io_tctx_exit, task_work);
	/*
	 * When @in_idle, we're in cancellation and it's racy to remove the
	 * node. It'll be removed by the end of cancellation, just ignore it.
	 */
	if (!atomic_read(&tctx->in_idle))
		io_uring_del_tctx_node((unsigned long)work->ctx);
	complete(&work->completion);
}

static bool io_cancel_ctx_cb(struct io_wq_work *work, void *data)
{
	struct io_kiocb *req = container_of(work, struct io_kiocb, work);

	return req->ctx == data;
}

static void io_ring_exit_work(struct work_struct *work)
{
	struct io_ring_ctx *ctx = container_of(work, struct io_ring_ctx, exit_work);
	unsigned long timeout = jiffies + HZ * 60 * 5;
	struct io_tctx_exit exit;
	struct io_tctx_node *node;
	int ret;

	/*
	 * If we're doing polled IO and end up having requests being
	 * submitted async (out-of-line), then completions can come in while
	 * we're waiting for refs to drop. We need to reap these manually,
	 * as nobody else will be looking for them.
	 */
	do {
		io_uring_try_cancel_requests(ctx, NULL, true);
		if (ctx->sq_data) {
			struct io_sq_data *sqd = ctx->sq_data;
			struct task_struct *tsk;

			io_sq_thread_park(sqd);
			tsk = sqd->thread;
			if (tsk && tsk->io_uring && tsk->io_uring->io_wq)
				io_wq_cancel_cb(tsk->io_uring->io_wq,
						io_cancel_ctx_cb, ctx, true);
			io_sq_thread_unpark(sqd);
		}

		WARN_ON_ONCE(time_after(jiffies, timeout));
	} while (!wait_for_completion_timeout(&ctx->ref_comp, HZ/20));

	init_completion(&exit.completion);
	init_task_work(&exit.task_work, io_tctx_exit_cb);
	exit.ctx = ctx;
	/*
	 * Some may use context even when all refs and requests have been put,
	 * and they are free to do so while still holding uring_lock or
	 * completion_lock, see io_req_task_submit(). Apart from other work,
	 * this lock/unlock section also waits them to finish.
	 */
	mutex_lock(&ctx->uring_lock);
	while (!list_empty(&ctx->tctx_list)) {
		WARN_ON_ONCE(time_after(jiffies, timeout));

		node = list_first_entry(&ctx->tctx_list, struct io_tctx_node,
					ctx_node);
		/* don't spin on a single task if cancellation failed */
		list_rotate_left(&ctx->tctx_list);
		ret = task_work_add(node->task, &exit.task_work, TWA_SIGNAL);
		if (WARN_ON_ONCE(ret))
			continue;
		wake_up_process(node->task);

		mutex_unlock(&ctx->uring_lock);
		wait_for_completion(&exit.completion);
		mutex_lock(&ctx->uring_lock);
	}
	mutex_unlock(&ctx->uring_lock);
	spin_lock_irq(&ctx->completion_lock);
	spin_unlock_irq(&ctx->completion_lock);

	io_ring_ctx_free(ctx);
}

/* Returns true if we found and killed one or more timeouts */
static bool io_kill_timeouts(struct io_ring_ctx *ctx, struct task_struct *tsk,
			     bool cancel_all)
{
	struct io_kiocb *req, *tmp;
	int canceled = 0;

	spin_lock_irq(&ctx->completion_lock);
	list_for_each_entry_safe(req, tmp, &ctx->timeout_list, timeout.list) {
		if (io_match_task(req, tsk, cancel_all)) {
			io_kill_timeout(req, -ECANCELED);
			canceled++;
		}
	}
	if (canceled != 0)
		io_commit_cqring(ctx);
	spin_unlock_irq(&ctx->completion_lock);
	if (canceled != 0)
		io_cqring_ev_posted(ctx);
	return canceled != 0;
}

static void io_ring_ctx_wait_and_kill(struct io_ring_ctx *ctx)
{
	unsigned long index;
	struct creds *creds;

	mutex_lock(&ctx->uring_lock);
	percpu_ref_kill(&ctx->refs);
	if (ctx->rings)
		__io_cqring_overflow_flush(ctx, true);
	xa_for_each(&ctx->personalities, index, creds)
		io_unregister_personality(ctx, index);
	mutex_unlock(&ctx->uring_lock);

	io_kill_timeouts(ctx, NULL, true);
	io_poll_remove_all(ctx, NULL, true);

	/* if we failed setting up the ctx, we might not have any rings */
	io_iopoll_try_reap_events(ctx);

	INIT_WORK(&ctx->exit_work, io_ring_exit_work);
	/*
	 * Use system_unbound_wq to avoid spawning tons of event kworkers
	 * if we're exiting a ton of rings at the same time. It just adds
	 * noise and overhead, there's no discernable change in runtime
	 * over using system_wq.
	 */
	queue_work(system_unbound_wq, &ctx->exit_work);
}

static int io_uring_release(struct inode *inode, struct file *file)
{
	struct io_ring_ctx *ctx = file->private_data;

	file->private_data = NULL;
	io_ring_ctx_wait_and_kill(ctx);
	return 0;
}

struct io_task_cancel {
	struct task_struct *task;
	bool all;
};

static bool io_cancel_task_cb(struct io_wq_work *work, void *data)
{
	struct io_kiocb *req = container_of(work, struct io_kiocb, work);
	struct io_task_cancel *cancel = data;
	bool ret;

	if (!cancel->all && (req->flags & REQ_F_LINK_TIMEOUT)) {
		unsigned long flags;
		struct io_ring_ctx *ctx = req->ctx;

		/* protect against races with linked timeouts */
		spin_lock_irqsave(&ctx->completion_lock, flags);
		ret = io_match_task(req, cancel->task, cancel->all);
		spin_unlock_irqrestore(&ctx->completion_lock, flags);
	} else {
		ret = io_match_task(req, cancel->task, cancel->all);
	}
	return ret;
}

static bool io_cancel_defer_files(struct io_ring_ctx *ctx,
				  struct task_struct *task, bool cancel_all)
{
	struct io_defer_entry *de;
	LIST_HEAD(list);

	spin_lock_irq(&ctx->completion_lock);
	list_for_each_entry_reverse(de, &ctx->defer_list, list) {
		if (io_match_task(de->req, task, cancel_all)) {
			list_cut_position(&list, &ctx->defer_list, &de->list);
			break;
		}
	}
	spin_unlock_irq(&ctx->completion_lock);
	if (list_empty(&list))
		return false;

	while (!list_empty(&list)) {
		de = list_first_entry(&list, struct io_defer_entry, list);
		list_del_init(&de->list);
		io_req_complete_failed(de->req, -ECANCELED);
		kfree(de);
	}
	return true;
}

static bool io_uring_try_cancel_iowq(struct io_ring_ctx *ctx)
{
	struct io_tctx_node *node;
	enum io_wq_cancel cret;
	bool ret = false;

	mutex_lock(&ctx->uring_lock);
	list_for_each_entry(node, &ctx->tctx_list, ctx_node) {
		struct io_uring_task *tctx = node->task->io_uring;

		/*
		 * io_wq will stay alive while we hold uring_lock, because it's
		 * killed after ctx nodes, which requires to take the lock.
		 */
		if (!tctx || !tctx->io_wq)
			continue;
		cret = io_wq_cancel_cb(tctx->io_wq, io_cancel_ctx_cb, ctx, true);
		ret |= (cret != IO_WQ_CANCEL_NOTFOUND);
	}
	mutex_unlock(&ctx->uring_lock);

	return ret;
}

static void io_uring_try_cancel_requests(struct io_ring_ctx *ctx,
					 struct task_struct *task,
					 bool cancel_all)
{
	struct io_task_cancel cancel = { .task = task, .all = cancel_all, };
	struct io_uring_task *tctx = task ? task->io_uring : NULL;

	while (1) {
		enum io_wq_cancel cret;
		bool ret = false;

		if (!task) {
			ret |= io_uring_try_cancel_iowq(ctx);
		} else if (tctx && tctx->io_wq) {
			/*
			 * Cancels requests of all rings, not only @ctx, but
			 * it's fine as the task is in exit/exec.
			 */
			cret = io_wq_cancel_cb(tctx->io_wq, io_cancel_task_cb,
					       &cancel, true);
			ret |= (cret != IO_WQ_CANCEL_NOTFOUND);
		}

		/* SQPOLL thread does its own polling */
		if ((!(ctx->flags & IORING_SETUP_SQPOLL) && cancel_all) ||
		    (ctx->sq_data && ctx->sq_data->thread == current)) {
			while (!list_empty_careful(&ctx->iopoll_list)) {
				io_iopoll_try_reap_events(ctx);
				ret = true;
			}
		}

		ret |= io_cancel_defer_files(ctx, task, cancel_all);
		ret |= io_poll_remove_all(ctx, task, cancel_all);
		ret |= io_kill_timeouts(ctx, task, cancel_all);
		if (task)
			ret |= io_run_task_work();
<<<<<<< HEAD
		ret |= io_run_ctx_fallback(ctx);
=======
>>>>>>> d92805b6
		if (!ret)
			break;
		cond_resched();
	}
}

static int __io_uring_add_tctx_node(struct io_ring_ctx *ctx)
{
	struct io_uring_task *tctx = current->io_uring;
	struct io_tctx_node *node;
	int ret;

	if (unlikely(!tctx)) {
		ret = io_uring_alloc_task_context(current, ctx);
		if (unlikely(ret))
			return ret;
		tctx = current->io_uring;
	}
	if (!xa_load(&tctx->xa, (unsigned long)ctx)) {
		node = kmalloc(sizeof(*node), GFP_KERNEL);
		if (!node)
			return -ENOMEM;
		node->ctx = ctx;
		node->task = current;

		ret = xa_err(xa_store(&tctx->xa, (unsigned long)ctx,
					node, GFP_KERNEL));
		if (ret) {
			kfree(node);
			return ret;
		}

		mutex_lock(&ctx->uring_lock);
		list_add(&node->ctx_node, &ctx->tctx_list);
		mutex_unlock(&ctx->uring_lock);
	}
	tctx->last = ctx;
	return 0;
}

/*
 * Note that this task has used io_uring. We use it for cancelation purposes.
 */
static inline int io_uring_add_tctx_node(struct io_ring_ctx *ctx)
{
	struct io_uring_task *tctx = current->io_uring;

	if (likely(tctx && tctx->last == ctx))
		return 0;
	return __io_uring_add_tctx_node(ctx);
}

/*
 * Remove this io_uring_file -> task mapping.
 */
static void io_uring_del_tctx_node(unsigned long index)
{
	struct io_uring_task *tctx = current->io_uring;
	struct io_tctx_node *node;

	if (!tctx)
		return;
	node = xa_erase(&tctx->xa, index);
	if (!node)
		return;

	WARN_ON_ONCE(current != node->task);
	WARN_ON_ONCE(list_empty(&node->ctx_node));

	mutex_lock(&node->ctx->uring_lock);
	list_del(&node->ctx_node);
	mutex_unlock(&node->ctx->uring_lock);

	if (tctx->last == node->ctx)
		tctx->last = NULL;
	kfree(node);
}

static void io_uring_clean_tctx(struct io_uring_task *tctx)
{
	struct io_wq *wq = tctx->io_wq;
	struct io_tctx_node *node;
	unsigned long index;

	xa_for_each(&tctx->xa, index, node)
		io_uring_del_tctx_node(index);
	if (wq) {
		/*
		 * Must be after io_uring_del_task_file() (removes nodes under
		 * uring_lock) to avoid race with io_uring_try_cancel_iowq().
		 */
		tctx->io_wq = NULL;
		io_wq_put_and_exit(wq);
	}
}

static s64 tctx_inflight(struct io_uring_task *tctx, bool tracked)
{
	if (tracked)
		return atomic_read(&tctx->inflight_tracked);
	return percpu_counter_sum(&tctx->inflight);
}

<<<<<<< HEAD
static void io_uring_try_cancel(bool cancel_all)
=======
static void io_uring_drop_tctx_refs(struct task_struct *task)
>>>>>>> d92805b6
{
	struct io_uring_task *tctx = task->io_uring;
	unsigned int refs = tctx->cached_refs;

<<<<<<< HEAD
		/* sqpoll task will cancel all its requests */
		if (!ctx->sq_data)
			io_uring_try_cancel_requests(ctx, current, cancel_all);
	}
=======
	tctx->cached_refs = 0;
	percpu_counter_sub(&tctx->inflight, refs);
	put_task_struct_many(task, refs);
>>>>>>> d92805b6
}

/*
 * Find any io_uring ctx that this task has registered or done IO on, and cancel
 * requests. @sqd should be not-null IIF it's an SQPOLL thread cancellation.
 */
static void io_uring_cancel_generic(bool cancel_all, struct io_sq_data *sqd)
{
	struct io_uring_task *tctx = current->io_uring;
	struct io_ring_ctx *ctx;
	s64 inflight;
	DEFINE_WAIT(wait);

	WARN_ON_ONCE(sqd && sqd->thread != current);

	if (!current->io_uring)
		return;
	if (tctx->io_wq)
		io_wq_exit_start(tctx->io_wq);

	io_uring_drop_tctx_refs(current);
	atomic_inc(&tctx->in_idle);
	do {
		/* read completions before cancelations */
		inflight = tctx_inflight(tctx, !cancel_all);
		if (!inflight)
			break;
<<<<<<< HEAD
		list_for_each_entry(ctx, &sqd->ctx_list, sqd_list)
			io_uring_try_cancel_requests(ctx, current, true);

		prepare_to_wait(&tctx->wait, &wait, TASK_UNINTERRUPTIBLE);
		/*
		 * If we've seen completions, retry without waiting. This
		 * avoids a race where a completion comes in before we did
		 * prepare_to_wait().
		 */
		if (inflight == tctx_inflight(tctx, false))
			schedule();
		finish_wait(&tctx->wait, &wait);
	} while (1);
	atomic_dec(&tctx->in_idle);
}

/*
 * Find any io_uring fd that this task has registered or done IO on, and cancel
 * requests.
 */
void __io_uring_cancel(struct files_struct *files)
{
	struct io_uring_task *tctx = current->io_uring;
	DEFINE_WAIT(wait);
	s64 inflight;
	bool cancel_all = !files;
=======

		if (!sqd) {
			struct io_tctx_node *node;
			unsigned long index;
>>>>>>> d92805b6

			xa_for_each(&tctx->xa, index, node) {
				/* sqpoll task will cancel all its requests */
				if (node->ctx->sq_data)
					continue;
				io_uring_try_cancel_requests(node->ctx, current,
							     cancel_all);
			}
		} else {
			list_for_each_entry(ctx, &sqd->ctx_list, sqd_list)
				io_uring_try_cancel_requests(ctx, current,
							     cancel_all);
		}

<<<<<<< HEAD
	/* make sure overflow events are dropped */
	atomic_inc(&tctx->in_idle);
	do {
		/* read completions before cancelations */
		inflight = tctx_inflight(tctx, !cancel_all);
		if (!inflight)
			break;
		io_uring_try_cancel(cancel_all);
=======
>>>>>>> d92805b6
		prepare_to_wait(&tctx->wait, &wait, TASK_UNINTERRUPTIBLE);
		/*
		 * If we've seen completions, retry without waiting. This
		 * avoids a race where a completion comes in before we did
		 * prepare_to_wait().
		 */
		if (inflight == tctx_inflight(tctx, !cancel_all))
			schedule();
		finish_wait(&tctx->wait, &wait);
	} while (1);
	atomic_dec(&tctx->in_idle);

	io_uring_clean_tctx(tctx);
	if (cancel_all) {
		/* for exec all current's requests should be gone, kill tctx */
		__io_uring_free(current);
	}
}

void __io_uring_cancel(struct files_struct *files)
{
	io_uring_cancel_generic(!files, NULL);
}

static void *io_uring_validate_mmap_request(struct file *file,
					    loff_t pgoff, size_t sz)
{
	struct io_ring_ctx *ctx = file->private_data;
	loff_t offset = pgoff << PAGE_SHIFT;
	struct page *page;
	void *ptr;

	switch (offset) {
	case IORING_OFF_SQ_RING:
	case IORING_OFF_CQ_RING:
		ptr = ctx->rings;
		break;
	case IORING_OFF_SQES:
		ptr = ctx->sq_sqes;
		break;
	default:
		return ERR_PTR(-EINVAL);
	}

	page = virt_to_head_page(ptr);
	if (sz > page_size(page))
		return ERR_PTR(-EINVAL);

	return ptr;
}

#ifdef CONFIG_MMU

static int io_uring_mmap(struct file *file, struct vm_area_struct *vma)
{
	size_t sz = vma->vm_end - vma->vm_start;
	unsigned long pfn;
	void *ptr;

	ptr = io_uring_validate_mmap_request(file, vma->vm_pgoff, sz);
	if (IS_ERR(ptr))
		return PTR_ERR(ptr);

	pfn = virt_to_phys(ptr) >> PAGE_SHIFT;
	return remap_pfn_range(vma, vma->vm_start, pfn, sz, vma->vm_page_prot);
}

#else /* !CONFIG_MMU */

static int io_uring_mmap(struct file *file, struct vm_area_struct *vma)
{
	return vma->vm_flags & (VM_SHARED | VM_MAYSHARE) ? 0 : -EINVAL;
}

static unsigned int io_uring_nommu_mmap_capabilities(struct file *file)
{
	return NOMMU_MAP_DIRECT | NOMMU_MAP_READ | NOMMU_MAP_WRITE;
}

static unsigned long io_uring_nommu_get_unmapped_area(struct file *file,
	unsigned long addr, unsigned long len,
	unsigned long pgoff, unsigned long flags)
{
	void *ptr;

	ptr = io_uring_validate_mmap_request(file, pgoff, len);
	if (IS_ERR(ptr))
		return PTR_ERR(ptr);

	return (unsigned long) ptr;
}

#endif /* !CONFIG_MMU */

static int io_sqpoll_wait_sq(struct io_ring_ctx *ctx)
{
	DEFINE_WAIT(wait);

	do {
		if (!io_sqring_full(ctx))
			break;
		prepare_to_wait(&ctx->sqo_sq_wait, &wait, TASK_INTERRUPTIBLE);

		if (!io_sqring_full(ctx))
			break;
		schedule();
	} while (!signal_pending(current));

	finish_wait(&ctx->sqo_sq_wait, &wait);
	return 0;
}

static int io_get_ext_arg(unsigned flags, const void __user *argp, size_t *argsz,
			  struct __kernel_timespec __user **ts,
			  const sigset_t __user **sig)
{
	struct io_uring_getevents_arg arg;

	/*
	 * If EXT_ARG isn't set, then we have no timespec and the argp pointer
	 * is just a pointer to the sigset_t.
	 */
	if (!(flags & IORING_ENTER_EXT_ARG)) {
		*sig = (const sigset_t __user *) argp;
		*ts = NULL;
		return 0;
	}

	/*
	 * EXT_ARG is set - ensure we agree on the size of it and copy in our
	 * timespec and sigset_t pointers if good.
	 */
	if (*argsz != sizeof(arg))
		return -EINVAL;
	if (copy_from_user(&arg, argp, sizeof(arg)))
		return -EFAULT;
	*sig = u64_to_user_ptr(arg.sigmask);
	*argsz = arg.sigmask_sz;
	*ts = u64_to_user_ptr(arg.ts);
	return 0;
}

SYSCALL_DEFINE6(io_uring_enter, unsigned int, fd, u32, to_submit,
		u32, min_complete, u32, flags, const void __user *, argp,
		size_t, argsz)
{
	struct io_ring_ctx *ctx;
	int submitted = 0;
	struct fd f;
	long ret;

	io_run_task_work();

	if (unlikely(flags & ~(IORING_ENTER_GETEVENTS | IORING_ENTER_SQ_WAKEUP |
			       IORING_ENTER_SQ_WAIT | IORING_ENTER_EXT_ARG)))
		return -EINVAL;

	f = fdget(fd);
	if (unlikely(!f.file))
		return -EBADF;

	ret = -EOPNOTSUPP;
	if (unlikely(f.file->f_op != &io_uring_fops))
		goto out_fput;

	ret = -ENXIO;
	ctx = f.file->private_data;
	if (unlikely(!percpu_ref_tryget(&ctx->refs)))
		goto out_fput;

	ret = -EBADFD;
	if (unlikely(ctx->flags & IORING_SETUP_R_DISABLED))
		goto out;

	/*
	 * For SQ polling, the thread will do all submissions and completions.
	 * Just return the requested submit count, and wake the thread if
	 * we were asked to.
	 */
	ret = 0;
	if (ctx->flags & IORING_SETUP_SQPOLL) {
		io_cqring_overflow_flush(ctx, false);

		if (unlikely(ctx->sq_data->thread == NULL)) {
			ret = -EOWNERDEAD;
			goto out;
		}
		if (flags & IORING_ENTER_SQ_WAKEUP)
			wake_up(&ctx->sq_data->wait);
		if (flags & IORING_ENTER_SQ_WAIT) {
			ret = io_sqpoll_wait_sq(ctx);
			if (ret)
				goto out;
		}
		submitted = to_submit;
	} else if (to_submit) {
		ret = io_uring_add_tctx_node(ctx);
		if (unlikely(ret))
			goto out;
		mutex_lock(&ctx->uring_lock);
		submitted = io_submit_sqes(ctx, to_submit);
		mutex_unlock(&ctx->uring_lock);

		if (submitted != to_submit)
			goto out;
	}
	if (flags & IORING_ENTER_GETEVENTS) {
		const sigset_t __user *sig;
		struct __kernel_timespec __user *ts;

		ret = io_get_ext_arg(flags, argp, &argsz, &ts, &sig);
		if (unlikely(ret))
			goto out;

		min_complete = min(min_complete, ctx->cq_entries);

		/*
		 * When SETUP_IOPOLL and SETUP_SQPOLL are both enabled, user
		 * space applications don't need to do io completion events
		 * polling again, they can rely on io_sq_thread to do polling
		 * work, which can reduce cpu usage and uring_lock contention.
		 */
		if (ctx->flags & IORING_SETUP_IOPOLL &&
		    !(ctx->flags & IORING_SETUP_SQPOLL)) {
			ret = io_iopoll_check(ctx, min_complete);
		} else {
			ret = io_cqring_wait(ctx, min_complete, sig, argsz, ts);
		}
	}

out:
	percpu_ref_put(&ctx->refs);
out_fput:
	fdput(f);
	return submitted ? submitted : ret;
}

#ifdef CONFIG_PROC_FS
static int io_uring_show_cred(struct seq_file *m, unsigned int id,
		const struct cred *cred)
{
	struct user_namespace *uns = seq_user_ns(m);
	struct group_info *gi;
	kernel_cap_t cap;
	unsigned __capi;
	int g;

	seq_printf(m, "%5d\n", id);
	seq_put_decimal_ull(m, "\tUid:\t", from_kuid_munged(uns, cred->uid));
	seq_put_decimal_ull(m, "\t\t", from_kuid_munged(uns, cred->euid));
	seq_put_decimal_ull(m, "\t\t", from_kuid_munged(uns, cred->suid));
	seq_put_decimal_ull(m, "\t\t", from_kuid_munged(uns, cred->fsuid));
	seq_put_decimal_ull(m, "\n\tGid:\t", from_kgid_munged(uns, cred->gid));
	seq_put_decimal_ull(m, "\t\t", from_kgid_munged(uns, cred->egid));
	seq_put_decimal_ull(m, "\t\t", from_kgid_munged(uns, cred->sgid));
	seq_put_decimal_ull(m, "\t\t", from_kgid_munged(uns, cred->fsgid));
	seq_puts(m, "\n\tGroups:\t");
	gi = cred->group_info;
	for (g = 0; g < gi->ngroups; g++) {
		seq_put_decimal_ull(m, g ? " " : "",
					from_kgid_munged(uns, gi->gid[g]));
	}
	seq_puts(m, "\n\tCapEff:\t");
	cap = cred->cap_effective;
	CAP_FOR_EACH_U32(__capi)
		seq_put_hex_ll(m, NULL, cap.cap[CAP_LAST_U32 - __capi], 8);
	seq_putc(m, '\n');
	return 0;
}

static void __io_uring_show_fdinfo(struct io_ring_ctx *ctx, struct seq_file *m)
{
	struct io_sq_data *sq = NULL;
	bool has_lock;
	int i;

	/*
	 * Avoid ABBA deadlock between the seq lock and the io_uring mutex,
	 * since fdinfo case grabs it in the opposite direction of normal use
	 * cases. If we fail to get the lock, we just don't iterate any
	 * structures that could be going away outside the io_uring mutex.
	 */
	has_lock = mutex_trylock(&ctx->uring_lock);

	if (has_lock && (ctx->flags & IORING_SETUP_SQPOLL)) {
		sq = ctx->sq_data;
		if (!sq->thread)
			sq = NULL;
	}

	seq_printf(m, "SqThread:\t%d\n", sq ? task_pid_nr(sq->thread) : -1);
	seq_printf(m, "SqThreadCpu:\t%d\n", sq ? task_cpu(sq->thread) : -1);
	seq_printf(m, "UserFiles:\t%u\n", ctx->nr_user_files);
	for (i = 0; has_lock && i < ctx->nr_user_files; i++) {
		struct file *f = io_file_from_index(ctx, i);

		if (f)
			seq_printf(m, "%5u: %s\n", i, file_dentry(f)->d_iname);
		else
			seq_printf(m, "%5u: <none>\n", i);
	}
	seq_printf(m, "UserBufs:\t%u\n", ctx->nr_user_bufs);
	for (i = 0; has_lock && i < ctx->nr_user_bufs; i++) {
		struct io_mapped_ubuf *buf = ctx->user_bufs[i];
		unsigned int len = buf->ubuf_end - buf->ubuf;

		seq_printf(m, "%5u: 0x%llx/%u\n", i, buf->ubuf, len);
	}
	if (has_lock && !xa_empty(&ctx->personalities)) {
		unsigned long index;
		const struct cred *cred;

		seq_printf(m, "Personalities:\n");
		xa_for_each(&ctx->personalities, index, cred)
			io_uring_show_cred(m, index, cred);
	}
	seq_printf(m, "PollList:\n");
	spin_lock_irq(&ctx->completion_lock);
	for (i = 0; i < (1U << ctx->cancel_hash_bits); i++) {
		struct hlist_head *list = &ctx->cancel_hash[i];
		struct io_kiocb *req;

		hlist_for_each_entry(req, list, hash_node)
			seq_printf(m, "  op=%d, task_works=%d\n", req->opcode,
					req->task->task_works != NULL);
	}
	spin_unlock_irq(&ctx->completion_lock);
	if (has_lock)
		mutex_unlock(&ctx->uring_lock);
}

static void io_uring_show_fdinfo(struct seq_file *m, struct file *f)
{
	struct io_ring_ctx *ctx = f->private_data;

	if (percpu_ref_tryget(&ctx->refs)) {
		__io_uring_show_fdinfo(ctx, m);
		percpu_ref_put(&ctx->refs);
	}
}
#endif

static const struct file_operations io_uring_fops = {
	.release	= io_uring_release,
	.mmap		= io_uring_mmap,
#ifndef CONFIG_MMU
	.get_unmapped_area = io_uring_nommu_get_unmapped_area,
	.mmap_capabilities = io_uring_nommu_mmap_capabilities,
#endif
	.poll		= io_uring_poll,
	.fasync		= io_uring_fasync,
#ifdef CONFIG_PROC_FS
	.show_fdinfo	= io_uring_show_fdinfo,
#endif
};

static int io_allocate_scq_urings(struct io_ring_ctx *ctx,
				  struct io_uring_params *p)
{
	struct io_rings *rings;
	size_t size, sq_array_offset;

	/* make sure these are sane, as we already accounted them */
	ctx->sq_entries = p->sq_entries;
	ctx->cq_entries = p->cq_entries;

	size = rings_size(p->sq_entries, p->cq_entries, &sq_array_offset);
	if (size == SIZE_MAX)
		return -EOVERFLOW;

	rings = io_mem_alloc(size);
	if (!rings)
		return -ENOMEM;

	ctx->rings = rings;
	ctx->sq_array = (u32 *)((char *)rings + sq_array_offset);
	rings->sq_ring_mask = p->sq_entries - 1;
	rings->cq_ring_mask = p->cq_entries - 1;
	rings->sq_ring_entries = p->sq_entries;
	rings->cq_ring_entries = p->cq_entries;

	size = array_size(sizeof(struct io_uring_sqe), p->sq_entries);
	if (size == SIZE_MAX) {
		io_mem_free(ctx->rings);
		ctx->rings = NULL;
		return -EOVERFLOW;
	}

	ctx->sq_sqes = io_mem_alloc(size);
	if (!ctx->sq_sqes) {
		io_mem_free(ctx->rings);
		ctx->rings = NULL;
		return -ENOMEM;
	}

	return 0;
}

static int io_uring_install_fd(struct io_ring_ctx *ctx, struct file *file)
{
	int ret, fd;

	fd = get_unused_fd_flags(O_RDWR | O_CLOEXEC);
	if (fd < 0)
		return fd;

	ret = io_uring_add_tctx_node(ctx);
	if (ret) {
		put_unused_fd(fd);
		return ret;
	}
	fd_install(fd, file);
	return fd;
}

/*
 * Allocate an anonymous fd, this is what constitutes the application
 * visible backing of an io_uring instance. The application mmaps this
 * fd to gain access to the SQ/CQ ring details. If UNIX sockets are enabled,
 * we have to tie this fd to a socket for file garbage collection purposes.
 */
static struct file *io_uring_get_file(struct io_ring_ctx *ctx)
{
	struct file *file;
#if defined(CONFIG_UNIX)
	int ret;

	ret = sock_create_kern(&init_net, PF_UNIX, SOCK_RAW, IPPROTO_IP,
				&ctx->ring_sock);
	if (ret)
		return ERR_PTR(ret);
#endif

	file = anon_inode_getfile("[io_uring]", &io_uring_fops, ctx,
					O_RDWR | O_CLOEXEC);
#if defined(CONFIG_UNIX)
	if (IS_ERR(file)) {
		sock_release(ctx->ring_sock);
		ctx->ring_sock = NULL;
	} else {
		ctx->ring_sock->file = file;
	}
#endif
	return file;
}

static int io_uring_create(unsigned entries, struct io_uring_params *p,
			   struct io_uring_params __user *params)
{
	struct io_ring_ctx *ctx;
	struct file *file;
	int ret;

	if (!entries)
		return -EINVAL;
	if (entries > IORING_MAX_ENTRIES) {
		if (!(p->flags & IORING_SETUP_CLAMP))
			return -EINVAL;
		entries = IORING_MAX_ENTRIES;
	}

	/*
	 * Use twice as many entries for the CQ ring. It's possible for the
	 * application to drive a higher depth than the size of the SQ ring,
	 * since the sqes are only used at submission time. This allows for
	 * some flexibility in overcommitting a bit. If the application has
	 * set IORING_SETUP_CQSIZE, it will have passed in the desired number
	 * of CQ ring entries manually.
	 */
	p->sq_entries = roundup_pow_of_two(entries);
	if (p->flags & IORING_SETUP_CQSIZE) {
		/*
		 * If IORING_SETUP_CQSIZE is set, we do the same roundup
		 * to a power-of-two, if it isn't already. We do NOT impose
		 * any cq vs sq ring sizing.
		 */
		if (!p->cq_entries)
			return -EINVAL;
		if (p->cq_entries > IORING_MAX_CQ_ENTRIES) {
			if (!(p->flags & IORING_SETUP_CLAMP))
				return -EINVAL;
			p->cq_entries = IORING_MAX_CQ_ENTRIES;
		}
		p->cq_entries = roundup_pow_of_two(p->cq_entries);
		if (p->cq_entries < p->sq_entries)
			return -EINVAL;
	} else {
		p->cq_entries = 2 * p->sq_entries;
	}

	ctx = io_ring_ctx_alloc(p);
	if (!ctx)
		return -ENOMEM;
	ctx->compat = in_compat_syscall();
	if (!capable(CAP_IPC_LOCK))
		ctx->user = get_uid(current_user());

	/*
	 * This is just grabbed for accounting purposes. When a process exits,
	 * the mm is exited and dropped before the files, hence we need to hang
	 * on to this mm purely for the purposes of being able to unaccount
	 * memory (locked/pinned vm). It's not used for anything else.
	 */
	mmgrab(current->mm);
	ctx->mm_account = current->mm;

	ret = io_allocate_scq_urings(ctx, p);
	if (ret)
		goto err;

	ret = io_sq_offload_create(ctx, p);
	if (ret)
		goto err;
	/* always set a rsrc node */
	ret = io_rsrc_node_switch_start(ctx);
	if (ret)
		goto err;
	io_rsrc_node_switch(ctx, NULL);

	memset(&p->sq_off, 0, sizeof(p->sq_off));
	p->sq_off.head = offsetof(struct io_rings, sq.head);
	p->sq_off.tail = offsetof(struct io_rings, sq.tail);
	p->sq_off.ring_mask = offsetof(struct io_rings, sq_ring_mask);
	p->sq_off.ring_entries = offsetof(struct io_rings, sq_ring_entries);
	p->sq_off.flags = offsetof(struct io_rings, sq_flags);
	p->sq_off.dropped = offsetof(struct io_rings, sq_dropped);
	p->sq_off.array = (char *)ctx->sq_array - (char *)ctx->rings;

	memset(&p->cq_off, 0, sizeof(p->cq_off));
	p->cq_off.head = offsetof(struct io_rings, cq.head);
	p->cq_off.tail = offsetof(struct io_rings, cq.tail);
	p->cq_off.ring_mask = offsetof(struct io_rings, cq_ring_mask);
	p->cq_off.ring_entries = offsetof(struct io_rings, cq_ring_entries);
	p->cq_off.overflow = offsetof(struct io_rings, cq_overflow);
	p->cq_off.cqes = offsetof(struct io_rings, cqes);
	p->cq_off.flags = offsetof(struct io_rings, cq_flags);

	p->features = IORING_FEAT_SINGLE_MMAP | IORING_FEAT_NODROP |
			IORING_FEAT_SUBMIT_STABLE | IORING_FEAT_RW_CUR_POS |
			IORING_FEAT_CUR_PERSONALITY | IORING_FEAT_FAST_POLL |
			IORING_FEAT_POLL_32BITS | IORING_FEAT_SQPOLL_NONFIXED |
			IORING_FEAT_EXT_ARG | IORING_FEAT_NATIVE_WORKERS |
			IORING_FEAT_RSRC_TAGS;

	if (copy_to_user(params, p, sizeof(*p))) {
		ret = -EFAULT;
		goto err;
	}

	file = io_uring_get_file(ctx);
	if (IS_ERR(file)) {
		ret = PTR_ERR(file);
		goto err;
	}

	/*
	 * Install ring fd as the very last thing, so we don't risk someone
	 * having closed it before we finish setup
	 */
	ret = io_uring_install_fd(ctx, file);
	if (ret < 0) {
		/* fput will clean it up */
		fput(file);
		return ret;
	}

	trace_io_uring_create(ret, ctx, p->sq_entries, p->cq_entries, p->flags);
	return ret;
err:
	io_ring_ctx_wait_and_kill(ctx);
	return ret;
}

/*
 * Sets up an aio uring context, and returns the fd. Applications asks for a
 * ring size, we return the actual sq/cq ring sizes (among other things) in the
 * params structure passed in.
 */
static long io_uring_setup(u32 entries, struct io_uring_params __user *params)
{
	struct io_uring_params p;
	int i;

	if (copy_from_user(&p, params, sizeof(p)))
		return -EFAULT;
	for (i = 0; i < ARRAY_SIZE(p.resv); i++) {
		if (p.resv[i])
			return -EINVAL;
	}

	if (p.flags & ~(IORING_SETUP_IOPOLL | IORING_SETUP_SQPOLL |
			IORING_SETUP_SQ_AFF | IORING_SETUP_CQSIZE |
			IORING_SETUP_CLAMP | IORING_SETUP_ATTACH_WQ |
			IORING_SETUP_R_DISABLED))
		return -EINVAL;

	return  io_uring_create(entries, &p, params);
}

SYSCALL_DEFINE2(io_uring_setup, u32, entries,
		struct io_uring_params __user *, params)
{
	return io_uring_setup(entries, params);
}

static int io_probe(struct io_ring_ctx *ctx, void __user *arg, unsigned nr_args)
{
	struct io_uring_probe *p;
	size_t size;
	int i, ret;

	size = struct_size(p, ops, nr_args);
	if (size == SIZE_MAX)
		return -EOVERFLOW;
	p = kzalloc(size, GFP_KERNEL);
	if (!p)
		return -ENOMEM;

	ret = -EFAULT;
	if (copy_from_user(p, arg, size))
		goto out;
	ret = -EINVAL;
	if (memchr_inv(p, 0, size))
		goto out;

	p->last_op = IORING_OP_LAST - 1;
	if (nr_args > IORING_OP_LAST)
		nr_args = IORING_OP_LAST;

	for (i = 0; i < nr_args; i++) {
		p->ops[i].op = i;
		if (!io_op_defs[i].not_supported)
			p->ops[i].flags = IO_URING_OP_SUPPORTED;
	}
	p->ops_len = i;

	ret = 0;
	if (copy_to_user(arg, p, size))
		ret = -EFAULT;
out:
	kfree(p);
	return ret;
}

static int io_register_personality(struct io_ring_ctx *ctx)
{
	const struct cred *creds;
	u32 id;
	int ret;

	creds = get_current_cred();

	ret = xa_alloc_cyclic(&ctx->personalities, &id, (void *)creds,
			XA_LIMIT(0, USHRT_MAX), &ctx->pers_next, GFP_KERNEL);
	if (ret < 0) {
		put_cred(creds);
		return ret;
	}
	return id;
}

static int io_register_restrictions(struct io_ring_ctx *ctx, void __user *arg,
				    unsigned int nr_args)
{
	struct io_uring_restriction *res;
	size_t size;
	int i, ret;

	/* Restrictions allowed only if rings started disabled */
	if (!(ctx->flags & IORING_SETUP_R_DISABLED))
		return -EBADFD;

	/* We allow only a single restrictions registration */
	if (ctx->restrictions.registered)
		return -EBUSY;

	if (!arg || nr_args > IORING_MAX_RESTRICTIONS)
		return -EINVAL;

	size = array_size(nr_args, sizeof(*res));
	if (size == SIZE_MAX)
		return -EOVERFLOW;

	res = memdup_user(arg, size);
	if (IS_ERR(res))
		return PTR_ERR(res);

	ret = 0;

	for (i = 0; i < nr_args; i++) {
		switch (res[i].opcode) {
		case IORING_RESTRICTION_REGISTER_OP:
			if (res[i].register_op >= IORING_REGISTER_LAST) {
				ret = -EINVAL;
				goto out;
			}

			__set_bit(res[i].register_op,
				  ctx->restrictions.register_op);
			break;
		case IORING_RESTRICTION_SQE_OP:
			if (res[i].sqe_op >= IORING_OP_LAST) {
				ret = -EINVAL;
				goto out;
			}

			__set_bit(res[i].sqe_op, ctx->restrictions.sqe_op);
			break;
		case IORING_RESTRICTION_SQE_FLAGS_ALLOWED:
			ctx->restrictions.sqe_flags_allowed = res[i].sqe_flags;
			break;
		case IORING_RESTRICTION_SQE_FLAGS_REQUIRED:
			ctx->restrictions.sqe_flags_required = res[i].sqe_flags;
			break;
		default:
			ret = -EINVAL;
			goto out;
		}
	}

out:
	/* Reset all restrictions if an error happened */
	if (ret != 0)
		memset(&ctx->restrictions, 0, sizeof(ctx->restrictions));
	else
		ctx->restrictions.registered = true;

	kfree(res);
	return ret;
}

static int io_register_enable_rings(struct io_ring_ctx *ctx)
{
	if (!(ctx->flags & IORING_SETUP_R_DISABLED))
		return -EBADFD;

	if (ctx->restrictions.registered)
		ctx->restricted = 1;

	ctx->flags &= ~IORING_SETUP_R_DISABLED;
	if (ctx->sq_data && wq_has_sleeper(&ctx->sq_data->wait))
		wake_up(&ctx->sq_data->wait);
	return 0;
}

static int __io_register_rsrc_update(struct io_ring_ctx *ctx, unsigned type,
				     struct io_uring_rsrc_update2 *up,
				     unsigned nr_args)
{
	__u32 tmp;
	int err;

	if (up->resv)
		return -EINVAL;
	if (check_add_overflow(up->offset, nr_args, &tmp))
		return -EOVERFLOW;
	err = io_rsrc_node_switch_start(ctx);
	if (err)
		return err;

	switch (type) {
	case IORING_RSRC_FILE:
		return __io_sqe_files_update(ctx, up, nr_args);
	case IORING_RSRC_BUFFER:
		return __io_sqe_buffers_update(ctx, up, nr_args);
	}
	return -EINVAL;
}

static int io_register_files_update(struct io_ring_ctx *ctx, void __user *arg,
				    unsigned nr_args)
{
	struct io_uring_rsrc_update2 up;

	if (!nr_args)
		return -EINVAL;
	memset(&up, 0, sizeof(up));
	if (copy_from_user(&up, arg, sizeof(struct io_uring_rsrc_update)))
		return -EFAULT;
	return __io_register_rsrc_update(ctx, IORING_RSRC_FILE, &up, nr_args);
}

static int io_register_rsrc_update(struct io_ring_ctx *ctx, void __user *arg,
				   unsigned size, unsigned type)
{
	struct io_uring_rsrc_update2 up;

	if (size != sizeof(up))
		return -EINVAL;
	if (copy_from_user(&up, arg, sizeof(up)))
		return -EFAULT;
	if (!up.nr || up.resv)
		return -EINVAL;
	return __io_register_rsrc_update(ctx, type, &up, up.nr);
}

static int io_register_rsrc(struct io_ring_ctx *ctx, void __user *arg,
			    unsigned int size, unsigned int type)
{
	struct io_uring_rsrc_register rr;

	/* keep it extendible */
	if (size != sizeof(rr))
		return -EINVAL;

	memset(&rr, 0, sizeof(rr));
	if (copy_from_user(&rr, arg, size))
		return -EFAULT;
	if (!rr.nr || rr.resv || rr.resv2)
		return -EINVAL;

	switch (type) {
	case IORING_RSRC_FILE:
		return io_sqe_files_register(ctx, u64_to_user_ptr(rr.data),
					     rr.nr, u64_to_user_ptr(rr.tags));
	case IORING_RSRC_BUFFER:
		return io_sqe_buffers_register(ctx, u64_to_user_ptr(rr.data),
					       rr.nr, u64_to_user_ptr(rr.tags));
	}
	return -EINVAL;
}

static int io_register_iowq_aff(struct io_ring_ctx *ctx, void __user *arg,
				unsigned len)
{
	struct io_uring_task *tctx = current->io_uring;
	cpumask_var_t new_mask;
	int ret;

	if (!tctx || !tctx->io_wq)
		return -EINVAL;

	if (!alloc_cpumask_var(&new_mask, GFP_KERNEL))
		return -ENOMEM;

	cpumask_clear(new_mask);
	if (len > cpumask_size())
		len = cpumask_size();

	if (copy_from_user(new_mask, arg, len)) {
		free_cpumask_var(new_mask);
		return -EFAULT;
	}

	ret = io_wq_cpu_affinity(tctx->io_wq, new_mask);
	free_cpumask_var(new_mask);
	return ret;
}

static int io_unregister_iowq_aff(struct io_ring_ctx *ctx)
{
	struct io_uring_task *tctx = current->io_uring;

	if (!tctx || !tctx->io_wq)
		return -EINVAL;

	return io_wq_cpu_affinity(tctx->io_wq, NULL);
}

static bool io_register_op_must_quiesce(int op)
{
	switch (op) {
	case IORING_REGISTER_BUFFERS:
	case IORING_UNREGISTER_BUFFERS:
	case IORING_REGISTER_FILES:
	case IORING_UNREGISTER_FILES:
	case IORING_REGISTER_FILES_UPDATE:
	case IORING_REGISTER_PROBE:
	case IORING_REGISTER_PERSONALITY:
	case IORING_UNREGISTER_PERSONALITY:
	case IORING_REGISTER_FILES2:
	case IORING_REGISTER_FILES_UPDATE2:
	case IORING_REGISTER_BUFFERS2:
	case IORING_REGISTER_BUFFERS_UPDATE:
	case IORING_REGISTER_IOWQ_AFF:
	case IORING_UNREGISTER_IOWQ_AFF:
		return false;
	default:
		return true;
	}
}

static int __io_uring_register(struct io_ring_ctx *ctx, unsigned opcode,
			       void __user *arg, unsigned nr_args)
	__releases(ctx->uring_lock)
	__acquires(ctx->uring_lock)
{
	int ret;

	/*
	 * We're inside the ring mutex, if the ref is already dying, then
	 * someone else killed the ctx or is already going through
	 * io_uring_register().
	 */
	if (percpu_ref_is_dying(&ctx->refs))
		return -ENXIO;

	if (ctx->restricted) {
		if (opcode >= IORING_REGISTER_LAST)
			return -EINVAL;
		opcode = array_index_nospec(opcode, IORING_REGISTER_LAST);
		if (!test_bit(opcode, ctx->restrictions.register_op))
			return -EACCES;
	}

	if (io_register_op_must_quiesce(opcode)) {
		percpu_ref_kill(&ctx->refs);

		/*
		 * Drop uring mutex before waiting for references to exit. If
		 * another thread is currently inside io_uring_enter() it might
		 * need to grab the uring_lock to make progress. If we hold it
		 * here across the drain wait, then we can deadlock. It's safe
		 * to drop the mutex here, since no new references will come in
		 * after we've killed the percpu ref.
		 */
		mutex_unlock(&ctx->uring_lock);
		do {
			ret = wait_for_completion_interruptible(&ctx->ref_comp);
			if (!ret)
				break;
			ret = io_run_task_work_sig();
			if (ret < 0)
				break;
		} while (1);
		mutex_lock(&ctx->uring_lock);

		if (ret) {
			io_refs_resurrect(&ctx->refs, &ctx->ref_comp);
			return ret;
		}
	}

	switch (opcode) {
	case IORING_REGISTER_BUFFERS:
		ret = io_sqe_buffers_register(ctx, arg, nr_args, NULL);
		break;
	case IORING_UNREGISTER_BUFFERS:
		ret = -EINVAL;
		if (arg || nr_args)
			break;
		ret = io_sqe_buffers_unregister(ctx);
		break;
	case IORING_REGISTER_FILES:
		ret = io_sqe_files_register(ctx, arg, nr_args, NULL);
		break;
	case IORING_UNREGISTER_FILES:
		ret = -EINVAL;
		if (arg || nr_args)
			break;
		ret = io_sqe_files_unregister(ctx);
		break;
	case IORING_REGISTER_FILES_UPDATE:
		ret = io_register_files_update(ctx, arg, nr_args);
		break;
	case IORING_REGISTER_EVENTFD:
	case IORING_REGISTER_EVENTFD_ASYNC:
		ret = -EINVAL;
		if (nr_args != 1)
			break;
		ret = io_eventfd_register(ctx, arg);
		if (ret)
			break;
		if (opcode == IORING_REGISTER_EVENTFD_ASYNC)
			ctx->eventfd_async = 1;
		else
			ctx->eventfd_async = 0;
		break;
	case IORING_UNREGISTER_EVENTFD:
		ret = -EINVAL;
		if (arg || nr_args)
			break;
		ret = io_eventfd_unregister(ctx);
		break;
	case IORING_REGISTER_PROBE:
		ret = -EINVAL;
		if (!arg || nr_args > 256)
			break;
		ret = io_probe(ctx, arg, nr_args);
		break;
	case IORING_REGISTER_PERSONALITY:
		ret = -EINVAL;
		if (arg || nr_args)
			break;
		ret = io_register_personality(ctx);
		break;
	case IORING_UNREGISTER_PERSONALITY:
		ret = -EINVAL;
		if (arg)
			break;
		ret = io_unregister_personality(ctx, nr_args);
		break;
	case IORING_REGISTER_ENABLE_RINGS:
		ret = -EINVAL;
		if (arg || nr_args)
			break;
		ret = io_register_enable_rings(ctx);
		break;
	case IORING_REGISTER_RESTRICTIONS:
		ret = io_register_restrictions(ctx, arg, nr_args);
		break;
	case IORING_REGISTER_FILES2:
		ret = io_register_rsrc(ctx, arg, nr_args, IORING_RSRC_FILE);
		break;
	case IORING_REGISTER_FILES_UPDATE2:
		ret = io_register_rsrc_update(ctx, arg, nr_args,
					      IORING_RSRC_FILE);
		break;
	case IORING_REGISTER_BUFFERS2:
		ret = io_register_rsrc(ctx, arg, nr_args, IORING_RSRC_BUFFER);
		break;
	case IORING_REGISTER_BUFFERS_UPDATE:
		ret = io_register_rsrc_update(ctx, arg, nr_args,
					      IORING_RSRC_BUFFER);
		break;
	case IORING_REGISTER_IOWQ_AFF:
		ret = -EINVAL;
		if (!arg || !nr_args)
			break;
		ret = io_register_iowq_aff(ctx, arg, nr_args);
		break;
	case IORING_UNREGISTER_IOWQ_AFF:
		ret = -EINVAL;
		if (arg || nr_args)
			break;
		ret = io_unregister_iowq_aff(ctx);
		break;
	default:
		ret = -EINVAL;
		break;
	}

	if (io_register_op_must_quiesce(opcode)) {
		/* bring the ctx back to life */
		percpu_ref_reinit(&ctx->refs);
		reinit_completion(&ctx->ref_comp);
	}
	return ret;
}

SYSCALL_DEFINE4(io_uring_register, unsigned int, fd, unsigned int, opcode,
		void __user *, arg, unsigned int, nr_args)
{
	struct io_ring_ctx *ctx;
	long ret = -EBADF;
	struct fd f;

	f = fdget(fd);
	if (!f.file)
		return -EBADF;

	ret = -EOPNOTSUPP;
	if (f.file->f_op != &io_uring_fops)
		goto out_fput;

	ctx = f.file->private_data;

	io_run_task_work();

	mutex_lock(&ctx->uring_lock);
	ret = __io_uring_register(ctx, opcode, arg, nr_args);
	mutex_unlock(&ctx->uring_lock);
	trace_io_uring_register(ctx, opcode, ctx->nr_user_files, ctx->nr_user_bufs,
							ctx->cq_ev_fd != NULL, ret);
out_fput:
	fdput(f);
	return ret;
}

static int __init io_uring_init(void)
{
#define __BUILD_BUG_VERIFY_ELEMENT(stype, eoffset, etype, ename) do { \
	BUILD_BUG_ON(offsetof(stype, ename) != eoffset); \
	BUILD_BUG_ON(sizeof(etype) != sizeof_field(stype, ename)); \
} while (0)

#define BUILD_BUG_SQE_ELEM(eoffset, etype, ename) \
	__BUILD_BUG_VERIFY_ELEMENT(struct io_uring_sqe, eoffset, etype, ename)
	BUILD_BUG_ON(sizeof(struct io_uring_sqe) != 64);
	BUILD_BUG_SQE_ELEM(0,  __u8,   opcode);
	BUILD_BUG_SQE_ELEM(1,  __u8,   flags);
	BUILD_BUG_SQE_ELEM(2,  __u16,  ioprio);
	BUILD_BUG_SQE_ELEM(4,  __s32,  fd);
	BUILD_BUG_SQE_ELEM(8,  __u64,  off);
	BUILD_BUG_SQE_ELEM(8,  __u64,  addr2);
	BUILD_BUG_SQE_ELEM(16, __u64,  addr);
	BUILD_BUG_SQE_ELEM(16, __u64,  splice_off_in);
	BUILD_BUG_SQE_ELEM(24, __u32,  len);
	BUILD_BUG_SQE_ELEM(28,     __kernel_rwf_t, rw_flags);
	BUILD_BUG_SQE_ELEM(28, /* compat */   int, rw_flags);
	BUILD_BUG_SQE_ELEM(28, /* compat */ __u32, rw_flags);
	BUILD_BUG_SQE_ELEM(28, __u32,  fsync_flags);
	BUILD_BUG_SQE_ELEM(28, /* compat */ __u16,  poll_events);
	BUILD_BUG_SQE_ELEM(28, __u32,  poll32_events);
	BUILD_BUG_SQE_ELEM(28, __u32,  sync_range_flags);
	BUILD_BUG_SQE_ELEM(28, __u32,  msg_flags);
	BUILD_BUG_SQE_ELEM(28, __u32,  timeout_flags);
	BUILD_BUG_SQE_ELEM(28, __u32,  accept_flags);
	BUILD_BUG_SQE_ELEM(28, __u32,  cancel_flags);
	BUILD_BUG_SQE_ELEM(28, __u32,  open_flags);
	BUILD_BUG_SQE_ELEM(28, __u32,  statx_flags);
	BUILD_BUG_SQE_ELEM(28, __u32,  fadvise_advice);
	BUILD_BUG_SQE_ELEM(28, __u32,  splice_flags);
	BUILD_BUG_SQE_ELEM(32, __u64,  user_data);
	BUILD_BUG_SQE_ELEM(40, __u16,  buf_index);
	BUILD_BUG_SQE_ELEM(40, __u16,  buf_group);
	BUILD_BUG_SQE_ELEM(42, __u16,  personality);
	BUILD_BUG_SQE_ELEM(44, __s32,  splice_fd_in);

	BUILD_BUG_ON(sizeof(struct io_uring_files_update) !=
		     sizeof(struct io_uring_rsrc_update));
	BUILD_BUG_ON(sizeof(struct io_uring_rsrc_update) >
		     sizeof(struct io_uring_rsrc_update2));
	/* should fit into one byte */
	BUILD_BUG_ON(SQE_VALID_FLAGS >= (1 << 8));

	BUILD_BUG_ON(ARRAY_SIZE(io_op_defs) != IORING_OP_LAST);
	BUILD_BUG_ON(__REQ_F_LAST_BIT >= 8 * sizeof(int));

	req_cachep = KMEM_CACHE(io_kiocb, SLAB_HWCACHE_ALIGN | SLAB_PANIC |
				SLAB_ACCOUNT);
	return 0;
};
__initcall(io_uring_init);<|MERGE_RESOLUTION|>--- conflicted
+++ resolved
@@ -380,9 +380,6 @@
 		unsigned		sq_entries;
 		struct list_head	defer_list;
 
-<<<<<<< HEAD
-		struct list_head	defer_list;
-=======
 		/*
 		 * Fixed resources fast path, should be accessed only under
 		 * uring_lock, and updated through io_uring_register(2)
@@ -394,7 +391,6 @@
 		struct io_mapped_ubuf	**user_bufs;
 
 		struct io_submit_state	submit_state;
->>>>>>> d92805b6
 		struct list_head	timeout_list;
 		struct list_head	cq_overflow_list;
 		struct xarray		io_buffers;
@@ -403,47 +399,17 @@
 		unsigned		sq_thread_idle;
 	} ____cacheline_aligned_in_smp;
 
-<<<<<<< HEAD
-	struct io_submit_state		submit_state;
-=======
->>>>>>> d92805b6
 	/* IRQ completion list, under ->completion_lock */
 	struct list_head	locked_free_list;
 	unsigned int		locked_free_nr;
 
-<<<<<<< HEAD
-	struct io_rings	*rings;
-
-=======
->>>>>>> d92805b6
 	const struct cred	*sq_creds;	/* cred used for __io_sq_thread() */
 	struct io_sq_data	*sq_data;	/* if using sq thread polling */
 
 	struct wait_queue_head	sqo_sq_wait;
 	struct list_head	sqd_list;
 
-<<<<<<< HEAD
-	/*
-	 * If used, fixed file set. Writers must ensure that ->refs is dead,
-	 * readers must ensure that ->refs is alive as long as the file* is
-	 * used. Only updated through io_uring_register(2).
-	 */
-	struct io_rsrc_data	*file_data;
-	struct io_file_table	file_table;
-	unsigned		nr_user_files;
-
-	/* if used, fixed mapped user buffers */
-	struct io_rsrc_data	*buf_data;
-	unsigned		nr_user_bufs;
-	struct io_mapped_ubuf	**user_bufs;
-
-	struct xarray		io_buffers;
-
-	struct xarray		personalities;
-	u32			pers_next;
-=======
 	unsigned long		check_cq_overflow;
->>>>>>> d92805b6
 
 	struct {
 		unsigned		cached_cq_tail;
@@ -474,8 +440,6 @@
 
 	struct io_restriction		restrictions;
 
-<<<<<<< HEAD
-=======
 	/* slow path rsrc auxilary data, used by update/register */
 	struct {
 		struct io_rsrc_node		*rsrc_backup_node;
@@ -489,7 +453,6 @@
 		spinlock_t			rsrc_ref_lock;
 	};
 
->>>>>>> d92805b6
 	/* Keep this last, we don't need it for the fast path */
 	struct {
 		#if defined(CONFIG_UNIX)
@@ -503,12 +466,8 @@
 		struct mm_struct		*mm_account;
 
 		/* ctx exit and cancelation */
-<<<<<<< HEAD
-		struct callback_head		*exit_task_work;
-=======
 		struct llist_head		fallback_llist;
 		struct delayed_work		fallback_work;
->>>>>>> d92805b6
 		struct work_struct		exit_work;
 		struct list_head		tctx_list;
 		struct completion		ref_comp;
@@ -1092,11 +1051,7 @@
 static void io_uring_try_cancel_requests(struct io_ring_ctx *ctx,
 					 struct task_struct *task,
 					 bool cancel_all);
-<<<<<<< HEAD
-static void io_uring_cancel_sqpoll(struct io_sq_data *sqd);
-=======
 static void io_uring_cancel_generic(bool cancel_all, struct io_sq_data *sqd);
->>>>>>> d92805b6
 static struct io_rsrc_node *io_rsrc_node_alloc(struct io_ring_ctx *ctx);
 
 static bool io_cqring_fill_event(struct io_ring_ctx *ctx, u64 user_data,
@@ -1254,10 +1209,7 @@
 	INIT_LIST_HEAD(&ctx->tctx_list);
 	INIT_LIST_HEAD(&ctx->submit_state.comp.free_list);
 	INIT_LIST_HEAD(&ctx->locked_free_list);
-<<<<<<< HEAD
-=======
 	INIT_DELAYED_WORK(&ctx->fallback_work, io_fallback_req_func);
->>>>>>> d92805b6
 	return ctx;
 err:
 	kfree(ctx->dummy_ubuf);
@@ -1298,15 +1250,10 @@
 	const struct io_op_def *def = &io_op_defs[req->opcode];
 	struct io_ring_ctx *ctx = req->ctx;
 
-<<<<<<< HEAD
-	if (!req->creds)
-		req->creds = get_current_cred();
-=======
 	if (!(req->flags & REQ_F_CREDS)) {
 		req->flags |= REQ_F_CREDS;
 		req->creds = get_current_cred();
 	}
->>>>>>> d92805b6
 
 	req->work.list.next = NULL;
 	req->work.flags = 0;
@@ -1555,12 +1502,7 @@
 
 	all_flushed = list_empty(&ctx->cq_overflow_list);
 	if (all_flushed) {
-<<<<<<< HEAD
-		clear_bit(0, &ctx->sq_check_overflow);
-		clear_bit(0, &ctx->cq_check_overflow);
-=======
 		clear_bit(0, &ctx->check_cq_overflow);
->>>>>>> d92805b6
 		WRITE_ONCE(ctx->rings->sq_flags,
 			   ctx->rings->sq_flags & ~IORING_SQ_CQ_OVERFLOW);
 	}
@@ -1640,12 +1582,7 @@
 		return false;
 	}
 	if (list_empty(&ctx->cq_overflow_list)) {
-<<<<<<< HEAD
-		set_bit(0, &ctx->sq_check_overflow);
-		set_bit(0, &ctx->cq_check_overflow);
-=======
 		set_bit(0, &ctx->check_cq_overflow);
->>>>>>> d92805b6
 		WRITE_ONCE(ctx->rings->sq_flags,
 			   ctx->rings->sq_flags | IORING_SQ_CQ_OVERFLOW);
 
@@ -1864,13 +1801,7 @@
 		percpu_ref_put(req->fixed_rsrc_refs);
 	if (req->async_data) {
 		kfree(req->async_data);
-<<<<<<< HEAD
-	if (req->creds) {
-		put_cred(req->creds);
-		req->creds = NULL;
-=======
 		req->async_data = NULL;
->>>>>>> d92805b6
 	}
 }
 
@@ -2009,46 +1940,6 @@
 
 static void tctx_task_work(struct callback_head *cb)
 {
-<<<<<<< HEAD
-	struct io_uring_task *tctx = container_of(cb, struct io_uring_task,
-						  task_work);
-
-	clear_bit(0, &tctx->task_state);
-
-	while (true) {
-		struct io_ring_ctx *ctx = NULL;
-		struct io_wq_work_list list;
-		struct io_wq_work_node *node;
-
-		spin_lock_irq(&tctx->task_lock);
-		list = tctx->task_list;
-		INIT_WQ_LIST(&tctx->task_list);
-		spin_unlock_irq(&tctx->task_lock);
-
-		if (wq_list_empty(&list))
-			break;
-
-		node = list.first;
-		while (node) {
-			struct io_wq_work_node *next = node->next;
-			struct io_kiocb *req = container_of(node, struct io_kiocb,
-							    io_task_work.node);
-
-			if (req->ctx != ctx) {
-				ctx_flush_and_put(ctx);
-				ctx = req->ctx;
-				percpu_ref_get(&ctx->refs);
-			}
-			req->task_work.func(&req->task_work);
-			node = next;
-		}
-
-		ctx_flush_and_put(ctx);
-		if (!list.first)
-			break;
-		cond_resched();
-	}
-=======
 	struct io_ring_ctx *ctx = NULL;
 	struct io_uring_task *tctx = container_of(cb, struct io_uring_task,
 						  task_work);
@@ -2090,7 +1981,6 @@
 	}
 
 	ctx_flush_and_put(ctx);
->>>>>>> d92805b6
 }
 
 static void io_req_task_work_add(struct io_kiocb *req)
@@ -6282,11 +6172,7 @@
 	const struct cred *creds = NULL;
 	int ret;
 
-<<<<<<< HEAD
-	if (req->creds && req->creds != current_cred())
-=======
 	if ((req->flags & REQ_F_CREDS) && req->creds != current_cred())
->>>>>>> d92805b6
 		creds = override_creds(req->creds);
 
 	switch (req->opcode) {
@@ -6680,11 +6566,6 @@
 	/* one is dropped after submission, the other at completion */
 	atomic_set(&req->refs, 2);
 	req->task = current;
-<<<<<<< HEAD
-	req->result = 0;
-	req->creds = NULL;
-=======
->>>>>>> d92805b6
 
 	/* enforce forwards compatibility on users */
 	if (unlikely(sqe_flags & ~SQE_VALID_FLAGS))
@@ -6706,10 +6587,7 @@
 		if (!req->creds)
 			return -EINVAL;
 		get_cred(req->creds);
-<<<<<<< HEAD
-=======
 		req->flags |= REQ_F_CREDS;
->>>>>>> d92805b6
 	}
 	state = &ctx->submit_state;
 
@@ -7057,15 +6935,8 @@
 		}
 
 		prepare_to_wait(&sqd->wait, &wait, TASK_INTERRUPTIBLE);
-<<<<<<< HEAD
-		if (!test_bit(IO_SQ_THREAD_SHOULD_PARK, &sqd->state) &&
-		    !io_run_task_work()) {
-			list_for_each_entry(ctx, &sqd->ctx_list, sqd_list)
-				io_ring_set_wakeup_flag(ctx);
-=======
 		if (!io_sqd_events_pending(sqd) && !current->task_works) {
 			bool needs_sched = true;
->>>>>>> d92805b6
 
 			list_for_each_entry(ctx, &sqd->ctx_list, sqd_list) {
 				io_ring_set_wakeup_flag(ctx);
@@ -7249,8 +7120,6 @@
 	kfree(table);
 }
 
-<<<<<<< HEAD
-=======
 static void **io_alloc_page_table(size_t size)
 {
 	unsigned i, nr_tables = DIV_ROUND_UP(size, PAGE_SIZE);
@@ -7274,7 +7143,6 @@
 	return table;
 }
 
->>>>>>> d92805b6
 static void io_rsrc_node_destroy(struct io_rsrc_node *ref_node)
 {
 	percpu_ref_exit(&ref_node->refs);
@@ -9170,10 +9038,6 @@
 		ret |= io_kill_timeouts(ctx, task, cancel_all);
 		if (task)
 			ret |= io_run_task_work();
-<<<<<<< HEAD
-		ret |= io_run_ctx_fallback(ctx);
-=======
->>>>>>> d92805b6
 		if (!ret)
 			break;
 		cond_resched();
@@ -9277,25 +9141,14 @@
 	return percpu_counter_sum(&tctx->inflight);
 }
 
-<<<<<<< HEAD
-static void io_uring_try_cancel(bool cancel_all)
-=======
 static void io_uring_drop_tctx_refs(struct task_struct *task)
->>>>>>> d92805b6
 {
 	struct io_uring_task *tctx = task->io_uring;
 	unsigned int refs = tctx->cached_refs;
 
-<<<<<<< HEAD
-		/* sqpoll task will cancel all its requests */
-		if (!ctx->sq_data)
-			io_uring_try_cancel_requests(ctx, current, cancel_all);
-	}
-=======
 	tctx->cached_refs = 0;
 	percpu_counter_sub(&tctx->inflight, refs);
 	put_task_struct_many(task, refs);
->>>>>>> d92805b6
 }
 
 /*
@@ -9323,39 +9176,10 @@
 		inflight = tctx_inflight(tctx, !cancel_all);
 		if (!inflight)
 			break;
-<<<<<<< HEAD
-		list_for_each_entry(ctx, &sqd->ctx_list, sqd_list)
-			io_uring_try_cancel_requests(ctx, current, true);
-
-		prepare_to_wait(&tctx->wait, &wait, TASK_UNINTERRUPTIBLE);
-		/*
-		 * If we've seen completions, retry without waiting. This
-		 * avoids a race where a completion comes in before we did
-		 * prepare_to_wait().
-		 */
-		if (inflight == tctx_inflight(tctx, false))
-			schedule();
-		finish_wait(&tctx->wait, &wait);
-	} while (1);
-	atomic_dec(&tctx->in_idle);
-}
-
-/*
- * Find any io_uring fd that this task has registered or done IO on, and cancel
- * requests.
- */
-void __io_uring_cancel(struct files_struct *files)
-{
-	struct io_uring_task *tctx = current->io_uring;
-	DEFINE_WAIT(wait);
-	s64 inflight;
-	bool cancel_all = !files;
-=======
 
 		if (!sqd) {
 			struct io_tctx_node *node;
 			unsigned long index;
->>>>>>> d92805b6
 
 			xa_for_each(&tctx->xa, index, node) {
 				/* sqpoll task will cancel all its requests */
@@ -9370,17 +9194,6 @@
 							     cancel_all);
 		}
 
-<<<<<<< HEAD
-	/* make sure overflow events are dropped */
-	atomic_inc(&tctx->in_idle);
-	do {
-		/* read completions before cancelations */
-		inflight = tctx_inflight(tctx, !cancel_all);
-		if (!inflight)
-			break;
-		io_uring_try_cancel(cancel_all);
-=======
->>>>>>> d92805b6
 		prepare_to_wait(&tctx->wait, &wait, TASK_UNINTERRUPTIBLE);
 		/*
 		 * If we've seen completions, retry without waiting. This
