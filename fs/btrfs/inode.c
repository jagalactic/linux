--- conflicted
+++ resolved
@@ -6256,11 +6256,7 @@
 	if (IS_ERR(trans))
 		return PTR_ERR(trans);
 
-<<<<<<< HEAD
-	ret = btrfs_update_inode(trans, root, inode);
-=======
 	ret = btrfs_update_inode(trans, root, BTRFS_I(inode));
->>>>>>> 3b17187f
 	if (ret && (ret == -ENOSPC || ret == -EDQUOT)) {
 		/* whoops, lets try again with the full transaction */
 		btrfs_end_transaction(trans);
@@ -8396,65 +8392,6 @@
 	.submit_io		= btrfs_submit_direct,
 };
 
-<<<<<<< HEAD
-ssize_t btrfs_direct_IO(struct kiocb *iocb, struct iov_iter *iter)
-{
-	struct file *file = iocb->ki_filp;
-	struct inode *inode = file->f_mapping->host;
-	struct btrfs_fs_info *fs_info = btrfs_sb(inode->i_sb);
-	struct extent_changeset *data_reserved = NULL;
-	loff_t offset = iocb->ki_pos;
-	size_t count = 0;
-	bool relock = false;
-	ssize_t ret;
-
-	if (check_direct_IO(fs_info, iter, offset)) {
-		ASSERT(current->journal_info == NULL ||
-		       current->journal_info == BTRFS_DIO_SYNC_STUB);
-		current->journal_info = NULL;
-		return 0;
-	}
-
-	count = iov_iter_count(iter);
-	if (iov_iter_rw(iter) == WRITE) {
-		/*
-		 * If the write DIO is beyond the EOF, we need update
-		 * the isize, but it is protected by i_mutex. So we can
-		 * not unlock the i_mutex at this case.
-		 */
-		if (offset + count <= inode->i_size) {
-			inode_unlock(inode);
-			relock = true;
-		}
-		down_read(&BTRFS_I(inode)->dio_sem);
-	}
-
-	/*
-	 * We have are actually a sync iocb, so we need our fancy endio to know
-	 * if we need to sync.
-	 */
-	if (current->journal_info)
-		ret = iomap_dio_rw(iocb, iter, &btrfs_dio_iomap_ops,
-				   &btrfs_sync_dops, is_sync_kiocb(iocb));
-	else
-		ret = iomap_dio_rw(iocb, iter, &btrfs_dio_iomap_ops,
-				   &btrfs_dio_ops, is_sync_kiocb(iocb));
-
-	if (ret == -ENOTBLK)
-		ret = 0;
-
-	if (iov_iter_rw(iter) == WRITE)
-		up_read(&BTRFS_I(inode)->dio_sem);
-
-	if (relock)
-		inode_lock(inode);
-
-	extent_changeset_free(data_reserved);
-	return ret;
-}
-
-=======
->>>>>>> 3b17187f
 static int btrfs_fiemap(struct inode *inode, struct fiemap_extent_info *fieinfo,
 			u64 start, u64 len)
 {
@@ -8645,14 +8582,6 @@
 	if (!inode_evicting)
 		lock_extent_bits(tree, page_start, page_end, &cached_state);
 
-<<<<<<< HEAD
-	start = page_start;
-again:
-	ordered = btrfs_lookup_ordered_range(inode, start, page_end - start + 1);
-	if (ordered) {
-		end = min(page_end,
-			  ordered->file_offset + ordered->num_bytes - 1);
-=======
 	cur = page_start;
 	while (cur < page_end) {
 		struct btrfs_ordered_extent *ordered;
@@ -8699,7 +8628,6 @@
 		}
 		btrfs_page_clear_ordered(fs_info, page, cur, range_len);
 
->>>>>>> 3b17187f
 		/*
 		 * IO on this page will never be started, so we need to account
 		 * for any ordered extents now. Don't clear EXTENT_DELALLOC_NEW
@@ -10016,15 +9944,7 @@
 			btrfs_queue_work(root->fs_info->flush_workers,
 					 &work->work);
 		} else {
-<<<<<<< HEAD
-			ret = sync_inode(inode, wbc);
-			if (!ret &&
-			    test_bit(BTRFS_INODE_HAS_ASYNC_EXTENT,
-				     &BTRFS_I(inode)->runtime_flags))
-				ret = sync_inode(inode, wbc);
-=======
 			ret = filemap_fdatawrite_wbc(inode->i_mapping, wbc);
->>>>>>> 3b17187f
 			btrfs_add_delayed_iput(inode);
 			if (ret || wbc->nr_to_write <= 0)
 				goto out;
@@ -10063,16 +9983,6 @@
 	if (test_bit(BTRFS_FS_STATE_ERROR, &fs_info->fs_state))
 		return -EROFS;
 
-<<<<<<< HEAD
-	return start_delalloc_inodes(root, &wbc, true, false);
-}
-
-int btrfs_start_delalloc_roots(struct btrfs_fs_info *fs_info, u64 nr,
-			       bool in_reclaim_context)
-{
-	struct writeback_control wbc = {
-		.nr_to_write = (nr == U64_MAX) ? LONG_MAX : (unsigned long)nr,
-=======
 	return start_delalloc_inodes(root, &wbc, true, in_reclaim_context);
 }
 
@@ -10081,7 +9991,6 @@
 {
 	struct writeback_control wbc = {
 		.nr_to_write = nr,
->>>>>>> 3b17187f
 		.sync_mode = WB_SYNC_NONE,
 		.range_start = 0,
 		.range_end = LLONG_MAX,
@@ -10098,20 +10007,12 @@
 	mutex_lock(&fs_info->delalloc_root_mutex);
 	spin_lock(&fs_info->delalloc_root_lock);
 	list_splice_init(&fs_info->delalloc_roots, &splice);
-<<<<<<< HEAD
-	while (!list_empty(&splice) && nr) {
-=======
 	while (!list_empty(&splice)) {
->>>>>>> 3b17187f
 		/*
 		 * Reset nr_to_write here so we know that we're doing a full
 		 * flush.
 		 */
-<<<<<<< HEAD
-		if (nr == U64_MAX)
-=======
 		if (nr == LONG_MAX)
->>>>>>> 3b17187f
 			wbc.nr_to_write = LONG_MAX;
 
 		root = list_first_entry(&splice, struct btrfs_root,
