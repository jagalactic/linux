// SPDX-License-Identifier: GPL-2.0
/*
 * Copyright (C) 2007 Oracle.  All rights reserved.
 */

#include <linux/fs.h>
#include <linux/blkdev.h>
#include <linux/radix-tree.h>
#include <linux/writeback.h>
#include <linux/workqueue.h>
#include <linux/kthread.h>
#include <linux/slab.h>
#include <linux/migrate.h>
#include <linux/ratelimit.h>
#include <linux/uuid.h>
#include <linux/semaphore.h>
#include <linux/error-injection.h>
#include <linux/crc32c.h>
#include <linux/sched/mm.h>
#include <asm/unaligned.h>
#include <crypto/hash.h>
#include "ctree.h"
#include "disk-io.h"
#include "transaction.h"
#include "btrfs_inode.h"
#include "volumes.h"
#include "print-tree.h"
#include "locking.h"
#include "tree-log.h"
#include "free-space-cache.h"
#include "free-space-tree.h"
#include "inode-map.h"
#include "check-integrity.h"
#include "rcu-string.h"
#include "dev-replace.h"
#include "raid56.h"
#include "sysfs.h"
#include "qgroup.h"
#include "compression.h"
#include "tree-checker.h"
#include "ref-verify.h"
#include "block-group.h"
#include "discard.h"
#include "space-info.h"

#define BTRFS_SUPER_FLAG_SUPP	(BTRFS_HEADER_FLAG_WRITTEN |\
				 BTRFS_HEADER_FLAG_RELOC |\
				 BTRFS_SUPER_FLAG_ERROR |\
				 BTRFS_SUPER_FLAG_SEEDING |\
				 BTRFS_SUPER_FLAG_METADUMP |\
				 BTRFS_SUPER_FLAG_METADUMP_V2)

static void end_workqueue_fn(struct btrfs_work *work);
static void btrfs_destroy_ordered_extents(struct btrfs_root *root);
static int btrfs_destroy_delayed_refs(struct btrfs_transaction *trans,
				      struct btrfs_fs_info *fs_info);
static void btrfs_destroy_delalloc_inodes(struct btrfs_root *root);
static int btrfs_destroy_marked_extents(struct btrfs_fs_info *fs_info,
					struct extent_io_tree *dirty_pages,
					int mark);
static int btrfs_destroy_pinned_extent(struct btrfs_fs_info *fs_info,
				       struct extent_io_tree *pinned_extents);
static int btrfs_cleanup_transaction(struct btrfs_fs_info *fs_info);
static void btrfs_error_commit_super(struct btrfs_fs_info *fs_info);

/*
 * btrfs_end_io_wq structs are used to do processing in task context when an IO
 * is complete.  This is used during reads to verify checksums, and it is used
 * by writes to insert metadata for new file extents after IO is complete.
 */
struct btrfs_end_io_wq {
	struct bio *bio;
	bio_end_io_t *end_io;
	void *private;
	struct btrfs_fs_info *info;
	blk_status_t status;
	enum btrfs_wq_endio_type metadata;
	struct btrfs_work work;
};

static struct kmem_cache *btrfs_end_io_wq_cache;

int __init btrfs_end_io_wq_init(void)
{
	btrfs_end_io_wq_cache = kmem_cache_create("btrfs_end_io_wq",
					sizeof(struct btrfs_end_io_wq),
					0,
					SLAB_MEM_SPREAD,
					NULL);
	if (!btrfs_end_io_wq_cache)
		return -ENOMEM;
	return 0;
}

void __cold btrfs_end_io_wq_exit(void)
{
	kmem_cache_destroy(btrfs_end_io_wq_cache);
}

static void btrfs_free_csum_hash(struct btrfs_fs_info *fs_info)
{
	if (fs_info->csum_shash)
		crypto_free_shash(fs_info->csum_shash);
}

/*
 * async submit bios are used to offload expensive checksumming
 * onto the worker threads.  They checksum file and metadata bios
 * just before they are sent down the IO stack.
 */
struct async_submit_bio {
	void *private_data;
	struct bio *bio;
	extent_submit_bio_start_t *submit_bio_start;
	int mirror_num;
	/*
	 * bio_offset is optional, can be used if the pages in the bio
	 * can't tell us where in the file the bio should go
	 */
	u64 bio_offset;
	struct btrfs_work work;
	blk_status_t status;
};

/*
 * Lockdep class keys for extent_buffer->lock's in this root.  For a given
 * eb, the lockdep key is determined by the btrfs_root it belongs to and
 * the level the eb occupies in the tree.
 *
 * Different roots are used for different purposes and may nest inside each
 * other and they require separate keysets.  As lockdep keys should be
 * static, assign keysets according to the purpose of the root as indicated
 * by btrfs_root->root_key.objectid.  This ensures that all special purpose
 * roots have separate keysets.
 *
 * Lock-nesting across peer nodes is always done with the immediate parent
 * node locked thus preventing deadlock.  As lockdep doesn't know this, use
 * subclass to avoid triggering lockdep warning in such cases.
 *
 * The key is set by the readpage_end_io_hook after the buffer has passed
 * csum validation but before the pages are unlocked.  It is also set by
 * btrfs_init_new_buffer on freshly allocated blocks.
 *
 * We also add a check to make sure the highest level of the tree is the
 * same as our lockdep setup here.  If BTRFS_MAX_LEVEL changes, this code
 * needs update as well.
 */
#ifdef CONFIG_DEBUG_LOCK_ALLOC
# if BTRFS_MAX_LEVEL != 8
#  error
# endif

static struct btrfs_lockdep_keyset {
	u64			id;		/* root objectid */
	const char		*name_stem;	/* lock name stem */
	char			names[BTRFS_MAX_LEVEL + 1][20];
	struct lock_class_key	keys[BTRFS_MAX_LEVEL + 1];
} btrfs_lockdep_keysets[] = {
	{ .id = BTRFS_ROOT_TREE_OBJECTID,	.name_stem = "root"	},
	{ .id = BTRFS_EXTENT_TREE_OBJECTID,	.name_stem = "extent"	},
	{ .id = BTRFS_CHUNK_TREE_OBJECTID,	.name_stem = "chunk"	},
	{ .id = BTRFS_DEV_TREE_OBJECTID,	.name_stem = "dev"	},
	{ .id = BTRFS_FS_TREE_OBJECTID,		.name_stem = "fs"	},
	{ .id = BTRFS_CSUM_TREE_OBJECTID,	.name_stem = "csum"	},
	{ .id = BTRFS_QUOTA_TREE_OBJECTID,	.name_stem = "quota"	},
	{ .id = BTRFS_TREE_LOG_OBJECTID,	.name_stem = "log"	},
	{ .id = BTRFS_TREE_RELOC_OBJECTID,	.name_stem = "treloc"	},
	{ .id = BTRFS_DATA_RELOC_TREE_OBJECTID,	.name_stem = "dreloc"	},
	{ .id = BTRFS_UUID_TREE_OBJECTID,	.name_stem = "uuid"	},
	{ .id = BTRFS_FREE_SPACE_TREE_OBJECTID,	.name_stem = "free-space" },
	{ .id = 0,				.name_stem = "tree"	},
};

void __init btrfs_init_lockdep(void)
{
	int i, j;

	/* initialize lockdep class names */
	for (i = 0; i < ARRAY_SIZE(btrfs_lockdep_keysets); i++) {
		struct btrfs_lockdep_keyset *ks = &btrfs_lockdep_keysets[i];

		for (j = 0; j < ARRAY_SIZE(ks->names); j++)
			snprintf(ks->names[j], sizeof(ks->names[j]),
				 "btrfs-%s-%02d", ks->name_stem, j);
	}
}

void btrfs_set_buffer_lockdep_class(u64 objectid, struct extent_buffer *eb,
				    int level)
{
	struct btrfs_lockdep_keyset *ks;

	BUG_ON(level >= ARRAY_SIZE(ks->keys));

	/* find the matching keyset, id 0 is the default entry */
	for (ks = btrfs_lockdep_keysets; ks->id; ks++)
		if (ks->id == objectid)
			break;

	lockdep_set_class_and_name(&eb->lock,
				   &ks->keys[level], ks->names[level]);
}

#endif

/*
 * Compute the csum of a btree block and store the result to provided buffer.
 */
static void csum_tree_block(struct extent_buffer *buf, u8 *result)
{
	struct btrfs_fs_info *fs_info = buf->fs_info;
	const int num_pages = fs_info->nodesize >> PAGE_SHIFT;
	SHASH_DESC_ON_STACK(shash, fs_info->csum_shash);
	char *kaddr;
	int i;

	shash->tfm = fs_info->csum_shash;
	crypto_shash_init(shash);
	kaddr = page_address(buf->pages[0]);
	crypto_shash_update(shash, kaddr + BTRFS_CSUM_SIZE,
			    PAGE_SIZE - BTRFS_CSUM_SIZE);

	for (i = 1; i < num_pages; i++) {
		kaddr = page_address(buf->pages[i]);
		crypto_shash_update(shash, kaddr, PAGE_SIZE);
	}
	memset(result, 0, BTRFS_CSUM_SIZE);
	crypto_shash_final(shash, result);
}

/*
 * we can't consider a given block up to date unless the transid of the
 * block matches the transid in the parent node's pointer.  This is how we
 * detect blocks that either didn't get written at all or got written
 * in the wrong place.
 */
static int verify_parent_transid(struct extent_io_tree *io_tree,
				 struct extent_buffer *eb, u64 parent_transid,
				 int atomic)
{
	struct extent_state *cached_state = NULL;
	int ret;
	bool need_lock = (current->journal_info == BTRFS_SEND_TRANS_STUB);

	if (!parent_transid || btrfs_header_generation(eb) == parent_transid)
		return 0;

	if (atomic)
		return -EAGAIN;

	if (need_lock) {
		btrfs_tree_read_lock(eb);
		btrfs_set_lock_blocking_read(eb);
	}

	lock_extent_bits(io_tree, eb->start, eb->start + eb->len - 1,
			 &cached_state);
	if (extent_buffer_uptodate(eb) &&
	    btrfs_header_generation(eb) == parent_transid) {
		ret = 0;
		goto out;
	}
	btrfs_err_rl(eb->fs_info,
		"parent transid verify failed on %llu wanted %llu found %llu",
			eb->start,
			parent_transid, btrfs_header_generation(eb));
	ret = 1;

	/*
	 * Things reading via commit roots that don't have normal protection,
	 * like send, can have a really old block in cache that may point at a
	 * block that has been freed and re-allocated.  So don't clear uptodate
	 * if we find an eb that is under IO (dirty/writeback) because we could
	 * end up reading in the stale data and then writing it back out and
	 * making everybody very sad.
	 */
	if (!extent_buffer_under_io(eb))
		clear_extent_buffer_uptodate(eb);
out:
	unlock_extent_cached(io_tree, eb->start, eb->start + eb->len - 1,
			     &cached_state);
	if (need_lock)
		btrfs_tree_read_unlock_blocking(eb);
	return ret;
}

static bool btrfs_supported_super_csum(u16 csum_type)
{
	switch (csum_type) {
	case BTRFS_CSUM_TYPE_CRC32:
	case BTRFS_CSUM_TYPE_XXHASH:
	case BTRFS_CSUM_TYPE_SHA256:
	case BTRFS_CSUM_TYPE_BLAKE2:
		return true;
	default:
		return false;
	}
}

/*
 * Return 0 if the superblock checksum type matches the checksum value of that
 * algorithm. Pass the raw disk superblock data.
 */
static int btrfs_check_super_csum(struct btrfs_fs_info *fs_info,
				  char *raw_disk_sb)
{
	struct btrfs_super_block *disk_sb =
		(struct btrfs_super_block *)raw_disk_sb;
	char result[BTRFS_CSUM_SIZE];
	SHASH_DESC_ON_STACK(shash, fs_info->csum_shash);

	shash->tfm = fs_info->csum_shash;

	/*
	 * The super_block structure does not span the whole
	 * BTRFS_SUPER_INFO_SIZE range, we expect that the unused space is
	 * filled with zeros and is included in the checksum.
	 */
	crypto_shash_digest(shash, raw_disk_sb + BTRFS_CSUM_SIZE,
			    BTRFS_SUPER_INFO_SIZE - BTRFS_CSUM_SIZE, result);

	if (memcmp(disk_sb->csum, result, btrfs_super_csum_size(disk_sb)))
		return 1;

	return 0;
}

int btrfs_verify_level_key(struct extent_buffer *eb, int level,
			   struct btrfs_key *first_key, u64 parent_transid)
{
	struct btrfs_fs_info *fs_info = eb->fs_info;
	int found_level;
	struct btrfs_key found_key;
	int ret;

	found_level = btrfs_header_level(eb);
	if (found_level != level) {
		WARN(IS_ENABLED(CONFIG_BTRFS_DEBUG),
		     KERN_ERR "BTRFS: tree level check failed\n");
		btrfs_err(fs_info,
"tree level mismatch detected, bytenr=%llu level expected=%u has=%u",
			  eb->start, level, found_level);
		return -EIO;
	}

	if (!first_key)
		return 0;

	/*
	 * For live tree block (new tree blocks in current transaction),
	 * we need proper lock context to avoid race, which is impossible here.
	 * So we only checks tree blocks which is read from disk, whose
	 * generation <= fs_info->last_trans_committed.
	 */
	if (btrfs_header_generation(eb) > fs_info->last_trans_committed)
		return 0;

	/* We have @first_key, so this @eb must have at least one item */
	if (btrfs_header_nritems(eb) == 0) {
		btrfs_err(fs_info,
		"invalid tree nritems, bytenr=%llu nritems=0 expect >0",
			  eb->start);
		WARN_ON(IS_ENABLED(CONFIG_BTRFS_DEBUG));
		return -EUCLEAN;
	}

	if (found_level)
		btrfs_node_key_to_cpu(eb, &found_key, 0);
	else
		btrfs_item_key_to_cpu(eb, &found_key, 0);
	ret = btrfs_comp_cpu_keys(first_key, &found_key);

	if (ret) {
		WARN(IS_ENABLED(CONFIG_BTRFS_DEBUG),
		     KERN_ERR "BTRFS: tree first key check failed\n");
		btrfs_err(fs_info,
"tree first key mismatch detected, bytenr=%llu parent_transid=%llu key expected=(%llu,%u,%llu) has=(%llu,%u,%llu)",
			  eb->start, parent_transid, first_key->objectid,
			  first_key->type, first_key->offset,
			  found_key.objectid, found_key.type,
			  found_key.offset);
	}
	return ret;
}

/*
 * helper to read a given tree block, doing retries as required when
 * the checksums don't match and we have alternate mirrors to try.
 *
 * @parent_transid:	expected transid, skip check if 0
 * @level:		expected level, mandatory check
 * @first_key:		expected key of first slot, skip check if NULL
 */
static int btree_read_extent_buffer_pages(struct extent_buffer *eb,
					  u64 parent_transid, int level,
					  struct btrfs_key *first_key)
{
	struct btrfs_fs_info *fs_info = eb->fs_info;
	struct extent_io_tree *io_tree;
	int failed = 0;
	int ret;
	int num_copies = 0;
	int mirror_num = 0;
	int failed_mirror = 0;

	io_tree = &BTRFS_I(fs_info->btree_inode)->io_tree;
	while (1) {
		clear_bit(EXTENT_BUFFER_CORRUPT, &eb->bflags);
		ret = read_extent_buffer_pages(eb, WAIT_COMPLETE, mirror_num);
		if (!ret) {
			if (verify_parent_transid(io_tree, eb,
						   parent_transid, 0))
				ret = -EIO;
			else if (btrfs_verify_level_key(eb, level,
						first_key, parent_transid))
				ret = -EUCLEAN;
			else
				break;
		}

		num_copies = btrfs_num_copies(fs_info,
					      eb->start, eb->len);
		if (num_copies == 1)
			break;

		if (!failed_mirror) {
			failed = 1;
			failed_mirror = eb->read_mirror;
		}

		mirror_num++;
		if (mirror_num == failed_mirror)
			mirror_num++;

		if (mirror_num > num_copies)
			break;
	}

	if (failed && !ret && failed_mirror)
		btrfs_repair_eb_io_failure(eb, failed_mirror);

	return ret;
}

/*
 * checksum a dirty tree block before IO.  This has extra checks to make sure
 * we only fill in the checksum field in the first page of a multi-page block
 */

static int csum_dirty_buffer(struct btrfs_fs_info *fs_info, struct page *page)
{
	u64 start = page_offset(page);
	u64 found_start;
	u8 result[BTRFS_CSUM_SIZE];
	u16 csum_size = btrfs_super_csum_size(fs_info->super_copy);
	struct extent_buffer *eb;
	int ret;

	eb = (struct extent_buffer *)page->private;
	if (page != eb->pages[0])
		return 0;

	found_start = btrfs_header_bytenr(eb);
	/*
	 * Please do not consolidate these warnings into a single if.
	 * It is useful to know what went wrong.
	 */
	if (WARN_ON(found_start != start))
		return -EUCLEAN;
	if (WARN_ON(!PageUptodate(page)))
		return -EUCLEAN;

	ASSERT(memcmp_extent_buffer(eb, fs_info->fs_devices->metadata_uuid,
				    offsetof(struct btrfs_header, fsid),
				    BTRFS_FSID_SIZE) == 0);

	csum_tree_block(eb, result);

	if (btrfs_header_level(eb))
		ret = btrfs_check_node(eb);
	else
		ret = btrfs_check_leaf_full(eb);

	if (ret < 0) {
		btrfs_print_tree(eb, 0);
		btrfs_err(fs_info,
		"block=%llu write time tree block corruption detected",
			  eb->start);
		WARN_ON(IS_ENABLED(CONFIG_BTRFS_DEBUG));
		return ret;
	}
	write_extent_buffer(eb, result, 0, csum_size);

	return 0;
}

static int check_tree_block_fsid(struct extent_buffer *eb)
{
	struct btrfs_fs_info *fs_info = eb->fs_info;
	struct btrfs_fs_devices *fs_devices = fs_info->fs_devices, *seed_devs;
	u8 fsid[BTRFS_FSID_SIZE];
	u8 *metadata_uuid;

	read_extent_buffer(eb, fsid, offsetof(struct btrfs_header, fsid),
			   BTRFS_FSID_SIZE);
	/*
	 * Checking the incompat flag is only valid for the current fs. For
	 * seed devices it's forbidden to have their uuid changed so reading
	 * ->fsid in this case is fine
	 */
	if (btrfs_fs_incompat(fs_info, METADATA_UUID))
		metadata_uuid = fs_devices->metadata_uuid;
	else
		metadata_uuid = fs_devices->fsid;

	if (!memcmp(fsid, metadata_uuid, BTRFS_FSID_SIZE))
		return 0;

	list_for_each_entry(seed_devs, &fs_devices->seed_list, seed_list)
		if (!memcmp(fsid, seed_devs->fsid, BTRFS_FSID_SIZE))
			return 0;

	return 1;
}

int btrfs_validate_metadata_buffer(struct btrfs_io_bio *io_bio, u64 phy_offset,
				   struct page *page, u64 start, u64 end,
				   int mirror)
{
	u64 found_start;
	int found_level;
	struct extent_buffer *eb;
	struct btrfs_fs_info *fs_info;
	u16 csum_size;
	int ret = 0;
	u8 result[BTRFS_CSUM_SIZE];
	int reads_done;

	if (!page->private)
		goto out;

	eb = (struct extent_buffer *)page->private;
	fs_info = eb->fs_info;
	csum_size = btrfs_super_csum_size(fs_info->super_copy);

	/* the pending IO might have been the only thing that kept this buffer
	 * in memory.  Make sure we have a ref for all this other checks
	 */
	atomic_inc(&eb->refs);

	reads_done = atomic_dec_and_test(&eb->io_pages);
	if (!reads_done)
		goto err;

	eb->read_mirror = mirror;
	if (test_bit(EXTENT_BUFFER_READ_ERR, &eb->bflags)) {
		ret = -EIO;
		goto err;
	}

	found_start = btrfs_header_bytenr(eb);
	if (found_start != eb->start) {
		btrfs_err_rl(fs_info, "bad tree block start, want %llu have %llu",
			     eb->start, found_start);
		ret = -EIO;
		goto err;
	}
	if (check_tree_block_fsid(eb)) {
		btrfs_err_rl(fs_info, "bad fsid on block %llu",
			     eb->start);
		ret = -EIO;
		goto err;
	}
	found_level = btrfs_header_level(eb);
	if (found_level >= BTRFS_MAX_LEVEL) {
		btrfs_err(fs_info, "bad tree block level %d on %llu",
			  (int)btrfs_header_level(eb), eb->start);
		ret = -EIO;
		goto err;
	}

	btrfs_set_buffer_lockdep_class(btrfs_header_owner(eb),
				       eb, found_level);

	csum_tree_block(eb, result);

	if (memcmp_extent_buffer(eb, result, 0, csum_size)) {
		u8 val[BTRFS_CSUM_SIZE] = { 0 };

		read_extent_buffer(eb, &val, 0, csum_size);
		btrfs_warn_rl(fs_info,
	"%s checksum verify failed on %llu wanted " CSUM_FMT " found " CSUM_FMT " level %d",
			      fs_info->sb->s_id, eb->start,
			      CSUM_FMT_VALUE(csum_size, val),
			      CSUM_FMT_VALUE(csum_size, result),
			      btrfs_header_level(eb));
		ret = -EUCLEAN;
		goto err;
	}

	/*
	 * If this is a leaf block and it is corrupt, set the corrupt bit so
	 * that we don't try and read the other copies of this block, just
	 * return -EIO.
	 */
	if (found_level == 0 && btrfs_check_leaf_full(eb)) {
		set_bit(EXTENT_BUFFER_CORRUPT, &eb->bflags);
		ret = -EIO;
	}

	if (found_level > 0 && btrfs_check_node(eb))
		ret = -EIO;

	if (!ret)
		set_extent_buffer_uptodate(eb);
	else
		btrfs_err(fs_info,
			  "block=%llu read time tree block corruption detected",
			  eb->start);
err:
	if (reads_done &&
	    test_and_clear_bit(EXTENT_BUFFER_READAHEAD, &eb->bflags))
		btree_readahead_hook(eb, ret);

	if (ret) {
		/*
		 * our io error hook is going to dec the io pages
		 * again, we have to make sure it has something
		 * to decrement
		 */
		atomic_inc(&eb->io_pages);
		clear_extent_buffer_uptodate(eb);
	}
	free_extent_buffer(eb);
out:
	return ret;
}

static void end_workqueue_bio(struct bio *bio)
{
	struct btrfs_end_io_wq *end_io_wq = bio->bi_private;
	struct btrfs_fs_info *fs_info;
	struct btrfs_workqueue *wq;

	fs_info = end_io_wq->info;
	end_io_wq->status = bio->bi_status;

	if (bio_op(bio) == REQ_OP_WRITE) {
		if (end_io_wq->metadata == BTRFS_WQ_ENDIO_METADATA)
			wq = fs_info->endio_meta_write_workers;
		else if (end_io_wq->metadata == BTRFS_WQ_ENDIO_FREE_SPACE)
			wq = fs_info->endio_freespace_worker;
		else if (end_io_wq->metadata == BTRFS_WQ_ENDIO_RAID56)
			wq = fs_info->endio_raid56_workers;
		else
			wq = fs_info->endio_write_workers;
	} else {
<<<<<<< HEAD
		if (unlikely(end_io_wq->metadata == BTRFS_WQ_ENDIO_DIO_REPAIR))
			wq = fs_info->endio_repair_workers;
		else if (end_io_wq->metadata == BTRFS_WQ_ENDIO_RAID56)
=======
		if (end_io_wq->metadata == BTRFS_WQ_ENDIO_RAID56)
>>>>>>> d1988041
			wq = fs_info->endio_raid56_workers;
		else if (end_io_wq->metadata)
			wq = fs_info->endio_meta_workers;
		else
			wq = fs_info->endio_workers;
	}

	btrfs_init_work(&end_io_wq->work, end_workqueue_fn, NULL, NULL);
	btrfs_queue_work(wq, &end_io_wq->work);
}

blk_status_t btrfs_bio_wq_end_io(struct btrfs_fs_info *info, struct bio *bio,
			enum btrfs_wq_endio_type metadata)
{
	struct btrfs_end_io_wq *end_io_wq;

	end_io_wq = kmem_cache_alloc(btrfs_end_io_wq_cache, GFP_NOFS);
	if (!end_io_wq)
		return BLK_STS_RESOURCE;

	end_io_wq->private = bio->bi_private;
	end_io_wq->end_io = bio->bi_end_io;
	end_io_wq->info = info;
	end_io_wq->status = 0;
	end_io_wq->bio = bio;
	end_io_wq->metadata = metadata;

	bio->bi_private = end_io_wq;
	bio->bi_end_io = end_workqueue_bio;
	return 0;
}

static void run_one_async_start(struct btrfs_work *work)
{
	struct async_submit_bio *async;
	blk_status_t ret;

	async = container_of(work, struct  async_submit_bio, work);
	ret = async->submit_bio_start(async->private_data, async->bio,
				      async->bio_offset);
	if (ret)
		async->status = ret;
}

/*
 * In order to insert checksums into the metadata in large chunks, we wait
 * until bio submission time.   All the pages in the bio are checksummed and
 * sums are attached onto the ordered extent record.
 *
 * At IO completion time the csums attached on the ordered extent record are
 * inserted into the tree.
 */
static void run_one_async_done(struct btrfs_work *work)
{
	struct async_submit_bio *async;
	struct inode *inode;
	blk_status_t ret;

	async = container_of(work, struct  async_submit_bio, work);
	inode = async->private_data;

	/* If an error occurred we just want to clean up the bio and move on */
	if (async->status) {
		async->bio->bi_status = async->status;
		bio_endio(async->bio);
		return;
	}

	/*
	 * All of the bios that pass through here are from async helpers.
	 * Use REQ_CGROUP_PUNT to issue them from the owning cgroup's context.
	 * This changes nothing when cgroups aren't in use.
	 */
	async->bio->bi_opf |= REQ_CGROUP_PUNT;
	ret = btrfs_map_bio(btrfs_sb(inode->i_sb), async->bio, async->mirror_num);
	if (ret) {
		async->bio->bi_status = ret;
		bio_endio(async->bio);
	}
}

static void run_one_async_free(struct btrfs_work *work)
{
	struct async_submit_bio *async;

	async = container_of(work, struct  async_submit_bio, work);
	kfree(async);
}

blk_status_t btrfs_wq_submit_bio(struct btrfs_fs_info *fs_info, struct bio *bio,
				 int mirror_num, unsigned long bio_flags,
				 u64 bio_offset, void *private_data,
				 extent_submit_bio_start_t *submit_bio_start)
{
	struct async_submit_bio *async;

	async = kmalloc(sizeof(*async), GFP_NOFS);
	if (!async)
		return BLK_STS_RESOURCE;

	async->private_data = private_data;
	async->bio = bio;
	async->mirror_num = mirror_num;
	async->submit_bio_start = submit_bio_start;

	btrfs_init_work(&async->work, run_one_async_start, run_one_async_done,
			run_one_async_free);

	async->bio_offset = bio_offset;

	async->status = 0;

	if (op_is_sync(bio->bi_opf))
		btrfs_set_work_high_priority(&async->work);

	btrfs_queue_work(fs_info->workers, &async->work);
	return 0;
}

static blk_status_t btree_csum_one_bio(struct bio *bio)
{
	struct bio_vec *bvec;
	struct btrfs_root *root;
	int ret = 0;
	struct bvec_iter_all iter_all;

	ASSERT(!bio_flagged(bio, BIO_CLONED));
	bio_for_each_segment_all(bvec, bio, iter_all) {
		root = BTRFS_I(bvec->bv_page->mapping->host)->root;
		ret = csum_dirty_buffer(root->fs_info, bvec->bv_page);
		if (ret)
			break;
	}

	return errno_to_blk_status(ret);
}

static blk_status_t btree_submit_bio_start(void *private_data, struct bio *bio,
					     u64 bio_offset)
{
	/*
	 * when we're called for a write, we're already in the async
	 * submission context.  Just jump into btrfs_map_bio
	 */
	return btree_csum_one_bio(bio);
}

static int check_async_write(struct btrfs_fs_info *fs_info,
			     struct btrfs_inode *bi)
{
	if (atomic_read(&bi->sync_writers))
		return 0;
	if (test_bit(BTRFS_FS_CSUM_IMPL_FAST, &fs_info->flags))
		return 0;
	return 1;
}

blk_status_t btrfs_submit_metadata_bio(struct inode *inode, struct bio *bio,
				       int mirror_num, unsigned long bio_flags)
{
	struct btrfs_fs_info *fs_info = btrfs_sb(inode->i_sb);
	int async = check_async_write(fs_info, BTRFS_I(inode));
	blk_status_t ret;

	if (bio_op(bio) != REQ_OP_WRITE) {
		/*
		 * called for a read, do the setup so that checksum validation
		 * can happen in the async kernel threads
		 */
		ret = btrfs_bio_wq_end_io(fs_info, bio,
					  BTRFS_WQ_ENDIO_METADATA);
		if (ret)
			goto out_w_error;
		ret = btrfs_map_bio(fs_info, bio, mirror_num);
	} else if (!async) {
		ret = btree_csum_one_bio(bio);
		if (ret)
			goto out_w_error;
		ret = btrfs_map_bio(fs_info, bio, mirror_num);
	} else {
		/*
		 * kthread helpers are used to submit writes so that
		 * checksumming can happen in parallel across all CPUs
		 */
		ret = btrfs_wq_submit_bio(fs_info, bio, mirror_num, 0,
					  0, inode, btree_submit_bio_start);
	}

	if (ret)
		goto out_w_error;
	return 0;

out_w_error:
	bio->bi_status = ret;
	bio_endio(bio);
	return ret;
}

#ifdef CONFIG_MIGRATION
static int btree_migratepage(struct address_space *mapping,
			struct page *newpage, struct page *page,
			enum migrate_mode mode)
{
	/*
	 * we can't safely write a btree page from here,
	 * we haven't done the locking hook
	 */
	if (PageDirty(page))
		return -EAGAIN;
	/*
	 * Buffers may be managed in a filesystem specific way.
	 * We must have no buffers or drop them.
	 */
	if (page_has_private(page) &&
	    !try_to_release_page(page, GFP_KERNEL))
		return -EAGAIN;
	return migrate_page(mapping, newpage, page, mode);
}
#endif


static int btree_writepages(struct address_space *mapping,
			    struct writeback_control *wbc)
{
	struct btrfs_fs_info *fs_info;
	int ret;

	if (wbc->sync_mode == WB_SYNC_NONE) {

		if (wbc->for_kupdate)
			return 0;

		fs_info = BTRFS_I(mapping->host)->root->fs_info;
		/* this is a bit racy, but that's ok */
		ret = __percpu_counter_compare(&fs_info->dirty_metadata_bytes,
					     BTRFS_DIRTY_METADATA_THRESH,
					     fs_info->dirty_metadata_batch);
		if (ret < 0)
			return 0;
	}
	return btree_write_cache_pages(mapping, wbc);
}

static int btree_releasepage(struct page *page, gfp_t gfp_flags)
{
	if (PageWriteback(page) || PageDirty(page))
		return 0;

	return try_release_extent_buffer(page);
}

static void btree_invalidatepage(struct page *page, unsigned int offset,
				 unsigned int length)
{
	struct extent_io_tree *tree;
	tree = &BTRFS_I(page->mapping->host)->io_tree;
	extent_invalidatepage(tree, page, offset);
	btree_releasepage(page, GFP_NOFS);
	if (PagePrivate(page)) {
		btrfs_warn(BTRFS_I(page->mapping->host)->root->fs_info,
			   "page private not zero on page %llu",
			   (unsigned long long)page_offset(page));
		detach_page_private(page);
	}
}

static int btree_set_page_dirty(struct page *page)
{
#ifdef DEBUG
	struct extent_buffer *eb;

	BUG_ON(!PagePrivate(page));
	eb = (struct extent_buffer *)page->private;
	BUG_ON(!eb);
	BUG_ON(!test_bit(EXTENT_BUFFER_DIRTY, &eb->bflags));
	BUG_ON(!atomic_read(&eb->refs));
	btrfs_assert_tree_locked(eb);
#endif
	return __set_page_dirty_nobuffers(page);
}

static const struct address_space_operations btree_aops = {
	.writepages	= btree_writepages,
	.releasepage	= btree_releasepage,
	.invalidatepage = btree_invalidatepage,
#ifdef CONFIG_MIGRATION
	.migratepage	= btree_migratepage,
#endif
	.set_page_dirty = btree_set_page_dirty,
};

void readahead_tree_block(struct btrfs_fs_info *fs_info, u64 bytenr)
{
	struct extent_buffer *buf = NULL;
	int ret;

	buf = btrfs_find_create_tree_block(fs_info, bytenr);
	if (IS_ERR(buf))
		return;

	ret = read_extent_buffer_pages(buf, WAIT_NONE, 0);
	if (ret < 0)
		free_extent_buffer_stale(buf);
	else
		free_extent_buffer(buf);
}

struct extent_buffer *btrfs_find_create_tree_block(
						struct btrfs_fs_info *fs_info,
						u64 bytenr)
{
	if (btrfs_is_testing(fs_info))
		return alloc_test_extent_buffer(fs_info, bytenr);
	return alloc_extent_buffer(fs_info, bytenr);
}

/*
 * Read tree block at logical address @bytenr and do variant basic but critical
 * verification.
 *
 * @parent_transid:	expected transid of this tree block, skip check if 0
 * @level:		expected level, mandatory check
 * @first_key:		expected key in slot 0, skip check if NULL
 */
struct extent_buffer *read_tree_block(struct btrfs_fs_info *fs_info, u64 bytenr,
				      u64 parent_transid, int level,
				      struct btrfs_key *first_key)
{
	struct extent_buffer *buf = NULL;
	int ret;

	buf = btrfs_find_create_tree_block(fs_info, bytenr);
	if (IS_ERR(buf))
		return buf;

	ret = btree_read_extent_buffer_pages(buf, parent_transid,
					     level, first_key);
	if (ret) {
		free_extent_buffer_stale(buf);
		return ERR_PTR(ret);
	}
	return buf;

}

void btrfs_clean_tree_block(struct extent_buffer *buf)
{
	struct btrfs_fs_info *fs_info = buf->fs_info;
	if (btrfs_header_generation(buf) ==
	    fs_info->running_transaction->transid) {
		btrfs_assert_tree_locked(buf);

		if (test_and_clear_bit(EXTENT_BUFFER_DIRTY, &buf->bflags)) {
			percpu_counter_add_batch(&fs_info->dirty_metadata_bytes,
						 -buf->len,
						 fs_info->dirty_metadata_batch);
			/* ugh, clear_extent_buffer_dirty needs to lock the page */
			btrfs_set_lock_blocking_write(buf);
			clear_extent_buffer_dirty(buf);
		}
	}
}

static void __setup_root(struct btrfs_root *root, struct btrfs_fs_info *fs_info,
			 u64 objectid)
{
	bool dummy = test_bit(BTRFS_FS_STATE_DUMMY_FS_INFO, &fs_info->fs_state);
	root->fs_info = fs_info;
	root->node = NULL;
	root->commit_root = NULL;
	root->state = 0;
	root->orphan_cleanup_state = 0;

	root->last_trans = 0;
	root->highest_objectid = 0;
	root->nr_delalloc_inodes = 0;
	root->nr_ordered_extents = 0;
	root->inode_tree = RB_ROOT;
	INIT_RADIX_TREE(&root->delayed_nodes_tree, GFP_ATOMIC);
	root->block_rsv = NULL;

	INIT_LIST_HEAD(&root->dirty_list);
	INIT_LIST_HEAD(&root->root_list);
	INIT_LIST_HEAD(&root->delalloc_inodes);
	INIT_LIST_HEAD(&root->delalloc_root);
	INIT_LIST_HEAD(&root->ordered_extents);
	INIT_LIST_HEAD(&root->ordered_root);
	INIT_LIST_HEAD(&root->reloc_dirty_list);
	INIT_LIST_HEAD(&root->logged_list[0]);
	INIT_LIST_HEAD(&root->logged_list[1]);
	spin_lock_init(&root->inode_lock);
	spin_lock_init(&root->delalloc_lock);
	spin_lock_init(&root->ordered_extent_lock);
	spin_lock_init(&root->accounting_lock);
	spin_lock_init(&root->log_extents_lock[0]);
	spin_lock_init(&root->log_extents_lock[1]);
	spin_lock_init(&root->qgroup_meta_rsv_lock);
	mutex_init(&root->objectid_mutex);
	mutex_init(&root->log_mutex);
	mutex_init(&root->ordered_extent_mutex);
	mutex_init(&root->delalloc_mutex);
	init_waitqueue_head(&root->qgroup_flush_wait);
	init_waitqueue_head(&root->log_writer_wait);
	init_waitqueue_head(&root->log_commit_wait[0]);
	init_waitqueue_head(&root->log_commit_wait[1]);
	INIT_LIST_HEAD(&root->log_ctxs[0]);
	INIT_LIST_HEAD(&root->log_ctxs[1]);
	atomic_set(&root->log_commit[0], 0);
	atomic_set(&root->log_commit[1], 0);
	atomic_set(&root->log_writers, 0);
	atomic_set(&root->log_batch, 0);
	refcount_set(&root->refs, 1);
	atomic_set(&root->snapshot_force_cow, 0);
	atomic_set(&root->nr_swapfiles, 0);
	root->log_transid = 0;
	root->log_transid_committed = -1;
	root->last_log_commit = 0;
	if (!dummy) {
		extent_io_tree_init(fs_info, &root->dirty_log_pages,
				    IO_TREE_ROOT_DIRTY_LOG_PAGES, NULL);
		extent_io_tree_init(fs_info, &root->log_csum_range,
				    IO_TREE_LOG_CSUM_RANGE, NULL);
	}

	memset(&root->root_key, 0, sizeof(root->root_key));
	memset(&root->root_item, 0, sizeof(root->root_item));
	memset(&root->defrag_progress, 0, sizeof(root->defrag_progress));
	root->root_key.objectid = objectid;
	root->anon_dev = 0;

	spin_lock_init(&root->root_item_lock);
	btrfs_qgroup_init_swapped_blocks(&root->swapped_blocks);
#ifdef CONFIG_BTRFS_DEBUG
	INIT_LIST_HEAD(&root->leak_list);
	spin_lock(&fs_info->fs_roots_radix_lock);
	list_add_tail(&root->leak_list, &fs_info->allocated_roots);
	spin_unlock(&fs_info->fs_roots_radix_lock);
#endif
}

static struct btrfs_root *btrfs_alloc_root(struct btrfs_fs_info *fs_info,
					   u64 objectid, gfp_t flags)
{
	struct btrfs_root *root = kzalloc(sizeof(*root), flags);
	if (root)
		__setup_root(root, fs_info, objectid);
	return root;
}

#ifdef CONFIG_BTRFS_FS_RUN_SANITY_TESTS
/* Should only be used by the testing infrastructure */
struct btrfs_root *btrfs_alloc_dummy_root(struct btrfs_fs_info *fs_info)
{
	struct btrfs_root *root;

	if (!fs_info)
		return ERR_PTR(-EINVAL);

	root = btrfs_alloc_root(fs_info, BTRFS_ROOT_TREE_OBJECTID, GFP_KERNEL);
	if (!root)
		return ERR_PTR(-ENOMEM);

	/* We don't use the stripesize in selftest, set it as sectorsize */
	root->alloc_bytenr = 0;

	return root;
}
#endif

struct btrfs_root *btrfs_create_tree(struct btrfs_trans_handle *trans,
				     u64 objectid)
{
	struct btrfs_fs_info *fs_info = trans->fs_info;
	struct extent_buffer *leaf;
	struct btrfs_root *tree_root = fs_info->tree_root;
	struct btrfs_root *root;
	struct btrfs_key key;
	unsigned int nofs_flag;
	int ret = 0;

	/*
	 * We're holding a transaction handle, so use a NOFS memory allocation
	 * context to avoid deadlock if reclaim happens.
	 */
	nofs_flag = memalloc_nofs_save();
	root = btrfs_alloc_root(fs_info, objectid, GFP_KERNEL);
	memalloc_nofs_restore(nofs_flag);
	if (!root)
		return ERR_PTR(-ENOMEM);

	root->root_key.objectid = objectid;
	root->root_key.type = BTRFS_ROOT_ITEM_KEY;
	root->root_key.offset = 0;

	leaf = btrfs_alloc_tree_block(trans, root, 0, objectid, NULL, 0, 0, 0,
				      BTRFS_NESTING_NORMAL);
	if (IS_ERR(leaf)) {
		ret = PTR_ERR(leaf);
		leaf = NULL;
		goto fail;
	}

	root->node = leaf;
	btrfs_mark_buffer_dirty(leaf);

	root->commit_root = btrfs_root_node(root);
	set_bit(BTRFS_ROOT_TRACK_DIRTY, &root->state);

	root->root_item.flags = 0;
	root->root_item.byte_limit = 0;
	btrfs_set_root_bytenr(&root->root_item, leaf->start);
	btrfs_set_root_generation(&root->root_item, trans->transid);
	btrfs_set_root_level(&root->root_item, 0);
	btrfs_set_root_refs(&root->root_item, 1);
	btrfs_set_root_used(&root->root_item, leaf->len);
	btrfs_set_root_last_snapshot(&root->root_item, 0);
	btrfs_set_root_dirid(&root->root_item, 0);
	if (is_fstree(objectid))
		generate_random_guid(root->root_item.uuid);
	else
		export_guid(root->root_item.uuid, &guid_null);
	root->root_item.drop_level = 0;

	key.objectid = objectid;
	key.type = BTRFS_ROOT_ITEM_KEY;
	key.offset = 0;
	ret = btrfs_insert_root(trans, tree_root, &key, &root->root_item);
	if (ret)
		goto fail;

	btrfs_tree_unlock(leaf);

	return root;

fail:
	if (leaf)
		btrfs_tree_unlock(leaf);
	btrfs_put_root(root);

	return ERR_PTR(ret);
}

static struct btrfs_root *alloc_log_tree(struct btrfs_trans_handle *trans,
					 struct btrfs_fs_info *fs_info)
{
	struct btrfs_root *root;
	struct extent_buffer *leaf;

	root = btrfs_alloc_root(fs_info, BTRFS_TREE_LOG_OBJECTID, GFP_NOFS);
	if (!root)
		return ERR_PTR(-ENOMEM);

	root->root_key.objectid = BTRFS_TREE_LOG_OBJECTID;
	root->root_key.type = BTRFS_ROOT_ITEM_KEY;
	root->root_key.offset = BTRFS_TREE_LOG_OBJECTID;

	/*
	 * DON'T set SHAREABLE bit for log trees.
	 *
	 * Log trees are not exposed to user space thus can't be snapshotted,
	 * and they go away before a real commit is actually done.
	 *
	 * They do store pointers to file data extents, and those reference
	 * counts still get updated (along with back refs to the log tree).
	 */

	leaf = btrfs_alloc_tree_block(trans, root, 0, BTRFS_TREE_LOG_OBJECTID,
			NULL, 0, 0, 0, BTRFS_NESTING_NORMAL);
	if (IS_ERR(leaf)) {
		btrfs_put_root(root);
		return ERR_CAST(leaf);
	}

	root->node = leaf;

	btrfs_mark_buffer_dirty(root->node);
	btrfs_tree_unlock(root->node);
	return root;
}

int btrfs_init_log_root_tree(struct btrfs_trans_handle *trans,
			     struct btrfs_fs_info *fs_info)
{
	struct btrfs_root *log_root;

	log_root = alloc_log_tree(trans, fs_info);
	if (IS_ERR(log_root))
		return PTR_ERR(log_root);
	WARN_ON(fs_info->log_root_tree);
	fs_info->log_root_tree = log_root;
	return 0;
}

int btrfs_add_log_tree(struct btrfs_trans_handle *trans,
		       struct btrfs_root *root)
{
	struct btrfs_fs_info *fs_info = root->fs_info;
	struct btrfs_root *log_root;
	struct btrfs_inode_item *inode_item;

	log_root = alloc_log_tree(trans, fs_info);
	if (IS_ERR(log_root))
		return PTR_ERR(log_root);

	log_root->last_trans = trans->transid;
	log_root->root_key.offset = root->root_key.objectid;

	inode_item = &log_root->root_item.inode;
	btrfs_set_stack_inode_generation(inode_item, 1);
	btrfs_set_stack_inode_size(inode_item, 3);
	btrfs_set_stack_inode_nlink(inode_item, 1);
	btrfs_set_stack_inode_nbytes(inode_item,
				     fs_info->nodesize);
	btrfs_set_stack_inode_mode(inode_item, S_IFDIR | 0755);

	btrfs_set_root_node(&log_root->root_item, log_root->node);

	WARN_ON(root->log_root);
	root->log_root = log_root;
	root->log_transid = 0;
	root->log_transid_committed = -1;
	root->last_log_commit = 0;
	return 0;
}

static struct btrfs_root *read_tree_root_path(struct btrfs_root *tree_root,
					      struct btrfs_path *path,
					      struct btrfs_key *key)
{
	struct btrfs_root *root;
	struct btrfs_fs_info *fs_info = tree_root->fs_info;
	u64 generation;
	int ret;
	int level;

	root = btrfs_alloc_root(fs_info, key->objectid, GFP_NOFS);
	if (!root)
		return ERR_PTR(-ENOMEM);

	ret = btrfs_find_root(tree_root, key, path,
			      &root->root_item, &root->root_key);
	if (ret) {
		if (ret > 0)
			ret = -ENOENT;
		goto fail;
	}

	generation = btrfs_root_generation(&root->root_item);
	level = btrfs_root_level(&root->root_item);
	root->node = read_tree_block(fs_info,
				     btrfs_root_bytenr(&root->root_item),
				     generation, level, NULL);
	if (IS_ERR(root->node)) {
		ret = PTR_ERR(root->node);
		root->node = NULL;
		goto fail;
	} else if (!btrfs_buffer_uptodate(root->node, generation, 0)) {
		ret = -EIO;
		goto fail;
	}
	root->commit_root = btrfs_root_node(root);
	return root;
fail:
	btrfs_put_root(root);
	return ERR_PTR(ret);
}

struct btrfs_root *btrfs_read_tree_root(struct btrfs_root *tree_root,
					struct btrfs_key *key)
{
	struct btrfs_root *root;
	struct btrfs_path *path;

	path = btrfs_alloc_path();
	if (!path)
		return ERR_PTR(-ENOMEM);
	root = read_tree_root_path(tree_root, path, key);
	btrfs_free_path(path);

	return root;
}

/*
 * Initialize subvolume root in-memory structure
 *
 * @anon_dev:	anonymous device to attach to the root, if zero, allocate new
 */
static int btrfs_init_fs_root(struct btrfs_root *root, dev_t anon_dev)
{
	int ret;
	unsigned int nofs_flag;

	root->free_ino_ctl = kzalloc(sizeof(*root->free_ino_ctl), GFP_NOFS);
	root->free_ino_pinned = kzalloc(sizeof(*root->free_ino_pinned),
					GFP_NOFS);
	if (!root->free_ino_pinned || !root->free_ino_ctl) {
		ret = -ENOMEM;
		goto fail;
	}

	/*
	 * We might be called under a transaction (e.g. indirect backref
	 * resolution) which could deadlock if it triggers memory reclaim
	 */
	nofs_flag = memalloc_nofs_save();
	ret = btrfs_drew_lock_init(&root->snapshot_lock);
	memalloc_nofs_restore(nofs_flag);
	if (ret)
		goto fail;

	if (root->root_key.objectid != BTRFS_TREE_LOG_OBJECTID &&
	    root->root_key.objectid != BTRFS_DATA_RELOC_TREE_OBJECTID) {
		set_bit(BTRFS_ROOT_SHAREABLE, &root->state);
		btrfs_check_and_init_root_item(&root->root_item);
	}

	btrfs_init_free_ino_ctl(root);
	spin_lock_init(&root->ino_cache_lock);
	init_waitqueue_head(&root->ino_cache_wait);

	/*
	 * Don't assign anonymous block device to roots that are not exposed to
	 * userspace, the id pool is limited to 1M
	 */
	if (is_fstree(root->root_key.objectid) &&
	    btrfs_root_refs(&root->root_item) > 0) {
<<<<<<< HEAD
		ret = get_anon_bdev(&root->anon_dev);
		if (ret)
			goto fail;
=======
		if (!anon_dev) {
			ret = get_anon_bdev(&root->anon_dev);
			if (ret)
				goto fail;
		} else {
			root->anon_dev = anon_dev;
		}
>>>>>>> d1988041
	}

	mutex_lock(&root->objectid_mutex);
	ret = btrfs_find_highest_objectid(root,
					&root->highest_objectid);
	if (ret) {
		mutex_unlock(&root->objectid_mutex);
		goto fail;
	}

	ASSERT(root->highest_objectid <= BTRFS_LAST_FREE_OBJECTID);

	mutex_unlock(&root->objectid_mutex);

	return 0;
fail:
	/* The caller is responsible to call btrfs_free_fs_root */
	return ret;
}

static struct btrfs_root *btrfs_lookup_fs_root(struct btrfs_fs_info *fs_info,
					       u64 root_id)
{
	struct btrfs_root *root;

	spin_lock(&fs_info->fs_roots_radix_lock);
	root = radix_tree_lookup(&fs_info->fs_roots_radix,
				 (unsigned long)root_id);
	if (root)
		root = btrfs_grab_root(root);
	spin_unlock(&fs_info->fs_roots_radix_lock);
	return root;
}

static struct btrfs_root *btrfs_get_global_root(struct btrfs_fs_info *fs_info,
						u64 objectid)
{
	if (objectid == BTRFS_ROOT_TREE_OBJECTID)
		return btrfs_grab_root(fs_info->tree_root);
	if (objectid == BTRFS_EXTENT_TREE_OBJECTID)
		return btrfs_grab_root(fs_info->extent_root);
	if (objectid == BTRFS_CHUNK_TREE_OBJECTID)
		return btrfs_grab_root(fs_info->chunk_root);
	if (objectid == BTRFS_DEV_TREE_OBJECTID)
		return btrfs_grab_root(fs_info->dev_root);
	if (objectid == BTRFS_CSUM_TREE_OBJECTID)
		return btrfs_grab_root(fs_info->csum_root);
	if (objectid == BTRFS_QUOTA_TREE_OBJECTID)
		return btrfs_grab_root(fs_info->quota_root) ?
			fs_info->quota_root : ERR_PTR(-ENOENT);
	if (objectid == BTRFS_UUID_TREE_OBJECTID)
		return btrfs_grab_root(fs_info->uuid_root) ?
			fs_info->uuid_root : ERR_PTR(-ENOENT);
	if (objectid == BTRFS_FREE_SPACE_TREE_OBJECTID)
		return btrfs_grab_root(fs_info->free_space_root) ?
			fs_info->free_space_root : ERR_PTR(-ENOENT);
	return NULL;
}

int btrfs_insert_fs_root(struct btrfs_fs_info *fs_info,
			 struct btrfs_root *root)
{
	int ret;

	ret = radix_tree_preload(GFP_NOFS);
	if (ret)
		return ret;

	spin_lock(&fs_info->fs_roots_radix_lock);
	ret = radix_tree_insert(&fs_info->fs_roots_radix,
				(unsigned long)root->root_key.objectid,
				root);
	if (ret == 0) {
		btrfs_grab_root(root);
		set_bit(BTRFS_ROOT_IN_RADIX, &root->state);
	}
	spin_unlock(&fs_info->fs_roots_radix_lock);
	radix_tree_preload_end();

	return ret;
}

void btrfs_check_leaked_roots(struct btrfs_fs_info *fs_info)
{
#ifdef CONFIG_BTRFS_DEBUG
	struct btrfs_root *root;

	while (!list_empty(&fs_info->allocated_roots)) {
		char buf[BTRFS_ROOT_NAME_BUF_LEN];

		root = list_first_entry(&fs_info->allocated_roots,
					struct btrfs_root, leak_list);
		btrfs_err(fs_info, "leaked root %s refcount %d",
			  btrfs_root_name(root->root_key.objectid, buf),
			  refcount_read(&root->refs));
		while (refcount_read(&root->refs) > 1)
			btrfs_put_root(root);
		btrfs_put_root(root);
	}
#endif
}

void btrfs_free_fs_info(struct btrfs_fs_info *fs_info)
{
	percpu_counter_destroy(&fs_info->dirty_metadata_bytes);
	percpu_counter_destroy(&fs_info->delalloc_bytes);
	percpu_counter_destroy(&fs_info->dio_bytes);
	percpu_counter_destroy(&fs_info->dev_replace.bio_counter);
	btrfs_free_csum_hash(fs_info);
	btrfs_free_stripe_hash_table(fs_info);
	btrfs_free_ref_cache(fs_info);
	kfree(fs_info->balance_ctl);
	kfree(fs_info->delayed_root);
	btrfs_put_root(fs_info->extent_root);
	btrfs_put_root(fs_info->tree_root);
	btrfs_put_root(fs_info->chunk_root);
	btrfs_put_root(fs_info->dev_root);
	btrfs_put_root(fs_info->csum_root);
	btrfs_put_root(fs_info->quota_root);
	btrfs_put_root(fs_info->uuid_root);
	btrfs_put_root(fs_info->free_space_root);
	btrfs_put_root(fs_info->fs_root);
	btrfs_put_root(fs_info->data_reloc_root);
	btrfs_check_leaked_roots(fs_info);
	btrfs_extent_buffer_leak_debug_check(fs_info);
	kfree(fs_info->super_copy);
	kfree(fs_info->super_for_commit);
	kvfree(fs_info);
}


/*
 * Get an in-memory reference of a root structure.
 *
 * For essential trees like root/extent tree, we grab it from fs_info directly.
 * For subvolume trees, we check the cached filesystem roots first. If not
 * found, then read it from disk and add it to cached fs roots.
 *
 * Caller should release the root by calling btrfs_put_root() after the usage.
 *
 * NOTE: Reloc and log trees can't be read by this function as they share the
 *	 same root objectid.
 *
 * @objectid:	root id
 * @anon_dev:	preallocated anonymous block device number for new roots,
 * 		pass 0 for new allocation.
 * @check_ref:	whether to check root item references, If true, return -ENOENT
 *		for orphan roots
 */
static struct btrfs_root *btrfs_get_root_ref(struct btrfs_fs_info *fs_info,
					     u64 objectid, dev_t anon_dev,
					     bool check_ref)
{
	struct btrfs_root *root;
	struct btrfs_path *path;
	struct btrfs_key key;
	int ret;

	root = btrfs_get_global_root(fs_info, objectid);
	if (root)
		return root;
again:
	root = btrfs_lookup_fs_root(fs_info, objectid);
	if (root) {
		/* Shouldn't get preallocated anon_dev for cached roots */
		ASSERT(!anon_dev);
		if (check_ref && btrfs_root_refs(&root->root_item) == 0) {
			btrfs_put_root(root);
			return ERR_PTR(-ENOENT);
		}
		return root;
	}

	key.objectid = objectid;
	key.type = BTRFS_ROOT_ITEM_KEY;
	key.offset = (u64)-1;
	root = btrfs_read_tree_root(fs_info->tree_root, &key);
	if (IS_ERR(root))
		return root;

	if (check_ref && btrfs_root_refs(&root->root_item) == 0) {
		ret = -ENOENT;
		goto fail;
	}

	ret = btrfs_init_fs_root(root, anon_dev);
	if (ret)
		goto fail;

	path = btrfs_alloc_path();
	if (!path) {
		ret = -ENOMEM;
		goto fail;
	}
	key.objectid = BTRFS_ORPHAN_OBJECTID;
	key.type = BTRFS_ORPHAN_ITEM_KEY;
	key.offset = objectid;

	ret = btrfs_search_slot(NULL, fs_info->tree_root, &key, path, 0, 0);
	btrfs_free_path(path);
	if (ret < 0)
		goto fail;
	if (ret == 0)
		set_bit(BTRFS_ROOT_ORPHAN_ITEM_INSERTED, &root->state);

	ret = btrfs_insert_fs_root(fs_info, root);
	if (ret) {
		btrfs_put_root(root);
		if (ret == -EEXIST)
			goto again;
		goto fail;
	}
	return root;
fail:
	btrfs_put_root(root);
	return ERR_PTR(ret);
}

/*
 * Get in-memory reference of a root structure
 *
 * @objectid:	tree objectid
 * @check_ref:	if set, verify that the tree exists and the item has at least
 *		one reference
 */
struct btrfs_root *btrfs_get_fs_root(struct btrfs_fs_info *fs_info,
				     u64 objectid, bool check_ref)
{
	return btrfs_get_root_ref(fs_info, objectid, 0, check_ref);
}

/*
 * Get in-memory reference of a root structure, created as new, optionally pass
 * the anonymous block device id
 *
 * @objectid:	tree objectid
 * @anon_dev:	if zero, allocate a new anonymous block device or use the
 *		parameter value
 */
struct btrfs_root *btrfs_get_new_fs_root(struct btrfs_fs_info *fs_info,
					 u64 objectid, dev_t anon_dev)
{
	return btrfs_get_root_ref(fs_info, objectid, anon_dev, true);
}

/*
 * btrfs_get_fs_root_commit_root - return a root for the given objectid
 * @fs_info:	the fs_info
 * @objectid:	the objectid we need to lookup
 *
 * This is exclusively used for backref walking, and exists specifically because
 * of how qgroups does lookups.  Qgroups will do a backref lookup at delayed ref
 * creation time, which means we may have to read the tree_root in order to look
 * up a fs root that is not in memory.  If the root is not in memory we will
 * read the tree root commit root and look up the fs root from there.  This is a
 * temporary root, it will not be inserted into the radix tree as it doesn't
 * have the most uptodate information, it'll simply be discarded once the
 * backref code is finished using the root.
 */
struct btrfs_root *btrfs_get_fs_root_commit_root(struct btrfs_fs_info *fs_info,
						 struct btrfs_path *path,
						 u64 objectid)
{
	struct btrfs_root *root;
	struct btrfs_key key;

	ASSERT(path->search_commit_root && path->skip_locking);

	/*
	 * This can return -ENOENT if we ask for a root that doesn't exist, but
	 * since this is called via the backref walking code we won't be looking
	 * up a root that doesn't exist, unless there's corruption.  So if root
	 * != NULL just return it.
	 */
	root = btrfs_get_global_root(fs_info, objectid);
	if (root)
		return root;

	root = btrfs_lookup_fs_root(fs_info, objectid);
	if (root)
		return root;

	key.objectid = objectid;
	key.type = BTRFS_ROOT_ITEM_KEY;
	key.offset = (u64)-1;
	root = read_tree_root_path(fs_info->tree_root, path, &key);
	btrfs_release_path(path);

	return root;
}

/*
 * called by the kthread helper functions to finally call the bio end_io
 * functions.  This is where read checksum verification actually happens
 */
static void end_workqueue_fn(struct btrfs_work *work)
{
	struct bio *bio;
	struct btrfs_end_io_wq *end_io_wq;

	end_io_wq = container_of(work, struct btrfs_end_io_wq, work);
	bio = end_io_wq->bio;

	bio->bi_status = end_io_wq->status;
	bio->bi_private = end_io_wq->private;
	bio->bi_end_io = end_io_wq->end_io;
	bio_endio(bio);
	kmem_cache_free(btrfs_end_io_wq_cache, end_io_wq);
}

static int cleaner_kthread(void *arg)
{
	struct btrfs_root *root = arg;
	struct btrfs_fs_info *fs_info = root->fs_info;
	int again;

	while (1) {
		again = 0;

		set_bit(BTRFS_FS_CLEANER_RUNNING, &fs_info->flags);

		/* Make the cleaner go to sleep early. */
		if (btrfs_need_cleaner_sleep(fs_info))
			goto sleep;

		/*
		 * Do not do anything if we might cause open_ctree() to block
		 * before we have finished mounting the filesystem.
		 */
		if (!test_bit(BTRFS_FS_OPEN, &fs_info->flags))
			goto sleep;

		if (!mutex_trylock(&fs_info->cleaner_mutex))
			goto sleep;

		/*
		 * Avoid the problem that we change the status of the fs
		 * during the above check and trylock.
		 */
		if (btrfs_need_cleaner_sleep(fs_info)) {
			mutex_unlock(&fs_info->cleaner_mutex);
			goto sleep;
		}

		btrfs_run_delayed_iputs(fs_info);

		again = btrfs_clean_one_deleted_snapshot(root);
		mutex_unlock(&fs_info->cleaner_mutex);

		/*
		 * The defragger has dealt with the R/O remount and umount,
		 * needn't do anything special here.
		 */
		btrfs_run_defrag_inodes(fs_info);

		/*
		 * Acquires fs_info->delete_unused_bgs_mutex to avoid racing
		 * with relocation (btrfs_relocate_chunk) and relocation
		 * acquires fs_info->cleaner_mutex (btrfs_relocate_block_group)
		 * after acquiring fs_info->delete_unused_bgs_mutex. So we
		 * can't hold, nor need to, fs_info->cleaner_mutex when deleting
		 * unused block groups.
		 */
		btrfs_delete_unused_bgs(fs_info);
sleep:
		clear_bit(BTRFS_FS_CLEANER_RUNNING, &fs_info->flags);
		if (kthread_should_park())
			kthread_parkme();
		if (kthread_should_stop())
			return 0;
		if (!again) {
			set_current_state(TASK_INTERRUPTIBLE);
			schedule();
			__set_current_state(TASK_RUNNING);
		}
	}
}

static int transaction_kthread(void *arg)
{
	struct btrfs_root *root = arg;
	struct btrfs_fs_info *fs_info = root->fs_info;
	struct btrfs_trans_handle *trans;
	struct btrfs_transaction *cur;
	u64 transid;
	time64_t now;
	unsigned long delay;
	bool cannot_commit;

	do {
		cannot_commit = false;
		delay = HZ * fs_info->commit_interval;
		mutex_lock(&fs_info->transaction_kthread_mutex);

		spin_lock(&fs_info->trans_lock);
		cur = fs_info->running_transaction;
		if (!cur) {
			spin_unlock(&fs_info->trans_lock);
			goto sleep;
		}

		now = ktime_get_seconds();
		if (cur->state < TRANS_STATE_COMMIT_START &&
		    (now < cur->start_time ||
		     now - cur->start_time < fs_info->commit_interval)) {
			spin_unlock(&fs_info->trans_lock);
			delay = HZ * 5;
			goto sleep;
		}
		transid = cur->transid;
		spin_unlock(&fs_info->trans_lock);

		/* If the file system is aborted, this will always fail. */
		trans = btrfs_attach_transaction(root);
		if (IS_ERR(trans)) {
			if (PTR_ERR(trans) != -ENOENT)
				cannot_commit = true;
			goto sleep;
		}
		if (transid == trans->transid) {
			btrfs_commit_transaction(trans);
		} else {
			btrfs_end_transaction(trans);
		}
sleep:
		wake_up_process(fs_info->cleaner_kthread);
		mutex_unlock(&fs_info->transaction_kthread_mutex);

		if (unlikely(test_bit(BTRFS_FS_STATE_ERROR,
				      &fs_info->fs_state)))
			btrfs_cleanup_transaction(fs_info);
		if (!kthread_should_stop() &&
				(!btrfs_transaction_blocked(fs_info) ||
				 cannot_commit))
			schedule_timeout_interruptible(delay);
	} while (!kthread_should_stop());
	return 0;
}

/*
 * This will find the highest generation in the array of root backups.  The
 * index of the highest array is returned, or -EINVAL if we can't find
 * anything.
 *
 * We check to make sure the array is valid by comparing the
 * generation of the latest  root in the array with the generation
 * in the super block.  If they don't match we pitch it.
 */
static int find_newest_super_backup(struct btrfs_fs_info *info)
{
	const u64 newest_gen = btrfs_super_generation(info->super_copy);
	u64 cur;
	struct btrfs_root_backup *root_backup;
	int i;

	for (i = 0; i < BTRFS_NUM_BACKUP_ROOTS; i++) {
		root_backup = info->super_copy->super_roots + i;
		cur = btrfs_backup_tree_root_gen(root_backup);
		if (cur == newest_gen)
			return i;
	}

	return -EINVAL;
}

/*
 * copy all the root pointers into the super backup array.
 * this will bump the backup pointer by one when it is
 * done
 */
static void backup_super_roots(struct btrfs_fs_info *info)
{
	const int next_backup = info->backup_root_index;
	struct btrfs_root_backup *root_backup;

	root_backup = info->super_for_commit->super_roots + next_backup;

	/*
	 * make sure all of our padding and empty slots get zero filled
	 * regardless of which ones we use today
	 */
	memset(root_backup, 0, sizeof(*root_backup));

	info->backup_root_index = (next_backup + 1) % BTRFS_NUM_BACKUP_ROOTS;

	btrfs_set_backup_tree_root(root_backup, info->tree_root->node->start);
	btrfs_set_backup_tree_root_gen(root_backup,
			       btrfs_header_generation(info->tree_root->node));

	btrfs_set_backup_tree_root_level(root_backup,
			       btrfs_header_level(info->tree_root->node));

	btrfs_set_backup_chunk_root(root_backup, info->chunk_root->node->start);
	btrfs_set_backup_chunk_root_gen(root_backup,
			       btrfs_header_generation(info->chunk_root->node));
	btrfs_set_backup_chunk_root_level(root_backup,
			       btrfs_header_level(info->chunk_root->node));

	btrfs_set_backup_extent_root(root_backup, info->extent_root->node->start);
	btrfs_set_backup_extent_root_gen(root_backup,
			       btrfs_header_generation(info->extent_root->node));
	btrfs_set_backup_extent_root_level(root_backup,
			       btrfs_header_level(info->extent_root->node));

	/*
	 * we might commit during log recovery, which happens before we set
	 * the fs_root.  Make sure it is valid before we fill it in.
	 */
	if (info->fs_root && info->fs_root->node) {
		btrfs_set_backup_fs_root(root_backup,
					 info->fs_root->node->start);
		btrfs_set_backup_fs_root_gen(root_backup,
			       btrfs_header_generation(info->fs_root->node));
		btrfs_set_backup_fs_root_level(root_backup,
			       btrfs_header_level(info->fs_root->node));
	}

	btrfs_set_backup_dev_root(root_backup, info->dev_root->node->start);
	btrfs_set_backup_dev_root_gen(root_backup,
			       btrfs_header_generation(info->dev_root->node));
	btrfs_set_backup_dev_root_level(root_backup,
				       btrfs_header_level(info->dev_root->node));

	btrfs_set_backup_csum_root(root_backup, info->csum_root->node->start);
	btrfs_set_backup_csum_root_gen(root_backup,
			       btrfs_header_generation(info->csum_root->node));
	btrfs_set_backup_csum_root_level(root_backup,
			       btrfs_header_level(info->csum_root->node));

	btrfs_set_backup_total_bytes(root_backup,
			     btrfs_super_total_bytes(info->super_copy));
	btrfs_set_backup_bytes_used(root_backup,
			     btrfs_super_bytes_used(info->super_copy));
	btrfs_set_backup_num_devices(root_backup,
			     btrfs_super_num_devices(info->super_copy));

	/*
	 * if we don't copy this out to the super_copy, it won't get remembered
	 * for the next commit
	 */
	memcpy(&info->super_copy->super_roots,
	       &info->super_for_commit->super_roots,
	       sizeof(*root_backup) * BTRFS_NUM_BACKUP_ROOTS);
}

/*
 * read_backup_root - Reads a backup root based on the passed priority. Prio 0
 * is the newest, prio 1/2/3 are 2nd newest/3rd newest/4th (oldest) backup roots
 *
 * fs_info - filesystem whose backup roots need to be read
 * priority - priority of backup root required
 *
 * Returns backup root index on success and -EINVAL otherwise.
 */
static int read_backup_root(struct btrfs_fs_info *fs_info, u8 priority)
{
	int backup_index = find_newest_super_backup(fs_info);
	struct btrfs_super_block *super = fs_info->super_copy;
	struct btrfs_root_backup *root_backup;

	if (priority < BTRFS_NUM_BACKUP_ROOTS && backup_index >= 0) {
		if (priority == 0)
			return backup_index;

		backup_index = backup_index + BTRFS_NUM_BACKUP_ROOTS - priority;
		backup_index %= BTRFS_NUM_BACKUP_ROOTS;
	} else {
		return -EINVAL;
	}

	root_backup = super->super_roots + backup_index;

	btrfs_set_super_generation(super,
				   btrfs_backup_tree_root_gen(root_backup));
	btrfs_set_super_root(super, btrfs_backup_tree_root(root_backup));
	btrfs_set_super_root_level(super,
				   btrfs_backup_tree_root_level(root_backup));
	btrfs_set_super_bytes_used(super, btrfs_backup_bytes_used(root_backup));

	/*
	 * Fixme: the total bytes and num_devices need to match or we should
	 * need a fsck
	 */
	btrfs_set_super_total_bytes(super, btrfs_backup_total_bytes(root_backup));
	btrfs_set_super_num_devices(super, btrfs_backup_num_devices(root_backup));

	return backup_index;
}

/* helper to cleanup workers */
static void btrfs_stop_all_workers(struct btrfs_fs_info *fs_info)
{
	btrfs_destroy_workqueue(fs_info->fixup_workers);
	btrfs_destroy_workqueue(fs_info->delalloc_workers);
	btrfs_destroy_workqueue(fs_info->workers);
	btrfs_destroy_workqueue(fs_info->endio_workers);
	btrfs_destroy_workqueue(fs_info->endio_raid56_workers);
	btrfs_destroy_workqueue(fs_info->rmw_workers);
	btrfs_destroy_workqueue(fs_info->endio_write_workers);
	btrfs_destroy_workqueue(fs_info->endio_freespace_worker);
	btrfs_destroy_workqueue(fs_info->delayed_workers);
	btrfs_destroy_workqueue(fs_info->caching_workers);
	btrfs_destroy_workqueue(fs_info->readahead_workers);
	btrfs_destroy_workqueue(fs_info->flush_workers);
	btrfs_destroy_workqueue(fs_info->qgroup_rescan_workers);
	if (fs_info->discard_ctl.discard_workers)
		destroy_workqueue(fs_info->discard_ctl.discard_workers);
	/*
	 * Now that all other work queues are destroyed, we can safely destroy
	 * the queues used for metadata I/O, since tasks from those other work
	 * queues can do metadata I/O operations.
	 */
	btrfs_destroy_workqueue(fs_info->endio_meta_workers);
	btrfs_destroy_workqueue(fs_info->endio_meta_write_workers);
}

static void free_root_extent_buffers(struct btrfs_root *root)
{
	if (root) {
		free_extent_buffer(root->node);
		free_extent_buffer(root->commit_root);
		root->node = NULL;
		root->commit_root = NULL;
	}
}

/* helper to cleanup tree roots */
static void free_root_pointers(struct btrfs_fs_info *info, bool free_chunk_root)
{
	free_root_extent_buffers(info->tree_root);

	free_root_extent_buffers(info->dev_root);
	free_root_extent_buffers(info->extent_root);
	free_root_extent_buffers(info->csum_root);
	free_root_extent_buffers(info->quota_root);
	free_root_extent_buffers(info->uuid_root);
<<<<<<< HEAD
=======
	free_root_extent_buffers(info->fs_root);
	free_root_extent_buffers(info->data_reloc_root);
>>>>>>> d1988041
	if (free_chunk_root)
		free_root_extent_buffers(info->chunk_root);
	free_root_extent_buffers(info->free_space_root);
}

void btrfs_put_root(struct btrfs_root *root)
{
	if (!root)
		return;

	if (refcount_dec_and_test(&root->refs)) {
		WARN_ON(!RB_EMPTY_ROOT(&root->inode_tree));
		WARN_ON(test_bit(BTRFS_ROOT_DEAD_RELOC_TREE, &root->state));
		if (root->anon_dev)
			free_anon_bdev(root->anon_dev);
		btrfs_drew_lock_destroy(&root->snapshot_lock);
		free_root_extent_buffers(root);
		kfree(root->free_ino_ctl);
		kfree(root->free_ino_pinned);
#ifdef CONFIG_BTRFS_DEBUG
		spin_lock(&root->fs_info->fs_roots_radix_lock);
		list_del_init(&root->leak_list);
		spin_unlock(&root->fs_info->fs_roots_radix_lock);
#endif
		kfree(root);
	}
}

void btrfs_free_fs_roots(struct btrfs_fs_info *fs_info)
{
	int ret;
	struct btrfs_root *gang[8];
	int i;

	while (!list_empty(&fs_info->dead_roots)) {
		gang[0] = list_entry(fs_info->dead_roots.next,
				     struct btrfs_root, root_list);
		list_del(&gang[0]->root_list);

		if (test_bit(BTRFS_ROOT_IN_RADIX, &gang[0]->state))
			btrfs_drop_and_free_fs_root(fs_info, gang[0]);
		btrfs_put_root(gang[0]);
	}

	while (1) {
		ret = radix_tree_gang_lookup(&fs_info->fs_roots_radix,
					     (void **)gang, 0,
					     ARRAY_SIZE(gang));
		if (!ret)
			break;
		for (i = 0; i < ret; i++)
			btrfs_drop_and_free_fs_root(fs_info, gang[i]);
	}
}

static void btrfs_init_scrub(struct btrfs_fs_info *fs_info)
{
	mutex_init(&fs_info->scrub_lock);
	atomic_set(&fs_info->scrubs_running, 0);
	atomic_set(&fs_info->scrub_pause_req, 0);
	atomic_set(&fs_info->scrubs_paused, 0);
	atomic_set(&fs_info->scrub_cancel_req, 0);
	init_waitqueue_head(&fs_info->scrub_pause_wait);
	refcount_set(&fs_info->scrub_workers_refcnt, 0);
}

static void btrfs_init_balance(struct btrfs_fs_info *fs_info)
{
	spin_lock_init(&fs_info->balance_lock);
	mutex_init(&fs_info->balance_mutex);
	atomic_set(&fs_info->balance_pause_req, 0);
	atomic_set(&fs_info->balance_cancel_req, 0);
	fs_info->balance_ctl = NULL;
	init_waitqueue_head(&fs_info->balance_wait_q);
}

static void btrfs_init_btree_inode(struct btrfs_fs_info *fs_info)
{
	struct inode *inode = fs_info->btree_inode;

	inode->i_ino = BTRFS_BTREE_INODE_OBJECTID;
	set_nlink(inode, 1);
	/*
	 * we set the i_size on the btree inode to the max possible int.
	 * the real end of the address space is determined by all of
	 * the devices in the system
	 */
	inode->i_size = OFFSET_MAX;
	inode->i_mapping->a_ops = &btree_aops;

	RB_CLEAR_NODE(&BTRFS_I(inode)->rb_node);
	extent_io_tree_init(fs_info, &BTRFS_I(inode)->io_tree,
			    IO_TREE_BTREE_INODE_IO, inode);
	BTRFS_I(inode)->io_tree.track_uptodate = false;
	extent_map_tree_init(&BTRFS_I(inode)->extent_tree);

	BTRFS_I(inode)->root = btrfs_grab_root(fs_info->tree_root);
	memset(&BTRFS_I(inode)->location, 0, sizeof(struct btrfs_key));
	set_bit(BTRFS_INODE_DUMMY, &BTRFS_I(inode)->runtime_flags);
	btrfs_insert_inode_hash(inode);
}

static void btrfs_init_dev_replace_locks(struct btrfs_fs_info *fs_info)
{
	mutex_init(&fs_info->dev_replace.lock_finishing_cancel_unmount);
	init_rwsem(&fs_info->dev_replace.rwsem);
	init_waitqueue_head(&fs_info->dev_replace.replace_wait);
}

static void btrfs_init_qgroup(struct btrfs_fs_info *fs_info)
{
	spin_lock_init(&fs_info->qgroup_lock);
	mutex_init(&fs_info->qgroup_ioctl_lock);
	fs_info->qgroup_tree = RB_ROOT;
	INIT_LIST_HEAD(&fs_info->dirty_qgroups);
	fs_info->qgroup_seq = 1;
	fs_info->qgroup_ulist = NULL;
	fs_info->qgroup_rescan_running = false;
	mutex_init(&fs_info->qgroup_rescan_lock);
}

static int btrfs_init_workqueues(struct btrfs_fs_info *fs_info,
		struct btrfs_fs_devices *fs_devices)
{
	u32 max_active = fs_info->thread_pool_size;
	unsigned int flags = WQ_MEM_RECLAIM | WQ_FREEZABLE | WQ_UNBOUND;

	fs_info->workers =
		btrfs_alloc_workqueue(fs_info, "worker",
				      flags | WQ_HIGHPRI, max_active, 16);

	fs_info->delalloc_workers =
		btrfs_alloc_workqueue(fs_info, "delalloc",
				      flags, max_active, 2);

	fs_info->flush_workers =
		btrfs_alloc_workqueue(fs_info, "flush_delalloc",
				      flags, max_active, 0);

	fs_info->caching_workers =
		btrfs_alloc_workqueue(fs_info, "cache", flags, max_active, 0);

	fs_info->fixup_workers =
		btrfs_alloc_workqueue(fs_info, "fixup", flags, 1, 0);

	/*
	 * endios are largely parallel and should have a very
	 * low idle thresh
	 */
	fs_info->endio_workers =
		btrfs_alloc_workqueue(fs_info, "endio", flags, max_active, 4);
	fs_info->endio_meta_workers =
		btrfs_alloc_workqueue(fs_info, "endio-meta", flags,
				      max_active, 4);
	fs_info->endio_meta_write_workers =
		btrfs_alloc_workqueue(fs_info, "endio-meta-write", flags,
				      max_active, 2);
	fs_info->endio_raid56_workers =
		btrfs_alloc_workqueue(fs_info, "endio-raid56", flags,
				      max_active, 4);
	fs_info->rmw_workers =
		btrfs_alloc_workqueue(fs_info, "rmw", flags, max_active, 2);
	fs_info->endio_write_workers =
		btrfs_alloc_workqueue(fs_info, "endio-write", flags,
				      max_active, 2);
	fs_info->endio_freespace_worker =
		btrfs_alloc_workqueue(fs_info, "freespace-write", flags,
				      max_active, 0);
	fs_info->delayed_workers =
		btrfs_alloc_workqueue(fs_info, "delayed-meta", flags,
				      max_active, 0);
	fs_info->readahead_workers =
		btrfs_alloc_workqueue(fs_info, "readahead", flags,
				      max_active, 2);
	fs_info->qgroup_rescan_workers =
		btrfs_alloc_workqueue(fs_info, "qgroup-rescan", flags, 1, 0);
	fs_info->discard_ctl.discard_workers =
		alloc_workqueue("btrfs_discard", WQ_UNBOUND | WQ_FREEZABLE, 1);

	if (!(fs_info->workers && fs_info->delalloc_workers &&
	      fs_info->flush_workers &&
	      fs_info->endio_workers && fs_info->endio_meta_workers &&
	      fs_info->endio_meta_write_workers &&
	      fs_info->endio_write_workers && fs_info->endio_raid56_workers &&
	      fs_info->endio_freespace_worker && fs_info->rmw_workers &&
	      fs_info->caching_workers && fs_info->readahead_workers &&
	      fs_info->fixup_workers && fs_info->delayed_workers &&
	      fs_info->qgroup_rescan_workers &&
	      fs_info->discard_ctl.discard_workers)) {
		return -ENOMEM;
	}

	return 0;
}

static int btrfs_init_csum_hash(struct btrfs_fs_info *fs_info, u16 csum_type)
{
	struct crypto_shash *csum_shash;
	const char *csum_driver = btrfs_super_csum_driver(csum_type);

	csum_shash = crypto_alloc_shash(csum_driver, 0, 0);

	if (IS_ERR(csum_shash)) {
		btrfs_err(fs_info, "error allocating %s hash for checksum",
			  csum_driver);
		return PTR_ERR(csum_shash);
	}

	fs_info->csum_shash = csum_shash;

	return 0;
}

static int btrfs_replay_log(struct btrfs_fs_info *fs_info,
			    struct btrfs_fs_devices *fs_devices)
{
	int ret;
	struct btrfs_root *log_tree_root;
	struct btrfs_super_block *disk_super = fs_info->super_copy;
	u64 bytenr = btrfs_super_log_root(disk_super);
	int level = btrfs_super_log_root_level(disk_super);

	if (fs_devices->rw_devices == 0) {
		btrfs_warn(fs_info, "log replay required on RO media");
		return -EIO;
	}

	log_tree_root = btrfs_alloc_root(fs_info, BTRFS_TREE_LOG_OBJECTID,
					 GFP_KERNEL);
	if (!log_tree_root)
		return -ENOMEM;

	log_tree_root->node = read_tree_block(fs_info, bytenr,
					      fs_info->generation + 1,
					      level, NULL);
	if (IS_ERR(log_tree_root->node)) {
		btrfs_warn(fs_info, "failed to read log tree");
		ret = PTR_ERR(log_tree_root->node);
		log_tree_root->node = NULL;
		btrfs_put_root(log_tree_root);
		return ret;
	} else if (!extent_buffer_uptodate(log_tree_root->node)) {
		btrfs_err(fs_info, "failed to read log tree");
		btrfs_put_root(log_tree_root);
		return -EIO;
	}
	/* returns with log_tree_root freed on success */
	ret = btrfs_recover_log_trees(log_tree_root);
	if (ret) {
		btrfs_handle_fs_error(fs_info, ret,
				      "Failed to recover log tree");
		btrfs_put_root(log_tree_root);
		return ret;
	}

	if (sb_rdonly(fs_info->sb)) {
		ret = btrfs_commit_super(fs_info);
		if (ret)
			return ret;
	}

	return 0;
}

static int btrfs_read_roots(struct btrfs_fs_info *fs_info)
{
	struct btrfs_root *tree_root = fs_info->tree_root;
	struct btrfs_root *root;
	struct btrfs_key location;
	int ret;

	BUG_ON(!fs_info->tree_root);

	location.objectid = BTRFS_EXTENT_TREE_OBJECTID;
	location.type = BTRFS_ROOT_ITEM_KEY;
	location.offset = 0;

	root = btrfs_read_tree_root(tree_root, &location);
	if (IS_ERR(root)) {
		ret = PTR_ERR(root);
		goto out;
	}
	set_bit(BTRFS_ROOT_TRACK_DIRTY, &root->state);
	fs_info->extent_root = root;

	location.objectid = BTRFS_DEV_TREE_OBJECTID;
	root = btrfs_read_tree_root(tree_root, &location);
	if (IS_ERR(root)) {
		ret = PTR_ERR(root);
		goto out;
	}
	set_bit(BTRFS_ROOT_TRACK_DIRTY, &root->state);
	fs_info->dev_root = root;
	btrfs_init_devices_late(fs_info);

	location.objectid = BTRFS_CSUM_TREE_OBJECTID;
	root = btrfs_read_tree_root(tree_root, &location);
	if (IS_ERR(root)) {
		ret = PTR_ERR(root);
		goto out;
	}
	set_bit(BTRFS_ROOT_TRACK_DIRTY, &root->state);
	fs_info->csum_root = root;

	/*
	 * This tree can share blocks with some other fs tree during relocation
	 * and we need a proper setup by btrfs_get_fs_root
	 */
	root = btrfs_get_fs_root(tree_root->fs_info,
				 BTRFS_DATA_RELOC_TREE_OBJECTID, true);
	if (IS_ERR(root)) {
		ret = PTR_ERR(root);
		goto out;
	}
	set_bit(BTRFS_ROOT_TRACK_DIRTY, &root->state);
	fs_info->data_reloc_root = root;

	location.objectid = BTRFS_QUOTA_TREE_OBJECTID;
	root = btrfs_read_tree_root(tree_root, &location);
	if (!IS_ERR(root)) {
		set_bit(BTRFS_ROOT_TRACK_DIRTY, &root->state);
		set_bit(BTRFS_FS_QUOTA_ENABLED, &fs_info->flags);
		fs_info->quota_root = root;
	}

	location.objectid = BTRFS_UUID_TREE_OBJECTID;
	root = btrfs_read_tree_root(tree_root, &location);
	if (IS_ERR(root)) {
		ret = PTR_ERR(root);
		if (ret != -ENOENT)
			goto out;
	} else {
		set_bit(BTRFS_ROOT_TRACK_DIRTY, &root->state);
		fs_info->uuid_root = root;
	}

	if (btrfs_fs_compat_ro(fs_info, FREE_SPACE_TREE)) {
		location.objectid = BTRFS_FREE_SPACE_TREE_OBJECTID;
		root = btrfs_read_tree_root(tree_root, &location);
		if (IS_ERR(root)) {
			ret = PTR_ERR(root);
			goto out;
		}
		set_bit(BTRFS_ROOT_TRACK_DIRTY, &root->state);
		fs_info->free_space_root = root;
	}

	return 0;
out:
	btrfs_warn(fs_info, "failed to read root (objectid=%llu): %d",
		   location.objectid, ret);
	return ret;
}

/*
 * Real super block validation
 * NOTE: super csum type and incompat features will not be checked here.
 *
 * @sb:		super block to check
 * @mirror_num:	the super block number to check its bytenr:
 * 		0	the primary (1st) sb
 * 		1, 2	2nd and 3rd backup copy
 * 	       -1	skip bytenr check
 */
static int validate_super(struct btrfs_fs_info *fs_info,
			    struct btrfs_super_block *sb, int mirror_num)
{
	u64 nodesize = btrfs_super_nodesize(sb);
	u64 sectorsize = btrfs_super_sectorsize(sb);
	int ret = 0;

	if (btrfs_super_magic(sb) != BTRFS_MAGIC) {
		btrfs_err(fs_info, "no valid FS found");
		ret = -EINVAL;
	}
	if (btrfs_super_flags(sb) & ~BTRFS_SUPER_FLAG_SUPP) {
		btrfs_err(fs_info, "unrecognized or unsupported super flag: %llu",
				btrfs_super_flags(sb) & ~BTRFS_SUPER_FLAG_SUPP);
		ret = -EINVAL;
	}
	if (btrfs_super_root_level(sb) >= BTRFS_MAX_LEVEL) {
		btrfs_err(fs_info, "tree_root level too big: %d >= %d",
				btrfs_super_root_level(sb), BTRFS_MAX_LEVEL);
		ret = -EINVAL;
	}
	if (btrfs_super_chunk_root_level(sb) >= BTRFS_MAX_LEVEL) {
		btrfs_err(fs_info, "chunk_root level too big: %d >= %d",
				btrfs_super_chunk_root_level(sb), BTRFS_MAX_LEVEL);
		ret = -EINVAL;
	}
	if (btrfs_super_log_root_level(sb) >= BTRFS_MAX_LEVEL) {
		btrfs_err(fs_info, "log_root level too big: %d >= %d",
				btrfs_super_log_root_level(sb), BTRFS_MAX_LEVEL);
		ret = -EINVAL;
	}

	/*
	 * Check sectorsize and nodesize first, other check will need it.
	 * Check all possible sectorsize(4K, 8K, 16K, 32K, 64K) here.
	 */
	if (!is_power_of_2(sectorsize) || sectorsize < 4096 ||
	    sectorsize > BTRFS_MAX_METADATA_BLOCKSIZE) {
		btrfs_err(fs_info, "invalid sectorsize %llu", sectorsize);
		ret = -EINVAL;
	}
	/* Only PAGE SIZE is supported yet */
	if (sectorsize != PAGE_SIZE) {
		btrfs_err(fs_info,
			"sectorsize %llu not supported yet, only support %lu",
			sectorsize, PAGE_SIZE);
		ret = -EINVAL;
	}
	if (!is_power_of_2(nodesize) || nodesize < sectorsize ||
	    nodesize > BTRFS_MAX_METADATA_BLOCKSIZE) {
		btrfs_err(fs_info, "invalid nodesize %llu", nodesize);
		ret = -EINVAL;
	}
	if (nodesize != le32_to_cpu(sb->__unused_leafsize)) {
		btrfs_err(fs_info, "invalid leafsize %u, should be %llu",
			  le32_to_cpu(sb->__unused_leafsize), nodesize);
		ret = -EINVAL;
	}

	/* Root alignment check */
	if (!IS_ALIGNED(btrfs_super_root(sb), sectorsize)) {
		btrfs_warn(fs_info, "tree_root block unaligned: %llu",
			   btrfs_super_root(sb));
		ret = -EINVAL;
	}
	if (!IS_ALIGNED(btrfs_super_chunk_root(sb), sectorsize)) {
		btrfs_warn(fs_info, "chunk_root block unaligned: %llu",
			   btrfs_super_chunk_root(sb));
		ret = -EINVAL;
	}
	if (!IS_ALIGNED(btrfs_super_log_root(sb), sectorsize)) {
		btrfs_warn(fs_info, "log_root block unaligned: %llu",
			   btrfs_super_log_root(sb));
		ret = -EINVAL;
	}

	if (memcmp(fs_info->fs_devices->metadata_uuid, sb->dev_item.fsid,
		   BTRFS_FSID_SIZE) != 0) {
		btrfs_err(fs_info,
			"dev_item UUID does not match metadata fsid: %pU != %pU",
			fs_info->fs_devices->metadata_uuid, sb->dev_item.fsid);
		ret = -EINVAL;
	}

	/*
	 * Hint to catch really bogus numbers, bitflips or so, more exact checks are
	 * done later
	 */
	if (btrfs_super_bytes_used(sb) < 6 * btrfs_super_nodesize(sb)) {
		btrfs_err(fs_info, "bytes_used is too small %llu",
			  btrfs_super_bytes_used(sb));
		ret = -EINVAL;
	}
	if (!is_power_of_2(btrfs_super_stripesize(sb))) {
		btrfs_err(fs_info, "invalid stripesize %u",
			  btrfs_super_stripesize(sb));
		ret = -EINVAL;
	}
	if (btrfs_super_num_devices(sb) > (1UL << 31))
		btrfs_warn(fs_info, "suspicious number of devices: %llu",
			   btrfs_super_num_devices(sb));
	if (btrfs_super_num_devices(sb) == 0) {
		btrfs_err(fs_info, "number of devices is 0");
		ret = -EINVAL;
	}

	if (mirror_num >= 0 &&
	    btrfs_super_bytenr(sb) != btrfs_sb_offset(mirror_num)) {
		btrfs_err(fs_info, "super offset mismatch %llu != %u",
			  btrfs_super_bytenr(sb), BTRFS_SUPER_INFO_OFFSET);
		ret = -EINVAL;
	}

	/*
	 * Obvious sys_chunk_array corruptions, it must hold at least one key
	 * and one chunk
	 */
	if (btrfs_super_sys_array_size(sb) > BTRFS_SYSTEM_CHUNK_ARRAY_SIZE) {
		btrfs_err(fs_info, "system chunk array too big %u > %u",
			  btrfs_super_sys_array_size(sb),
			  BTRFS_SYSTEM_CHUNK_ARRAY_SIZE);
		ret = -EINVAL;
	}
	if (btrfs_super_sys_array_size(sb) < sizeof(struct btrfs_disk_key)
			+ sizeof(struct btrfs_chunk)) {
		btrfs_err(fs_info, "system chunk array too small %u < %zu",
			  btrfs_super_sys_array_size(sb),
			  sizeof(struct btrfs_disk_key)
			  + sizeof(struct btrfs_chunk));
		ret = -EINVAL;
	}

	/*
	 * The generation is a global counter, we'll trust it more than the others
	 * but it's still possible that it's the one that's wrong.
	 */
	if (btrfs_super_generation(sb) < btrfs_super_chunk_root_generation(sb))
		btrfs_warn(fs_info,
			"suspicious: generation < chunk_root_generation: %llu < %llu",
			btrfs_super_generation(sb),
			btrfs_super_chunk_root_generation(sb));
	if (btrfs_super_generation(sb) < btrfs_super_cache_generation(sb)
	    && btrfs_super_cache_generation(sb) != (u64)-1)
		btrfs_warn(fs_info,
			"suspicious: generation < cache_generation: %llu < %llu",
			btrfs_super_generation(sb),
			btrfs_super_cache_generation(sb));

	return ret;
}

/*
 * Validation of super block at mount time.
 * Some checks already done early at mount time, like csum type and incompat
 * flags will be skipped.
 */
static int btrfs_validate_mount_super(struct btrfs_fs_info *fs_info)
{
	return validate_super(fs_info, fs_info->super_copy, 0);
}

/*
 * Validation of super block at write time.
 * Some checks like bytenr check will be skipped as their values will be
 * overwritten soon.
 * Extra checks like csum type and incompat flags will be done here.
 */
static int btrfs_validate_write_super(struct btrfs_fs_info *fs_info,
				      struct btrfs_super_block *sb)
{
	int ret;

	ret = validate_super(fs_info, sb, -1);
	if (ret < 0)
		goto out;
	if (!btrfs_supported_super_csum(btrfs_super_csum_type(sb))) {
		ret = -EUCLEAN;
		btrfs_err(fs_info, "invalid csum type, has %u want %u",
			  btrfs_super_csum_type(sb), BTRFS_CSUM_TYPE_CRC32);
		goto out;
	}
	if (btrfs_super_incompat_flags(sb) & ~BTRFS_FEATURE_INCOMPAT_SUPP) {
		ret = -EUCLEAN;
		btrfs_err(fs_info,
		"invalid incompat flags, has 0x%llx valid mask 0x%llx",
			  btrfs_super_incompat_flags(sb),
			  (unsigned long long)BTRFS_FEATURE_INCOMPAT_SUPP);
		goto out;
	}
out:
	if (ret < 0)
		btrfs_err(fs_info,
		"super block corruption detected before writing it to disk");
	return ret;
}

static int __cold init_tree_roots(struct btrfs_fs_info *fs_info)
{
	int backup_index = find_newest_super_backup(fs_info);
	struct btrfs_super_block *sb = fs_info->super_copy;
	struct btrfs_root *tree_root = fs_info->tree_root;
	bool handle_error = false;
	int ret = 0;
	int i;

	for (i = 0; i < BTRFS_NUM_BACKUP_ROOTS; i++) {
		u64 generation;
		int level;

		if (handle_error) {
			if (!IS_ERR(tree_root->node))
				free_extent_buffer(tree_root->node);
			tree_root->node = NULL;

			if (!btrfs_test_opt(fs_info, USEBACKUPROOT))
				break;

			free_root_pointers(fs_info, 0);

			/*
			 * Don't use the log in recovery mode, it won't be
			 * valid
			 */
			btrfs_set_super_log_root(sb, 0);

			/* We can't trust the free space cache either */
			btrfs_set_opt(fs_info->mount_opt, CLEAR_CACHE);

			ret = read_backup_root(fs_info, i);
			backup_index = ret;
			if (ret < 0)
				return ret;
		}
		generation = btrfs_super_generation(sb);
		level = btrfs_super_root_level(sb);
		tree_root->node = read_tree_block(fs_info, btrfs_super_root(sb),
						  generation, level, NULL);
		if (IS_ERR(tree_root->node)) {
			handle_error = true;
			ret = PTR_ERR(tree_root->node);
			tree_root->node = NULL;
			btrfs_warn(fs_info, "couldn't read tree root");
			continue;

		} else if (!extent_buffer_uptodate(tree_root->node)) {
			handle_error = true;
			ret = -EIO;
			btrfs_warn(fs_info, "error while reading tree root");
			continue;
		}

		btrfs_set_root_node(&tree_root->root_item, tree_root->node);
		tree_root->commit_root = btrfs_root_node(tree_root);
		btrfs_set_root_refs(&tree_root->root_item, 1);

		/*
		 * No need to hold btrfs_root::objectid_mutex since the fs
		 * hasn't been fully initialised and we are the only user
		 */
		ret = btrfs_find_highest_objectid(tree_root,
						&tree_root->highest_objectid);
		if (ret < 0) {
			handle_error = true;
			continue;
		}

		ASSERT(tree_root->highest_objectid <= BTRFS_LAST_FREE_OBJECTID);

		ret = btrfs_read_roots(fs_info);
		if (ret < 0) {
			handle_error = true;
			continue;
		}

		/* All successful */
		fs_info->generation = generation;
		fs_info->last_trans_committed = generation;

		/* Always begin writing backup roots after the one being used */
		if (backup_index < 0) {
			fs_info->backup_root_index = 0;
		} else {
			fs_info->backup_root_index = backup_index + 1;
			fs_info->backup_root_index %= BTRFS_NUM_BACKUP_ROOTS;
		}
		break;
	}

	return ret;
}

void btrfs_init_fs_info(struct btrfs_fs_info *fs_info)
{
	INIT_RADIX_TREE(&fs_info->fs_roots_radix, GFP_ATOMIC);
	INIT_RADIX_TREE(&fs_info->buffer_radix, GFP_ATOMIC);
	INIT_LIST_HEAD(&fs_info->trans_list);
	INIT_LIST_HEAD(&fs_info->dead_roots);
	INIT_LIST_HEAD(&fs_info->delayed_iputs);
	INIT_LIST_HEAD(&fs_info->delalloc_roots);
	INIT_LIST_HEAD(&fs_info->caching_block_groups);
	spin_lock_init(&fs_info->delalloc_root_lock);
	spin_lock_init(&fs_info->trans_lock);
	spin_lock_init(&fs_info->fs_roots_radix_lock);
	spin_lock_init(&fs_info->delayed_iput_lock);
	spin_lock_init(&fs_info->defrag_inodes_lock);
	spin_lock_init(&fs_info->super_lock);
	spin_lock_init(&fs_info->buffer_lock);
	spin_lock_init(&fs_info->unused_bgs_lock);
	rwlock_init(&fs_info->tree_mod_log_lock);
	mutex_init(&fs_info->unused_bg_unpin_mutex);
	mutex_init(&fs_info->delete_unused_bgs_mutex);
	mutex_init(&fs_info->reloc_mutex);
	mutex_init(&fs_info->delalloc_root_mutex);
	seqlock_init(&fs_info->profiles_lock);

	INIT_LIST_HEAD(&fs_info->dirty_cowonly_roots);
	INIT_LIST_HEAD(&fs_info->space_info);
	INIT_LIST_HEAD(&fs_info->tree_mod_seq_list);
	INIT_LIST_HEAD(&fs_info->unused_bgs);
#ifdef CONFIG_BTRFS_DEBUG
	INIT_LIST_HEAD(&fs_info->allocated_roots);
	INIT_LIST_HEAD(&fs_info->allocated_ebs);
	spin_lock_init(&fs_info->eb_leak_lock);
#endif
	extent_map_tree_init(&fs_info->mapping_tree);
	btrfs_init_block_rsv(&fs_info->global_block_rsv,
			     BTRFS_BLOCK_RSV_GLOBAL);
	btrfs_init_block_rsv(&fs_info->trans_block_rsv, BTRFS_BLOCK_RSV_TRANS);
	btrfs_init_block_rsv(&fs_info->chunk_block_rsv, BTRFS_BLOCK_RSV_CHUNK);
	btrfs_init_block_rsv(&fs_info->empty_block_rsv, BTRFS_BLOCK_RSV_EMPTY);
	btrfs_init_block_rsv(&fs_info->delayed_block_rsv,
			     BTRFS_BLOCK_RSV_DELOPS);
	btrfs_init_block_rsv(&fs_info->delayed_refs_rsv,
			     BTRFS_BLOCK_RSV_DELREFS);

	atomic_set(&fs_info->async_delalloc_pages, 0);
	atomic_set(&fs_info->defrag_running, 0);
	atomic_set(&fs_info->reada_works_cnt, 0);
	atomic_set(&fs_info->nr_delayed_iputs, 0);
	atomic64_set(&fs_info->tree_mod_seq, 0);
	fs_info->max_inline = BTRFS_DEFAULT_MAX_INLINE;
	fs_info->metadata_ratio = 0;
	fs_info->defrag_inodes = RB_ROOT;
	atomic64_set(&fs_info->free_chunk_space, 0);
	fs_info->tree_mod_log = RB_ROOT;
	fs_info->commit_interval = BTRFS_DEFAULT_COMMIT_INTERVAL;
	fs_info->avg_delayed_ref_runtime = NSEC_PER_SEC >> 6; /* div by 64 */
	/* readahead state */
	INIT_RADIX_TREE(&fs_info->reada_tree, GFP_NOFS & ~__GFP_DIRECT_RECLAIM);
	spin_lock_init(&fs_info->reada_lock);
	btrfs_init_ref_verify(fs_info);

	fs_info->thread_pool_size = min_t(unsigned long,
					  num_online_cpus() + 2, 8);

	INIT_LIST_HEAD(&fs_info->ordered_roots);
	spin_lock_init(&fs_info->ordered_root_lock);

	btrfs_init_scrub(fs_info);
#ifdef CONFIG_BTRFS_FS_CHECK_INTEGRITY
	fs_info->check_integrity_print_mask = 0;
#endif
	btrfs_init_balance(fs_info);
	btrfs_init_async_reclaim_work(fs_info);

	spin_lock_init(&fs_info->block_group_cache_lock);
	fs_info->block_group_cache_tree = RB_ROOT;
	fs_info->first_logical_byte = (u64)-1;

	extent_io_tree_init(fs_info, &fs_info->excluded_extents,
			    IO_TREE_FS_EXCLUDED_EXTENTS, NULL);
	set_bit(BTRFS_FS_BARRIER, &fs_info->flags);

	mutex_init(&fs_info->ordered_operations_mutex);
	mutex_init(&fs_info->tree_log_mutex);
	mutex_init(&fs_info->chunk_mutex);
	mutex_init(&fs_info->transaction_kthread_mutex);
	mutex_init(&fs_info->cleaner_mutex);
	mutex_init(&fs_info->ro_block_group_mutex);
	init_rwsem(&fs_info->commit_root_sem);
	init_rwsem(&fs_info->cleanup_work_sem);
	init_rwsem(&fs_info->subvol_sem);
	sema_init(&fs_info->uuid_tree_rescan_sem, 1);

	btrfs_init_dev_replace_locks(fs_info);
	btrfs_init_qgroup(fs_info);
	btrfs_discard_init(fs_info);

	btrfs_init_free_cluster(&fs_info->meta_alloc_cluster);
	btrfs_init_free_cluster(&fs_info->data_alloc_cluster);

	init_waitqueue_head(&fs_info->transaction_throttle);
	init_waitqueue_head(&fs_info->transaction_wait);
	init_waitqueue_head(&fs_info->transaction_blocked_wait);
	init_waitqueue_head(&fs_info->async_submit_wait);
	init_waitqueue_head(&fs_info->delayed_iputs_wait);

	/* Usable values until the real ones are cached from the superblock */
	fs_info->nodesize = 4096;
	fs_info->sectorsize = 4096;
	fs_info->stripesize = 4096;

	spin_lock_init(&fs_info->swapfile_pins_lock);
	fs_info->swapfile_pins = RB_ROOT;

	fs_info->send_in_progress = 0;
}

static int init_mount_fs_info(struct btrfs_fs_info *fs_info, struct super_block *sb)
{
	int ret;

	fs_info->sb = sb;
	sb->s_blocksize = BTRFS_BDEV_BLOCKSIZE;
	sb->s_blocksize_bits = blksize_bits(BTRFS_BDEV_BLOCKSIZE);

	ret = percpu_counter_init(&fs_info->dio_bytes, 0, GFP_KERNEL);
	if (ret)
		return ret;

	ret = percpu_counter_init(&fs_info->dirty_metadata_bytes, 0, GFP_KERNEL);
	if (ret)
		return ret;

	fs_info->dirty_metadata_batch = PAGE_SIZE *
					(1 + ilog2(nr_cpu_ids));

	ret = percpu_counter_init(&fs_info->delalloc_bytes, 0, GFP_KERNEL);
	if (ret)
		return ret;

	ret = percpu_counter_init(&fs_info->dev_replace.bio_counter, 0,
			GFP_KERNEL);
	if (ret)
		return ret;

	fs_info->delayed_root = kmalloc(sizeof(struct btrfs_delayed_root),
					GFP_KERNEL);
	if (!fs_info->delayed_root)
		return -ENOMEM;
	btrfs_init_delayed_root(fs_info->delayed_root);

	return btrfs_alloc_stripe_hash_table(fs_info);
}

static int btrfs_uuid_rescan_kthread(void *data)
{
	struct btrfs_fs_info *fs_info = (struct btrfs_fs_info *)data;
	int ret;

	/*
	 * 1st step is to iterate through the existing UUID tree and
	 * to delete all entries that contain outdated data.
	 * 2nd step is to add all missing entries to the UUID tree.
	 */
	ret = btrfs_uuid_tree_iterate(fs_info);
	if (ret < 0) {
		if (ret != -EINTR)
			btrfs_warn(fs_info, "iterating uuid_tree failed %d",
				   ret);
		up(&fs_info->uuid_tree_rescan_sem);
		return ret;
	}
	return btrfs_uuid_scan_kthread(data);
}

static int btrfs_check_uuid_tree(struct btrfs_fs_info *fs_info)
{
	struct task_struct *task;

	down(&fs_info->uuid_tree_rescan_sem);
	task = kthread_run(btrfs_uuid_rescan_kthread, fs_info, "btrfs-uuid");
	if (IS_ERR(task)) {
		/* fs_info->update_uuid_tree_gen remains 0 in all error case */
		btrfs_warn(fs_info, "failed to start uuid_rescan task");
		up(&fs_info->uuid_tree_rescan_sem);
		return PTR_ERR(task);
	}

	return 0;
}

int __cold open_ctree(struct super_block *sb, struct btrfs_fs_devices *fs_devices,
		      char *options)
{
	u32 sectorsize;
	u32 nodesize;
	u32 stripesize;
	u64 generation;
	u64 features;
	u16 csum_type;
	struct btrfs_super_block *disk_super;
	struct btrfs_fs_info *fs_info = btrfs_sb(sb);
	struct btrfs_root *tree_root;
	struct btrfs_root *chunk_root;
	int ret;
	int err = -EINVAL;
	int clear_free_space_tree = 0;
	int level;

	ret = init_mount_fs_info(fs_info, sb);
	if (ret) {
		err = ret;
		goto fail;
	}

	/* These need to be init'ed before we start creating inodes and such. */
	tree_root = btrfs_alloc_root(fs_info, BTRFS_ROOT_TREE_OBJECTID,
				     GFP_KERNEL);
	fs_info->tree_root = tree_root;
	chunk_root = btrfs_alloc_root(fs_info, BTRFS_CHUNK_TREE_OBJECTID,
				      GFP_KERNEL);
	fs_info->chunk_root = chunk_root;
	if (!tree_root || !chunk_root) {
		err = -ENOMEM;
		goto fail;
	}

	fs_info->btree_inode = new_inode(sb);
	if (!fs_info->btree_inode) {
		err = -ENOMEM;
		goto fail;
	}
	mapping_set_gfp_mask(fs_info->btree_inode->i_mapping, GFP_NOFS);
	btrfs_init_btree_inode(fs_info);

	invalidate_bdev(fs_devices->latest_bdev);

	/*
	 * Read super block and check the signature bytes only
	 */
	disk_super = btrfs_read_dev_super(fs_devices->latest_bdev);
	if (IS_ERR(disk_super)) {
		err = PTR_ERR(disk_super);
		goto fail_alloc;
	}

	/*
	 * Verify the type first, if that or the checksum value are
	 * corrupted, we'll find out
	 */
	csum_type = btrfs_super_csum_type(disk_super);
	if (!btrfs_supported_super_csum(csum_type)) {
		btrfs_err(fs_info, "unsupported checksum algorithm: %u",
			  csum_type);
		err = -EINVAL;
		btrfs_release_disk_super(disk_super);
		goto fail_alloc;
	}

	ret = btrfs_init_csum_hash(fs_info, csum_type);
	if (ret) {
		err = ret;
		btrfs_release_disk_super(disk_super);
		goto fail_alloc;
	}

	/*
	 * We want to check superblock checksum, the type is stored inside.
	 * Pass the whole disk block of size BTRFS_SUPER_INFO_SIZE (4k).
	 */
	if (btrfs_check_super_csum(fs_info, (u8 *)disk_super)) {
		btrfs_err(fs_info, "superblock checksum mismatch");
		err = -EINVAL;
		btrfs_release_disk_super(disk_super);
		goto fail_alloc;
	}

	/*
	 * super_copy is zeroed at allocation time and we never touch the
	 * following bytes up to INFO_SIZE, the checksum is calculated from
	 * the whole block of INFO_SIZE
	 */
	memcpy(fs_info->super_copy, disk_super, sizeof(*fs_info->super_copy));
	btrfs_release_disk_super(disk_super);

	disk_super = fs_info->super_copy;

	ASSERT(!memcmp(fs_info->fs_devices->fsid, fs_info->super_copy->fsid,
		       BTRFS_FSID_SIZE));

	if (btrfs_fs_incompat(fs_info, METADATA_UUID)) {
		ASSERT(!memcmp(fs_info->fs_devices->metadata_uuid,
				fs_info->super_copy->metadata_uuid,
				BTRFS_FSID_SIZE));
	}

	features = btrfs_super_flags(disk_super);
	if (features & BTRFS_SUPER_FLAG_CHANGING_FSID_V2) {
		features &= ~BTRFS_SUPER_FLAG_CHANGING_FSID_V2;
		btrfs_set_super_flags(disk_super, features);
		btrfs_info(fs_info,
			"found metadata UUID change in progress flag, clearing");
	}

	memcpy(fs_info->super_for_commit, fs_info->super_copy,
	       sizeof(*fs_info->super_for_commit));

	ret = btrfs_validate_mount_super(fs_info);
	if (ret) {
		btrfs_err(fs_info, "superblock contains fatal errors");
		err = -EINVAL;
		goto fail_alloc;
	}

	if (!btrfs_super_root(disk_super))
		goto fail_alloc;

	/* check FS state, whether FS is broken. */
	if (btrfs_super_flags(disk_super) & BTRFS_SUPER_FLAG_ERROR)
		set_bit(BTRFS_FS_STATE_ERROR, &fs_info->fs_state);

	/*
	 * In the long term, we'll store the compression type in the super
	 * block, and it'll be used for per file compression control.
	 */
	fs_info->compress_type = BTRFS_COMPRESS_ZLIB;

	ret = btrfs_parse_options(fs_info, options, sb->s_flags);
	if (ret) {
		err = ret;
		goto fail_alloc;
	}

	features = btrfs_super_incompat_flags(disk_super) &
		~BTRFS_FEATURE_INCOMPAT_SUPP;
	if (features) {
		btrfs_err(fs_info,
		    "cannot mount because of unsupported optional features (%llx)",
		    features);
		err = -EINVAL;
		goto fail_alloc;
	}

	features = btrfs_super_incompat_flags(disk_super);
	features |= BTRFS_FEATURE_INCOMPAT_MIXED_BACKREF;
	if (fs_info->compress_type == BTRFS_COMPRESS_LZO)
		features |= BTRFS_FEATURE_INCOMPAT_COMPRESS_LZO;
	else if (fs_info->compress_type == BTRFS_COMPRESS_ZSTD)
		features |= BTRFS_FEATURE_INCOMPAT_COMPRESS_ZSTD;

	if (features & BTRFS_FEATURE_INCOMPAT_SKINNY_METADATA)
		btrfs_info(fs_info, "has skinny extents");

	/*
	 * flag our filesystem as having big metadata blocks if
	 * they are bigger than the page size
	 */
	if (btrfs_super_nodesize(disk_super) > PAGE_SIZE) {
		if (!(features & BTRFS_FEATURE_INCOMPAT_BIG_METADATA))
			btrfs_info(fs_info,
				"flagging fs with big metadata feature");
		features |= BTRFS_FEATURE_INCOMPAT_BIG_METADATA;
	}

	nodesize = btrfs_super_nodesize(disk_super);
	sectorsize = btrfs_super_sectorsize(disk_super);
	stripesize = sectorsize;
	fs_info->dirty_metadata_batch = nodesize * (1 + ilog2(nr_cpu_ids));
	fs_info->delalloc_batch = sectorsize * 512 * (1 + ilog2(nr_cpu_ids));

	/* Cache block sizes */
	fs_info->nodesize = nodesize;
	fs_info->sectorsize = sectorsize;
	fs_info->stripesize = stripesize;

	/*
	 * mixed block groups end up with duplicate but slightly offset
	 * extent buffers for the same range.  It leads to corruptions
	 */
	if ((features & BTRFS_FEATURE_INCOMPAT_MIXED_GROUPS) &&
	    (sectorsize != nodesize)) {
		btrfs_err(fs_info,
"unequal nodesize/sectorsize (%u != %u) are not allowed for mixed block groups",
			nodesize, sectorsize);
		goto fail_alloc;
	}

	/*
	 * Needn't use the lock because there is no other task which will
	 * update the flag.
	 */
	btrfs_set_super_incompat_flags(disk_super, features);

	features = btrfs_super_compat_ro_flags(disk_super) &
		~BTRFS_FEATURE_COMPAT_RO_SUPP;
	if (!sb_rdonly(sb) && features) {
		btrfs_err(fs_info,
	"cannot mount read-write because of unsupported optional features (%llx)",
		       features);
		err = -EINVAL;
		goto fail_alloc;
	}

	ret = btrfs_init_workqueues(fs_info, fs_devices);
	if (ret) {
		err = ret;
		goto fail_sb_buffer;
	}

	sb->s_bdi->ra_pages *= btrfs_super_num_devices(disk_super);
	sb->s_bdi->ra_pages = max(sb->s_bdi->ra_pages, SZ_4M / PAGE_SIZE);

	sb->s_blocksize = sectorsize;
	sb->s_blocksize_bits = blksize_bits(sectorsize);
	memcpy(&sb->s_uuid, fs_info->fs_devices->fsid, BTRFS_FSID_SIZE);

	mutex_lock(&fs_info->chunk_mutex);
	ret = btrfs_read_sys_array(fs_info);
	mutex_unlock(&fs_info->chunk_mutex);
	if (ret) {
		btrfs_err(fs_info, "failed to read the system array: %d", ret);
		goto fail_sb_buffer;
	}

	generation = btrfs_super_chunk_root_generation(disk_super);
	level = btrfs_super_chunk_root_level(disk_super);

	chunk_root->node = read_tree_block(fs_info,
					   btrfs_super_chunk_root(disk_super),
					   generation, level, NULL);
	if (IS_ERR(chunk_root->node) ||
	    !extent_buffer_uptodate(chunk_root->node)) {
		btrfs_err(fs_info, "failed to read chunk root");
		if (!IS_ERR(chunk_root->node))
			free_extent_buffer(chunk_root->node);
		chunk_root->node = NULL;
		goto fail_tree_roots;
	}
	btrfs_set_root_node(&chunk_root->root_item, chunk_root->node);
	chunk_root->commit_root = btrfs_root_node(chunk_root);

	read_extent_buffer(chunk_root->node, fs_info->chunk_tree_uuid,
			   offsetof(struct btrfs_header, chunk_tree_uuid),
			   BTRFS_UUID_SIZE);

	ret = btrfs_read_chunk_tree(fs_info);
	if (ret) {
		btrfs_err(fs_info, "failed to read chunk tree: %d", ret);
		goto fail_tree_roots;
	}

	/*
	 * Keep the devid that is marked to be the target device for the
	 * device replace procedure
	 */
	btrfs_free_extra_devids(fs_devices, 0);

	if (!fs_devices->latest_bdev) {
		btrfs_err(fs_info, "failed to read devices");
		goto fail_tree_roots;
	}

	ret = init_tree_roots(fs_info);
	if (ret)
		goto fail_tree_roots;

	/*
	 * If we have a uuid root and we're not being told to rescan we need to
	 * check the generation here so we can set the
	 * BTRFS_FS_UPDATE_UUID_TREE_GEN bit.  Otherwise we could commit the
	 * transaction during a balance or the log replay without updating the
	 * uuid generation, and then if we crash we would rescan the uuid tree,
	 * even though it was perfectly fine.
	 */
	if (fs_info->uuid_root && !btrfs_test_opt(fs_info, RESCAN_UUID_TREE) &&
	    fs_info->generation == btrfs_super_uuid_tree_generation(disk_super))
		set_bit(BTRFS_FS_UPDATE_UUID_TREE_GEN, &fs_info->flags);

	/*
	 * If we have a uuid root and we're not being told to rescan we need to
	 * check the generation here so we can set the
	 * BTRFS_FS_UPDATE_UUID_TREE_GEN bit.  Otherwise we could commit the
	 * transaction during a balance or the log replay without updating the
	 * uuid generation, and then if we crash we would rescan the uuid tree,
	 * even though it was perfectly fine.
	 */
	if (fs_info->uuid_root && !btrfs_test_opt(fs_info, RESCAN_UUID_TREE) &&
	    fs_info->generation == btrfs_super_uuid_tree_generation(disk_super))
		set_bit(BTRFS_FS_UPDATE_UUID_TREE_GEN, &fs_info->flags);

	ret = btrfs_verify_dev_extents(fs_info);
	if (ret) {
		btrfs_err(fs_info,
			  "failed to verify dev extents against chunks: %d",
			  ret);
		goto fail_block_groups;
	}
	ret = btrfs_recover_balance(fs_info);
	if (ret) {
		btrfs_err(fs_info, "failed to recover balance: %d", ret);
		goto fail_block_groups;
	}

	ret = btrfs_init_dev_stats(fs_info);
	if (ret) {
		btrfs_err(fs_info, "failed to init dev_stats: %d", ret);
		goto fail_block_groups;
	}

	ret = btrfs_init_dev_replace(fs_info);
	if (ret) {
		btrfs_err(fs_info, "failed to init dev_replace: %d", ret);
		goto fail_block_groups;
	}

	btrfs_free_extra_devids(fs_devices, 1);

	ret = btrfs_sysfs_add_fsid(fs_devices);
	if (ret) {
		btrfs_err(fs_info, "failed to init sysfs fsid interface: %d",
				ret);
		goto fail_block_groups;
	}

	ret = btrfs_sysfs_add_mounted(fs_info);
	if (ret) {
		btrfs_err(fs_info, "failed to init sysfs interface: %d", ret);
		goto fail_fsdev_sysfs;
	}

	ret = btrfs_init_space_info(fs_info);
	if (ret) {
		btrfs_err(fs_info, "failed to initialize space info: %d", ret);
		goto fail_sysfs;
	}

	ret = btrfs_read_block_groups(fs_info);
	if (ret) {
		btrfs_err(fs_info, "failed to read block groups: %d", ret);
		goto fail_sysfs;
	}

	if (!sb_rdonly(sb) && !btrfs_check_rw_degradable(fs_info, NULL)) {
		btrfs_warn(fs_info,
		"writable mount is not allowed due to too many missing devices");
		goto fail_sysfs;
	}

	fs_info->cleaner_kthread = kthread_run(cleaner_kthread, tree_root,
					       "btrfs-cleaner");
	if (IS_ERR(fs_info->cleaner_kthread))
		goto fail_sysfs;

	fs_info->transaction_kthread = kthread_run(transaction_kthread,
						   tree_root,
						   "btrfs-transaction");
	if (IS_ERR(fs_info->transaction_kthread))
		goto fail_cleaner;

	if (!btrfs_test_opt(fs_info, NOSSD) &&
	    !fs_info->fs_devices->rotating) {
		btrfs_set_and_info(fs_info, SSD, "enabling ssd optimizations");
	}

	/*
	 * Mount does not set all options immediately, we can do it now and do
	 * not have to wait for transaction commit
	 */
	btrfs_apply_pending_changes(fs_info);

#ifdef CONFIG_BTRFS_FS_CHECK_INTEGRITY
	if (btrfs_test_opt(fs_info, CHECK_INTEGRITY)) {
		ret = btrfsic_mount(fs_info, fs_devices,
				    btrfs_test_opt(fs_info,
					CHECK_INTEGRITY_INCLUDING_EXTENT_DATA) ?
				    1 : 0,
				    fs_info->check_integrity_print_mask);
		if (ret)
			btrfs_warn(fs_info,
				"failed to initialize integrity check module: %d",
				ret);
	}
#endif
	ret = btrfs_read_qgroup_config(fs_info);
	if (ret)
		goto fail_trans_kthread;

	if (btrfs_build_ref_tree(fs_info))
		btrfs_err(fs_info, "couldn't build ref tree");

	/* do not make disk changes in broken FS or nologreplay is given */
	if (btrfs_super_log_root(disk_super) != 0 &&
	    !btrfs_test_opt(fs_info, NOLOGREPLAY)) {
		btrfs_info(fs_info, "start tree-log replay");
		ret = btrfs_replay_log(fs_info, fs_devices);
		if (ret) {
			err = ret;
			goto fail_qgroup;
		}
	}

	ret = btrfs_find_orphan_roots(fs_info);
	if (ret)
		goto fail_qgroup;

	if (!sb_rdonly(sb)) {
		ret = btrfs_cleanup_fs_roots(fs_info);
		if (ret)
			goto fail_qgroup;

		mutex_lock(&fs_info->cleaner_mutex);
		ret = btrfs_recover_relocation(tree_root);
		mutex_unlock(&fs_info->cleaner_mutex);
		if (ret < 0) {
			btrfs_warn(fs_info, "failed to recover relocation: %d",
					ret);
			err = -EINVAL;
			goto fail_qgroup;
		}
	}

	fs_info->fs_root = btrfs_get_fs_root(fs_info, BTRFS_FS_TREE_OBJECTID, true);
	if (IS_ERR(fs_info->fs_root)) {
		err = PTR_ERR(fs_info->fs_root);
		btrfs_warn(fs_info, "failed to read fs tree: %d", err);
		fs_info->fs_root = NULL;
		goto fail_qgroup;
	}

	if (sb_rdonly(sb))
		return 0;

	if (btrfs_test_opt(fs_info, CLEAR_CACHE) &&
	    btrfs_fs_compat_ro(fs_info, FREE_SPACE_TREE)) {
		clear_free_space_tree = 1;
	} else if (btrfs_fs_compat_ro(fs_info, FREE_SPACE_TREE) &&
		   !btrfs_fs_compat_ro(fs_info, FREE_SPACE_TREE_VALID)) {
		btrfs_warn(fs_info, "free space tree is invalid");
		clear_free_space_tree = 1;
	}

	if (clear_free_space_tree) {
		btrfs_info(fs_info, "clearing free space tree");
		ret = btrfs_clear_free_space_tree(fs_info);
		if (ret) {
			btrfs_warn(fs_info,
				   "failed to clear free space tree: %d", ret);
			close_ctree(fs_info);
			return ret;
		}
	}

	if (btrfs_test_opt(fs_info, FREE_SPACE_TREE) &&
	    !btrfs_fs_compat_ro(fs_info, FREE_SPACE_TREE)) {
		btrfs_info(fs_info, "creating free space tree");
		ret = btrfs_create_free_space_tree(fs_info);
		if (ret) {
			btrfs_warn(fs_info,
				"failed to create free space tree: %d", ret);
			close_ctree(fs_info);
			return ret;
		}
	}

	down_read(&fs_info->cleanup_work_sem);
	if ((ret = btrfs_orphan_cleanup(fs_info->fs_root)) ||
	    (ret = btrfs_orphan_cleanup(fs_info->tree_root))) {
		up_read(&fs_info->cleanup_work_sem);
		close_ctree(fs_info);
		return ret;
	}
	up_read(&fs_info->cleanup_work_sem);

	ret = btrfs_resume_balance_async(fs_info);
	if (ret) {
		btrfs_warn(fs_info, "failed to resume balance: %d", ret);
		close_ctree(fs_info);
		return ret;
	}

	ret = btrfs_resume_dev_replace_async(fs_info);
	if (ret) {
		btrfs_warn(fs_info, "failed to resume device replace: %d", ret);
		close_ctree(fs_info);
		return ret;
	}

	btrfs_qgroup_rescan_resume(fs_info);
	btrfs_discard_resume(fs_info);

	if (!fs_info->uuid_root) {
		btrfs_info(fs_info, "creating UUID tree");
		ret = btrfs_create_uuid_tree(fs_info);
		if (ret) {
			btrfs_warn(fs_info,
				"failed to create the UUID tree: %d", ret);
			close_ctree(fs_info);
			return ret;
		}
	} else if (btrfs_test_opt(fs_info, RESCAN_UUID_TREE) ||
		   fs_info->generation !=
				btrfs_super_uuid_tree_generation(disk_super)) {
		btrfs_info(fs_info, "checking UUID tree");
		ret = btrfs_check_uuid_tree(fs_info);
		if (ret) {
			btrfs_warn(fs_info,
				"failed to check the UUID tree: %d", ret);
			close_ctree(fs_info);
			return ret;
		}
	}
	set_bit(BTRFS_FS_OPEN, &fs_info->flags);

	/*
	 * backuproot only affect mount behavior, and if open_ctree succeeded,
	 * no need to keep the flag
	 */
	btrfs_clear_opt(fs_info->mount_opt, USEBACKUPROOT);

	return 0;

fail_qgroup:
	btrfs_free_qgroup_config(fs_info);
fail_trans_kthread:
	kthread_stop(fs_info->transaction_kthread);
	btrfs_cleanup_transaction(fs_info);
	btrfs_free_fs_roots(fs_info);
fail_cleaner:
	kthread_stop(fs_info->cleaner_kthread);

	/*
	 * make sure we're done with the btree inode before we stop our
	 * kthreads
	 */
	filemap_write_and_wait(fs_info->btree_inode->i_mapping);

fail_sysfs:
	btrfs_sysfs_remove_mounted(fs_info);

fail_fsdev_sysfs:
	btrfs_sysfs_remove_fsid(fs_info->fs_devices);

fail_block_groups:
	btrfs_put_block_group_cache(fs_info);

fail_tree_roots:
<<<<<<< HEAD
=======
	if (fs_info->data_reloc_root)
		btrfs_drop_and_free_fs_root(fs_info, fs_info->data_reloc_root);
>>>>>>> d1988041
	free_root_pointers(fs_info, true);
	invalidate_inode_pages2(fs_info->btree_inode->i_mapping);

fail_sb_buffer:
	btrfs_stop_all_workers(fs_info);
	btrfs_free_block_groups(fs_info);
fail_alloc:
	btrfs_mapping_tree_free(&fs_info->mapping_tree);

	iput(fs_info->btree_inode);
fail:
	btrfs_close_devices(fs_info->fs_devices);
	return err;
<<<<<<< HEAD

recovery_tree_root:
	if (!btrfs_test_opt(fs_info, USEBACKUPROOT))
		goto fail_tree_roots;

	free_root_pointers(fs_info, false);

	/* don't use the log in recovery mode, it won't be valid */
	btrfs_set_super_log_root(disk_super, 0);

	/* we can't trust the free space cache either */
	btrfs_set_opt(fs_info->mount_opt, CLEAR_CACHE);

	ret = next_root_backup(fs_info, fs_info->super_copy,
			       &num_backups_tried, &backup_index);
	if (ret == -1)
		goto fail_block_groups;
	goto retry_root_backup;
=======
>>>>>>> d1988041
}
ALLOW_ERROR_INJECTION(open_ctree, ERRNO);

static void btrfs_end_super_write(struct bio *bio)
{
	struct btrfs_device *device = bio->bi_private;
	struct bio_vec *bvec;
	struct bvec_iter_all iter_all;
	struct page *page;

	bio_for_each_segment_all(bvec, bio, iter_all) {
		page = bvec->bv_page;

		if (bio->bi_status) {
			btrfs_warn_rl_in_rcu(device->fs_info,
				"lost page write due to IO error on %s (%d)",
				rcu_str_deref(device->name),
				blk_status_to_errno(bio->bi_status));
			ClearPageUptodate(page);
			SetPageError(page);
			btrfs_dev_stat_inc_and_print(device,
						     BTRFS_DEV_STAT_WRITE_ERRS);
		} else {
			SetPageUptodate(page);
		}

		put_page(page);
		unlock_page(page);
	}

	bio_put(bio);
}

struct btrfs_super_block *btrfs_read_dev_one_super(struct block_device *bdev,
						   int copy_num)
{
	struct btrfs_super_block *super;
	struct page *page;
	u64 bytenr;
	struct address_space *mapping = bdev->bd_inode->i_mapping;

	bytenr = btrfs_sb_offset(copy_num);
	if (bytenr + BTRFS_SUPER_INFO_SIZE >= i_size_read(bdev->bd_inode))
		return ERR_PTR(-EINVAL);

	page = read_cache_page_gfp(mapping, bytenr >> PAGE_SHIFT, GFP_NOFS);
	if (IS_ERR(page))
		return ERR_CAST(page);

	super = page_address(page);
	if (btrfs_super_magic(super) != BTRFS_MAGIC) {
		btrfs_release_disk_super(super);
		return ERR_PTR(-ENODATA);
	}

	if (btrfs_super_bytenr(super) != bytenr) {
		btrfs_release_disk_super(super);
		return ERR_PTR(-EINVAL);
	}

	return super;
}


struct btrfs_super_block *btrfs_read_dev_super(struct block_device *bdev)
{
	struct btrfs_super_block *super, *latest = NULL;
	int i;
	u64 transid = 0;

	/* we would like to check all the supers, but that would make
	 * a btrfs mount succeed after a mkfs from a different FS.
	 * So, we need to add a special mount option to scan for
	 * later supers, using BTRFS_SUPER_MIRROR_MAX instead
	 */
	for (i = 0; i < 1; i++) {
		super = btrfs_read_dev_one_super(bdev, i);
		if (IS_ERR(super))
			continue;

		if (!latest || btrfs_super_generation(super) > transid) {
			if (latest)
				btrfs_release_disk_super(super);

			latest = super;
			transid = btrfs_super_generation(super);
		}
	}

	return super;
}

/*
 * Write superblock @sb to the @device. Do not wait for completion, all the
 * pages we use for writing are locked.
 *
 * Write @max_mirrors copies of the superblock, where 0 means default that fit
 * the expected device size at commit time. Note that max_mirrors must be
 * same for write and wait phases.
 *
 * Return number of errors when page is not found or submission fails.
 */
static int write_dev_supers(struct btrfs_device *device,
			    struct btrfs_super_block *sb, int max_mirrors)
{
	struct btrfs_fs_info *fs_info = device->fs_info;
	struct address_space *mapping = device->bdev->bd_inode->i_mapping;
	SHASH_DESC_ON_STACK(shash, fs_info->csum_shash);
	int i;
	int errors = 0;
	u64 bytenr;

	if (max_mirrors == 0)
		max_mirrors = BTRFS_SUPER_MIRROR_MAX;

	shash->tfm = fs_info->csum_shash;

	for (i = 0; i < max_mirrors; i++) {
		struct page *page;
		struct bio *bio;
		struct btrfs_super_block *disk_super;

		bytenr = btrfs_sb_offset(i);
		if (bytenr + BTRFS_SUPER_INFO_SIZE >=
		    device->commit_total_bytes)
			break;

		btrfs_set_super_bytenr(sb, bytenr);

		crypto_shash_digest(shash, (const char *)sb + BTRFS_CSUM_SIZE,
				    BTRFS_SUPER_INFO_SIZE - BTRFS_CSUM_SIZE,
				    sb->csum);

		page = find_or_create_page(mapping, bytenr >> PAGE_SHIFT,
					   GFP_NOFS);
		if (!page) {
			btrfs_err(device->fs_info,
			    "couldn't get super block page for bytenr %llu",
			    bytenr);
			errors++;
			continue;
		}

		/* Bump the refcount for wait_dev_supers() */
		get_page(page);

		disk_super = page_address(page);
		memcpy(disk_super, sb, BTRFS_SUPER_INFO_SIZE);

		/*
		 * Directly use bios here instead of relying on the page cache
		 * to do I/O, so we don't lose the ability to do integrity
		 * checking.
		 */
		bio = bio_alloc(GFP_NOFS, 1);
		bio_set_dev(bio, device->bdev);
		bio->bi_iter.bi_sector = bytenr >> SECTOR_SHIFT;
		bio->bi_private = device;
		bio->bi_end_io = btrfs_end_super_write;
		__bio_add_page(bio, page, BTRFS_SUPER_INFO_SIZE,
			       offset_in_page(bytenr));

		/*
		 * We FUA only the first super block.  The others we allow to
		 * go down lazy and there's a short window where the on-disk
		 * copies might still contain the older version.
		 */
		bio->bi_opf = REQ_OP_WRITE | REQ_SYNC | REQ_META | REQ_PRIO;
		if (i == 0 && !btrfs_test_opt(device->fs_info, NOBARRIER))
			bio->bi_opf |= REQ_FUA;

		btrfsic_submit_bio(bio);
	}
	return errors < i ? 0 : -1;
}

/*
 * Wait for write completion of superblocks done by write_dev_supers,
 * @max_mirrors same for write and wait phases.
 *
 * Return number of errors when page is not found or not marked up to
 * date.
 */
static int wait_dev_supers(struct btrfs_device *device, int max_mirrors)
{
	int i;
	int errors = 0;
	bool primary_failed = false;
	u64 bytenr;

	if (max_mirrors == 0)
		max_mirrors = BTRFS_SUPER_MIRROR_MAX;

	for (i = 0; i < max_mirrors; i++) {
		struct page *page;

		bytenr = btrfs_sb_offset(i);
		if (bytenr + BTRFS_SUPER_INFO_SIZE >=
		    device->commit_total_bytes)
			break;

		page = find_get_page(device->bdev->bd_inode->i_mapping,
				     bytenr >> PAGE_SHIFT);
		if (!page) {
			errors++;
			if (i == 0)
				primary_failed = true;
			continue;
		}
		/* Page is submitted locked and unlocked once the IO completes */
		wait_on_page_locked(page);
		if (PageError(page)) {
			errors++;
			if (i == 0)
				primary_failed = true;
		}

		/* Drop our reference */
		put_page(page);

		/* Drop the reference from the writing run */
		put_page(page);
	}

	/* log error, force error return */
	if (primary_failed) {
		btrfs_err(device->fs_info, "error writing primary super block to device %llu",
			  device->devid);
		return -1;
	}

	return errors < i ? 0 : -1;
}

/*
 * endio for the write_dev_flush, this will wake anyone waiting
 * for the barrier when it is done
 */
static void btrfs_end_empty_barrier(struct bio *bio)
{
	complete(bio->bi_private);
}

/*
 * Submit a flush request to the device if it supports it. Error handling is
 * done in the waiting counterpart.
 */
static void write_dev_flush(struct btrfs_device *device)
{
	struct request_queue *q = bdev_get_queue(device->bdev);
	struct bio *bio = device->flush_bio;

	if (!test_bit(QUEUE_FLAG_WC, &q->queue_flags))
		return;

	bio_reset(bio);
	bio->bi_end_io = btrfs_end_empty_barrier;
	bio_set_dev(bio, device->bdev);
	bio->bi_opf = REQ_OP_WRITE | REQ_SYNC | REQ_PREFLUSH;
	init_completion(&device->flush_wait);
	bio->bi_private = &device->flush_wait;

	btrfsic_submit_bio(bio);
	set_bit(BTRFS_DEV_STATE_FLUSH_SENT, &device->dev_state);
}

/*
 * If the flush bio has been submitted by write_dev_flush, wait for it.
 */
static blk_status_t wait_dev_flush(struct btrfs_device *device)
{
	struct bio *bio = device->flush_bio;

	if (!test_bit(BTRFS_DEV_STATE_FLUSH_SENT, &device->dev_state))
		return BLK_STS_OK;

	clear_bit(BTRFS_DEV_STATE_FLUSH_SENT, &device->dev_state);
	wait_for_completion_io(&device->flush_wait);

	return bio->bi_status;
}

static int check_barrier_error(struct btrfs_fs_info *fs_info)
{
	if (!btrfs_check_rw_degradable(fs_info, NULL))
		return -EIO;
	return 0;
}

/*
 * send an empty flush down to each device in parallel,
 * then wait for them
 */
static int barrier_all_devices(struct btrfs_fs_info *info)
{
	struct list_head *head;
	struct btrfs_device *dev;
	int errors_wait = 0;
	blk_status_t ret;

	lockdep_assert_held(&info->fs_devices->device_list_mutex);
	/* send down all the barriers */
	head = &info->fs_devices->devices;
	list_for_each_entry(dev, head, dev_list) {
		if (test_bit(BTRFS_DEV_STATE_MISSING, &dev->dev_state))
			continue;
		if (!dev->bdev)
			continue;
		if (!test_bit(BTRFS_DEV_STATE_IN_FS_METADATA, &dev->dev_state) ||
		    !test_bit(BTRFS_DEV_STATE_WRITEABLE, &dev->dev_state))
			continue;

		write_dev_flush(dev);
		dev->last_flush_error = BLK_STS_OK;
	}

	/* wait for all the barriers */
	list_for_each_entry(dev, head, dev_list) {
		if (test_bit(BTRFS_DEV_STATE_MISSING, &dev->dev_state))
			continue;
		if (!dev->bdev) {
			errors_wait++;
			continue;
		}
		if (!test_bit(BTRFS_DEV_STATE_IN_FS_METADATA, &dev->dev_state) ||
		    !test_bit(BTRFS_DEV_STATE_WRITEABLE, &dev->dev_state))
			continue;

		ret = wait_dev_flush(dev);
		if (ret) {
			dev->last_flush_error = ret;
			btrfs_dev_stat_inc_and_print(dev,
					BTRFS_DEV_STAT_FLUSH_ERRS);
			errors_wait++;
		}
	}

	if (errors_wait) {
		/*
		 * At some point we need the status of all disks
		 * to arrive at the volume status. So error checking
		 * is being pushed to a separate loop.
		 */
		return check_barrier_error(info);
	}
	return 0;
}

int btrfs_get_num_tolerated_disk_barrier_failures(u64 flags)
{
	int raid_type;
	int min_tolerated = INT_MAX;

	if ((flags & BTRFS_BLOCK_GROUP_PROFILE_MASK) == 0 ||
	    (flags & BTRFS_AVAIL_ALLOC_BIT_SINGLE))
		min_tolerated = min_t(int, min_tolerated,
				    btrfs_raid_array[BTRFS_RAID_SINGLE].
				    tolerated_failures);

	for (raid_type = 0; raid_type < BTRFS_NR_RAID_TYPES; raid_type++) {
		if (raid_type == BTRFS_RAID_SINGLE)
			continue;
		if (!(flags & btrfs_raid_array[raid_type].bg_flag))
			continue;
		min_tolerated = min_t(int, min_tolerated,
				    btrfs_raid_array[raid_type].
				    tolerated_failures);
	}

	if (min_tolerated == INT_MAX) {
		pr_warn("BTRFS: unknown raid flag: %llu", flags);
		min_tolerated = 0;
	}

	return min_tolerated;
}

int write_all_supers(struct btrfs_fs_info *fs_info, int max_mirrors)
{
	struct list_head *head;
	struct btrfs_device *dev;
	struct btrfs_super_block *sb;
	struct btrfs_dev_item *dev_item;
	int ret;
	int do_barriers;
	int max_errors;
	int total_errors = 0;
	u64 flags;

	do_barriers = !btrfs_test_opt(fs_info, NOBARRIER);

	/*
	 * max_mirrors == 0 indicates we're from commit_transaction,
	 * not from fsync where the tree roots in fs_info have not
	 * been consistent on disk.
	 */
	if (max_mirrors == 0)
		backup_super_roots(fs_info);

	sb = fs_info->super_for_commit;
	dev_item = &sb->dev_item;

	mutex_lock(&fs_info->fs_devices->device_list_mutex);
	head = &fs_info->fs_devices->devices;
	max_errors = btrfs_super_num_devices(fs_info->super_copy) - 1;

	if (do_barriers) {
		ret = barrier_all_devices(fs_info);
		if (ret) {
			mutex_unlock(
				&fs_info->fs_devices->device_list_mutex);
			btrfs_handle_fs_error(fs_info, ret,
					      "errors while submitting device barriers.");
			return ret;
		}
	}

	list_for_each_entry(dev, head, dev_list) {
		if (!dev->bdev) {
			total_errors++;
			continue;
		}
		if (!test_bit(BTRFS_DEV_STATE_IN_FS_METADATA, &dev->dev_state) ||
		    !test_bit(BTRFS_DEV_STATE_WRITEABLE, &dev->dev_state))
			continue;

		btrfs_set_stack_device_generation(dev_item, 0);
		btrfs_set_stack_device_type(dev_item, dev->type);
		btrfs_set_stack_device_id(dev_item, dev->devid);
		btrfs_set_stack_device_total_bytes(dev_item,
						   dev->commit_total_bytes);
		btrfs_set_stack_device_bytes_used(dev_item,
						  dev->commit_bytes_used);
		btrfs_set_stack_device_io_align(dev_item, dev->io_align);
		btrfs_set_stack_device_io_width(dev_item, dev->io_width);
		btrfs_set_stack_device_sector_size(dev_item, dev->sector_size);
		memcpy(dev_item->uuid, dev->uuid, BTRFS_UUID_SIZE);
		memcpy(dev_item->fsid, dev->fs_devices->metadata_uuid,
		       BTRFS_FSID_SIZE);

		flags = btrfs_super_flags(sb);
		btrfs_set_super_flags(sb, flags | BTRFS_HEADER_FLAG_WRITTEN);

		ret = btrfs_validate_write_super(fs_info, sb);
		if (ret < 0) {
			mutex_unlock(&fs_info->fs_devices->device_list_mutex);
			btrfs_handle_fs_error(fs_info, -EUCLEAN,
				"unexpected superblock corruption detected");
			return -EUCLEAN;
		}

		ret = write_dev_supers(dev, sb, max_mirrors);
		if (ret)
			total_errors++;
	}
	if (total_errors > max_errors) {
		btrfs_err(fs_info, "%d errors while writing supers",
			  total_errors);
		mutex_unlock(&fs_info->fs_devices->device_list_mutex);

		/* FUA is masked off if unsupported and can't be the reason */
		btrfs_handle_fs_error(fs_info, -EIO,
				      "%d errors while writing supers",
				      total_errors);
		return -EIO;
	}

	total_errors = 0;
	list_for_each_entry(dev, head, dev_list) {
		if (!dev->bdev)
			continue;
		if (!test_bit(BTRFS_DEV_STATE_IN_FS_METADATA, &dev->dev_state) ||
		    !test_bit(BTRFS_DEV_STATE_WRITEABLE, &dev->dev_state))
			continue;

		ret = wait_dev_supers(dev, max_mirrors);
		if (ret)
			total_errors++;
	}
	mutex_unlock(&fs_info->fs_devices->device_list_mutex);
	if (total_errors > max_errors) {
		btrfs_handle_fs_error(fs_info, -EIO,
				      "%d errors while writing supers",
				      total_errors);
		return -EIO;
	}
	return 0;
}

/* Drop a fs root from the radix tree and free it. */
void btrfs_drop_and_free_fs_root(struct btrfs_fs_info *fs_info,
				  struct btrfs_root *root)
{
	bool drop_ref = false;

	spin_lock(&fs_info->fs_roots_radix_lock);
	radix_tree_delete(&fs_info->fs_roots_radix,
			  (unsigned long)root->root_key.objectid);
	if (test_and_clear_bit(BTRFS_ROOT_IN_RADIX, &root->state))
		drop_ref = true;
	spin_unlock(&fs_info->fs_roots_radix_lock);

	if (test_bit(BTRFS_FS_STATE_ERROR, &fs_info->fs_state)) {
		ASSERT(root->log_root == NULL);
		if (root->reloc_root) {
			btrfs_put_root(root->reloc_root);
			root->reloc_root = NULL;
		}
	}

	if (root->free_ino_pinned)
		__btrfs_remove_free_space_cache(root->free_ino_pinned);
	if (root->free_ino_ctl)
		__btrfs_remove_free_space_cache(root->free_ino_ctl);
	if (root->ino_cache_inode) {
		iput(root->ino_cache_inode);
		root->ino_cache_inode = NULL;
	}
	if (drop_ref)
		btrfs_put_root(root);
}

int btrfs_cleanup_fs_roots(struct btrfs_fs_info *fs_info)
{
	u64 root_objectid = 0;
	struct btrfs_root *gang[8];
	int i = 0;
	int err = 0;
	unsigned int ret = 0;

	while (1) {
		spin_lock(&fs_info->fs_roots_radix_lock);
		ret = radix_tree_gang_lookup(&fs_info->fs_roots_radix,
					     (void **)gang, root_objectid,
					     ARRAY_SIZE(gang));
		if (!ret) {
			spin_unlock(&fs_info->fs_roots_radix_lock);
			break;
		}
		root_objectid = gang[ret - 1]->root_key.objectid + 1;

		for (i = 0; i < ret; i++) {
			/* Avoid to grab roots in dead_roots */
			if (btrfs_root_refs(&gang[i]->root_item) == 0) {
				gang[i] = NULL;
				continue;
			}
			/* grab all the search result for later use */
			gang[i] = btrfs_grab_root(gang[i]);
		}
		spin_unlock(&fs_info->fs_roots_radix_lock);

		for (i = 0; i < ret; i++) {
			if (!gang[i])
				continue;
			root_objectid = gang[i]->root_key.objectid;
			err = btrfs_orphan_cleanup(gang[i]);
			if (err)
				break;
			btrfs_put_root(gang[i]);
		}
		root_objectid++;
	}

	/* release the uncleaned roots due to error */
	for (; i < ret; i++) {
		if (gang[i])
			btrfs_put_root(gang[i]);
	}
	return err;
}

int btrfs_commit_super(struct btrfs_fs_info *fs_info)
{
	struct btrfs_root *root = fs_info->tree_root;
	struct btrfs_trans_handle *trans;

	mutex_lock(&fs_info->cleaner_mutex);
	btrfs_run_delayed_iputs(fs_info);
	mutex_unlock(&fs_info->cleaner_mutex);
	wake_up_process(fs_info->cleaner_kthread);

	/* wait until ongoing cleanup work done */
	down_write(&fs_info->cleanup_work_sem);
	up_write(&fs_info->cleanup_work_sem);

	trans = btrfs_join_transaction(root);
	if (IS_ERR(trans))
		return PTR_ERR(trans);
	return btrfs_commit_transaction(trans);
}

void __cold close_ctree(struct btrfs_fs_info *fs_info)
{
	int ret;

	set_bit(BTRFS_FS_CLOSING_START, &fs_info->flags);
	/*
	 * We don't want the cleaner to start new transactions, add more delayed
	 * iputs, etc. while we're closing. We can't use kthread_stop() yet
	 * because that frees the task_struct, and the transaction kthread might
	 * still try to wake up the cleaner.
	 */
	kthread_park(fs_info->cleaner_kthread);

	/* wait for the qgroup rescan worker to stop */
	btrfs_qgroup_wait_for_completion(fs_info, false);

	/* wait for the uuid_scan task to finish */
	down(&fs_info->uuid_tree_rescan_sem);
	/* avoid complains from lockdep et al., set sem back to initial state */
	up(&fs_info->uuid_tree_rescan_sem);

	/* pause restriper - we want to resume on mount */
	btrfs_pause_balance(fs_info);

	btrfs_dev_replace_suspend_for_unmount(fs_info);

	btrfs_scrub_cancel(fs_info);

	/* wait for any defraggers to finish */
	wait_event(fs_info->transaction_wait,
		   (atomic_read(&fs_info->defrag_running) == 0));

	/* clear out the rbtree of defraggable inodes */
	btrfs_cleanup_defrag_inodes(fs_info);

	cancel_work_sync(&fs_info->async_reclaim_work);
	cancel_work_sync(&fs_info->async_data_reclaim_work);

	/* Cancel or finish ongoing discard work */
	btrfs_discard_cleanup(fs_info);

	if (!sb_rdonly(fs_info->sb)) {
		/*
		 * The cleaner kthread is stopped, so do one final pass over
		 * unused block groups.
		 */
		btrfs_delete_unused_bgs(fs_info);

		/*
		 * There might be existing delayed inode workers still running
		 * and holding an empty delayed inode item. We must wait for
		 * them to complete first because they can create a transaction.
		 * This happens when someone calls btrfs_balance_delayed_items()
		 * and then a transaction commit runs the same delayed nodes
		 * before any delayed worker has done something with the nodes.
		 * We must wait for any worker here and not at transaction
		 * commit time since that could cause a deadlock.
		 * This is a very rare case.
		 */
		btrfs_flush_workqueue(fs_info->delayed_workers);

		ret = btrfs_commit_super(fs_info);
		if (ret)
			btrfs_err(fs_info, "commit super ret %d", ret);
	}

	if (test_bit(BTRFS_FS_STATE_ERROR, &fs_info->fs_state) ||
	    test_bit(BTRFS_FS_STATE_TRANS_ABORTED, &fs_info->fs_state))
		btrfs_error_commit_super(fs_info);

	kthread_stop(fs_info->transaction_kthread);
	kthread_stop(fs_info->cleaner_kthread);

	ASSERT(list_empty(&fs_info->delayed_iputs));
	set_bit(BTRFS_FS_CLOSING_DONE, &fs_info->flags);

	if (btrfs_check_quota_leak(fs_info)) {
		WARN_ON(IS_ENABLED(CONFIG_BTRFS_DEBUG));
		btrfs_err(fs_info, "qgroup reserved space leaked");
	}

	btrfs_free_qgroup_config(fs_info);
	ASSERT(list_empty(&fs_info->delalloc_roots));

	if (percpu_counter_sum(&fs_info->delalloc_bytes)) {
		btrfs_info(fs_info, "at unmount delalloc count %lld",
		       percpu_counter_sum(&fs_info->delalloc_bytes));
	}

	if (percpu_counter_sum(&fs_info->dio_bytes))
		btrfs_info(fs_info, "at unmount dio bytes count %lld",
			   percpu_counter_sum(&fs_info->dio_bytes));

	btrfs_sysfs_remove_mounted(fs_info);
	btrfs_sysfs_remove_fsid(fs_info->fs_devices);

	btrfs_put_block_group_cache(fs_info);

	/*
	 * we must make sure there is not any read request to
	 * submit after we stopping all workers.
	 */
	invalidate_inode_pages2(fs_info->btree_inode->i_mapping);
	btrfs_stop_all_workers(fs_info);

	clear_bit(BTRFS_FS_OPEN, &fs_info->flags);
	free_root_pointers(fs_info, true);
<<<<<<< HEAD
=======
	btrfs_free_fs_roots(fs_info);
>>>>>>> d1988041

	/*
	 * We must free the block groups after dropping the fs_roots as we could
	 * have had an IO error and have left over tree log blocks that aren't
	 * cleaned up until the fs roots are freed.  This makes the block group
	 * accounting appear to be wrong because there's pending reserved bytes,
	 * so make sure we do the block group cleanup afterwards.
	 */
	btrfs_free_block_groups(fs_info);

	iput(fs_info->btree_inode);

#ifdef CONFIG_BTRFS_FS_CHECK_INTEGRITY
	if (btrfs_test_opt(fs_info, CHECK_INTEGRITY))
		btrfsic_unmount(fs_info->fs_devices);
#endif

	btrfs_mapping_tree_free(&fs_info->mapping_tree);
	btrfs_close_devices(fs_info->fs_devices);
}

int btrfs_buffer_uptodate(struct extent_buffer *buf, u64 parent_transid,
			  int atomic)
{
	int ret;
	struct inode *btree_inode = buf->pages[0]->mapping->host;

	ret = extent_buffer_uptodate(buf);
	if (!ret)
		return ret;

	ret = verify_parent_transid(&BTRFS_I(btree_inode)->io_tree, buf,
				    parent_transid, atomic);
	if (ret == -EAGAIN)
		return ret;
	return !ret;
}

void btrfs_mark_buffer_dirty(struct extent_buffer *buf)
{
	struct btrfs_fs_info *fs_info;
	struct btrfs_root *root;
	u64 transid = btrfs_header_generation(buf);
	int was_dirty;

#ifdef CONFIG_BTRFS_FS_RUN_SANITY_TESTS
	/*
	 * This is a fast path so only do this check if we have sanity tests
	 * enabled.  Normal people shouldn't be using unmapped buffers as dirty
	 * outside of the sanity tests.
	 */
	if (unlikely(test_bit(EXTENT_BUFFER_UNMAPPED, &buf->bflags)))
		return;
#endif
	root = BTRFS_I(buf->pages[0]->mapping->host)->root;
	fs_info = root->fs_info;
	btrfs_assert_tree_locked(buf);
	if (transid != fs_info->generation)
		WARN(1, KERN_CRIT "btrfs transid mismatch buffer %llu, found %llu running %llu\n",
			buf->start, transid, fs_info->generation);
	was_dirty = set_extent_buffer_dirty(buf);
	if (!was_dirty)
		percpu_counter_add_batch(&fs_info->dirty_metadata_bytes,
					 buf->len,
					 fs_info->dirty_metadata_batch);
#ifdef CONFIG_BTRFS_FS_CHECK_INTEGRITY
	/*
	 * Since btrfs_mark_buffer_dirty() can be called with item pointer set
	 * but item data not updated.
	 * So here we should only check item pointers, not item data.
	 */
	if (btrfs_header_level(buf) == 0 &&
	    btrfs_check_leaf_relaxed(buf)) {
		btrfs_print_leaf(buf);
		ASSERT(0);
	}
#endif
}

static void __btrfs_btree_balance_dirty(struct btrfs_fs_info *fs_info,
					int flush_delayed)
{
	/*
	 * looks as though older kernels can get into trouble with
	 * this code, they end up stuck in balance_dirty_pages forever
	 */
	int ret;

	if (current->flags & PF_MEMALLOC)
		return;

	if (flush_delayed)
		btrfs_balance_delayed_items(fs_info);

	ret = __percpu_counter_compare(&fs_info->dirty_metadata_bytes,
				     BTRFS_DIRTY_METADATA_THRESH,
				     fs_info->dirty_metadata_batch);
	if (ret > 0) {
		balance_dirty_pages_ratelimited(fs_info->btree_inode->i_mapping);
	}
}

void btrfs_btree_balance_dirty(struct btrfs_fs_info *fs_info)
{
	__btrfs_btree_balance_dirty(fs_info, 1);
}

void btrfs_btree_balance_dirty_nodelay(struct btrfs_fs_info *fs_info)
{
	__btrfs_btree_balance_dirty(fs_info, 0);
}

int btrfs_read_buffer(struct extent_buffer *buf, u64 parent_transid, int level,
		      struct btrfs_key *first_key)
{
	return btree_read_extent_buffer_pages(buf, parent_transid,
					      level, first_key);
}

static void btrfs_error_commit_super(struct btrfs_fs_info *fs_info)
{
	/* cleanup FS via transaction */
	btrfs_cleanup_transaction(fs_info);

	mutex_lock(&fs_info->cleaner_mutex);
	btrfs_run_delayed_iputs(fs_info);
	mutex_unlock(&fs_info->cleaner_mutex);

	down_write(&fs_info->cleanup_work_sem);
	up_write(&fs_info->cleanup_work_sem);
}

static void btrfs_drop_all_logs(struct btrfs_fs_info *fs_info)
{
	struct btrfs_root *gang[8];
	u64 root_objectid = 0;
	int ret;

	spin_lock(&fs_info->fs_roots_radix_lock);
	while ((ret = radix_tree_gang_lookup(&fs_info->fs_roots_radix,
					     (void **)gang, root_objectid,
					     ARRAY_SIZE(gang))) != 0) {
		int i;

		for (i = 0; i < ret; i++)
			gang[i] = btrfs_grab_root(gang[i]);
		spin_unlock(&fs_info->fs_roots_radix_lock);

		for (i = 0; i < ret; i++) {
			if (!gang[i])
				continue;
			root_objectid = gang[i]->root_key.objectid;
			btrfs_free_log(NULL, gang[i]);
			btrfs_put_root(gang[i]);
		}
		root_objectid++;
		spin_lock(&fs_info->fs_roots_radix_lock);
	}
	spin_unlock(&fs_info->fs_roots_radix_lock);
	btrfs_free_log_root_tree(NULL, fs_info);
}

static void btrfs_destroy_ordered_extents(struct btrfs_root *root)
{
	struct btrfs_ordered_extent *ordered;

	spin_lock(&root->ordered_extent_lock);
	/*
	 * This will just short circuit the ordered completion stuff which will
	 * make sure the ordered extent gets properly cleaned up.
	 */
	list_for_each_entry(ordered, &root->ordered_extents,
			    root_extent_list)
		set_bit(BTRFS_ORDERED_IOERR, &ordered->flags);
	spin_unlock(&root->ordered_extent_lock);
}

static void btrfs_destroy_all_ordered_extents(struct btrfs_fs_info *fs_info)
{
	struct btrfs_root *root;
	struct list_head splice;

	INIT_LIST_HEAD(&splice);

	spin_lock(&fs_info->ordered_root_lock);
	list_splice_init(&fs_info->ordered_roots, &splice);
	while (!list_empty(&splice)) {
		root = list_first_entry(&splice, struct btrfs_root,
					ordered_root);
		list_move_tail(&root->ordered_root,
			       &fs_info->ordered_roots);

		spin_unlock(&fs_info->ordered_root_lock);
		btrfs_destroy_ordered_extents(root);

		cond_resched();
		spin_lock(&fs_info->ordered_root_lock);
	}
	spin_unlock(&fs_info->ordered_root_lock);

	/*
	 * We need this here because if we've been flipped read-only we won't
	 * get sync() from the umount, so we need to make sure any ordered
	 * extents that haven't had their dirty pages IO start writeout yet
	 * actually get run and error out properly.
	 */
	btrfs_wait_ordered_roots(fs_info, U64_MAX, 0, (u64)-1);
}

static int btrfs_destroy_delayed_refs(struct btrfs_transaction *trans,
				      struct btrfs_fs_info *fs_info)
{
	struct rb_node *node;
	struct btrfs_delayed_ref_root *delayed_refs;
	struct btrfs_delayed_ref_node *ref;
	int ret = 0;

	delayed_refs = &trans->delayed_refs;

	spin_lock(&delayed_refs->lock);
	if (atomic_read(&delayed_refs->num_entries) == 0) {
		spin_unlock(&delayed_refs->lock);
		btrfs_debug(fs_info, "delayed_refs has NO entry");
		return ret;
	}

	while ((node = rb_first_cached(&delayed_refs->href_root)) != NULL) {
		struct btrfs_delayed_ref_head *head;
		struct rb_node *n;
		bool pin_bytes = false;

		head = rb_entry(node, struct btrfs_delayed_ref_head,
				href_node);
		if (btrfs_delayed_ref_lock(delayed_refs, head))
			continue;

		spin_lock(&head->lock);
		while ((n = rb_first_cached(&head->ref_tree)) != NULL) {
			ref = rb_entry(n, struct btrfs_delayed_ref_node,
				       ref_node);
			ref->in_tree = 0;
			rb_erase_cached(&ref->ref_node, &head->ref_tree);
			RB_CLEAR_NODE(&ref->ref_node);
			if (!list_empty(&ref->add_list))
				list_del(&ref->add_list);
			atomic_dec(&delayed_refs->num_entries);
			btrfs_put_delayed_ref(ref);
		}
		if (head->must_insert_reserved)
			pin_bytes = true;
		btrfs_free_delayed_extent_op(head->extent_op);
		btrfs_delete_ref_head(delayed_refs, head);
		spin_unlock(&head->lock);
		spin_unlock(&delayed_refs->lock);
		mutex_unlock(&head->mutex);

		if (pin_bytes) {
			struct btrfs_block_group *cache;

			cache = btrfs_lookup_block_group(fs_info, head->bytenr);
			BUG_ON(!cache);

			spin_lock(&cache->space_info->lock);
			spin_lock(&cache->lock);
			cache->pinned += head->num_bytes;
			btrfs_space_info_update_bytes_pinned(fs_info,
				cache->space_info, head->num_bytes);
			cache->reserved -= head->num_bytes;
			cache->space_info->bytes_reserved -= head->num_bytes;
			spin_unlock(&cache->lock);
			spin_unlock(&cache->space_info->lock);
			percpu_counter_add_batch(
				&cache->space_info->total_bytes_pinned,
				head->num_bytes, BTRFS_TOTAL_BYTES_PINNED_BATCH);

			btrfs_put_block_group(cache);

			btrfs_error_unpin_extent_range(fs_info, head->bytenr,
				head->bytenr + head->num_bytes - 1);
		}
		btrfs_cleanup_ref_head_accounting(fs_info, delayed_refs, head);
		btrfs_put_delayed_ref_head(head);
		cond_resched();
		spin_lock(&delayed_refs->lock);
	}
	btrfs_qgroup_destroy_extent_records(trans);

	spin_unlock(&delayed_refs->lock);

	return ret;
}

static void btrfs_destroy_delalloc_inodes(struct btrfs_root *root)
{
	struct btrfs_inode *btrfs_inode;
	struct list_head splice;

	INIT_LIST_HEAD(&splice);

	spin_lock(&root->delalloc_lock);
	list_splice_init(&root->delalloc_inodes, &splice);

	while (!list_empty(&splice)) {
		struct inode *inode = NULL;
		btrfs_inode = list_first_entry(&splice, struct btrfs_inode,
					       delalloc_inodes);
		__btrfs_del_delalloc_inode(root, btrfs_inode);
		spin_unlock(&root->delalloc_lock);

		/*
		 * Make sure we get a live inode and that it'll not disappear
		 * meanwhile.
		 */
		inode = igrab(&btrfs_inode->vfs_inode);
		if (inode) {
			invalidate_inode_pages2(inode->i_mapping);
			iput(inode);
		}
		spin_lock(&root->delalloc_lock);
	}
	spin_unlock(&root->delalloc_lock);
}

static void btrfs_destroy_all_delalloc_inodes(struct btrfs_fs_info *fs_info)
{
	struct btrfs_root *root;
	struct list_head splice;

	INIT_LIST_HEAD(&splice);

	spin_lock(&fs_info->delalloc_root_lock);
	list_splice_init(&fs_info->delalloc_roots, &splice);
	while (!list_empty(&splice)) {
		root = list_first_entry(&splice, struct btrfs_root,
					 delalloc_root);
		root = btrfs_grab_root(root);
		BUG_ON(!root);
		spin_unlock(&fs_info->delalloc_root_lock);

		btrfs_destroy_delalloc_inodes(root);
		btrfs_put_root(root);

		spin_lock(&fs_info->delalloc_root_lock);
	}
	spin_unlock(&fs_info->delalloc_root_lock);
}

static int btrfs_destroy_marked_extents(struct btrfs_fs_info *fs_info,
					struct extent_io_tree *dirty_pages,
					int mark)
{
	int ret;
	struct extent_buffer *eb;
	u64 start = 0;
	u64 end;

	while (1) {
		ret = find_first_extent_bit(dirty_pages, start, &start, &end,
					    mark, NULL);
		if (ret)
			break;

		clear_extent_bits(dirty_pages, start, end, mark);
		while (start <= end) {
			eb = find_extent_buffer(fs_info, start);
			start += fs_info->nodesize;
			if (!eb)
				continue;
			wait_on_extent_buffer_writeback(eb);

			if (test_and_clear_bit(EXTENT_BUFFER_DIRTY,
					       &eb->bflags))
				clear_extent_buffer_dirty(eb);
			free_extent_buffer_stale(eb);
		}
	}

	return ret;
}

static int btrfs_destroy_pinned_extent(struct btrfs_fs_info *fs_info,
				       struct extent_io_tree *unpin)
{
	u64 start;
	u64 end;
	int ret;

	while (1) {
		struct extent_state *cached_state = NULL;

		/*
		 * The btrfs_finish_extent_commit() may get the same range as
		 * ours between find_first_extent_bit and clear_extent_dirty.
		 * Hence, hold the unused_bg_unpin_mutex to avoid double unpin
		 * the same extent range.
		 */
		mutex_lock(&fs_info->unused_bg_unpin_mutex);
		ret = find_first_extent_bit(unpin, 0, &start, &end,
					    EXTENT_DIRTY, &cached_state);
		if (ret) {
			mutex_unlock(&fs_info->unused_bg_unpin_mutex);
			break;
		}

		clear_extent_dirty(unpin, start, end, &cached_state);
		free_extent_state(cached_state);
		btrfs_error_unpin_extent_range(fs_info, start, end);
		mutex_unlock(&fs_info->unused_bg_unpin_mutex);
		cond_resched();
	}

	return 0;
}

static void btrfs_cleanup_bg_io(struct btrfs_block_group *cache)
{
	struct inode *inode;

	inode = cache->io_ctl.inode;
	if (inode) {
		invalidate_inode_pages2(inode->i_mapping);
		BTRFS_I(inode)->generation = 0;
		cache->io_ctl.inode = NULL;
		iput(inode);
	}
	ASSERT(cache->io_ctl.pages == NULL);
	btrfs_put_block_group(cache);
}

void btrfs_cleanup_dirty_bgs(struct btrfs_transaction *cur_trans,
			     struct btrfs_fs_info *fs_info)
{
	struct btrfs_block_group *cache;

	spin_lock(&cur_trans->dirty_bgs_lock);
	while (!list_empty(&cur_trans->dirty_bgs)) {
		cache = list_first_entry(&cur_trans->dirty_bgs,
					 struct btrfs_block_group,
					 dirty_list);

		if (!list_empty(&cache->io_list)) {
			spin_unlock(&cur_trans->dirty_bgs_lock);
			list_del_init(&cache->io_list);
			btrfs_cleanup_bg_io(cache);
			spin_lock(&cur_trans->dirty_bgs_lock);
		}

		list_del_init(&cache->dirty_list);
		spin_lock(&cache->lock);
		cache->disk_cache_state = BTRFS_DC_ERROR;
		spin_unlock(&cache->lock);

		spin_unlock(&cur_trans->dirty_bgs_lock);
		btrfs_put_block_group(cache);
		btrfs_delayed_refs_rsv_release(fs_info, 1);
		spin_lock(&cur_trans->dirty_bgs_lock);
	}
	spin_unlock(&cur_trans->dirty_bgs_lock);

	/*
	 * Refer to the definition of io_bgs member for details why it's safe
	 * to use it without any locking
	 */
	while (!list_empty(&cur_trans->io_bgs)) {
		cache = list_first_entry(&cur_trans->io_bgs,
					 struct btrfs_block_group,
					 io_list);

		list_del_init(&cache->io_list);
		spin_lock(&cache->lock);
		cache->disk_cache_state = BTRFS_DC_ERROR;
		spin_unlock(&cache->lock);
		btrfs_cleanup_bg_io(cache);
	}
}

void btrfs_cleanup_one_transaction(struct btrfs_transaction *cur_trans,
				   struct btrfs_fs_info *fs_info)
{
	struct btrfs_device *dev, *tmp;

	btrfs_cleanup_dirty_bgs(cur_trans, fs_info);
	ASSERT(list_empty(&cur_trans->dirty_bgs));
	ASSERT(list_empty(&cur_trans->io_bgs));

	list_for_each_entry_safe(dev, tmp, &cur_trans->dev_update_list,
				 post_commit_list) {
		list_del_init(&dev->post_commit_list);
	}

	btrfs_destroy_delayed_refs(cur_trans, fs_info);

	cur_trans->state = TRANS_STATE_COMMIT_START;
	wake_up(&fs_info->transaction_blocked_wait);

	cur_trans->state = TRANS_STATE_UNBLOCKED;
	wake_up(&fs_info->transaction_wait);

	btrfs_destroy_delayed_inodes(fs_info);

	btrfs_destroy_marked_extents(fs_info, &cur_trans->dirty_pages,
				     EXTENT_DIRTY);
	btrfs_destroy_pinned_extent(fs_info, &cur_trans->pinned_extents);

	cur_trans->state =TRANS_STATE_COMPLETED;
	wake_up(&cur_trans->commit_wait);
}

static int btrfs_cleanup_transaction(struct btrfs_fs_info *fs_info)
{
	struct btrfs_transaction *t;

	mutex_lock(&fs_info->transaction_kthread_mutex);

	spin_lock(&fs_info->trans_lock);
	while (!list_empty(&fs_info->trans_list)) {
		t = list_first_entry(&fs_info->trans_list,
				     struct btrfs_transaction, list);
		if (t->state >= TRANS_STATE_COMMIT_START) {
			refcount_inc(&t->use_count);
			spin_unlock(&fs_info->trans_lock);
			btrfs_wait_for_commit(fs_info, t->transid);
			btrfs_put_transaction(t);
			spin_lock(&fs_info->trans_lock);
			continue;
		}
		if (t == fs_info->running_transaction) {
			t->state = TRANS_STATE_COMMIT_DOING;
			spin_unlock(&fs_info->trans_lock);
			/*
			 * We wait for 0 num_writers since we don't hold a trans
			 * handle open currently for this transaction.
			 */
			wait_event(t->writer_wait,
				   atomic_read(&t->num_writers) == 0);
		} else {
			spin_unlock(&fs_info->trans_lock);
		}
		btrfs_cleanup_one_transaction(t, fs_info);

		spin_lock(&fs_info->trans_lock);
		if (t == fs_info->running_transaction)
			fs_info->running_transaction = NULL;
		list_del_init(&t->list);
		spin_unlock(&fs_info->trans_lock);

		btrfs_put_transaction(t);
		trace_btrfs_transaction_commit(fs_info->tree_root);
		spin_lock(&fs_info->trans_lock);
	}
	spin_unlock(&fs_info->trans_lock);
	btrfs_destroy_all_ordered_extents(fs_info);
	btrfs_destroy_delayed_inodes(fs_info);
	btrfs_assert_delayed_root_empty(fs_info);
	btrfs_destroy_all_delalloc_inodes(fs_info);
	btrfs_drop_all_logs(fs_info);
	mutex_unlock(&fs_info->transaction_kthread_mutex);

	return 0;
}<|MERGE_RESOLUTION|>--- conflicted
+++ resolved
@@ -655,13 +655,7 @@
 		else
 			wq = fs_info->endio_write_workers;
 	} else {
-<<<<<<< HEAD
-		if (unlikely(end_io_wq->metadata == BTRFS_WQ_ENDIO_DIO_REPAIR))
-			wq = fs_info->endio_repair_workers;
-		else if (end_io_wq->metadata == BTRFS_WQ_ENDIO_RAID56)
-=======
 		if (end_io_wq->metadata == BTRFS_WQ_ENDIO_RAID56)
->>>>>>> d1988041
 			wq = fs_info->endio_raid56_workers;
 		else if (end_io_wq->metadata)
 			wq = fs_info->endio_meta_workers;
@@ -1388,11 +1382,6 @@
 	 */
 	if (is_fstree(root->root_key.objectid) &&
 	    btrfs_root_refs(&root->root_item) > 0) {
-<<<<<<< HEAD
-		ret = get_anon_bdev(&root->anon_dev);
-		if (ret)
-			goto fail;
-=======
 		if (!anon_dev) {
 			ret = get_anon_bdev(&root->anon_dev);
 			if (ret)
@@ -1400,7 +1389,6 @@
 		} else {
 			root->anon_dev = anon_dev;
 		}
->>>>>>> d1988041
 	}
 
 	mutex_lock(&root->objectid_mutex);
@@ -2037,11 +2025,8 @@
 	free_root_extent_buffers(info->csum_root);
 	free_root_extent_buffers(info->quota_root);
 	free_root_extent_buffers(info->uuid_root);
-<<<<<<< HEAD
-=======
 	free_root_extent_buffers(info->fs_root);
 	free_root_extent_buffers(info->data_reloc_root);
->>>>>>> d1988041
 	if (free_chunk_root)
 		free_root_extent_buffers(info->chunk_root);
 	free_root_extent_buffers(info->free_space_root);
@@ -3175,18 +3160,6 @@
 	    fs_info->generation == btrfs_super_uuid_tree_generation(disk_super))
 		set_bit(BTRFS_FS_UPDATE_UUID_TREE_GEN, &fs_info->flags);
 
-	/*
-	 * If we have a uuid root and we're not being told to rescan we need to
-	 * check the generation here so we can set the
-	 * BTRFS_FS_UPDATE_UUID_TREE_GEN bit.  Otherwise we could commit the
-	 * transaction during a balance or the log replay without updating the
-	 * uuid generation, and then if we crash we would rescan the uuid tree,
-	 * even though it was perfectly fine.
-	 */
-	if (fs_info->uuid_root && !btrfs_test_opt(fs_info, RESCAN_UUID_TREE) &&
-	    fs_info->generation == btrfs_super_uuid_tree_generation(disk_super))
-		set_bit(BTRFS_FS_UPDATE_UUID_TREE_GEN, &fs_info->flags);
-
 	ret = btrfs_verify_dev_extents(fs_info);
 	if (ret) {
 		btrfs_err(fs_info,
@@ -3443,11 +3416,8 @@
 	btrfs_put_block_group_cache(fs_info);
 
 fail_tree_roots:
-<<<<<<< HEAD
-=======
 	if (fs_info->data_reloc_root)
 		btrfs_drop_and_free_fs_root(fs_info, fs_info->data_reloc_root);
->>>>>>> d1988041
 	free_root_pointers(fs_info, true);
 	invalidate_inode_pages2(fs_info->btree_inode->i_mapping);
 
@@ -3461,27 +3431,6 @@
 fail:
 	btrfs_close_devices(fs_info->fs_devices);
 	return err;
-<<<<<<< HEAD
-
-recovery_tree_root:
-	if (!btrfs_test_opt(fs_info, USEBACKUPROOT))
-		goto fail_tree_roots;
-
-	free_root_pointers(fs_info, false);
-
-	/* don't use the log in recovery mode, it won't be valid */
-	btrfs_set_super_log_root(disk_super, 0);
-
-	/* we can't trust the free space cache either */
-	btrfs_set_opt(fs_info->mount_opt, CLEAR_CACHE);
-
-	ret = next_root_backup(fs_info, fs_info->super_copy,
-			       &num_backups_tried, &backup_index);
-	if (ret == -1)
-		goto fail_block_groups;
-	goto retry_root_backup;
-=======
->>>>>>> d1988041
 }
 ALLOW_ERROR_INJECTION(open_ctree, ERRNO);
 
@@ -4181,10 +4130,7 @@
 
 	clear_bit(BTRFS_FS_OPEN, &fs_info->flags);
 	free_root_pointers(fs_info, true);
-<<<<<<< HEAD
-=======
 	btrfs_free_fs_roots(fs_info);
->>>>>>> d1988041
 
 	/*
 	 * We must free the block groups after dropping the fs_roots as we could
