--- conflicted
+++ resolved
@@ -91,11 +91,6 @@
 	}
 
 #ifdef CONFIG_JUMP_LABEL
-<<<<<<< HEAD
-
-#define dd_key_init(key, init) key = (init)
-=======
->>>>>>> f7688b48
 
 #ifdef DEBUG
 
