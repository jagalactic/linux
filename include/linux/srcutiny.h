--- conflicted
+++ resolved
@@ -61,11 +61,7 @@
 	int idx;
 
 	idx = ((READ_ONCE(ssp->srcu_idx) + 1) & 0x2) >> 1;
-<<<<<<< HEAD
-	WRITE_ONCE(ssp->srcu_lock_nesting[idx], ssp->srcu_lock_nesting[idx] + 1);
-=======
 	WRITE_ONCE(ssp->srcu_lock_nesting[idx], READ_ONCE(ssp->srcu_lock_nesting[idx]) + 1);
->>>>>>> 3b17187f
 	return idx;
 }
 
@@ -85,11 +81,7 @@
 {
 	int idx;
 
-<<<<<<< HEAD
-	idx = ((READ_ONCE(ssp->srcu_idx) + 1) & 0x2) >> 1;
-=======
 	idx = ((data_race(READ_ONCE(ssp->srcu_idx)) + 1) & 0x2) >> 1;
->>>>>>> 3b17187f
 	pr_alert("%s%s Tiny SRCU per-CPU(idx=%d): (%hd,%hd)\n",
 		 tt, tf, idx,
 		 data_race(READ_ONCE(ssp->srcu_lock_nesting[!idx])),
