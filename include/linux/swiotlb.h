/* SPDX-License-Identifier: GPL-2.0 */
#ifndef __LINUX_SWIOTLB_H
#define __LINUX_SWIOTLB_H

#include <linux/device.h>
#include <linux/dma-direction.h>
#include <linux/init.h>
#include <linux/types.h>
#include <linux/limits.h>
#include <linux/spinlock.h>

struct device;
struct page;
struct scatterlist;

enum swiotlb_force {
	SWIOTLB_NORMAL,		/* Default - depending on HW DMA mask etc. */
	SWIOTLB_FORCE,		/* swiotlb=force */
	SWIOTLB_NO_FORCE,	/* swiotlb=noforce */
};

/*
 * Maximum allowable number of contiguous slabs to map,
 * must be a power of 2.  What is the appropriate value ?
 * The complexity of {map,unmap}_single is linearly dependent on this value.
 */
#define IO_TLB_SEGSIZE	128

/*
 * log of the size of each IO TLB slab.  The number of slabs is command line
 * controllable.
 */
#define IO_TLB_SHIFT 11
#define IO_TLB_SIZE (1 << IO_TLB_SHIFT)
<<<<<<< HEAD
=======

/* default to 64MB */
#define IO_TLB_DEFAULT_SIZE (64UL<<20)
>>>>>>> 3b17187f

extern void swiotlb_init(int verbose);
int swiotlb_init_with_tbl(char *tlb, unsigned long nslabs, int verbose);
unsigned long swiotlb_size_or_default(void);
extern int swiotlb_late_init_with_tbl(char *tlb, unsigned long nslabs);
extern int swiotlb_late_init_with_default_size(size_t default_size);
extern void __init swiotlb_update_mem_attributes(void);

phys_addr_t swiotlb_tbl_map_single(struct device *hwdev, phys_addr_t phys,
		size_t mapping_size, size_t alloc_size,
		enum dma_data_direction dir, unsigned long attrs);

extern void swiotlb_tbl_unmap_single(struct device *hwdev,
				     phys_addr_t tlb_addr,
				     size_t mapping_size,
				     enum dma_data_direction dir,
				     unsigned long attrs);

void swiotlb_sync_single_for_device(struct device *dev, phys_addr_t tlb_addr,
		size_t size, enum dma_data_direction dir);
void swiotlb_sync_single_for_cpu(struct device *dev, phys_addr_t tlb_addr,
		size_t size, enum dma_data_direction dir);
dma_addr_t swiotlb_map(struct device *dev, phys_addr_t phys,
		size_t size, enum dma_data_direction dir, unsigned long attrs);

#ifdef CONFIG_SWIOTLB
extern enum swiotlb_force swiotlb_force;

/**
 * struct io_tlb_mem - IO TLB Memory Pool Descriptor
 *
 * @start:	The start address of the swiotlb memory pool. Used to do a quick
 *		range check to see if the memory was in fact allocated by this
 *		API.
 * @end:	The end address of the swiotlb memory pool. Used to do a quick
 *		range check to see if the memory was in fact allocated by this
 *		API.
 * @nslabs:	The number of IO TLB blocks (in groups of 64) between @start and
 *		@end. For default swiotlb, this is command line adjustable via
 *		setup_io_tlb_npages.
 * @used:	The number of used IO TLB block.
 * @list:	The free list describing the number of free entries available
 *		from each index.
 * @index:	The index to start searching in the next round.
 * @orig_addr:	The original address corresponding to a mapped entry.
 * @alloc_size:	Size of the allocated buffer.
 * @lock:	The lock to protect the above data structures in the map and
 *		unmap calls.
 * @debugfs:	The dentry to debugfs.
 * @late_alloc:	%true if allocated using the page allocator
 * @force_bounce: %true if swiotlb bouncing is forced
 * @for_alloc:  %true if the pool is used for memory allocation
 */
struct io_tlb_mem {
	phys_addr_t start;
	phys_addr_t end;
	unsigned long nslabs;
	unsigned long used;
	unsigned int index;
	spinlock_t lock;
	struct dentry *debugfs;
	bool late_alloc;
	bool force_bounce;
	bool for_alloc;
	struct io_tlb_slot {
		phys_addr_t orig_addr;
		size_t alloc_size;
		unsigned int list;
	} *slots;
};
extern struct io_tlb_mem io_tlb_default_mem;

static inline bool is_swiotlb_buffer(struct device *dev, phys_addr_t paddr)
{
	struct io_tlb_mem *mem = dev->dma_io_tlb_mem;

	return mem && paddr >= mem->start && paddr < mem->end;
}

static inline bool is_swiotlb_force_bounce(struct device *dev)
{
	struct io_tlb_mem *mem = dev->dma_io_tlb_mem;

	return mem && mem->force_bounce;
}

void __init swiotlb_exit(void);
unsigned int swiotlb_max_segment(void);
size_t swiotlb_max_mapping_size(struct device *dev);
bool is_swiotlb_active(struct device *dev);
void __init swiotlb_adjust_size(unsigned long size);
#else
#define swiotlb_force SWIOTLB_NO_FORCE
static inline bool is_swiotlb_buffer(struct device *dev, phys_addr_t paddr)
{
	return false;
}
static inline bool is_swiotlb_force_bounce(struct device *dev)
{
	return false;
}
static inline void swiotlb_exit(void)
{
}
static inline unsigned int swiotlb_max_segment(void)
{
	return 0;
}
static inline size_t swiotlb_max_mapping_size(struct device *dev)
{
	return SIZE_MAX;
}

static inline bool is_swiotlb_active(struct device *dev)
{
	return false;
}

static inline void swiotlb_adjust_size(unsigned long size)
{
}
#endif /* CONFIG_SWIOTLB */

extern void swiotlb_print_info(void);
extern void swiotlb_set_max_segment(unsigned int);

#ifdef CONFIG_DMA_RESTRICTED_POOL
struct page *swiotlb_alloc(struct device *dev, size_t size);
bool swiotlb_free(struct device *dev, struct page *page, size_t size);

static inline bool is_swiotlb_for_alloc(struct device *dev)
{
	return dev->dma_io_tlb_mem->for_alloc;
}
#else
static inline struct page *swiotlb_alloc(struct device *dev, size_t size)
{
	return NULL;
}
static inline bool swiotlb_free(struct device *dev, struct page *page,
				size_t size)
{
	return false;
}
static inline bool is_swiotlb_for_alloc(struct device *dev)
{
	return false;
}
#endif /* CONFIG_DMA_RESTRICTED_POOL */

#endif /* __LINUX_SWIOTLB_H */<|MERGE_RESOLUTION|>--- conflicted
+++ resolved
@@ -32,12 +32,9 @@
  */
 #define IO_TLB_SHIFT 11
 #define IO_TLB_SIZE (1 << IO_TLB_SHIFT)
-<<<<<<< HEAD
-=======
 
 /* default to 64MB */
 #define IO_TLB_DEFAULT_SIZE (64UL<<20)
->>>>>>> 3b17187f
 
 extern void swiotlb_init(int verbose);
 int swiotlb_init_with_tbl(char *tlb, unsigned long nslabs, int verbose);
