--- conflicted
+++ resolved
@@ -686,11 +686,8 @@
 		adev->power.states[ACPI_STATE_D3_HOT].flags.explicit_set);
 }
 
-<<<<<<< HEAD
-=======
 bool acpi_dev_hid_uid_match(struct acpi_device *adev, const char *hid2, const char *uid2);
 
->>>>>>> d1988041
 struct acpi_device *
 acpi_dev_get_first_match_dev(const char *hid, const char *uid, s64 hrv);
 
