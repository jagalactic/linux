--- conflicted
+++ resolved
@@ -7407,8 +7407,6 @@
 				   gfp_t gfp);
 
 /**
-<<<<<<< HEAD
-=======
  * cfg80211_pmsr_report - report peer measurement result data
  * @wdev: the wireless device reporting the measurement
  * @req: the original measurement request
@@ -7434,7 +7432,6 @@
 			    gfp_t gfp);
 
 /**
->>>>>>> f7688b48
  * cfg80211_iftype_allowed - check whether the interface can be allowed
  * @wiphy: the wiphy
  * @iftype: interface type
