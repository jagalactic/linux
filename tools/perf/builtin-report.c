--- conflicted
+++ resolved
@@ -1411,11 +1411,7 @@
 	data.force = symbol_conf.force;
 
 repeat:
-<<<<<<< HEAD
-	session = perf_session__new(&data, false, &report.tool);
-=======
 	session = perf_session__new(&data, &report.tool);
->>>>>>> 3b17187f
 	if (IS_ERR(session)) {
 		ret = PTR_ERR(session);
 		goto exit;
