/* SPDX-License-Identifier: GPL-2.0-only */
/*
 * thread-stack.h: Synthesize a thread's stack using call / return events
 * Copyright (c) 2014, Intel Corporation.
 */

#ifndef __PERF_THREAD_STACK_H
#define __PERF_THREAD_STACK_H

#include <sys/types.h>

#include <linux/types.h>

struct thread;
struct comm;
struct ip_callchain;
struct symbol;
struct dso;
struct comm;
struct perf_sample;
struct addr_location;
struct call_path;

/*
 * Call/Return flags.
 *
 * CALL_RETURN_NO_CALL: 'return' but no matching 'call'
 * CALL_RETURN_NO_RETURN: 'call' but no matching 'return'
 * CALL_RETURN_NON_CALL: a branch but not a 'call' to the start of a different
 *                       symbol
 */
enum {
	CALL_RETURN_NO_CALL	= 1 << 0,
	CALL_RETURN_NO_RETURN	= 1 << 1,
	CALL_RETURN_NON_CALL	= 1 << 2,
};

/**
 * struct call_return - paired call/return information.
 * @thread: thread in which call/return occurred
 * @comm: comm in which call/return occurred
 * @cp: call path
 * @call_time: timestamp of call (if known)
 * @return_time: timestamp of return (if known)
 * @branch_count: number of branches seen between call and return
 * @insn_count: approx. number of instructions between call and return
 * @cyc_count: approx. number of cycles between call and return
 * @call_ref: external reference to 'call' sample (e.g. db_id)
 * @return_ref:  external reference to 'return' sample (e.g. db_id)
 * @db_id: id used for db-export
 * @parent_db_id: id of parent call used for db-export
 * @flags: Call/Return flags
 */
struct call_return {
	struct thread *thread;
	struct comm *comm;
	struct call_path *cp;
	u64 call_time;
	u64 return_time;
	u64 branch_count;
	u64 insn_count;
	u64 cyc_count;
	u64 call_ref;
	u64 return_ref;
	u64 db_id;
	u64 parent_db_id;
	u32 flags;
};

/**
 * struct call_return_processor - provides a call-back to consume call-return
 *                                information.
 * @cpr: call path root
 * @process: call-back that accepts call/return information
 * @data: anonymous data for call-back
 */
struct call_return_processor {
	struct call_path_root *cpr;
	int (*process)(struct call_return *cr, u64 *parent_db_id, void *data);
	void *data;
};

int thread_stack__event(struct thread *thread, int cpu, u32 flags, u64 from_ip,
			u64 to_ip, u16 insn_len, u64 trace_nr);
<<<<<<< HEAD
void thread_stack__set_trace_nr(struct thread *thread, u64 trace_nr);
void thread_stack__sample(struct thread *thread, struct ip_callchain *chain,
=======
void thread_stack__set_trace_nr(struct thread *thread, int cpu, u64 trace_nr);
void thread_stack__sample(struct thread *thread, int cpu, struct ip_callchain *chain,
>>>>>>> f7688b48
			  size_t sz, u64 ip, u64 kernel_start);
int thread_stack__flush(struct thread *thread);
void thread_stack__free(struct thread *thread);
size_t thread_stack__depth(struct thread *thread, int cpu);

struct call_return_processor *
call_return_processor__new(int (*process)(struct call_return *cr, u64 *parent_db_id, void *data),
			   void *data);
void call_return_processor__free(struct call_return_processor *crp);
int thread_stack__process(struct thread *thread, struct comm *comm,
			  struct perf_sample *sample,
			  struct addr_location *from_al,
			  struct addr_location *to_al, u64 ref,
			  struct call_return_processor *crp);

#endif<|MERGE_RESOLUTION|>--- conflicted
+++ resolved
@@ -82,13 +82,8 @@
 
 int thread_stack__event(struct thread *thread, int cpu, u32 flags, u64 from_ip,
 			u64 to_ip, u16 insn_len, u64 trace_nr);
-<<<<<<< HEAD
-void thread_stack__set_trace_nr(struct thread *thread, u64 trace_nr);
-void thread_stack__sample(struct thread *thread, struct ip_callchain *chain,
-=======
 void thread_stack__set_trace_nr(struct thread *thread, int cpu, u64 trace_nr);
 void thread_stack__sample(struct thread *thread, int cpu, struct ip_callchain *chain,
->>>>>>> f7688b48
 			  size_t sz, u64 ip, u64 kernel_start);
 int thread_stack__flush(struct thread *thread);
 void thread_stack__free(struct thread *thread);
