--- conflicted
+++ resolved
@@ -172,13 +172,8 @@
 
 	dump_test_log(test, sub_error_cnt);
 
-<<<<<<< HEAD
-	fprintf(env.stdout, "#%d/%d %s:%s\n",
-	       test->test_num, test->subtest_num, test->subtest_name,
-=======
 	fprintf(env.stdout, "#%d/%d %s/%s:%s\n",
 	       test->test_num, test->subtest_num, test->test_name, test->subtest_name,
->>>>>>> 3b17187f
 	       sub_error_cnt ? "FAIL" : (test->skip_cnt ? "SKIP" : "OK"));
 
 	if (sub_error_cnt)
