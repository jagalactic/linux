// SPDX-License-Identifier: GPL-2.0

/*
 * Copyright 2020 Google LLC.
 */

#include "vmlinux.h"
#include <errno.h>
#include <bpf/bpf_helpers.h>
#include <bpf/bpf_tracing.h>

char _license[] SEC("license") = "GPL";

#define DUMMY_STORAGE_VALUE 0xdeadbeef

int monitored_pid = 0;
int inode_storage_result = -1;
int sk_storage_result = -1;

struct local_storage {
	struct inode *exec_inode;
	__u32 value;
	struct bpf_spin_lock lock;
};

struct {
	__uint(type, BPF_MAP_TYPE_INODE_STORAGE);
	__uint(map_flags, BPF_F_NO_PREALLOC);
	__type(key, int);
	__type(value, struct local_storage);
} inode_storage_map SEC(".maps");

struct {
	__uint(type, BPF_MAP_TYPE_SK_STORAGE);
	__uint(map_flags, BPF_F_NO_PREALLOC | BPF_F_CLONE);
	__type(key, int);
	__type(value, struct local_storage);
} sk_storage_map SEC(".maps");

struct {
	__uint(type, BPF_MAP_TYPE_TASK_STORAGE);
	__uint(map_flags, BPF_F_NO_PREALLOC);
	__type(key, int);
	__type(value, struct local_storage);
} task_storage_map SEC(".maps");

SEC("lsm/inode_unlink")
int BPF_PROG(unlink_hook, struct inode *dir, struct dentry *victim)
{
	__u32 pid = bpf_get_current_pid_tgid() >> 32;
<<<<<<< HEAD
	struct dummy_storage *storage;
	int err;
=======
	struct local_storage *storage;
	bool is_self_unlink;
>>>>>>> e0733463

	if (pid != monitored_pid)
		return 0;

<<<<<<< HEAD
	storage = bpf_inode_storage_get(&inode_storage_map, victim->d_inode, 0,
					BPF_LOCAL_STORAGE_GET_F_CREATE);
	if (!storage)
		return 0;

=======
	storage = bpf_task_storage_get(&task_storage_map,
				       bpf_get_current_task_btf(), 0, 0);
	if (storage) {
		/* Don't let an executable delete itself */
		bpf_spin_lock(&storage->lock);
		is_self_unlink = storage->exec_inode == victim->d_inode;
		bpf_spin_unlock(&storage->lock);
		if (is_self_unlink)
			return -EPERM;
	}

	return 0;
}

SEC("lsm/inode_rename")
int BPF_PROG(inode_rename, struct inode *old_dir, struct dentry *old_dentry,
	     struct inode *new_dir, struct dentry *new_dentry,
	     unsigned int flags)
{
	__u32 pid = bpf_get_current_pid_tgid() >> 32;
	struct local_storage *storage;
	int err;

	/* new_dentry->d_inode can be NULL when the inode is renamed to a file
	 * that did not exist before. The helper should be able to handle this
	 * NULL pointer.
	 */
	bpf_inode_storage_get(&inode_storage_map, new_dentry->d_inode, 0,
			      BPF_LOCAL_STORAGE_GET_F_CREATE);

	storage = bpf_inode_storage_get(&inode_storage_map, old_dentry->d_inode,
					0, 0);
	if (!storage)
		return 0;

	bpf_spin_lock(&storage->lock);
>>>>>>> e0733463
	if (storage->value != DUMMY_STORAGE_VALUE)
		inode_storage_result = -1;
	bpf_spin_unlock(&storage->lock);

<<<<<<< HEAD
	err = bpf_inode_storage_delete(&inode_storage_map, victim->d_inode);
=======
	err = bpf_inode_storage_delete(&inode_storage_map, old_dentry->d_inode);
>>>>>>> e0733463
	if (!err)
		inode_storage_result = err;

	return 0;
}

SEC("lsm/socket_bind")
int BPF_PROG(socket_bind, struct socket *sock, struct sockaddr *address,
	     int addrlen)
{
	__u32 pid = bpf_get_current_pid_tgid() >> 32;
<<<<<<< HEAD
	struct dummy_storage *storage;
=======
	struct local_storage *storage;
>>>>>>> e0733463
	int err;

	if (pid != monitored_pid)
		return 0;

	storage = bpf_sk_storage_get(&sk_storage_map, sock->sk, 0,
				     BPF_LOCAL_STORAGE_GET_F_CREATE);
	if (!storage)
		return 0;

<<<<<<< HEAD
=======
	bpf_spin_lock(&storage->lock);
>>>>>>> e0733463
	if (storage->value != DUMMY_STORAGE_VALUE)
		sk_storage_result = -1;
	bpf_spin_unlock(&storage->lock);

	err = bpf_sk_storage_delete(&sk_storage_map, sock->sk);
	if (!err)
		sk_storage_result = err;

<<<<<<< HEAD
	err = bpf_sk_storage_delete(&sk_storage_map, sock->sk);
	if (!err)
		sk_storage_result = err;

=======
>>>>>>> e0733463
	return 0;
}

SEC("lsm/socket_post_create")
int BPF_PROG(socket_post_create, struct socket *sock, int family, int type,
	     int protocol, int kern)
{
	__u32 pid = bpf_get_current_pid_tgid() >> 32;
	struct local_storage *storage;

	if (pid != monitored_pid)
		return 0;

	storage = bpf_sk_storage_get(&sk_storage_map, sock->sk, 0,
				     BPF_LOCAL_STORAGE_GET_F_CREATE);
	if (!storage)
		return 0;

	bpf_spin_lock(&storage->lock);
	storage->value = DUMMY_STORAGE_VALUE;
	bpf_spin_unlock(&storage->lock);

	return 0;
}

/* This uses the local storage to remember the inode of the binary that a
 * process was originally executing.
 */
SEC("lsm/bprm_committed_creds")
void BPF_PROG(exec, struct linux_binprm *bprm)
{
	__u32 pid = bpf_get_current_pid_tgid() >> 32;
	struct local_storage *storage;

	if (pid != monitored_pid)
<<<<<<< HEAD
		return 0;

	if (!file->f_inode)
		return 0;

	storage = bpf_inode_storage_get(&inode_storage_map, file->f_inode, 0,
					BPF_LOCAL_STORAGE_GET_F_CREATE);
=======
		return;

	storage = bpf_task_storage_get(&task_storage_map,
				       bpf_get_current_task_btf(), 0,
				       BPF_LOCAL_STORAGE_GET_F_CREATE);
	if (storage) {
		bpf_spin_lock(&storage->lock);
		storage->exec_inode = bprm->file->f_inode;
		bpf_spin_unlock(&storage->lock);
	}

	storage = bpf_inode_storage_get(&inode_storage_map, bprm->file->f_inode,
					0, BPF_LOCAL_STORAGE_GET_F_CREATE);
>>>>>>> e0733463
	if (!storage)
		return;

	bpf_spin_lock(&storage->lock);
	storage->value = DUMMY_STORAGE_VALUE;
	bpf_spin_unlock(&storage->lock);
}<|MERGE_RESOLUTION|>--- conflicted
+++ resolved
@@ -48,24 +48,12 @@
 int BPF_PROG(unlink_hook, struct inode *dir, struct dentry *victim)
 {
 	__u32 pid = bpf_get_current_pid_tgid() >> 32;
-<<<<<<< HEAD
-	struct dummy_storage *storage;
-	int err;
-=======
 	struct local_storage *storage;
 	bool is_self_unlink;
->>>>>>> e0733463
 
 	if (pid != monitored_pid)
 		return 0;
 
-<<<<<<< HEAD
-	storage = bpf_inode_storage_get(&inode_storage_map, victim->d_inode, 0,
-					BPF_LOCAL_STORAGE_GET_F_CREATE);
-	if (!storage)
-		return 0;
-
-=======
 	storage = bpf_task_storage_get(&task_storage_map,
 				       bpf_get_current_task_btf(), 0, 0);
 	if (storage) {
@@ -102,16 +90,11 @@
 		return 0;
 
 	bpf_spin_lock(&storage->lock);
->>>>>>> e0733463
 	if (storage->value != DUMMY_STORAGE_VALUE)
 		inode_storage_result = -1;
 	bpf_spin_unlock(&storage->lock);
 
-<<<<<<< HEAD
-	err = bpf_inode_storage_delete(&inode_storage_map, victim->d_inode);
-=======
 	err = bpf_inode_storage_delete(&inode_storage_map, old_dentry->d_inode);
->>>>>>> e0733463
 	if (!err)
 		inode_storage_result = err;
 
@@ -123,11 +106,7 @@
 	     int addrlen)
 {
 	__u32 pid = bpf_get_current_pid_tgid() >> 32;
-<<<<<<< HEAD
-	struct dummy_storage *storage;
-=======
 	struct local_storage *storage;
->>>>>>> e0733463
 	int err;
 
 	if (pid != monitored_pid)
@@ -138,10 +117,7 @@
 	if (!storage)
 		return 0;
 
-<<<<<<< HEAD
-=======
 	bpf_spin_lock(&storage->lock);
->>>>>>> e0733463
 	if (storage->value != DUMMY_STORAGE_VALUE)
 		sk_storage_result = -1;
 	bpf_spin_unlock(&storage->lock);
@@ -150,13 +126,6 @@
 	if (!err)
 		sk_storage_result = err;
 
-<<<<<<< HEAD
-	err = bpf_sk_storage_delete(&sk_storage_map, sock->sk);
-	if (!err)
-		sk_storage_result = err;
-
-=======
->>>>>>> e0733463
 	return 0;
 }
 
@@ -192,15 +161,6 @@
 	struct local_storage *storage;
 
 	if (pid != monitored_pid)
-<<<<<<< HEAD
-		return 0;
-
-	if (!file->f_inode)
-		return 0;
-
-	storage = bpf_inode_storage_get(&inode_storage_map, file->f_inode, 0,
-					BPF_LOCAL_STORAGE_GET_F_CREATE);
-=======
 		return;
 
 	storage = bpf_task_storage_get(&task_storage_map,
@@ -214,7 +174,6 @@
 
 	storage = bpf_inode_storage_get(&inode_storage_map, bprm->file->f_inode,
 					0, BPF_LOCAL_STORAGE_GET_F_CREATE);
->>>>>>> e0733463
 	if (!storage)
 		return;
 
