#!/bin/bash
# SPDX-License-Identifier: GPL-2.0

time_start=$(date +%s)

optstring="S:R:d:e:l:r:h4cm:f:tC"
ret=0
sin=""
sout=""
cin=""
cout=""
ksft_skip=4
capture=false
timeout_poll=30
timeout_test=$((timeout_poll * 2 + 1))
ipv6=true
ethtool_random_on=true
tc_delay="$((RANDOM%50))"
tc_loss=$((RANDOM%101))
testmode=""
sndbuf=0
rcvbuf=0
options_log=true
do_tcp=0
checksum=false
filesize=0

if [ $tc_loss -eq 100 ];then
	tc_loss=1%
elif [ $tc_loss -ge 10 ]; then
	tc_loss=0.$tc_loss%
elif [ $tc_loss -ge 1 ]; then
	tc_loss=0.0$tc_loss%
else
	tc_loss=""
fi

usage() {
	echo "Usage: $0 [ -a ]"
	echo -e "\t-d: tc/netem delay in milliseconds, e.g. \"-d 10\" (default random)"
	echo -e "\t-l: tc/netem loss percentage, e.g. \"-l 0.02\" (default random)"
	echo -e "\t-r: tc/netem reorder mode, e.g. \"-r 25% 50% gap 5\", use "-r 0" to disable reordering (default random)"
	echo -e "\t-e: ethtool features to disable, e.g.: \"-e tso -e gso\" (default: randomly disable any of tso/gso/gro)"
	echo -e "\t-4: IPv4 only: disable IPv6 tests (default: test both IPv4 and IPv6)"
	echo -e "\t-c: capture packets for each test using tcpdump (default: no capture)"
	echo -e "\t-f: size of file to transfer in bytes (default random)"
	echo -e "\t-S: set sndbuf value (default: use kernel default)"
	echo -e "\t-R: set rcvbuf value (default: use kernel default)"
	echo -e "\t-m: test mode (poll, sendfile; default: poll)"
	echo -e "\t-t: also run tests with TCP (use twice to non-fallback tcp)"
	echo -e "\t-C: enable the MPTCP data checksum"
}

while getopts "$optstring" option;do
	case "$option" in
	"h")
		usage $0
		exit 0
		;;
	"d")
		if [ $OPTARG -ge 0 ];then
			tc_delay="$OPTARG"
		else
			echo "-d requires numeric argument, got \"$OPTARG\"" 1>&2
			exit 1
		fi
		;;
	"e")
		ethtool_args="$ethtool_args $OPTARG off"
		ethtool_random_on=false
		;;
	"l")
		tc_loss="$OPTARG"
		;;
	"r")
		tc_reorder="$OPTARG"
		;;
	"4")
		ipv6=false
		;;
	"c")
		capture=true
		;;
	"S")
		if [ $OPTARG -ge 0 ];then
			sndbuf="$OPTARG"
		else
			echo "-S requires numeric argument, got \"$OPTARG\"" 1>&2
			exit 1
		fi
		;;
	"R")
		if [ $OPTARG -ge 0 ];then
			rcvbuf="$OPTARG"
		else
			echo "-R requires numeric argument, got \"$OPTARG\"" 1>&2
			exit 1
		fi
		;;
	"m")
		testmode="$OPTARG"
		;;
	"f")
		filesize="$OPTARG"
		;;
	"t")
		do_tcp=$((do_tcp+1))
		;;
	"C")
		checksum=true
		;;
	"?")
		usage $0
		exit 1
		;;
	esac
done

sec=$(date +%s)
rndh=$(printf %x $sec)-$(mktemp -u XXXXXX)
ns1="ns1-$rndh"
ns2="ns2-$rndh"
ns3="ns3-$rndh"
ns4="ns4-$rndh"

TEST_COUNT=0

cleanup()
{
	rm -f "$cin" "$cout"
	rm -f "$sin" "$sout"
	rm -f "$capout"

	local netns
	for netns in "$ns1" "$ns2" "$ns3" "$ns4";do
		ip netns del $netns
		rm -f /tmp/$netns.{nstat,out}
	done
}

ip -Version > /dev/null 2>&1
if [ $? -ne 0 ];then
	echo "SKIP: Could not run test without ip tool"
	exit $ksft_skip
fi

sin=$(mktemp)
sout=$(mktemp)
cin=$(mktemp)
cout=$(mktemp)
capout=$(mktemp)
trap cleanup EXIT

for i in "$ns1" "$ns2" "$ns3" "$ns4";do
	ip netns add $i || exit $ksft_skip
	ip -net $i link set lo up
done

#  "$ns1"              ns2                    ns3                     ns4
# ns1eth2    ns2eth1   ns2eth3      ns3eth2   ns3eth4       ns4eth3
#                           - drop 1% ->            reorder 25%
#                           <- TSO off -

ip link add ns1eth2 netns "$ns1" type veth peer name ns2eth1 netns "$ns2"
ip link add ns2eth3 netns "$ns2" type veth peer name ns3eth2 netns "$ns3"
ip link add ns3eth4 netns "$ns3" type veth peer name ns4eth3 netns "$ns4"

ip -net "$ns1" addr add 10.0.1.1/24 dev ns1eth2
ip -net "$ns1" addr add dead:beef:1::1/64 dev ns1eth2 nodad

ip -net "$ns1" link set ns1eth2 up
ip -net "$ns1" route add default via 10.0.1.2
ip -net "$ns1" route add default via dead:beef:1::2

ip -net "$ns2" addr add 10.0.1.2/24 dev ns2eth1
ip -net "$ns2" addr add dead:beef:1::2/64 dev ns2eth1 nodad
ip -net "$ns2" link set ns2eth1 up

ip -net "$ns2" addr add 10.0.2.1/24 dev ns2eth3
ip -net "$ns2" addr add dead:beef:2::1/64 dev ns2eth3 nodad
ip -net "$ns2" link set ns2eth3 up
ip -net "$ns2" route add default via 10.0.2.2
ip -net "$ns2" route add default via dead:beef:2::2
ip netns exec "$ns2" sysctl -q net.ipv4.ip_forward=1
ip netns exec "$ns2" sysctl -q net.ipv6.conf.all.forwarding=1

ip -net "$ns3" addr add 10.0.2.2/24 dev ns3eth2
ip -net "$ns3" addr add dead:beef:2::2/64 dev ns3eth2 nodad
ip -net "$ns3" link set ns3eth2 up

ip -net "$ns3" addr add 10.0.3.2/24 dev ns3eth4
ip -net "$ns3" addr add dead:beef:3::2/64 dev ns3eth4 nodad
ip -net "$ns3" link set ns3eth4 up
ip -net "$ns3" route add default via 10.0.2.1
ip -net "$ns3" route add default via dead:beef:2::1
ip netns exec "$ns3" sysctl -q net.ipv4.ip_forward=1
ip netns exec "$ns3" sysctl -q net.ipv6.conf.all.forwarding=1

ip -net "$ns4" addr add 10.0.3.1/24 dev ns4eth3
ip -net "$ns4" addr add dead:beef:3::1/64 dev ns4eth3 nodad
ip -net "$ns4" link set ns4eth3 up
ip -net "$ns4" route add default via 10.0.3.2
ip -net "$ns4" route add default via dead:beef:3::2

<<<<<<< HEAD
=======
if $checksum; then
	for i in "$ns1" "$ns2" "$ns3" "$ns4";do
		ip netns exec $i sysctl -q net.mptcp.checksum_enabled=1
	done
fi

>>>>>>> 3b17187f
set_ethtool_flags() {
	local ns="$1"
	local dev="$2"
	local flags="$3"

	ip netns exec $ns ethtool -K $dev $flags 2>/dev/null
	[ $? -eq 0 ] && echo "INFO: set $ns dev $dev: ethtool -K $flags"
}

set_random_ethtool_flags() {
	local flags=""
	local r=$RANDOM

	local pick1=$((r & 1))
	local pick2=$((r & 2))
	local pick3=$((r & 4))

	[ $pick1 -ne 0 ] && flags="tso off"
	[ $pick2 -ne 0 ] && flags="$flags gso off"
	[ $pick3 -ne 0 ] && flags="$flags gro off"

	[ -z "$flags" ] && return

	set_ethtool_flags "$1" "$2" "$flags"
}

if $ethtool_random_on;then
	set_random_ethtool_flags "$ns3" ns3eth2
	set_random_ethtool_flags "$ns4" ns4eth3
else
	set_ethtool_flags "$ns3" ns3eth2 "$ethtool_args"
	set_ethtool_flags "$ns4" ns4eth3 "$ethtool_args"
fi

print_file_err()
{
	ls -l "$1" 1>&2
	echo "Trailing bytes are: "
	tail -c 27 "$1"
}

check_transfer()
{
	local in=$1
	local out=$2
	local what=$3

	cmp "$in" "$out" > /dev/null 2>&1
	if [ $? -ne 0 ] ;then
		echo "[ FAIL ] $what does not match (in, out):"
		print_file_err "$in"
		print_file_err "$out"

		return 1
	fi

	return 0
}

check_mptcp_disabled()
{
	local disabled_ns
	disabled_ns="ns_disabled-$sech-$(mktemp -u XXXXXX)"
	ip netns add ${disabled_ns} || exit $ksft_skip

	# net.mptcp.enabled should be enabled by default
	if [ "$(ip netns exec ${disabled_ns} sysctl net.mptcp.enabled | awk '{ print $3 }')" -ne 1 ]; then
		echo -e "net.mptcp.enabled sysctl is not 1 by default\t\t[ FAIL ]"
		ret=1
		return 1
	fi
	ip netns exec ${disabled_ns} sysctl -q net.mptcp.enabled=0

	local err=0
	LC_ALL=C ip netns exec ${disabled_ns} ./mptcp_connect -p 10000 -s MPTCP 127.0.0.1 < "$cin" 2>&1 | \
		grep -q "^socket: Protocol not available$" && err=1
	ip netns delete ${disabled_ns}

	if [ ${err} -eq 0 ]; then
		echo -e "New MPTCP socket cannot be blocked via sysctl\t\t[ FAIL ]"
		ret=1
		return 1
	fi

	echo -e "New MPTCP socket can be blocked via sysctl\t\t[ OK ]"
	return 0
}

check_mptcp_ulp_setsockopt()
{
	local t retval
	t="ns_ulp-$sech-$(mktemp -u XXXXXX)"

	ip netns add ${t} || exit $ksft_skip
	if ! ip netns exec ${t} ./mptcp_connect -u -p 10000 -s TCP 127.0.0.1 2>&1; then
		printf "setsockopt(..., TCP_ULP, \"mptcp\", ...) allowed\t[ FAIL ]\n"
		retval=1
		ret=$retval
	else
		printf "setsockopt(..., TCP_ULP, \"mptcp\", ...) blocked\t[ OK ]\n"
		retval=0
	fi
	ip netns del ${t}
	return $retval
}

# $1: IP address
is_v6()
{
	[ -z "${1##*:*}" ]
}

do_ping()
{
	local listener_ns="$1"
	local connector_ns="$2"
	local connect_addr="$3"
	local ping_args="-q -c 1"

	if is_v6 "${connect_addr}"; then
		$ipv6 || return 0
		ping_args="${ping_args} -6"
	fi

	ip netns exec ${connector_ns} ping ${ping_args} $connect_addr >/dev/null
	if [ $? -ne 0 ] ; then
		echo "$listener_ns -> $connect_addr connectivity [ FAIL ]" 1>&2
		ret=1

		return 1
	fi

	return 0
}

# $1: ns, $2: MIB counter
get_mib_counter()
{
	local listener_ns="${1}"
	local mib="${2}"

	# strip the header
	ip netns exec "${listener_ns}" \
		nstat -z -a "${mib}" | \
			tail -n+2 | \
			while read a count c rest; do
				echo $count
			done
}

# $1: ns, $2: port
wait_local_port_listen()
{
	local listener_ns="${1}"
	local port="${2}"

	local port_hex i

	port_hex="$(printf "%04X" "${port}")"
	for i in $(seq 10); do
		ip netns exec "${listener_ns}" cat /proc/net/tcp* | \
			awk "BEGIN {rc=1} {if (\$2 ~ /:${port_hex}\$/ && \$4 ~ /0A/) {rc=0; exit}} END {exit rc}" &&
			break
		sleep 0.1
	done
}

do_transfer()
{
	local listener_ns="$1"
	local connector_ns="$2"
	local cl_proto="$3"
	local srv_proto="$4"
	local connect_addr="$5"
	local local_addr="$6"
	local extra_args="$7"

	local port
	port=$((10000+$TEST_COUNT))
	TEST_COUNT=$((TEST_COUNT+1))

	if [ "$rcvbuf" -gt 0 ]; then
		extra_args="$extra_args -R $rcvbuf"
	fi

	if [ "$sndbuf" -gt 0 ]; then
		extra_args="$extra_args -S $sndbuf"
	fi

	if [ -n "$testmode" ]; then
		extra_args="$extra_args -m $testmode"
	fi

	if [ -n "$extra_args" ] && $options_log; then
		echo "INFO: extra options: $extra_args"
	fi
	options_log=false

	:> "$cout"
	:> "$sout"
	:> "$capout"

	local addr_port
	addr_port=$(printf "%s:%d" ${connect_addr} ${port})
	printf "%.3s %-5s -> %.3s (%-20s) %-5s\t" ${connector_ns} ${cl_proto} ${listener_ns} ${addr_port} ${srv_proto}

	if $capture; then
		local capuser
		if [ -z $SUDO_USER ] ; then
			capuser=""
		else
			capuser="-Z $SUDO_USER"
		fi

		local capfile="${rndh}-${connector_ns:0:3}-${listener_ns:0:3}-${cl_proto}-${srv_proto}-${connect_addr}-${port}"
		local capopt="-i any -s 65535 -B 32768 ${capuser}"

		ip netns exec ${listener_ns}  tcpdump ${capopt} -w "${capfile}-listener.pcap"  >> "${capout}" 2>&1 &
		local cappid_listener=$!

		ip netns exec ${connector_ns} tcpdump ${capopt} -w "${capfile}-connector.pcap" >> "${capout}" 2>&1 &
		local cappid_connector=$!

		sleep 1
	fi

	NSTAT_HISTORY=/tmp/${listener_ns}.nstat ip netns exec ${listener_ns} \
		nstat -n
	if [ ${listener_ns} != ${connector_ns} ]; then
		NSTAT_HISTORY=/tmp/${connector_ns}.nstat ip netns exec ${connector_ns} \
			nstat -n
	fi

	local stat_synrx_last_l=$(get_mib_counter "${listener_ns}" "MPTcpExtMPCapableSYNRX")
	local stat_ackrx_last_l=$(get_mib_counter "${listener_ns}" "MPTcpExtMPCapableACKRX")
	local stat_cookietx_last=$(get_mib_counter "${listener_ns}" "TcpExtSyncookiesSent")
	local stat_cookierx_last=$(get_mib_counter "${listener_ns}" "TcpExtSyncookiesRecv")

	timeout ${timeout_test} \
		ip netns exec ${listener_ns} \
			./mptcp_connect -t ${timeout_poll} -l -p $port -s ${srv_proto} \
				$extra_args $local_addr < "$sin" > "$sout" &
	local spid=$!

	wait_local_port_listen "${listener_ns}" "${port}"

	local start
	start=$(date +%s%3N)
	timeout ${timeout_test} \
		ip netns exec ${connector_ns} \
			./mptcp_connect -t ${timeout_poll} -p $port -s ${cl_proto} \
				$extra_args $connect_addr < "$cin" > "$cout" &
	local cpid=$!

	wait $cpid
	local retc=$?
	wait $spid
	local rets=$?

	local stop
	stop=$(date +%s%3N)

	if $capture; then
		sleep 1
		kill ${cappid_listener}
		kill ${cappid_connector}
	fi

	NSTAT_HISTORY=/tmp/${listener_ns}.nstat ip netns exec ${listener_ns} \
		nstat | grep Tcp > /tmp/${listener_ns}.out
	if [ ${listener_ns} != ${connector_ns} ]; then
		NSTAT_HISTORY=/tmp/${connector_ns}.nstat ip netns exec ${connector_ns} \
			nstat | grep Tcp > /tmp/${connector_ns}.out
	fi

	local duration
	duration=$((stop-start))
	printf "(duration %05sms) " "${duration}"
	if [ ${rets} -ne 0 ] || [ ${retc} -ne 0 ]; then
		echo "[ FAIL ] client exit code $retc, server $rets" 1>&2
		echo -e "\nnetns ${listener_ns} socket stat for ${port}:" 1>&2
		ip netns exec ${listener_ns} ss -Menita 1>&2 -o "sport = :$port"
		cat /tmp/${listener_ns}.out
		echo -e "\nnetns ${connector_ns} socket stat for ${port}:" 1>&2
		ip netns exec ${connector_ns} ss -Menita 1>&2 -o "dport = :$port"
		[ ${listener_ns} != ${connector_ns} ] && cat /tmp/${connector_ns}.out

		echo
		cat "$capout"
		return 1
	fi

	check_transfer $sin $cout "file received by client"
	retc=$?
	check_transfer $cin $sout "file received by server"
	rets=$?

	local stat_synrx_now_l=$(get_mib_counter "${listener_ns}" "MPTcpExtMPCapableSYNRX")
	local stat_ackrx_now_l=$(get_mib_counter "${listener_ns}" "MPTcpExtMPCapableACKRX")
	local stat_cookietx_now=$(get_mib_counter "${listener_ns}" "TcpExtSyncookiesSent")
	local stat_cookierx_now=$(get_mib_counter "${listener_ns}" "TcpExtSyncookiesRecv")
	local stat_ooo_now=$(get_mib_counter "${listener_ns}" "TcpExtTCPOFOQueue")

	expect_synrx=$((stat_synrx_last_l))
	expect_ackrx=$((stat_ackrx_last_l))

	cookies=$(ip netns exec ${listener_ns} sysctl net.ipv4.tcp_syncookies)
	cookies=${cookies##*=}

	if [ ${cl_proto} = "MPTCP" ] && [ ${srv_proto} = "MPTCP" ]; then
		expect_synrx=$((stat_synrx_last_l+1))
		expect_ackrx=$((stat_ackrx_last_l+1))
	fi

	if [ ${stat_synrx_now_l} -lt ${expect_synrx} ]; then
		printf "[ FAIL ] lower MPC SYN rx (%d) than expected (%d)\n" \
			"${stat_synrx_now_l}" "${expect_synrx}" 1>&2
		retc=1
	fi
	if [ ${stat_ackrx_now_l} -lt ${expect_ackrx} -a ${stat_ooo_now} -eq 0 ]; then
		if [ ${stat_ooo_now} -eq 0 ]; then
			printf "[ FAIL ] lower MPC ACK rx (%d) than expected (%d)\n" \
				"${stat_ackrx_now_l}" "${expect_ackrx}" 1>&2
			rets=1
		else
			printf "[ Note ] fallback due to TCP OoO"
		fi
	fi

	if [ $retc -eq 0 ] && [ $rets -eq 0 ]; then
		printf "[ OK ]"
	fi

	if [ $cookies -eq 2 ];then
		if [ $stat_cookietx_last -ge $stat_cookietx_now ] ;then
			printf " WARN: CookieSent: did not advance"
		fi
		if [ $stat_cookierx_last -ge $stat_cookierx_now ] ;then
			printf " WARN: CookieRecv: did not advance"
		fi
	else
		if [ $stat_cookietx_last -ne $stat_cookietx_now ] ;then
			printf " WARN: CookieSent: changed"
		fi
		if [ $stat_cookierx_last -ne $stat_cookierx_now ] ;then
			printf " WARN: CookieRecv: changed"
		fi
	fi

<<<<<<< HEAD
	if [ $expect_synrx -ne $stat_synrx_now_l ] ;then
		echo "${listener_ns} SYNRX: ${cl_proto} -> ${srv_proto}: expect ${expect_synrx}, got ${stat_synrx_now_l}"
	fi
	if [ $expect_ackrx -ne $stat_ackrx_now_l ] ;then
		echo "${listener_ns} ACKRX: ${cl_proto} -> ${srv_proto}: expect ${expect_ackrx}, got ${stat_ackrx_now_l} "
=======
	if [ ${stat_synrx_now_l} -gt ${expect_synrx} ]; then
		printf " WARN: SYNRX: expect %d, got %d (probably retransmissions)" \
			"${expect_synrx}" "${stat_synrx_now_l}"
>>>>>>> 3b17187f
	fi
	if [ ${stat_ackrx_now_l} -gt ${expect_ackrx} ]; then
		printf " WARN: ACKRX: expect %d, got %d (probably retransmissions)" \
			"${expect_ackrx}" "${stat_ackrx_now_l}"
	fi

	echo
	cat "$capout"
	[ $retc -eq 0 ] && [ $rets -eq 0 ]
}

make_file()
{
	local name=$1
	local who=$2
	local SIZE=$filesize
	local ksize
	local rem

	if [ $SIZE -eq 0 ]; then
		local MAXSIZE=$((1024 * 1024 * 8))
		local MINSIZE=$((1024 * 256))

		SIZE=$(((RANDOM * RANDOM + MINSIZE) % MAXSIZE))
	fi

	ksize=$((SIZE / 1024))
	rem=$((SIZE - (ksize * 1024)))

	dd if=/dev/urandom of="$name" bs=1024 count=$ksize 2> /dev/null
	dd if=/dev/urandom conv=notrunc of="$name" bs=1 count=$rem 2> /dev/null
	echo -e "\nMPTCP_TEST_FILE_END_MARKER" >> "$name"

	echo "Created $name (size $(du -b "$name")) containing data sent by $who"
}

run_tests_lo()
{
	local listener_ns="$1"
	local connector_ns="$2"
	local connect_addr="$3"
	local loopback="$4"
	local extra_args="$5"
	local lret=0

	# skip if test programs are running inside same netns for subsequent runs.
	if [ $loopback -eq 0 ] && [ ${listener_ns} = ${connector_ns} ]; then
		return 0
	fi

	# skip if we don't want v6
	if ! $ipv6 && is_v6 "${connect_addr}"; then
		return 0
	fi

	local local_addr
	if is_v6 "${connect_addr}"; then
		local_addr="::"
	else
		local_addr="0.0.0.0"
	fi

	do_transfer ${listener_ns} ${connector_ns} MPTCP MPTCP \
		    ${connect_addr} ${local_addr} "${extra_args}"
	lret=$?
	if [ $lret -ne 0 ]; then
		ret=$lret
		return 1
	fi

	if [ $do_tcp -eq 0 ]; then
		# don't bother testing fallback tcp except for loopback case.
		if [ ${listener_ns} != ${connector_ns} ]; then
			return 0
		fi
	fi

	do_transfer ${listener_ns} ${connector_ns} MPTCP TCP \
		    ${connect_addr} ${local_addr} "${extra_args}"
	lret=$?
	if [ $lret -ne 0 ]; then
		ret=$lret
		return 1
	fi

	do_transfer ${listener_ns} ${connector_ns} TCP MPTCP \
		    ${connect_addr} ${local_addr} "${extra_args}"
	lret=$?
	if [ $lret -ne 0 ]; then
		ret=$lret
		return 1
	fi

	if [ $do_tcp -gt 1 ] ;then
		do_transfer ${listener_ns} ${connector_ns} TCP TCP \
			    ${connect_addr} ${local_addr} "${extra_args}"
		lret=$?
		if [ $lret -ne 0 ]; then
			ret=$lret
			return 1
		fi
	fi

	return 0
}

run_tests()
{
	run_tests_lo $1 $2 $3 0
}

run_tests_peekmode()
{
	local peekmode="$1"

	echo "INFO: with peek mode: ${peekmode}"
	run_tests_lo "$ns1" "$ns1" 10.0.1.1 1 "-P ${peekmode}"
	run_tests_lo "$ns1" "$ns1" dead:beef:1::1 1 "-P ${peekmode}"
}

display_time()
{
	time_end=$(date +%s)
	time_run=$((time_end-time_start))

	echo "Time: ${time_run} seconds"
}

stop_if_error()
{
	local msg="$1"

	if [ ${ret} -ne 0 ]; then
		echo "FAIL: ${msg}" 1>&2
		display_time
		exit ${ret}
	fi
}

make_file "$cin" "client"
make_file "$sin" "server"

check_mptcp_disabled

check_mptcp_ulp_setsockopt

stop_if_error "The kernel configuration is not valid for MPTCP"

echo "INFO: validating network environment with pings"
for sender in "$ns1" "$ns2" "$ns3" "$ns4";do
	do_ping "$ns1" $sender 10.0.1.1
	do_ping "$ns1" $sender dead:beef:1::1

	do_ping "$ns2" $sender 10.0.1.2
	do_ping "$ns2" $sender dead:beef:1::2
	do_ping "$ns2" $sender 10.0.2.1
	do_ping "$ns2" $sender dead:beef:2::1

	do_ping "$ns3" $sender 10.0.2.2
	do_ping "$ns3" $sender dead:beef:2::2
	do_ping "$ns3" $sender 10.0.3.2
	do_ping "$ns3" $sender dead:beef:3::2

	do_ping "$ns4" $sender 10.0.3.1
	do_ping "$ns4" $sender dead:beef:3::1
done

stop_if_error "Could not even run ping tests"

[ -n "$tc_loss" ] && tc -net "$ns2" qdisc add dev ns2eth3 root netem loss random $tc_loss delay ${tc_delay}ms
echo -n "INFO: Using loss of $tc_loss "
test "$tc_delay" -gt 0 && echo -n "delay $tc_delay ms "

reorder_delay=$(($tc_delay / 4))

if [ -z "${tc_reorder}" ]; then
	reorder1=$((RANDOM%10))
	reorder1=$((100 - reorder1))
	reorder2=$((RANDOM%100))

	if [ $reorder_delay -gt 0 ] && [ $reorder1 -lt 100 ] && [ $reorder2 -gt 0 ]; then
		tc_reorder="reorder ${reorder1}% ${reorder2}%"
		echo -n "$tc_reorder with delay ${reorder_delay}ms "
	fi
elif [ "$tc_reorder" = "0" ];then
	tc_reorder=""
elif [ "$reorder_delay" -gt 0 ];then
	# reordering requires some delay
	tc_reorder="reorder $tc_reorder"
	echo -n "$tc_reorder with delay ${reorder_delay}ms "
fi

echo "on ns3eth4"

tc -net "$ns3" qdisc add dev ns3eth4 root netem delay ${reorder_delay}ms $tc_reorder

run_tests_lo "$ns1" "$ns1" 10.0.1.1 1
stop_if_error "Could not even run loopback test"

run_tests_lo "$ns1" "$ns1" dead:beef:1::1 1
stop_if_error "Could not even run loopback v6 test"

for sender in $ns1 $ns2 $ns3 $ns4;do
	# ns1<->ns2 is not subject to reordering/tc delays. Use it to test
	# mptcp syncookie support.
	if [ $sender = $ns1 ]; then
		ip netns exec "$ns2" sysctl -q net.ipv4.tcp_syncookies=2
	else
		ip netns exec "$ns2" sysctl -q net.ipv4.tcp_syncookies=1
	fi

<<<<<<< HEAD
	# ns1<->ns2 is not subject to reordering/tc delays. Use it to test
	# mptcp syncookie support.
	if [ $sender = $ns1 ]; then
		ip netns exec "$ns2" sysctl -q net.ipv4.tcp_syncookies=2
	else
		ip netns exec "$ns2" sysctl -q net.ipv4.tcp_syncookies=1
	fi
=======
	run_tests "$ns1" $sender 10.0.1.1
	run_tests "$ns1" $sender dead:beef:1::1
>>>>>>> 3b17187f

	run_tests "$ns2" $sender 10.0.1.2
	run_tests "$ns2" $sender dead:beef:1::2
	run_tests "$ns2" $sender 10.0.2.1
	run_tests "$ns2" $sender dead:beef:2::1

	run_tests "$ns3" $sender 10.0.2.2
	run_tests "$ns3" $sender dead:beef:2::2
	run_tests "$ns3" $sender 10.0.3.2
	run_tests "$ns3" $sender dead:beef:3::2

	run_tests "$ns4" $sender 10.0.3.1
	run_tests "$ns4" $sender dead:beef:3::1

	stop_if_error "Tests with $sender as a sender have failed"
done

run_tests_peekmode "saveWithPeek"
run_tests_peekmode "saveAfterPeek"
stop_if_error "Tests with peek mode have failed"

display_time
exit $ret<|MERGE_RESOLUTION|>--- conflicted
+++ resolved
@@ -202,15 +202,12 @@
 ip -net "$ns4" route add default via 10.0.3.2
 ip -net "$ns4" route add default via dead:beef:3::2
 
-<<<<<<< HEAD
-=======
 if $checksum; then
 	for i in "$ns1" "$ns2" "$ns3" "$ns4";do
 		ip netns exec $i sysctl -q net.mptcp.checksum_enabled=1
 	done
 fi
 
->>>>>>> 3b17187f
 set_ethtool_flags() {
 	local ns="$1"
 	local dev="$2"
@@ -560,17 +557,9 @@
 		fi
 	fi
 
-<<<<<<< HEAD
-	if [ $expect_synrx -ne $stat_synrx_now_l ] ;then
-		echo "${listener_ns} SYNRX: ${cl_proto} -> ${srv_proto}: expect ${expect_synrx}, got ${stat_synrx_now_l}"
-	fi
-	if [ $expect_ackrx -ne $stat_ackrx_now_l ] ;then
-		echo "${listener_ns} ACKRX: ${cl_proto} -> ${srv_proto}: expect ${expect_ackrx}, got ${stat_ackrx_now_l} "
-=======
 	if [ ${stat_synrx_now_l} -gt ${expect_synrx} ]; then
 		printf " WARN: SYNRX: expect %d, got %d (probably retransmissions)" \
 			"${expect_synrx}" "${stat_synrx_now_l}"
->>>>>>> 3b17187f
 	fi
 	if [ ${stat_ackrx_now_l} -gt ${expect_ackrx} ]; then
 		printf " WARN: ACKRX: expect %d, got %d (probably retransmissions)" \
@@ -782,18 +771,8 @@
 		ip netns exec "$ns2" sysctl -q net.ipv4.tcp_syncookies=1
 	fi
 
-<<<<<<< HEAD
-	# ns1<->ns2 is not subject to reordering/tc delays. Use it to test
-	# mptcp syncookie support.
-	if [ $sender = $ns1 ]; then
-		ip netns exec "$ns2" sysctl -q net.ipv4.tcp_syncookies=2
-	else
-		ip netns exec "$ns2" sysctl -q net.ipv4.tcp_syncookies=1
-	fi
-=======
 	run_tests "$ns1" $sender 10.0.1.1
 	run_tests "$ns1" $sender dead:beef:1::1
->>>>>>> 3b17187f
 
 	run_tests "$ns2" $sender 10.0.1.2
 	run_tests "$ns2" $sender dead:beef:1::2
